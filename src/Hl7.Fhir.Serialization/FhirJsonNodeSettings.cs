--- conflicted
+++ resolved
@@ -24,20 +24,7 @@
         /// </summary>
         public bool AllowJsonComments;
 
-<<<<<<< HEAD
 #if !NETSTANDARD1_1
-        public bool ValidateFhirXhtml;
-#endif
-
-        public FhirJsonNodeSettings Clone() =>
-            new FhirJsonNodeSettings
-            {
-                PermissiveParsing = PermissiveParsing,
-                AllowJsonComments = AllowJsonComments,
-#if !NETSTANDARD1_1
-                ValidateFhirXhtml = ValidateFhirXhtml
-=======
-#if NET_XSD_SCHEMA
         /// <summary>
         /// Validate narrative against the FHIR Xhtml schema.
         /// </summary>
@@ -66,9 +53,8 @@
             other.PermissiveParsing = PermissiveParsing;
             other.AllowJsonComments = AllowJsonComments;
 
-#if NET_XSD_SCHEMA
+#if !NETSTANDARD1_1
             other.ValidateFhirXhtml = ValidateFhirXhtml;
->>>>>>> ce684669
 #endif
         }
 
