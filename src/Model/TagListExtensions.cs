--- conflicted
+++ resolved
@@ -160,14 +160,11 @@
             return UriIsFhirScheme(tag.Scheme);
         }
 
-<<<<<<< HEAD
-=======
         public static IEnumerable<Tag> FilterOnFhirSchemes(this IEnumerable<Tag> tags)
         {
             return tags.Where(e => e.HasFhirScheme());
         }
 
->>>>>>> aed19d70
         public static IEnumerable<Tag> Exclude(this IEnumerable<Tag> tags, IEnumerable<Tag> that)
         {
             if (that == null) Error.ArgumentNull("that");
