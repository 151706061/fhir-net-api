--- conflicted
+++ resolved
@@ -46,10 +46,6 @@
 
     public partial class ImplementationGuide : IVersionableConformanceResource
     {
-<<<<<<< HEAD
-
-=======
->>>>>>> dd3cda19
     }
 
     public partial class CompartmentDefinition : IVersionableConformanceResource
