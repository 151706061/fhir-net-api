/* 
 * Copyright (c) 2014, Firely (info@fire.ly) and contributors
 * See the file CONTRIBUTORS for details.
 * 
 * This file is licensed under the BSD 3-Clause license
 * available at https://raw.githubusercontent.com/FirelyTeam/firely-net-sdk/master/LICENSE
 */

using Hl7.Fhir.Model;
using Hl7.Fhir.Utility;
using Microsoft.VisualStudio.TestTools.UnitTesting;
using System;
using System.Collections.Generic;
using System.Linq;
using System.Xml.Linq;

namespace Hl7.Fhir.Tests.Model
{
    [TestClass]
    public class ModelTests
    {
        [TestMethod]
        public void ValidateElementAssertions()
        {
            XElement xr = new XElement("root",
                        new XElement("child", "value"),
                        new XElement("child", "value2"));

            Assert.IsNull(xr.Element("childx"));
            Assert.AreEqual(0, xr.Elements("childx").Count());
            Assert.AreEqual("value", xr.Element("child").Value);
        }

        [TestMethod]
        public void OperationOutcomeLocation()
        {
            OperationOutcome oo = new OperationOutcome();
            oo.Issue.Add(new OperationOutcome.IssueComponent()
            {
                Location = new string[] { "yes" }
            });
            Assert.AreEqual(1, oo.Issue[0].Location.Count());
        }

        [TestMethod]
        public void DateTimeHandling()
        {
            FhirDateTime dt = new FhirDateTime("2010-01-01");
            Assert.AreEqual("2010-01-01", dt.Value);

            FhirDateTime dt2 = new FhirDateTime(1972, 11, 30, 15, 10, 0, TimeSpan.Zero);
            Assert.IsTrue(dt2.Value.StartsWith("1972-11-30T15:10"));
            Assert.AreNotEqual(dt2.Value, "1972-11-30T15:10");


            FhirDateTime dtNoMs = new FhirDateTime("2014-12-11T00:00:00+11:00");
            Assert.AreEqual("2014-12-11T00:00:00+11:00", dtNoMs.Value);

            FhirDateTime dtWithMs = new FhirDateTime("2014-12-11T00:00:00.000+11:00");
            Assert.AreEqual("2014-12-11T00:00:00.000+11:00", dtWithMs.Value);

            var stamp = new DateTimeOffset(1972, 11, 30, 15, 10, 0, TimeSpan.Zero);
            dt = new FhirDateTime(stamp);
            Assert.IsTrue(dt.Value.EndsWith("+00:00"));
        }

        [TestMethod]
        public void TodayTests()
        {
            var todayLocal = Date.Today();
            Assert.AreEqual(DateTimeOffset.Now.ToString("yyy-MM-dd"), todayLocal.Value);

            var todayUtc = Date.UtcToday();
            Assert.AreEqual(DateTimeOffset.UtcNow.ToString("yyy-MM-dd"), todayUtc.Value);
        }

        [TestMethod]
        public void TestInstantFromUtc()
        {
            Instant ins5 = Instant.FromDateTimeUtc(2011, 3, 4, 16, 45, 33);
            Assert.AreEqual(new DateTimeOffset(2011, 3, 4, 16, 45, 33, TimeSpan.Zero), ins5.Value);
        }


        [TestMethod]
        public void Uri_Canonical()
        {
            var identifier = new Identifier("http://nhi.health.nz", "123");
            Assert.AreEqual("123", identifier.Value);
            Assert.AreEqual("http://nhi.health.nz", identifier.System);
        }


        [TestMethod]
        public void TestBundleLinkEncoding()
        {
            Action<string> test = (urlFormat) =>
            {
                var param1 = "baz/123";
                var param2 = "qux:456";
                var manuallyEncodedUrl = string.Format(urlFormat, "baz%2F123", "qux%3A456");
                var uriEncodedUrl = string.Format(urlFormat, Uri.EscapeDataString(param1), Uri.EscapeDataString(param2));
                Assert.AreEqual(manuallyEncodedUrl, uriEncodedUrl);
                var uri = new Uri(manuallyEncodedUrl, UriKind.RelativeOrAbsolute);
                var bundle = new Bundle { SelfLink = uri };
                if (uri.IsAbsoluteUri)
                {
                    Assert.AreEqual(uri.AbsoluteUri, bundle.SelfLink.AbsoluteUri);
                }
                else
                {
                    Assert.AreEqual(uri.OriginalString, bundle.SelfLink.OriginalString);
                }
            };

            test("http://foo/bar?param1={0}&param2={1}");
            test("http://foo/bar/../bar?param1={0}&param2={1}");
            test("bar?param1={0}&param2={1}");
            test("bar/../bar?param1={0}&param2={1}");
        }

        [TestMethod]
        public void SimpleValueSupport()
        {
            CapabilityStatement c = new CapabilityStatement();

            Assert.IsNull(c.Experimental);
            c.Experimental = true;
            Assert.IsTrue(c.Experimental.GetValueOrDefault());
            Assert.IsNotNull(c.Experimental);
            Assert.IsTrue(c.ExperimentalElement.Value.GetValueOrDefault());

            c.PublisherElement = new FhirString("Furore");
            Assert.AreEqual("Furore", c.Publisher);
            c.Publisher = null;
            Assert.IsNull(c.PublisherElement);
            c.Publisher = "Furore";
            Assert.IsNotNull(c.PublisherElement);

            c.Format = new string[] { "json", "xml" };
            Assert.IsNotNull(c.FormatElement);
            Assert.AreEqual(2, c.FormatElement.Count);
            Assert.AreEqual("json", c.FormatElement.First().Value);

            c.FormatElement = new List<Code>();
            c.FormatElement.Add(new Code("csv"));
            Assert.IsNotNull(c.Format);
            Assert.AreEqual(1, c.Format.Count());
        }


        [TestMethod]
        public void ExtensionManagement()
        {
            Patient p = new Patient();
            var u1 = "http://fhir.org/ext/ext-test";
            Assert.IsNull(p.GetExtension("http://fhir.org/ext/ext-test"));

            Extension newEx = p.SetExtension(u1, new FhirBoolean(true));
            Assert.AreSame(newEx, p.GetExtension(u1));

            p.AddExtension("http://fhir.org/ext/ext-test2", new FhirString("Ewout"));
            Assert.AreSame(newEx, p.GetExtension(u1));

            p.RemoveExtension(u1);
            Assert.IsNull(p.GetExtension(u1));

            p.SetExtension("http://fhir.org/ext/ext-test2", new FhirString("Ewout Kramer"));
            var ew = p.GetExtensions("http://fhir.org/ext/ext-test2");
            Assert.AreEqual(1, ew.Count());

            p.AddExtension("http://fhir.org/ext/ext-test2", new FhirString("Wouter Kramer"));

            ew = p.GetExtensions("http://fhir.org/ext/ext-test2");
            Assert.AreEqual(2, ew.Count());

            Assert.AreEqual(0, p.ModifierExtension.Count());
            var me = p.AddExtension("http://fhir.org/ext/ext-test3", new FhirString("bla"), isModifier: true);
            Assert.AreEqual(1, p.ModifierExtension.Count());
            Assert.AreEqual(me, p.GetExtension("http://fhir.org/ext/ext-test3"));
            Assert.AreEqual(me, p.GetExtensions("http://fhir.org/ext/ext-test3").Single());
            Assert.AreEqual(3, p.AllExtensions().Count());

            var code = new Code("test");
            p.AddExtension("http://fhir.org/ext/code", code);
            Assert.AreEqual(code, p.GetExtensionValue<Code>("http://fhir.org/ext/code"));

            var text = new FhirString("test");
            p.AddExtension("http://fhir.org/ext/string", text);
            Assert.AreEqual(text, p.GetExtensionValue<FhirString>("http://fhir.org/ext/string"));

            var fhirbool = new FhirBoolean(true);
            p.AddExtension("http://fhir.org/ext/bool", fhirbool);
            Assert.AreEqual(fhirbool, p.GetExtensionValue<FhirBoolean>("http://fhir.org/ext/bool"));

        }


        [TestMethod]
        public void RecognizeContainedReference()
        {
            var rref = new ResourceReference() { Reference = "#patient2223432" };

            Assert.IsTrue(rref.IsContainedReference);

            rref.Reference = "http://somehwere.nl/Patient/1";
            Assert.IsFalse(rref.IsContainedReference);

            rref.Reference = "Patient/1";
            Assert.IsFalse(rref.IsContainedReference);
        }


        [TestMethod]
        public void FindContainedResource()
        {
            var cPat1 = new Patient() { Id = "pat1" };
            var cPat2 = new Patient() { Id = "pat2" };
            var pat = new Patient
            {
                Contained = new List<Resource> { cPat1, cPat2 }
            };

            var rref = new ResourceReference() { Reference = "#pat2" };

            Assert.IsNotNull(pat.FindContainedResource(rref), "#pat2 should be in the contained resources");
            Assert.IsNotNull(pat.FindContainedResource("#pat1"), "#pat1 should be in the contained resources");

            rref.Reference = "#pat3";
            Assert.IsNull(pat.FindContainedResource(rref));

            Assert.AreEqual(pat, pat.FindContainedResource("#"));

            var pat2 = new Patient();
            Assert.IsNull(pat2.FindContainedResource("#pat1"));
        }

        [TestMethod]
        [ExpectedException(typeof(ArgumentNullException))]
        public void FindContainedResourceExceptionExpected()
        {
            var cPat1 = new Patient() { Id = "pat1" };
            var cPat2 = new Patient() { Id = "pat2" };
            var pat = new Patient
            {
                Contained = new List<Resource> { cPat1, cPat2 }
            };

            pat.FindContainedResource((ResourceReference)null);
        }

        [TestMethod]
        public void TestListDeepCopy()
        {
            var x = new List<Patient>();
            x.Add(new Patient());
            x.Add(new Patient());

            var y = new List<Patient>(x.DeepCopy());
            Assert.IsTrue(x[0] is Patient);
            Assert.AreNotEqual(x[0], y[0]);
            Assert.AreNotEqual(x[1], y[1]);
        }


        [TestMethod]
        public void TestLazyCreatedLists()
        {
            var p = new Patient();
            p.Name.Add(new HumanName());
        }


        [TestMethod]
        public void TestModelInfoTypeSelectors()
        {
            Assert.IsTrue(ModelInfo.IsKnownResource("Patient"));
            Assert.IsFalse(ModelInfo.IsKnownResource("Identifier"));
            Assert.IsFalse(ModelInfo.IsKnownResource("code"));

            Assert.IsFalse(ModelInfo.IsDataType("Patient"));
            Assert.IsTrue(ModelInfo.IsDataType("Identifier"));
            Assert.IsFalse(ModelInfo.IsDataType("code"));

            Assert.IsFalse(ModelInfo.IsPrimitive("Patient"));
            Assert.IsFalse(ModelInfo.IsPrimitive("Identifier"));
            Assert.IsTrue(ModelInfo.IsPrimitive("code"));

            Assert.IsTrue(ModelInfo.IsReference("Reference"));
            Assert.IsFalse(ModelInfo.IsReference("Patient"));
        }

        [TestMethod]
        public void TestFhirTypeToFhirTypeName()
        {
            var enumValues = Enum.GetValues(typeof(FHIRAllTypes));
            for (int i = 0; i < enumValues.Length; i++)
            {
                var type = (FHIRAllTypes)i;
                var typeName = ModelInfo.FhirTypeToFhirTypeName(type);
                var type2 = ModelInfo.FhirTypeNameToFhirType(typeName);
                Assert.IsTrue(type2.HasValue);
                Assert.AreEqual(type, type2, String.Format("Failed: '{0}' != '{1}' ?!", type, type2));
                var typeName2 = ModelInfo.FhirTypeToFhirTypeName(type2.Value);
                Assert.AreEqual(typeName, typeName2, String.Format("Failed: '{0}' != '{1}' ?!", typeName, typeName2));
            }
        }

        [TestMethod]
        public void TestStringValueInterface()
        {
            IValue<string> sv = new FhirString("test");
            Assert.IsNotNull(sv);
            sv.Value = "string";
            Assert.AreEqual(sv.Value, "string");

            sv = new FhirUri("test");
            Assert.IsNotNull(sv);
            sv.Value = "http://example.org";
            Assert.AreEqual(sv.Value, "http://example.org");

            sv = new Uuid("test");
            Assert.IsNotNull(sv);
            sv.Value = "550e8400-e29b-41d4-a716-446655440000";
            Assert.AreEqual(sv.Value, "550e8400-e29b-41d4-a716-446655440000");

            sv = new Oid("test");
            Assert.IsNotNull(sv);
            sv.Value = "2.16.840.1.113883";
            Assert.AreEqual(sv.Value, "2.16.840.1.113883");

            sv = new Markdown("test");
            Assert.IsNotNull(sv);
            sv.Value = "Hello World!";
            Assert.AreEqual(sv.Value, "Hello World!");

            sv = new Date();
            Assert.IsNotNull(sv);
            sv.Value = "20161201";
            Assert.AreEqual(sv.Value, "20161201");

            sv = new Time();
            Assert.IsNotNull(sv);
            sv.Value = "23:59:00";
            Assert.AreEqual(sv.Value, "23:59:00");

            sv = new FhirDateTime(DateTimeOffset.UtcNow);
            Assert.IsNotNull(sv);
            sv.Value = "20161201 23:59:00";
            Assert.AreEqual(sv.Value, "20161201 23:59:00");

        }


        [TestMethod]
        public void TestSubclassInfo()
        {
            Assert.IsTrue(ModelInfo.IsInstanceTypeFor(FHIRAllTypes.Resource, FHIRAllTypes.Patient));
            Assert.IsTrue(ModelInfo.IsInstanceTypeFor(FHIRAllTypes.DomainResource, FHIRAllTypes.Patient));
            Assert.IsTrue(ModelInfo.IsInstanceTypeFor(FHIRAllTypes.Patient, FHIRAllTypes.Patient));
            Assert.IsFalse(ModelInfo.IsInstanceTypeFor(FHIRAllTypes.Observation, FHIRAllTypes.Patient));
            Assert.IsFalse(ModelInfo.IsInstanceTypeFor(FHIRAllTypes.Element, FHIRAllTypes.Patient));
            Assert.IsTrue(ModelInfo.IsInstanceTypeFor(FHIRAllTypes.Resource, FHIRAllTypes.Bundle));
            Assert.IsFalse(ModelInfo.IsInstanceTypeFor(FHIRAllTypes.DomainResource, FHIRAllTypes.Bundle));

            Assert.IsTrue(ModelInfo.IsInstanceTypeFor(FHIRAllTypes.Element, FHIRAllTypes.HumanName));
            Assert.IsFalse(ModelInfo.IsInstanceTypeFor(FHIRAllTypes.Element, FHIRAllTypes.Patient));
            Assert.IsTrue(ModelInfo.IsInstanceTypeFor(FHIRAllTypes.Element, FHIRAllTypes.Oid));

            // FHIR: Canonical derives from Uri (not from String), but as gForge cofirmed Url and Canonical cannot be used as substitutes for Uri
            Assert.IsFalse(ModelInfo.IsInstanceTypeFor(FHIRAllTypes.Uri, FHIRAllTypes.Canonical));
            Assert.IsFalse(ModelInfo.IsInstanceTypeFor(FHIRAllTypes.Uri, FHIRAllTypes.Url));
            Assert.IsFalse(ModelInfo.IsInstanceTypeFor(FHIRAllTypes.String, FHIRAllTypes.Canonical));

            // FHIR: Money derives from Element, not Quantity.
            Assert.IsFalse(ModelInfo.IsInstanceTypeFor(FHIRAllTypes.Quantity, FHIRAllTypes.Money));
        }

        [TestMethod]
        public void TestSubclassInfoByType()
        {
            testTrue(typeof(Resource), typeof(Patient));
            testTrue(typeof(DomainResource), typeof(Patient));
            testTrue(typeof(Patient), typeof(Patient));
            testFalse(typeof(Observation), typeof(Patient));
            testFalse(typeof(Element), typeof(Patient));
            testTrue(typeof(Resource), typeof(Bundle));
            testFalse(typeof(DomainResource), typeof(Bundle));

            testTrue(typeof(Element), typeof(HumanName));
            testFalse(typeof(Element), typeof(Patient));
            testTrue(typeof(Element), typeof(Oid));
            testFalse(typeof(FhirString), typeof(Markdown));
            testFalse(typeof(Integer), typeof(UnsignedInt));

            static void testTrue(Type super, Type sub) =>
                Assert.IsTrue(ModelInfo.IsInstanceTypeFor(super, sub));

            static void testFalse(Type super, Type sub) =>
                Assert.IsFalse(ModelInfo.IsInstanceTypeFor(super, sub));
        }


        [TestMethod]
        public void TestIntegerValueInterface()
        {
            INullableValue<int> iv = new Integer(null);
            Assert.IsNotNull(iv);
            iv.Value = 12345;
            Assert.AreEqual(iv.Value, 12345);

            iv = new UnsignedInt(0);
            Assert.IsNotNull(iv);
            iv.Value = 12345;
            Assert.AreEqual(iv.Value, 12345);

            iv = new PositiveInt(1);
            Assert.IsNotNull(iv);
            iv.Value = 12345;
            Assert.AreEqual(iv.Value, 12345);
        }

        [TestMethod]
        public void TestNamingSystemCanonical()
        {
            NamingSystem ns = new NamingSystem();

            Assert.IsNull(ns.Url);
            Assert.IsNull(ns.UrlElement);

            ns.Url = "http://nu.nl";

            Assert.AreEqual("http://nu.nl", ns.Url);
            Assert.AreEqual("http://nu.nl", ns.UrlElement.Value);
        }

        [TestMethod]
        public void TestChildren_EmptyPatient()
        {
            var patient = new Patient();
            var children = patient.Children.ToArray();
            Base[] expected = { };
            Assert.IsTrue(expected.SequenceEqual(children));
        }

        [TestMethod]
        public void TestChildren_EmptyTiming()
        {
            var timing = new Timing();
            var children = timing.Children.ToArray();
            Base[] expected = { };
            Assert.IsTrue(expected.SequenceEqual(children));
        }


        [TestMethod]
        public void ToStringHandlesNullObjectValue()
        {
            var s = new FhirString(null);
            Assert.IsNull(s.ToString());

            var i = new FhirBoolean(null);
            Assert.IsNull(i.ToString());
        }

        [TestMethod]
        public void TestChildren_Patient()
        {
            var patient = new Patient()
            {
                Name =
                {
                    new HumanName()
                    {
                        Given = new string[] { "John" },
                        Family = "Doe"
                    },
                     new HumanName()
                    {
                        Given = new string[] { "Alias" },
                        Family = "Alternate"
                    }
                },
                Address =
                {
                    new Address()
                    {
                        City = "Amsterdam",
                        Line = new string[] { "Rokin" }
                    }
                }
            };
            var children = patient.Children.ToArray();
            Base[] expected =
            {
                // ===== Resource elements =====
                // patient.IdElement, patient.Meta, patient.ImplicitRulesElement, patient.LanguageElement,
                
                // ===== DomainResource elements =====
                // patient.Text,
                // patient.Contained = empty collection
                // patient.Extension = empty collection
                // patient.ModifierExtension = empty collection

                // ===== Patient elements =====
                // patient.Identifier = empty collection
                // patient.ActiveElement,
                patient.Name[0],
                patient.Name[1],
                // patient.Telecom = empty collection
                // patient.GenderElement,
                // patient.BirthDateElement,
                // patient.Deceased,
                patient.Address[0],
                // patient.MaritalStatus,
                // patient.MultipleBirth,
                // patient.Photo = empty collection
                // patient.Contact = empty collection
                // patient.Animal,
                // patient.Communication = empty collection
                // patient.CareProvider = empty collection
                // patient.ManagingOrganization
                // patient.Link = empty collection
            };
            Assert.IsTrue(expected.SequenceEqual(children));

            var name = patient.Name[0];
            children = name.Children.ToArray();
            expected = new Base[]
            {
                // ===== Element elements =====
                // name.Extension = empty collection

                // ===== HumanName elements =====
                // name.UseElement,
                // name.TextElement,
                name.FamilyElement,
                name.GivenElement[0],
                // name.Period
            };
            Assert.IsTrue(expected.SequenceEqual(children));

            var address = patient.Address[0];
            children = address.Children.ToArray();
            expected = new Base[]
            {
                // ===== Element elements =====
                // name.Extension = empty collection

                // ===== Address elements =====
                // address.UseElement,
                // address.TypeElement,
                // address.TextElement,
                address.LineElement[0],
                address.CityElement,
                // address.DistrictElement,
                // address.StateElement,
                // address.PostalCodeElement,
                // address.CountryElement,
                // address.Period
            };
            Assert.IsTrue(expected.SequenceEqual(children));
        }

        [TestMethod]
        public void ParseFhirTypeName()
        {
            Assert.AreEqual(FHIRAllTypes.Markdown, ModelInfo.FhirTypeNameToFhirType("markdown"));
            Assert.IsNull(ModelInfo.FhirTypeNameToFhirType("Markdown"));
            Assert.AreEqual(FHIRAllTypes.Organization, ModelInfo.FhirTypeNameToFhirType("Organization"));
        }

        // [WMR 20181025] Issue #746
        [TestMethod]
        public void TestIsCoreModelTypeUri()
        {
            Assert.IsTrue(ModelInfo.IsCoreModelTypeUri(new Uri("http://hl7.org/fhir/StructureDefinition/Patient")));
            Assert.IsTrue(ModelInfo.IsCoreModelTypeUri(new Uri("http://hl7.org/fhir/StructureDefinition/string")));

            Assert.IsFalse(ModelInfo.IsCoreModelTypeUri(new Uri("http://example.org/fhir/StructureDefinition/Patient")));
            Assert.IsFalse(ModelInfo.IsCoreModelTypeUri(new Uri("/StructureDefinition/Patient", UriKind.Relative)));
            Assert.IsFalse(ModelInfo.IsCoreModelTypeUri(new Uri("Patient", UriKind.Relative)));
        }


        [TestMethod]
        public void TestNonGeneratedHierarchy()
        {
            Assert.IsTrue(ModelInfo.IsInstanceTypeFor(typeof(Quantity), typeof(Age)));
            Assert.IsTrue(ModelInfo.IsInstanceTypeFor(typeof(DataType), typeof(Age)));
            Assert.IsFalse(ModelInfo.IsInstanceTypeFor(typeof(Integer), typeof(UnsignedInt)));
            Assert.IsTrue(ModelInfo.IsInstanceTypeFor(typeof(PrimitiveType), typeof(UnsignedInt)));
            Assert.IsFalse(ModelInfo.IsInstanceTypeFor(typeof(FhirString), typeof(Code)));
            Assert.IsTrue(ModelInfo.IsInstanceTypeFor(typeof(PrimitiveType), typeof(Code)));
            Assert.IsFalse(ModelInfo.IsInstanceTypeFor(typeof(FhirUri), typeof(Uuid)));
            Assert.IsTrue(ModelInfo.IsInstanceTypeFor(typeof(PrimitiveType), typeof(Uuid)));
        }

        // [WMR 20190413] NEW

        IEnumerable<Type> FhirCsTypes => ModelInfo.FhirCsTypeToString.Keys;

        [TestMethod]
        public void TestIsConformanceResource()
        {
            // Verify that ModelInfo.IsConformanceResource overloads returns true for all types that implement IConformanceResource
            foreach (var type in FhirCsTypes)
            {
                //var supportsInterface = typeof(IConformanceResource).IsAssignableFrom(type);
                var supportsInterface = type.CanBeTreatedAsType(typeof(IConformanceResource));
                Assert.AreEqual(supportsInterface, ModelInfo.IsConformanceResource(type));
                var typeName = ModelInfo.GetFhirTypeNameForType(type);
                Assert.AreEqual(supportsInterface, ModelInfo.IsConformanceResource(typeName));
                var typeFlag = ModelInfo.FhirTypeNameToFhirType(typeName);
                Assert.AreEqual(supportsInterface, ModelInfo.IsConformanceResource(typeFlag));
            }
        }

        [TestMethod]
        public void TestIsPrimitive()
        {
            // Verify that ModelInfo.IsPrimitive overloads returns true for all types derived from Primitive
            foreach (var type in FhirCsTypes)
            {
                var isPrimitive = type.CanBeTreatedAsType(typeof(PrimitiveType));
                var typeName = ModelInfo.GetFhirTypeNameForType(type);
                Assert.IsNotNull(typeName);
                Assert.AreEqual(isPrimitive, ModelInfo.IsPrimitive(type));
                Assert.AreEqual(isPrimitive, ModelInfo.IsPrimitive(typeName));
            }
        }

        [TestMethod]
        public void TestIsDataType()
        {
            // Verify that ModelInfo.IsDataType returns true for all types derived from Element but not from Primitive
            foreach (var type in FhirCsTypes)
            {
                if (type == typeof(Base)) continue;

                var isDataType =
                    type == typeof(Resource)
                    || type == typeof(DomainResource)
                    || (type.CanBeTreatedAsType(typeof(Element)) && !type.CanBeTreatedAsType(typeof(PrimitiveType)));
                var typeName = ModelInfo.GetFhirTypeNameForType(type);
                Assert.IsNotNull(typeName);
                Assert.AreEqual(isDataType, ModelInfo.IsDataType(type), type.Name);
                Assert.AreEqual(isDataType, ModelInfo.IsDataType(typeName));
            }
        }

        [TestMethod]
        public void TestIsReference()
        {
            // Verify that ModelInfo.IsReference overloads returns true for type (Resource)Reference
            foreach (var type in FhirCsTypes)
            {
                var isReference = type == typeof(ResourceReference);
                var typeName = ModelInfo.GetFhirTypeNameForType(type);
                Assert.IsNotNull(typeName);
                Assert.AreEqual(isReference, ModelInfo.IsReference(type));
                Assert.AreEqual(isReference, ModelInfo.IsReference(typeName));
            }
        }

        [TestMethod]
        public void TestTypeHierarchy()
        {
            // Verify ModelInfo methods are in agreement with the actual type hierarchy
            // - ModelInfo.IsInstanceTypeFor
            // - ModelInfo.IsCoreSuperType
            var types = ModelInfo.FhirCsTypeToString.Keys;
            foreach (var type in types)
            {
                Assert.IsTrue(ModelInfo.IsCoreModelType(type));
                var typeName = ModelInfo.GetFhirTypeNameForType(type);
                Assert.IsNotNull(typeName);
                Assert.IsTrue(ModelInfo.IsCoreModelType(typeName));

                if (!ModelInfo.IsCoreSuperType(type))
                {
                    var baseType = type.BaseType;
                    while (!ModelInfo.IsCoreSuperType(baseType))
                    {
                        // Skip intermediate abstract types, e.g. Primitive<T>
                        if (ModelInfo.IsCoreModelType(baseType))
                        {
                            var baseTypeName = ModelInfo.GetFhirTypeNameForType(baseType);
                            Assert.IsNotNull(baseTypeName);

                            Assert.IsTrue(ModelInfo.IsInstanceTypeFor(baseTypeName, typeName));
                        }
                        baseType = baseType.BaseType;
                    }
                }
            }
        }
        [TestMethod]
        public void TestCheckMinorVersionCompatibiliy()
        {
<<<<<<< HEAD
            Assert.IsTrue(ModelInfo.CheckMinorVersionCompatibility("4.5.0"));
            Assert.IsTrue(ModelInfo.CheckMinorVersionCompatibility("4.5"));
            Assert.IsFalse(ModelInfo.CheckMinorVersionCompatibility("4.0.1"));
            Assert.IsFalse(ModelInfo.CheckMinorVersionCompatibility("4.0"));
            Assert.IsFalse(ModelInfo.CheckMinorVersionCompatibility("4.0.0"));
=======
            Assert.IsTrue(ModelInfo.CheckMinorVersionCompatibility("4.1.0"));
            Assert.IsTrue(ModelInfo.CheckMinorVersionCompatibility("4.1"));
>>>>>>> b5a87a20
            Assert.IsFalse(ModelInfo.CheckMinorVersionCompatibility("3.2.0"));
            Assert.IsFalse(ModelInfo.CheckMinorVersionCompatibility("3.0.1"));
            Assert.IsFalse(ModelInfo.CheckMinorVersionCompatibility("3.0"));
            Assert.IsFalse(ModelInfo.CheckMinorVersionCompatibility("3.0.2"));
            Assert.IsFalse(ModelInfo.CheckMinorVersionCompatibility("3"));
        }

        [TestMethod]
        [ExpectedException(typeof(ArgumentNullException))]
        public void TestCheckMinorVersionCompatibilityWithNull()
        {
            ModelInfo.CheckMinorVersionCompatibility(null);
        }
    }
}<|MERGE_RESOLUTION|>--- conflicted
+++ resolved
@@ -428,7 +428,13 @@
             Assert.IsNull(ns.Url);
             Assert.IsNull(ns.UrlElement);
 
-            ns.Url = "http://nu.nl";
+            ns.UniqueId.Add(new NamingSystem.UniqueIdComponent { Value = "http://nu.nl" });
+            ns.UniqueId.Add(new NamingSystem.UniqueIdComponent { Value = "http://dan.nl", Preferred = true });
+
+            Assert.AreEqual("http://dan.nl", ns.Url);
+            Assert.AreEqual("http://dan.nl", ns.UrlElement.Value);
+
+            ns.UniqueId[1].Preferred = false;
 
             Assert.AreEqual("http://nu.nl", ns.Url);
             Assert.AreEqual("http://nu.nl", ns.UrlElement.Value);
@@ -698,16 +704,11 @@
         [TestMethod]
         public void TestCheckMinorVersionCompatibiliy()
         {
-<<<<<<< HEAD
             Assert.IsTrue(ModelInfo.CheckMinorVersionCompatibility("4.5.0"));
             Assert.IsTrue(ModelInfo.CheckMinorVersionCompatibility("4.5"));
             Assert.IsFalse(ModelInfo.CheckMinorVersionCompatibility("4.0.1"));
             Assert.IsFalse(ModelInfo.CheckMinorVersionCompatibility("4.0"));
             Assert.IsFalse(ModelInfo.CheckMinorVersionCompatibility("4.0.0"));
-=======
-            Assert.IsTrue(ModelInfo.CheckMinorVersionCompatibility("4.1.0"));
-            Assert.IsTrue(ModelInfo.CheckMinorVersionCompatibility("4.1"));
->>>>>>> b5a87a20
             Assert.IsFalse(ModelInfo.CheckMinorVersionCompatibility("3.2.0"));
             Assert.IsFalse(ModelInfo.CheckMinorVersionCompatibility("3.0.1"));
             Assert.IsFalse(ModelInfo.CheckMinorVersionCompatibility("3.0"));
