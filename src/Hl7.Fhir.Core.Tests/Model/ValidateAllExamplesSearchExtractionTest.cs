﻿/* 
 * Copyright (c) 2014, Firely (info@fire.ly) and contributors
 * See the file CONTRIBUTORS for details.
 * 
 * This file is licensed under the BSD 3-Clause license
 * available at https://raw.githubusercontent.com/ewoutkramer/fhir-net-api/master/LICENSE
 */

using System;
using System.Collections.Generic;
using System.Linq;
using System.IO;
using System.Xml;
using Microsoft.VisualStudio.TestTools.UnitTesting;
using System.Diagnostics;
using Hl7.Fhir.Model;
using Hl7.Fhir.Serialization;
using Hl7.FhirPath;
using Hl7.FhirPath.Expressions;
using Hl7.Fhir.Utility;
using Hl7.Fhir.ElementModel;
using Hl7.Fhir.Rest;
using Hl7.Fhir.FhirPath;

namespace Hl7.Fhir.Tests.Model
{
    [TestClass]
    public class ValidateSearchExtractionAllExamplesTest
    {
        [AssemblyInitialize]
        public static void Initialize(TestContext context)
        {
            // Register a custom local resolver (that doesn't really resolve, 
            // but creates a blank resource that could be what was referenced
            // (and only works with the PocoNavigator that we are testing with)
            Hl7.FhirPath.FhirPathCompiler.DefaultSymbolTable.Add("resolve", (object f) =>
            {
                if (f is IEnumerable<IElementNavigator>)
                {
                    object[] bits = (f as IEnumerable<IElementNavigator>).Select(i =>
                    {
                        var resref = (i as PocoNavigator).FhirValue as ResourceReference;
                        if (resref != null && ResourceIdentity.IsRestResourceIdentity(resref.Reference))
                        {
                            ResourceIdentity ri = new ResourceIdentity(resref.Reference);
                            if (!string.IsNullOrEmpty(ri.ResourceType))
                            {
                                var fac = new Hl7.Fhir.Serialization.DefaultModelFactory();
                                var type = ModelInfo.GetTypeForFhirType(ri.ResourceType);
                                DomainResource res = fac.Create(type) as DomainResource;
                                res.Id = ri.Id;
                                return res.ToNavigator();
                            }
                        }
                        return (IElementNavigator)null;
                    }).ToArray();
                    return FhirValueList.Create(bits.Where(b => b != null).ToArray());
                }
                return FhirValueList.Empty;
            });
        }

        [TestMethod]
        [TestCategory("LongRunner")]
        public void SearchExtractionAllExamples()
        {
            FhirXmlParser parser = new FhirXmlParser();
            int errorCount = 0;
            int parserErrorCount = 0;
            int testFileCount = 0;
            Dictionary<String, int> exampleSearchValues = new Dictionary<string, int>();
            Dictionary<string, int> failedInvariantCodes = new Dictionary<string, int>();
            var zip = TestDataHelper.ReadTestZip("examples.zip");

            using (zip)
            {
                foreach (var entry in zip.Entries)
                {
                    Stream file = entry.Open();
                    using (file)
                    {
                        // Verified examples that fail validations

                        //// vsd-3, vsd-8
                        //if (file.EndsWith("valueset-ucum-common(ucum-common).xml"))
                        //    continue;

                        testFileCount++;
                        try
                        {
                            // Debug.WriteLine(String.Format("Validating {0}", file));
                            var reader = SerializationUtil.WrapXmlReader(XmlReader.Create(file));
                            var resource = parser.Parse<Resource>(reader);

                            ExtractValuesForSearchParameterFromFile(exampleSearchValues, resource);

                            if (resource is Bundle)
                            {
                                foreach (var item in (resource as Bundle).Entry)
                                {
                                    if (item.Resource != null)
                                    {
                                        ExtractValuesForSearchParameterFromFile(exampleSearchValues, item.Resource);
                                    }
                                }
                            }
                        }
                        catch (Exception ex)
                        {
                            System.Diagnostics.Trace.WriteLine("Error processing file " + entry.Name + ": " + ex.Message);
                            parserErrorCount++;
                        }

                    }
                }
            }

            var missingSearchValues = exampleSearchValues.Where(i => i.Value == 0);

            if (missingSearchValues.Count() > 0)
            {
                Debug.WriteLine(String.Format("\r\n------------------\r\nValidation failed, missing data in {0} of {1} search parameters", missingSearchValues.Count(), exampleSearchValues.Count));
                foreach (var item in missingSearchValues)
                {
                    Trace.WriteLine("\t" + item.Key);
                }
                // Trace.WriteLine(outcome.ToString());
                errorCount++;
            }

            Assert.IsTrue(43 >= errorCount, String.Format("Failed search parameter data extraction, missing data in {0} of {1} search parameters", missingSearchValues.Count(), exampleSearchValues.Count));
            Assert.AreEqual(0, parserErrorCount, String.Format("Failed search parameter data extraction, {0} files failed parsing", parserErrorCount));
        }

        private static void ExtractValuesForSearchParameterFromFile(Dictionary<string, int> exampleSearchValues, Resource resource)
        {
            // Extract the search properties
            var searchparameters = ModelInfo.SearchParameters.Where(r => r.Resource == resource.ResourceType.ToString() && !String.IsNullOrEmpty(r.Expression));
            foreach (var index in searchparameters)
            {
                // prepare the search data cache
                string key = resource.ResourceType.ToString() + "_" + index.Name;
                if (!exampleSearchValues.ContainsKey(key))
                    exampleSearchValues.Add(key, 0);

                // Extract the values from the example
                ExtractExamplesFromResource(exampleSearchValues, resource, index, key);
            }

            // If there are any contained resources, extract index data from those too!
            if (resource is DomainResource)
            {
                if ((resource as DomainResource).Contained != null && (resource as DomainResource).Contained.Count > 0)
                {
                    foreach (var conResource in (resource as DomainResource).Contained)
                    {
                        ExtractValuesForSearchParameterFromFile(exampleSearchValues, conResource);
                    }
                }
            }
        }

        private static void ExtractExamplesFromResource(Dictionary<string, int> exampleSearchValues, Resource resource, ModelInfo.SearchParamDefinition index, string key)
        {
            var resourceModel = resource.ToTypedElement();

            try
            {
<<<<<<< HEAD
                IEnumerable<IElementNavigator> results;
                try
                {
                    results = resourceModel.Select(index.Expression, new EvaluationContext(navigator));
                }
                catch (Exception ex)
                {
                    System.Diagnostics.Trace.WriteLine($"Failed processing search expression {index.Name}: {index.Expression}");
                    throw ex;
                }
=======
                var results = resourceModel.Select(index.Expression, new EvaluationContext(resourceModel));
>>>>>>> 824431c8
                if (results.Count() > 0)
                {
                    foreach (var t2 in results)
                    {
                        if (t2 != null)
                        {
                            if (t2 is PocoElementNode && (t2 as PocoElementNode).FhirValue != null)
                            {
                                // Validate the type of data returned against the type of search parameter
                                //    Debug.Write(index.Resource + "." + index.Name + ": ");
                                //    Debug.WriteLine((t2 as FhirPath.ModelNavigator).FhirValue.ToString());// + "\r\n";
                                exampleSearchValues[key]++;
                            }
                            else if (t2.Value is Hl7.FhirPath.ConstantValue)
                            {
                                //    Debug.Write(index.Resource + "." + index.Name + ": ");
                                //    Debug.WriteLine((t2.Value as Hl7.FhirPath.ConstantValue).Value);
                                exampleSearchValues[key]++;
                            }
                            else if (t2.Value is bool)
                            {
                                //    Debug.Write(index.Resource + "." + index.Name + ": ");
                                //    Debug.WriteLine((bool)t2.Value);
                                exampleSearchValues[key]++;
                            }
                            else
                            {
                                Debug.Write(index.Resource + "." + index.Name + ": ");
                                Debug.WriteLine(t2.Value);
                                exampleSearchValues[key]++;
                            }
                        }
                    }
                }
            }
            catch (ArgumentException ex)
            {
                System.Diagnostics.Trace.WriteLine($"Failed processing search expression {index.Name}: {index.Expression}");
                Debug.WriteLine("FATAL: Error parsing expression in search index {0}.{1} {2}\r\n\t{3}", index.Resource, index.Name, index.Expression, ex.Message);
            }
        }
    }
}<|MERGE_RESOLUTION|>--- conflicted
+++ resolved
@@ -35,11 +35,11 @@
             // (and only works with the PocoNavigator that we are testing with)
             Hl7.FhirPath.FhirPathCompiler.DefaultSymbolTable.Add("resolve", (object f) =>
             {
-                if (f is IEnumerable<IElementNavigator>)
-                {
-                    object[] bits = (f as IEnumerable<IElementNavigator>).Select(i =>
-                    {
-                        var resref = (i as PocoNavigator).FhirValue as ResourceReference;
+                if (f is IEnumerable<ITypedElement>)
+                {
+                    object[] bits = (f as IEnumerable<ITypedElement>).Select(i =>
+                    {
+                        var resref = (i as PocoElementNode).FhirValue as ResourceReference;
                         if (resref != null && ResourceIdentity.IsRestResourceIdentity(resref.Reference))
                         {
                             ResourceIdentity ri = new ResourceIdentity(resref.Reference);
@@ -49,10 +49,10 @@
                                 var type = ModelInfo.GetTypeForFhirType(ri.ResourceType);
                                 DomainResource res = fac.Create(type) as DomainResource;
                                 res.Id = ri.Id;
-                                return res.ToNavigator();
-                            }
-                        }
-                        return (IElementNavigator)null;
+                                return res.ToTypedElement();
+                            }
+                        }
+                        return (ITypedElement)null;
                     }).ToArray();
                     return FhirValueList.Create(bits.Where(b => b != null).ToArray());
                 }
@@ -166,20 +166,16 @@
 
             try
             {
-<<<<<<< HEAD
-                IEnumerable<IElementNavigator> results;
+                IEnumerable<ITypedElement> results;
                 try
                 {
-                    results = resourceModel.Select(index.Expression, new EvaluationContext(navigator));
+                    results = resourceModel.Select(index.Expression, new EvaluationContext(resourceModel));
                 }
                 catch (Exception ex)
                 {
                     System.Diagnostics.Trace.WriteLine($"Failed processing search expression {index.Name}: {index.Expression}");
                     throw ex;
                 }
-=======
-                var results = resourceModel.Select(index.Expression, new EvaluationContext(resourceModel));
->>>>>>> 824431c8
                 if (results.Count() > 0)
                 {
                     foreach (var t2 in results)
