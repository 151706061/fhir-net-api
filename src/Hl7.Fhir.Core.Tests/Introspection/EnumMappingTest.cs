﻿/* 
 * Copyright (c) 2014, Furore (info@furore.com) and contributors
 * See the file CONTRIBUTORS for details.
 * 
 * This file is licensed under the BSD 3-Clause license
 * available at https://raw.githubusercontent.com/ewoutkramer/fhir-net-api/master/LICENSE
 */

using System;
using Microsoft.VisualStudio.TestTools.UnitTesting;
using Hl7.Fhir.Support;
using Hl7.Fhir.Introspection;
using Hl7.Fhir.Model;
using System.Diagnostics;

namespace Hl7.Fhir.Tests.Introspection
{
    [TestClass]
#if PORTABLE45
	public class PortableEnumMappingTest
#else
	public class EnumMappingTest
#endif
    {
        [TestMethod]
        public void TestCreation()
        {
            EnumUtility.EnumMapping mapping = EnumUtility.EnumMapping.Create(typeof(TestEnum));

            Assert.AreEqual("Testee", mapping.Name);
            Assert.AreEqual(typeof(TestEnum), mapping.EnumType);
            Assert.IsTrue(mapping.ContainsLiteral("Item1"));
            Assert.IsFalse(mapping.ContainsLiteral("Item2"));
            Assert.IsFalse(mapping.ContainsLiteral("iTeM1"));
            Assert.IsTrue(mapping.ContainsLiteral("ItemTwo"));

            Assert.AreEqual(TestEnum.Item2, mapping.ParseLiteral("ItemTwo"));
            Assert.AreEqual(TestEnum.Item1, mapping.ParseLiteral("Item1"));
            Assert.AreEqual("ItemTwo", mapping.GetLiteral(TestEnum.Item2));
            Assert.AreEqual("Item1", mapping.GetLiteral(TestEnum.Item1));
        }



        [TestMethod]
        public void GetInfoFromEnumMember()
        {
            var t = FHIRAllTypes.Markdown;

            Assert.AreEqual("markdown", t.GetLiteral());
            Assert.AreEqual("markdown", t.GetDocumentation());
        }

        [TestMethod]
        public void ParseFhirTypeName()
        {
<<<<<<< HEAD
            Assert.AreEqual(FHIRAllTypes.Markdown, ModelInfo.FhirTypeNameToFhirType("markdown"));
            Assert.AreEqual(FHIRAllTypes.Markdown, ModelInfo.FhirTypeNameToFhirType("Markdown"));
            Assert.AreEqual(FHIRAllTypes.Organization, ModelInfo.FhirTypeNameToFhirType("Organization"));
=======
            Assert.AreEqual(FHIRDefinedType.Markdown, ModelInfo.FhirTypeNameToFhirType("markdown"));
            Assert.IsNull(ModelInfo.FhirTypeNameToFhirType("Markdown"));
            Assert.AreEqual(FHIRDefinedType.Organization, ModelInfo.FhirTypeNameToFhirType("Organization"));
>>>>>>> 4774aa8e
        }


        [TestMethod]
        public void EnumParsingPerformance()
        {
            var sw = new Stopwatch();
            sw.Start();

            for(var i=0; i < 10000; i++)
                EnumUtility.ParseLiteral<AdministrativeGender>("male");

            sw.Stop();

            Debug.WriteLine(sw.ElapsedMilliseconds);
            Assert.IsTrue(sw.ElapsedMilliseconds < 100);
        }

        [TestMethod]
        public void TestEnumMapping()
        {
            Assert.AreEqual(AdministrativeGender.Male, EnumUtility.ParseLiteral<AdministrativeGender>("male"));
            Assert.IsNull(EnumUtility.ParseLiteral<AdministrativeGender>("maleX"));
            Assert.AreEqual(X.a, EnumUtility.ParseLiteral<X>("a"));

            Assert.AreEqual("Male",AdministrativeGender.Male.GetDocumentation());
            Assert.IsNull(X.a.GetDocumentation());
        }


        enum X
        {
            a,
            b
        }

        [FhirEnumeration("Testee")]
        enum TestEnum
        {
            Item1 = 4,

            [EnumLiteral("ItemTwo")]
            Item2
        }
    }
}<|MERGE_RESOLUTION|>--- conflicted
+++ resolved
@@ -54,15 +54,9 @@
         [TestMethod]
         public void ParseFhirTypeName()
         {
-<<<<<<< HEAD
-            Assert.AreEqual(FHIRAllTypes.Markdown, ModelInfo.FhirTypeNameToFhirType("markdown"));
-            Assert.AreEqual(FHIRAllTypes.Markdown, ModelInfo.FhirTypeNameToFhirType("Markdown"));
-            Assert.AreEqual(FHIRAllTypes.Organization, ModelInfo.FhirTypeNameToFhirType("Organization"));
-=======
             Assert.AreEqual(FHIRDefinedType.Markdown, ModelInfo.FhirTypeNameToFhirType("markdown"));
             Assert.IsNull(ModelInfo.FhirTypeNameToFhirType("Markdown"));
             Assert.AreEqual(FHIRDefinedType.Organization, ModelInfo.FhirTypeNameToFhirType("Organization"));
->>>>>>> 4774aa8e
         }
 
 
