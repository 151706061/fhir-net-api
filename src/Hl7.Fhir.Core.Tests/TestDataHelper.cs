--- conflicted
+++ resolved
@@ -1,12 +1,5 @@
 ﻿using System.IO;
 using System.IO.Compression;
-<<<<<<< HEAD
-#if NET40
-using System.Linq;
-using ICSharpCode.SharpZipLib.Zip;
-#endif
-=======
->>>>>>> cc62834e
 
 namespace Hl7.Fhir.Tests
 {
