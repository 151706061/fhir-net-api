﻿/* 
 * Copyright (c) 2014, Furore (info@furore.com) and contributors
 * See the file CONTRIBUTORS for details.
 * 
 * This file is licensed under the BSD 3-Clause license
 * available at https://raw.githubusercontent.com/ewoutkramer/fhir-net-api/master/LICENSE
 */

using System;
using System.Collections.Generic;
using System.Linq;
using System.Text;
using System.IO;
using System.Xml;
using System.Xml.Linq;
using Newtonsoft.Json;
using Microsoft.VisualStudio.TestTools.UnitTesting;
using System.Diagnostics;
using Hl7.Fhir.Support;
using Hl7.Fhir.Model;
using Hl7.Fhir.Serialization;
using System.IO.Compression;

namespace Hl7.Fhir.Tests.Serialization
{
    [TestClass]
#if PORTABLE45
	public class PortableRoundtripTest
#else
    public class RoundtripTest
#endif
<<<<<<< HEAD
    {
=======
    { 
        [TestMethod]   
        public void RoundTripOneExample()
        {
            string exampleXml = @"TestData\testscript-example(example).xml";
            var original = File.ReadAllText(exampleXml);

            var t = new FhirXmlParser().Parse<TestScript>(original);
            var outputXml = FhirSerializer.SerializeResourceToXml(t);
            XmlAssert.AreSame(original, outputXml);

            var outputJson = FhirSerializer.SerializeResourceToJson(t);
            var t2 = new FhirJsonParser().Parse<TestScript>(outputJson);
//            Assert.IsTrue(t.IsExactly(t2));

            var outputXml2 = FhirSerializer.SerializeResourceToXml(t2);
            XmlAssert.AreSame(original, outputXml2);
        }
>>>>>>> 4774aa8e
        [TestMethod]
        [TestCategory("LongRunner")]
        public void FullRoundtripOfAllExamplesXml()
        {
            string examplesXml = @"TestData\examples.zip";

            // Create an empty temporary directory for us to dump the roundtripped intermediary files in
            string baseTestPath = Path.Combine(Path.GetTempPath(), "FHIRRoundTripTestXml");
            createEmptyDir(baseTestPath);

            Debug.WriteLine("Roundtripping xml->json->xml");
            createEmptyDir(baseTestPath);
            doRoundTrip(examplesXml, baseTestPath);
        }

        [TestMethod]
        [TestCategory("LongRunner")]
        public void FullRoundtripOfAllExamplesJson()
        {
            string examplesJson = @"TestData\examples-json.zip";

            // Create an empty temporary directory for us to dump the roundtripped intermediary files in
            string baseTestPath = Path.Combine(Path.GetTempPath(), "FHIRRoundTripTestJson");
            createEmptyDir(baseTestPath);

            Debug.WriteLine("Roundtripping json->xml->json");
            createEmptyDir(baseTestPath);
            doRoundTrip(examplesJson, baseTestPath);
        }


        //[TestMethod]
        //public void CompareIntermediate2Xml()
        //{
        //    // You can use this method to compare just the input against intermediate2, much faster than
        //    // unpacking and converting first. This only works AFTER a previous test has already converted
        //    // xml -> json -> xml
        //    compareFiles(@"C:\Users\ewout\AppData\Local\Temp\FHIRRoundTripTestXml\input", @"C:\Users\ewout\AppData\Local\Temp\FHIRRoundTripTestXml\intermediate2");
        //}

        //[TestMethod]
        //public void CompareIntermediate2Json()
        //{
        //    // You can use this method to compare just the input against intermediate2, much faster than
        //    // unpacking and converting first. This only works AFTER a previous test has already converted
        //    // json -> xml -> json
        //    compareFiles(@"C:\Users\ewout\AppData\Local\Temp\FHIRRoundTripTestJson\input", @"C:\Users\ewout\AppData\Local\Temp\FHIRRoundTripTestJson\intermediate2");
        //}


        private static void createEmptyDir(string baseTestPath)
        {
            if (Directory.Exists(baseTestPath)) Directory.Delete(baseTestPath, true);
            Directory.CreateDirectory(baseTestPath);
        }

        private void doRoundTrip(string examplesZip, string baseTestPath)
        {
            var examplePath = Path.Combine(baseTestPath, "input");
            Directory.CreateDirectory(examplePath);
            // Unzip files into this path
            Debug.WriteLine("Unzipping example files from {0} to {1}", examplesZip, examplePath);

            ZipFile.ExtractToDirectory(examplesZip, examplePath);

            var intermediate1Path = Path.Combine(baseTestPath, "intermediate1");
            Debug.WriteLine("Converting files in {0} to {1}", baseTestPath, intermediate1Path);
            convertFiles(examplePath, intermediate1Path);
            var intermediate2Path = Path.Combine(baseTestPath, "intermediate2");
            Debug.WriteLine("Re-converting files in {0} back to original format in {1}", intermediate1Path, intermediate2Path);
            convertFiles(intermediate1Path, intermediate2Path);
            Debug.WriteLine("Comparing files in {0} to files in {1}", baseTestPath, intermediate2Path);

            List<string> errors = new List<string>();
            compareFiles(examplePath, intermediate2Path, errors);
            Console.WriteLine("------------------------------------------------");
            Console.WriteLine(String.Join("\r\n", errors));
            Assert.AreEqual(0, errors.Count, "Errors were encountered comparing converted content");
        }


        private void convertFiles(string inputPath, string outputPath)
        {
            var files = Directory.EnumerateFiles(inputPath);
            if (!Directory.Exists(outputPath)) Directory.CreateDirectory(outputPath);

            foreach (string file in files)
            {
                string exampleName = Path.GetFileNameWithoutExtension(file);
                string ext = Path.GetExtension(file);
                var toExt = ext == ".xml" ? ".json" : ".xml";
                string outputFile = Path.Combine(outputPath, exampleName) + toExt;

                Debug.WriteLine("Converting {0} [{1}->{2}] ", exampleName, ext, toExt);

                if (file.Contains("expansions.") || file.Contains("profiles-resources") || file.Contains("profiles-others") || file.Contains("valuesets."))
                    continue;
                if (!isFeed(file))
                    convertResource(file, outputFile);
                else
                    convertFeed(file, outputFile);
            }

            Debug.WriteLine("Done!");
        }


        private void compareFiles(string expectedPath, string actualPath, List<string> errors)
        {
            var files = Directory.EnumerateFiles(expectedPath);

            foreach (string file in files)
            {
                string exampleName = Path.GetFileNameWithoutExtension(file);
                string extension = Path.GetExtension(file);
                string actualFile = Path.Combine(actualPath, exampleName) + extension;

                if (actualFile.Contains("dataelements.") || actualFile.Contains("expansions.") || actualFile.Contains("profiles-resources") || actualFile.Contains("profiles-others") || actualFile.Contains("valuesets."))
                    continue;

                if (!File.Exists(actualFile))
                    Assert.Fail("File {0}.{1} was not converted and not found in {2}", exampleName, extension,
                                        actualPath);

                Debug.WriteLine("Comparing " + exampleName);

                compareFile(file, actualFile, errors);
            }
        }

        private void compareFile(string expectedFile, string actualFile, List<string> errors)
        {
            if (expectedFile.EndsWith(".xml"))
                XmlAssert.AreSame(new FileInfo(expectedFile).Name, File.ReadAllText(expectedFile), File.ReadAllText(actualFile));
            else
                JsonAssert.AreSame(new FileInfo(expectedFile).Name, File.ReadAllText(expectedFile), File.ReadAllText(actualFile), errors);
        }

        private bool isFeed(string filename)
        {
            var buffer = new char[250];

            using (var reader = new StreamReader(filename))
            {
                reader.Read(buffer, 0, buffer.Length);
                var data = new String(buffer);

                if (data.Contains("<feed")) return true;
                if (data.Contains("resourceType") && data.Contains("Bundle") && !data.Contains("NewBundle")) return true;

                return false;
            }
        }


        private void convertResource(string inputFile, string outputFile)
        {
            //TODO: call validation after reading
            if (inputFile.Contains("expansions.") || inputFile.Contains("profiles-resources") || inputFile.Contains("profiles-others") || inputFile.Contains("valuesets."))
                return;
            if (inputFile.EndsWith(".xml"))
            {
                var xml = File.ReadAllText(inputFile);
                var resource = new FhirXmlParser().Parse<Resource>(xml);

                var r2 = resource.DeepCopy();
                Assert.IsTrue(resource.Matches(r2 as Resource), "Serialization of " + inputFile + " did not match output - Matches test");
                Assert.IsTrue(resource.IsExactly(r2 as Resource), "Serialization of " + inputFile + " did not match output - IsExactly test");
                Assert.IsFalse(resource.Matches(null), "Serialization of " + inputFile + " matched null - Matches test");
                Assert.IsFalse(resource.IsExactly(null), "Serialization of " + inputFile + " matched null - IsExactly test");

                var json = FhirSerializer.SerializeResourceToJson(resource);
                File.WriteAllText(outputFile, json);
            }
            else
            {
                var json = File.ReadAllText(inputFile);
                var resource = new FhirJsonParser().Parse<Resource>(json);
                var xml = FhirSerializer.SerializeResourceToXml(resource);
                File.WriteAllText(outputFile, xml);
            }
        }

        private void convertFeed(string inputFile, string outputFile)
        {
            //TODO: call validation after reading

            if (inputFile.EndsWith(".xml"))
            {
                var xml = File.ReadAllText(inputFile);
                var resource = new FhirXmlParser().Parse<Resource>(xml);

                var json = FhirSerializer.SerializeResourceToJson(resource);
                File.WriteAllText(outputFile, json);
            }
            else
            {
                var json = File.ReadAllText(inputFile);
                var resource = new FhirJsonParser().Parse<Resource>(json);
                var xml = FhirSerializer.SerializeResourceToXml(resource);
                File.WriteAllText(outputFile, xml);
            }
        }
    }
}<|MERGE_RESOLUTION|>--- conflicted
+++ resolved
@@ -29,9 +29,6 @@
 #else
     public class RoundtripTest
 #endif
-<<<<<<< HEAD
-    {
-=======
     { 
         [TestMethod]   
         public void RoundTripOneExample()
@@ -50,7 +47,6 @@
             var outputXml2 = FhirSerializer.SerializeResourceToXml(t2);
             XmlAssert.AreSame(original, outputXml2);
         }
->>>>>>> 4774aa8e
         [TestMethod]
         [TestCategory("LongRunner")]
         public void FullRoundtripOfAllExamplesXml()
