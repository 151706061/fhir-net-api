﻿/* 
 * Copyright (c) 2014, Furore (info@furore.com) and contributors
 * See the file CONTRIBUTORS for details.
 * 
 * This file is licensed under the BSD 3-Clause license
 * available at https://raw.githubusercontent.com/ewoutkramer/fhir-net-api/master/LICENSE
 */

using System;
using Microsoft.VisualStudio.TestTools.UnitTesting;
using Hl7.Fhir.Model;
using Hl7.Fhir.Serialization;
using System.Text;
using System.Collections.Generic;
using System.IO;
using System.Linq;
using System.Globalization;

namespace Hl7.Fhir.Tests.Serialization
{
    [TestClass]
#if PORTABLE45
	public class PortableSerializationTests
#else
    public class SerializationTests
#endif
    {
        private const string metaXml = "<meta xmlns=\"http://hl7.org/fhir\"><versionId value=\"3141\" /><lastUpdated value=\"2014-12-24T16:30:56.031+01:00\" /></meta>";
        private readonly Meta metaPoco = new Meta { LastUpdated = new DateTimeOffset(2014, 12, 24, 16, 30, 56, 31, new TimeSpan(1, 0, 0)), VersionId = "3141" };

        [TestMethod]
        public void SerializeMeta()
        {
            var xml = FhirSerializer.SerializeToXml(metaPoco, root: "meta");
            Assert.AreEqual(metaXml, xml);
        }


        [TestMethod]
        public void ParseMeta()
        {
<<<<<<< HEAD
            var poco = (Meta)FhirParser.ParseFromXml(metaXml, typeof(Meta));
            var xml = FhirSerializer.SerializeToXml(poco, root: "meta");
=======
            var poco = (Meta)(new FhirXmlParser().Parse(metaXml, typeof(Meta)));
            var xml = FhirSerializer.SerializeToXml(poco,root:"meta");
>>>>>>> 4774aa8e

            Assert.IsTrue(poco.IsExactly(metaPoco));
            Assert.AreEqual(metaXml, xml);
        }


        [TestMethod]
        public void AvoidBOMUse()
        {
            Bundle b = new Bundle();

            var data = FhirSerializer.SerializeResourceToJsonBytes(b);
            Assert.IsFalse(data[0] == Encoding.UTF8.GetPreamble()[0]);

            data = FhirSerializer.SerializeResourceToXmlBytes(b);
            Assert.IsFalse(data[0] == Encoding.UTF8.GetPreamble()[0]);

            Patient p = new Patient();

            data = FhirSerializer.SerializeResourceToJsonBytes(p);
            Assert.IsFalse(data[0] == Encoding.UTF8.GetPreamble()[0]);

            data = FhirSerializer.SerializeResourceToXmlBytes(p);
            Assert.IsFalse(data[0] == Encoding.UTF8.GetPreamble()[0]);
        }

        [TestMethod]
        public void TestProbing()
        {
            Assert.IsFalse(SerializationUtil.ProbeIsJson("this is nothing"));
            Assert.IsFalse(SerializationUtil.ProbeIsJson("  crap { "));
            Assert.IsFalse(SerializationUtil.ProbeIsJson("<element/>"));
            Assert.IsTrue(SerializationUtil.ProbeIsJson("   { x:5 }"));

            Assert.IsFalse(SerializationUtil.ProbeIsXml("this is nothing"));
            Assert.IsFalse(SerializationUtil.ProbeIsXml("  crap { "));
            Assert.IsFalse(SerializationUtil.ProbeIsXml(" < crap  "));
            Assert.IsFalse(SerializationUtil.ProbeIsXml("   { x:5 }"));
            Assert.IsTrue(SerializationUtil.ProbeIsXml("   <element/>"));
            Assert.IsTrue(SerializationUtil.ProbeIsXml("<?xml />"));
        }

        [TestMethod]
        public void TestSummary()
        {
            var p = new Patient();

            p.BirthDate = "1972-11-30";     // present in both summary and full
            p.Photo = new List<Attachment>() { new Attachment() { ContentType = "text/plain" } };

            var full = FhirSerializer.SerializeResourceToXml(p);
            Assert.IsTrue(full.Contains("<birthDate"));
            Assert.IsTrue(full.Contains("<photo"));

            var summ = FhirSerializer.SerializeResourceToXml(p, summary: Fhir.Rest.SummaryType.True);
            Assert.IsTrue(summ.Contains("<birthDate"));
            Assert.IsFalse(summ.Contains("<photo"));

            var q = new Questionnaire();
            q.Text = new Narrative() { Div = "<div xmlns=\"http://www.w3.org/1999/xhtml\">Test Questionnaire</div>" };
            q.Status = Questionnaire.QuestionnaireStatus.Published;
            q.Date = "2015-09-27";
            q.Title = "TITLE";
            q.Item = new List<Questionnaire.ItemComponent>();
            q.Item.Add(new Questionnaire.ItemComponent()
            {
                LinkId = "linkid",
                Text = "TEXT"
            });

            var qfull = FhirSerializer.SerializeResourceToXml(q);
            Console.WriteLine("summary: Fhir.Rest.SummaryType.False");
            Console.WriteLine(qfull);
            Assert.IsTrue(qfull.Contains("Test Questionnaire"));
            Assert.IsTrue(qfull.Contains("<status value=\"published\""));
            Assert.IsTrue(qfull.Contains("<date value=\"2015-09-27\""));
            Assert.IsTrue(qfull.Contains("<title value=\"TITLE\""));
            Assert.IsTrue(qfull.Contains("<text value=\"TEXT\""));
            Assert.IsTrue(qfull.Contains("<linkId value=\"linkid\""));

            var qSum = FhirSerializer.SerializeResourceToXml(q, summary: Fhir.Rest.SummaryType.True);
            Console.WriteLine("summary: Fhir.Rest.SummaryType.True");
            Console.WriteLine(qSum);
            Assert.IsFalse(qSum.Contains("Test Questionnaire"));
            Assert.IsTrue(qSum.Contains("<status value=\"published\""));
            Assert.IsTrue(qSum.Contains("<date value=\"2015-09-27\""));
            Assert.IsTrue(qSum.Contains("<title value=\"TITLE\""));
            Assert.IsFalse(qSum.Contains("<text value=\"TEXT\""));
            Assert.IsFalse(qSum.Contains("<linkId value=\"linkid\""));

            var qData = FhirSerializer.SerializeResourceToXml(q, summary: Fhir.Rest.SummaryType.Data);
            Console.WriteLine("summary: Fhir.Rest.SummaryType.Data");
            Console.WriteLine(qData);
            Assert.IsFalse(qData.Contains("Test Questionnaire"));
            Assert.IsTrue(qData.Contains("<meta"));
            Assert.IsTrue(qData.Contains("<text value=\"TEXT\""));
            Assert.IsTrue(qData.Contains("<status value=\"published\""));
            Assert.IsTrue(qData.Contains("<date value=\"2015-09-27\""));
            Assert.IsTrue(qData.Contains("<title value=\"TITLE\""));
            Assert.IsTrue(qData.Contains("<linkId value=\"linkid\""));

            var qText = FhirSerializer.SerializeResourceToXml(q, summary: Fhir.Rest.SummaryType.Text);
            Console.WriteLine("summary: Fhir.Rest.SummaryType.Text");
            Console.WriteLine(qText);
            Assert.IsTrue(qText.Contains("Test Questionnaire"));
            Assert.IsTrue(qText.Contains("<meta"));
            Assert.IsTrue(qText.Contains("<status value=\"published\""));
            Assert.IsFalse(qText.Contains("<text value=\"TEXT\""));
            Assert.IsFalse(qText.Contains("<date value=\"2015-09-27\""));
            Assert.IsFalse(qText.Contains("<title value=\"TITLE\""));
            Assert.IsFalse(qText.Contains("<linkId value=\"linkid\""));
            Assert.AreEqual(0, q.Meta.Tag.Where(t => t.System == "http://hl7.org/fhir/v3/ObservationValue" && t.Code == "SUBSETTED").Count(), "Subsetted Tag should not still be there.");

            // Verify that reloading the content into an object...
            var qInflate = FhirXmlParser.Parse<Questionnaire>(qText);
            Assert.AreEqual(1, qInflate.Meta.Tag.Where(t => t.System == "http://hl7.org/fhir/v3/ObservationValue" && t.Code == "SUBSETTED").Count(), "Subsetted Tag should not still be there.");
        }


        private FhirXmlParser FhirXmlParser = new FhirXmlParser();
        private FhirJsonParser FhirJsonParser = new FhirJsonParser();

        [TestMethod]
        public void TestBundleSummary()
        {
            var p = new Patient();

            p.BirthDate = "1972-11-30";     // present in both summary and full
            p.Photo = new List<Attachment>() { new Attachment() { ContentType = "text/plain" } };

            var b = new Bundle();
            b.AddResourceEntry(p, "http://nu.nl/fhir/Patient/1");
            b.Total = 1;

            var full = FhirSerializer.SerializeResourceToXml(b);
            Assert.IsTrue(full.Contains("<entry"));
            Assert.IsTrue(full.Contains("<birthDate"));
            Assert.IsTrue(full.Contains("<photo"));
            Assert.IsTrue(full.Contains("<total"));

            var summ = FhirSerializer.SerializeResourceToXml(b, summary: Fhir.Rest.SummaryType.True);
            Assert.IsTrue(summ.Contains("<entry"));
            Assert.IsTrue(summ.Contains("<birthDate"));
            Assert.IsFalse(summ.Contains("<photo"));
            Assert.IsTrue(summ.Contains("<total"));

            summ = FhirSerializer.SerializeResourceToXml(b, summary: Fhir.Rest.SummaryType.Count);
            Assert.IsFalse(summ.Contains("<entry"));
            Assert.IsFalse(summ.Contains("<birthDate"));
            Assert.IsFalse(summ.Contains("<photo"));
            Assert.IsTrue(summ.Contains("<total"));
        }


        [TestMethod]
        public void HandleCommentsJson()
        {
            string json = File.ReadAllText(@"TestData\TestPatient.json");

            var pat = FhirJsonParser.Parse<Patient>(json);

            Assert.AreEqual(1, pat.Telecom[0].FhirCommentsElement.Count);
            Assert.AreEqual("   home communication details aren't known   ", pat.Telecom[0].FhirComments.First());

            pat.Telecom[0].FhirCommentsElement.Add(new FhirString("A second line"));

            json = FhirSerializer.SerializeResourceToJson(pat);
            pat = FhirJsonParser.Parse<Patient>(json);

            Assert.AreEqual(2, pat.Telecom[0].FhirCommentsElement.Count);
            Assert.AreEqual("   home communication details aren't known   ", pat.Telecom[0].FhirComments.First());
            Assert.AreEqual("A second line", pat.Telecom[0].FhirComments.Skip(1).First());
        }

        [TestMethod, Ignore]
        public void HandleCommentsXml()
        {
            string xml = File.ReadAllText(@"TestData\TestPatient.xml");

            var pat = FhirXmlParser.Parse<Patient>(xml);

            Assert.AreEqual(1, pat.Name[0].FhirCommentsElement.Count);
            Assert.AreEqual("See if this is roundtripped", pat.Name[0].FhirComments.First());

            pat.Name[0].FhirCommentsElement.Add(new FhirString("A second line"));

            xml = FhirSerializer.SerializeResourceToXml(pat);
            pat = FhirXmlParser.Parse<Patient>(xml);

            Assert.AreEqual(2, pat.Name[0].FhirCommentsElement.Count);
            Assert.AreEqual("See if this is roundtripped", pat.Name[0].FhirComments.First());
            Assert.AreEqual("A second line", pat.Name[0].FhirComments.Skip(1).First());
        }


        [TestMethod]
        public void BundleLinksUnaltered()
        {
            var b = new Bundle();

            b.NextLink = new Uri("Organization/123456/_history/123456", UriKind.Relative);

            var xml = FhirSerializer.SerializeToXml(b);

            b = FhirXmlParser.Parse<Bundle>(xml);

            Assert.IsTrue(!b.NextLink.ToString().EndsWith("/"));
        }


        [TestMethod]
        public void TestIdInSummary()
        {
            var p = new Patient();
            p.Text = new Narrative();
            p.Text.Div = "<div xmlns=\"http://www.w3.org/1999/xhtml\">Some test narrative</div>";
            p.Meta = new Meta();
            p.Contained = new List<Resource>();
            p.Contained.Add(new Organization() { Id = "temp", Name = "temp org", Active = true });
            p.AddExtension("http://example.org/ext", new FhirString("dud"));
            p.Id = "test-id-1";
            p.BirthDate = "1972-11-30";     // present in both summary and full
            p.Photo = new List<Attachment>() { new Attachment() { ContentType = "text/plain", Creation = "45" } };
            p.ManagingOrganization = new ResourceReference() { Display = "temp org", Reference = "#temp" };

            var full = FhirSerializer.SerializeResourceToXml(p);
            Assert.IsTrue(full.Contains("narrative"));
            Assert.IsTrue(full.Contains("dud"));
            Assert.IsTrue(full.Contains("temp org"));
            Assert.IsTrue(full.Contains("<id value="));
            Assert.IsTrue(full.Contains("<birthDate"));
            Assert.IsTrue(full.Contains("<photo"));
            Assert.IsTrue(full.Contains("text/plain"));

            full = FhirSerializer.SerializeResourceToXml(p, summary: Hl7.Fhir.Rest.SummaryType.False);
            Assert.IsTrue(full.Contains("narrative"));
            Assert.IsTrue(full.Contains("dud"));
            Assert.IsTrue(full.Contains("temp org"));
            Assert.IsTrue(full.Contains("contain"));
            Assert.IsTrue(full.Contains("<id value="));
            Assert.IsTrue(full.Contains("<birthDate"));
            Assert.IsTrue(full.Contains("<photo"));
            Assert.IsTrue(full.Contains("text/plain"));

            var summ = FhirSerializer.SerializeResourceToXml(p, summary: Fhir.Rest.SummaryType.True);
            Assert.IsFalse(summ.Contains("narrative"));
            Assert.IsFalse(summ.Contains("dud"));
            Assert.IsFalse(summ.Contains("contain"));
            Assert.IsTrue(summ.Contains("temp org"));
            Assert.IsTrue(summ.Contains("<id value="));
            Assert.IsTrue(summ.Contains("<birthDate"));
            Assert.IsFalse(summ.Contains("<photo"));

            var data = FhirSerializer.SerializeResourceToXml(p, summary: Hl7.Fhir.Rest.SummaryType.Data);
            Assert.IsFalse(data.Contains("narrative"));
            Assert.IsTrue(data.Contains("contain"));
            Assert.IsTrue(data.Contains("dud"));
            Assert.IsTrue(data.Contains("temp org"));
            Assert.IsTrue(data.Contains("<id value="));
            Assert.IsTrue(data.Contains("<birthDate"));
            Assert.IsTrue(data.Contains("<photo"));
        }

        [TestMethod]
        public void TestDecimalPrecisionSerializationInJson()
        {
            var dec6 = 6m;
            var dec60 = 6.0m;

            var obs = new Observation { Value = new FhirDecimal(dec6) };
            var json = FhirSerializer.SerializeResourceToJson(obs);
            var obs2 = FhirJsonParser.Parse<Observation>(json);
            Assert.AreEqual("6", ((FhirDecimal)obs2.Value).Value.Value.ToString(CultureInfo.InvariantCulture));

            obs = new Observation { Value = new FhirDecimal(dec60) };
            json = FhirSerializer.SerializeResourceToJson(obs);
            obs2 = FhirJsonParser.Parse<Observation>(json);
            Assert.AreEqual("6.0", ((FhirDecimal)obs2.Value).Value.Value.ToString(CultureInfo.InvariantCulture));
        }

        [TestMethod]
        public void TestLongDecimalSerialization()
        {
            var dec = 3.1415926535897932384626433833m;
            var obs = new Observation { Value = new FhirDecimal(dec) };
            var json = FhirSerializer.SerializeResourceToJson(obs);
            var obs2 = FhirJsonParser.Parse<Observation>(json);
            Assert.AreEqual(dec.ToString(CultureInfo.InvariantCulture), ((FhirDecimal)obs2.Value).Value.Value.ToString(CultureInfo.InvariantCulture));
        }

        [TestMethod]
        public void TryScriptInject()
        {
            var x = new Patient();

            x.Name.Add(HumanName.ForFamily("<script language='javascript'></script>"));

            var xml = FhirSerializer.SerializeResourceToXml(x);
            Assert.IsFalse(xml.Contains("<script"));
        }


        [TestMethod]
        public void TryXXEExploit()
        {
            var input =
                "<?xml version=\"1.0\" encoding=\"ISO-8859-1\"?>\n" +
                "<!DOCTYPE foo [  \n" +
                "<!ELEMENT foo ANY >\n" +
                "<!ENTITY xxe SYSTEM \"file:///etc/passwd\" >]>" +
                "<Patient xmlns=\"http://hl7.org/fhir\">" +
                    "<text>" +
                        "<div xmlns=\"http://www.w3.org/1999/xhtml\">TEXT &xxe; TEXT</div>\n" +
                    "</text>" +
                    "<address>" +
                        "<line value=\"FOO\"/>" +
                    "</address>" +
                "</Patient>";

            try
            {
                FhirXmlParser.Parse<Resource>(input);
                Assert.Fail();
            }
            catch (Exception e)
            {
                Assert.IsTrue(e.Message.Contains("DTD is prohibited"));
            }
        }

        [TestMethod]
        public void SerializeUnknownEnums()
        {
            string xml = File.ReadAllText(@"TestData\TestPatient.xml");
            var pser = new FhirXmlParser();
            var p = pser.Parse<Patient>(xml);
            string outp = FhirSerializer.SerializeResourceToXml(p);
            Assert.IsTrue(outp.Contains("\"male\""));

            // Pollute the data with an incorrect administrative gender
            p.GenderElement.ObjectValue = "superman";

            outp = FhirSerializer.SerializeResourceToXml(p);
            Assert.IsFalse(outp.Contains("\"male\""));
            Assert.IsTrue(outp.Contains("\"superman\""));
        }
    }
}<|MERGE_RESOLUTION|>--- conflicted
+++ resolved
@@ -39,13 +39,8 @@
         [TestMethod]
         public void ParseMeta()
         {
-<<<<<<< HEAD
-            var poco = (Meta)FhirParser.ParseFromXml(metaXml, typeof(Meta));
-            var xml = FhirSerializer.SerializeToXml(poco, root: "meta");
-=======
             var poco = (Meta)(new FhirXmlParser().Parse(metaXml, typeof(Meta)));
             var xml = FhirSerializer.SerializeToXml(poco,root:"meta");
->>>>>>> 4774aa8e
 
             Assert.IsTrue(poco.IsExactly(metaPoco));
             Assert.AreEqual(metaXml, xml);
