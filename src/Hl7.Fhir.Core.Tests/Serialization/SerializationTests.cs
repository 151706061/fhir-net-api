﻿/* 
 * Copyright (c) 2014, Firely (info@fire.ly) and contributors
 * See the file CONTRIBUTORS for details.
 * 
 * This file is licensed under the BSD 3-Clause license
 * available at https://raw.githubusercontent.com/FirelyTeam/fhir-net-api/master/LICENSE
 */

using Microsoft.VisualStudio.TestTools.UnitTesting;
using Hl7.Fhir.Model;
using Hl7.Fhir.Serialization;
using Hl7.Fhir.Utility;
using Hl7.Fhir.Introspection;
using Newtonsoft.Json.Linq;
using System;
using System.Collections.Generic;
using System.Globalization;
using System.Linq;
using System.Text;
using Hl7.Fhir.ElementModel;

namespace Hl7.Fhir.Tests.Serialization
{
    [TestClass]
    public class SerializationTests
    {
        private const string metaXml = "<meta xmlns=\"http://hl7.org/fhir\"><versionId value=\"3141\" /><lastUpdated value=\"2014-12-24T16:30:56.031+01:00\" /></meta>";
        private const string metaJson = "{\"versionId\":\"3141\",\"lastUpdated\":\"2014-12-24T16:30:56.031+01:00\"}";
        private readonly Meta metaPoco = new Meta { LastUpdated = new DateTimeOffset(2014, 12, 24, 16, 30, 56, 31, new TimeSpan(1, 0, 0)), VersionId = "3141" };

        [TestMethod]
        public void SerializeMetaXml()
        {
            var xml = new FhirXmlSerializer().SerializeToString(metaPoco, root: "meta");
            Assert.AreEqual(metaXml, xml);
        }


        [TestMethod]
        public void SerializeMetaJson()
        {
            var json = new FhirJsonSerializer().SerializeToString(metaPoco);
            Assert.AreEqual(metaJson, json);
        }

        [TestMethod]
        public void ParseMetaXml()
        {
            var poco = (Meta)(new FhirXmlParser().Parse(metaXml, typeof(Meta)));
            var xml = new FhirXmlSerializer().SerializeToString(poco, root: "meta");

            Assert.IsTrue(poco.IsExactly(metaPoco));
            Assert.AreEqual(metaXml, xml);
        }

        [TestMethod]
        public void ParsePatientXmlNullType()
        {
            string xmlPacientTest = TestDataHelper.ReadTestData("TestPatient.xml");
            
            var poco = new FhirXmlParser().Parse(xmlPacientTest);
            
            Assert.AreEqual(((Patient)poco).Id, "pat1");
            Assert.AreEqual(((Patient)poco).Contained.First().Id, "1");
            Assert.AreEqual(((Patient)poco).Name.First().Family, "Donald");
            Assert.AreEqual(((Patient)poco).ManagingOrganization.Reference, "Organization/1");
        }

        internal FhirXmlSerializer FhirXmlSerializer = new FhirXmlSerializer();
        internal FhirJsonSerializer FhirJsonSerializer = new FhirJsonSerializer();

        [TestMethod]
        public void ParseMetaJson()
        {
            var poco = (Meta)(new FhirJsonParser().Parse(metaJson, typeof(Meta)));
            var json = FhirJsonSerializer.SerializeToString(poco);

            Assert.IsTrue(poco.IsExactly(metaPoco));
            Assert.AreEqual(metaJson, json);
        }

        [TestMethod]
        public void ParsePatientJsonNullType()
        {
            string jsonPatient = TestDataHelper.ReadTestData("TestPatient.json");

            var poco = new FhirJsonParser().Parse(jsonPatient);

            Assert.AreEqual(((Patient)poco).Id, "pat1");
            Assert.AreEqual(((Patient)poco).Contained.First().Id, "1");
            Assert.AreEqual(((Patient)poco).Name.First().Family, "Donald");
            Assert.AreEqual(((Patient)poco).ManagingOrganization.Reference, "Organization/1");
        }

        [TestMethod]
        public void AvoidBOMUse()
        {
            Bundle b = new Bundle() { Total = 1000 };

            var data = FhirJsonSerializer.SerializeToBytes(b);
            Assert.IsFalse(data[0] == Encoding.UTF8.GetPreamble()[0]);

            data = FhirXmlSerializer.SerializeToBytes(b);
            Assert.IsFalse(data[0] == Encoding.UTF8.GetPreamble()[0]);

            Patient p = new Patient() { Active = true };

            data = FhirJsonSerializer.SerializeToBytes(p);
            Assert.IsFalse(data[0] == Encoding.UTF8.GetPreamble()[0]);

            data = FhirXmlSerializer.SerializeToBytes(p);
            Assert.IsFalse(data[0] == Encoding.UTF8.GetPreamble()[0]);
        }

        [TestMethod]
        public void TestProbing()
        {
            Assert.IsFalse(SerializationUtil.ProbeIsJson("this is nothing"));
            Assert.IsFalse(SerializationUtil.ProbeIsJson("  crap { "));
            Assert.IsFalse(SerializationUtil.ProbeIsJson("<element/>"));
            Assert.IsTrue(SerializationUtil.ProbeIsJson("   { x:5 }"));

            Assert.IsFalse(SerializationUtil.ProbeIsXml("this is nothing"));
            Assert.IsFalse(SerializationUtil.ProbeIsXml("  crap { "));
            Assert.IsFalse(SerializationUtil.ProbeIsXml(" < crap  "));
            Assert.IsFalse(SerializationUtil.ProbeIsXml("   { x:5 }"));
            Assert.IsTrue(SerializationUtil.ProbeIsXml("   <element/>"));
            Assert.IsTrue(SerializationUtil.ProbeIsXml("<?xml />"));
        }

        [TestMethod, Ignore] // Old tests, I'm note sure we need them anymore
        public void TestSummary()
        {
            var p = new Patient
            {
                BirthDate = "1972-11-30",     // present in both summary and full
                Photo = new List<Attachment>() { new Attachment() { ContentType = "text/plain" } }
            };

            var full = FhirXmlSerializer.SerializeToString(p);
            Assert.IsTrue(full.Contains("<birthDate"));
            Assert.IsTrue(full.Contains("<photo"));
            Assert.IsNull(p.Meta, "Meta element should not be introduced here.");

            var summ = FhirXmlSerializer.SerializeToString(p, summary: Fhir.Rest.SummaryType.True);
            Assert.IsTrue(summ.Contains("<birthDate"));
            Assert.IsFalse(summ.Contains("<photo"));
            Assert.IsNull(p.Meta, "Meta element should not be introduced here.");

            var q = new Questionnaire();
            q.Text = new Narrative() { Div = "<div xmlns=\"http://www.w3.org/1999/xhtml\">Test Questionnaire</div>" };
            q.Status = PublicationStatus.Active;
            q.Date = "2015-09-27";
            q.Title = "TITLE";
            q.Item = new List<Questionnaire.ItemComponent>();
            q.Item.Add(new Questionnaire.ItemComponent()
            {
                LinkId = "linkid",
                Text = "TEXT"
            });

            Assert.IsNull(q.Meta, "Meta element has not been created.");
            var qfull = FhirXmlSerializer.SerializeToString(q);
            Assert.IsNull(q.Meta, "Meta element should not be introduced here.");
            Console.WriteLine("summary: Fhir.Rest.SummaryType.False");
            Console.WriteLine(qfull);
            Assert.IsTrue(qfull.Contains("Test Questionnaire"));
            Assert.IsTrue(qfull.Contains("<status value=\"active\""));
            Assert.IsTrue(qfull.Contains("<date value=\"2015-09-27\""));
            Assert.IsTrue(qfull.Contains("<title value=\"TITLE\""));
            Assert.IsTrue(qfull.Contains("<text value=\"TEXT\""));
            Assert.IsTrue(qfull.Contains("<linkId value=\"linkid\""));

            var qSum = FhirXmlSerializer.SerializeToString(q, summary: Fhir.Rest.SummaryType.True);
            Console.WriteLine("summary: Fhir.Rest.SummaryType.True");
            Console.WriteLine(qSum);
            Assert.IsFalse(qSum.Contains("Test Questionnaire"));
            Assert.IsTrue(qSum.Contains("<status value=\"active\""));
            Assert.IsTrue(qSum.Contains("<date value=\"2015-09-27\""));
            Assert.IsTrue(qSum.Contains("<title value=\"TITLE\""));
            Assert.IsFalse(qSum.Contains("<text value=\"TEXT\""));
            Assert.IsFalse(qSum.Contains("<linkId value=\"linkid\""));

            var qData = FhirXmlSerializer.SerializeToString(q, summary: Fhir.Rest.SummaryType.Data);
            Console.WriteLine("summary: Fhir.Rest.SummaryType.Data");
            Console.WriteLine(qData);
            Assert.IsFalse(qData.Contains("Test Questionnaire"));
            Assert.IsTrue(qData.Contains("<meta"));
            Assert.IsTrue(qData.Contains("<text value=\"TEXT\""));
            Assert.IsTrue(qData.Contains("<status value=\"active\""));
            Assert.IsTrue(qData.Contains("<date value=\"2015-09-27\""));
            Assert.IsTrue(qData.Contains("<title value=\"TITLE\""));
            Assert.IsTrue(qData.Contains("<linkId value=\"linkid\""));

            q.Meta = new Meta { VersionId = "v2" };
            var qText = FhirXmlSerializer.SerializeToString(q, summary: Fhir.Rest.SummaryType.Text);
            Console.WriteLine("summary: Fhir.Rest.SummaryType.Text");
            Console.WriteLine(qText);
            Assert.IsTrue(qText.Contains("Test Questionnaire"));
            Assert.IsTrue(qText.Contains("<meta"));
            Assert.IsTrue(qText.Contains("<status value=\"active\""));
            Assert.IsFalse(qText.Contains("<text value=\"TEXT\""));
            Assert.IsFalse(qText.Contains("<date value=\"2015-09-27\""));
            Assert.IsFalse(qText.Contains("<title value=\"TITLE\""));
            Assert.IsFalse(qText.Contains("<linkId value=\"linkid\""));
            Assert.AreEqual(0, q.Meta.Tag.Where(t => t.System == "http://hl7.org/fhir/v3/ObservationValue" && t.Code == "SUBSETTED").Count(), "Subsetted Tag should not still be there.");

            // Verify that reloading the content into an object...
            // make sure we accept the crappy output with empty groups
            var nav = FhirXmlNode.Parse(qText, new FhirXmlParsingSettings { PermissiveParsing = true });

            var qInflate = FhirXmlParser.Parse<Questionnaire>(nav);
            Assert.AreEqual(1, qInflate.Meta.Tag.Where(t => t.System == "http://hl7.org/fhir/v3/ObservationValue" && t.Code == "SUBSETTED").Count(), "Subsetted Tag should not still be there.");
        }

        [TestMethod]
        public void TestElements()
        {
            var p = new Patient
            {
                BirthDate = "1972-11-30",
                Photo = new List<Attachment>() { new Attachment() { ContentType = "text/plain" } }
            };
            var elements = new[] { "photo" };

            var summaryElements = FhirXmlSerializer.SerializeToString(p, Fhir.Rest.SummaryType.False, elements: elements);
            Assert.IsFalse(summaryElements.Contains("<birthDate"));
            Assert.IsTrue(summaryElements.Contains("<photo"));

            var noSummarySpecified = FhirXmlSerializer.SerializeToString(p, elements: elements);
            Assert.IsFalse(noSummarySpecified.Contains("<birthDate"));
            Assert.IsTrue(noSummarySpecified.Contains("<photo"));

            Assert.ThrowsException<ArgumentException>(() => FhirXmlSerializer.SerializeToString(p, Fhir.Rest.SummaryType.True, elements: elements));
            Assert.ThrowsException<ArgumentException>(() => FhirXmlSerializer.SerializeToString(p, Fhir.Rest.SummaryType.Count, elements: elements));
            Assert.ThrowsException<ArgumentException>(() => FhirXmlSerializer.SerializeToString(p, Fhir.Rest.SummaryType.Data, elements: elements));
            Assert.ThrowsException<ArgumentException>(() => FhirXmlSerializer.SerializeToString(p, Fhir.Rest.SummaryType.Text, elements: elements));
        }

        [TestMethod]
        public void TestWithMetadata()
        {
            var p = new Patient
            {
                BirthDate = "1972-11-30"
            };

            var pSum = FhirXmlSerializer.SerializeToString(p, summary: Fhir.Rest.SummaryType.True);
            Assert.IsNull(p.Meta, "Meta should not be there");

            p.Meta = new Meta { VersionId = "v2" }; // introducing meta data ourselves. 

            pSum = FhirXmlSerializer.SerializeToString(p, summary: Fhir.Rest.SummaryType.True);
            Assert.IsNotNull(p.Meta, "Meta should still be there");
            Assert.AreEqual(0, p.Meta.Tag.Where(t => t.System == "http://hl7.org/fhir/v3/ObservationValue" && t.Code == "SUBSETTED").Count(), "Subsetted Tag should not still be there.");
        }

        private FhirXmlParser FhirXmlParser = new FhirXmlParser();
        private FhirJsonParser FhirJsonParser = new FhirJsonParser();

        [TestMethod]
        public void TestBundleSummary()
        {
            var p = new Patient
            {
                BirthDate = "1972-11-30",     // present in both summary and full
                Photo = new List<Attachment>() { new Attachment() { ContentType = "text/plain" } }
            };

            var b = new Bundle();
            b.AddResourceEntry(p, "http://nu.nl/fhir/Patient/1");
            b.Total = 1;
            b.Type = Bundle.BundleType.Searchset;

            var full = FhirXmlSerializer.SerializeToString(b);
            Assert.IsTrue(full.Contains("<entry"));
            Assert.IsTrue(full.Contains("<birthDate"));
            Assert.IsTrue(full.Contains("<photo"));
            Assert.IsTrue(full.Contains("<total"));

            var summ = FhirXmlSerializer.SerializeToString(b, summary: Fhir.Rest.SummaryType.True);
            Assert.IsTrue(summ.Contains("<entry"));
            Assert.IsTrue(summ.Contains("<birthDate"));
            Assert.IsFalse(summ.Contains("<photo"));
            Assert.IsTrue(summ.Contains("<total"));

            summ = FhirXmlSerializer.SerializeToString(b, summary: Fhir.Rest.SummaryType.Count);
            Assert.IsFalse(summ.Contains("<entry"));
            Assert.IsFalse(summ.Contains("<birthDate"));
            Assert.IsFalse(summ.Contains("<photo"));
            Assert.IsTrue(summ.Contains("<total"));
            Assert.IsTrue(summ.Contains("<type"));
        }


        [TestMethod]
        public void TestBundleWithSummaryJson()
        {
            var patientOne = new Patient
            {

                Id = "patient-one",
                Text = new Narrative { Div = "<div xmlns='http://www.w3.org/1999/xhtml'>A great blues player</div>" },
                Meta = new Meta { VersionId = "eric-clapton" },

                Name = new List<HumanName> { new HumanName { Family = "Clapton", Use = HumanName.NameUse.Official } },

                Active = true,
                BirthDate = "2015-07-09",
                Gender = AdministrativeGender.Male
            };

            var patientTwo = new Patient()
            {
                Id = "patient-two",
                Active = true,
                Text = new Narrative { Div = "<div xmlns='http://www.w3.org/1999/xhtml'>Another great blues player</div>" },
                Meta = new Meta { VersionId = "bb-king" },
                Name = new List<HumanName> { new HumanName { Family = "King", Use = HumanName.NameUse.Nickname } }
            };

            var bundle = new Bundle()
            {
                Id = "my-bundle",
                Total = 1803,
                Type = Bundle.BundleType.Searchset,
                Entry = new List<Bundle.EntryComponent> {
                    new Bundle.EntryComponent { Resource = patientOne, FullUrl = "http://base/Patient/patient-one", Search = new Bundle.SearchComponent() { Mode = Bundle.SearchEntryMode.Match } },
                    new Bundle.EntryComponent { Resource = patientTwo, FullUrl = "http://base/Patient/patient-two", Search = new Bundle.SearchComponent() { Mode = Bundle.SearchEntryMode.Match } }
                }
            };

            var trueBundle = FhirJsonSerializer.SerializeToString(bundle, Fhir.Rest.SummaryType.True);
            var dataBundle = FhirJsonSerializer.SerializeToString(bundle, Fhir.Rest.SummaryType.Data);
            var textBundle = FhirJsonSerializer.SerializeToString(bundle, Fhir.Rest.SummaryType.Text);
            var countBundle = FhirJsonSerializer.SerializeToString(bundle, Fhir.Rest.SummaryType.Count);
            var falseBundle = FhirJsonSerializer.SerializeToString(bundle, Fhir.Rest.SummaryType.False);

            var shouldBeSummaryTrue = TestDataHelper.ReadTestData("summary\\bundle-summary-true.json");
            var shouldBeSummaryData = TestDataHelper.ReadTestData("summary\\bundle-summary-data.json");
            var shouldBeSummaryText = TestDataHelper.ReadTestData("summary\\bundle-summary-text.json");
            var shouldBeSummaryCount = TestDataHelper.ReadTestData("summary\\bundle-summary-count.json");
            var shouldBeSummaryFalse = TestDataHelper.ReadTestData("summary\\bundle-summary-false.json");

            Assert.AreEqual(shouldBeSummaryTrue, trueBundle);
            Assert.AreEqual(shouldBeSummaryData, dataBundle);
            Assert.AreEqual(shouldBeSummaryText, textBundle);
            Assert.AreEqual(shouldBeSummaryCount, countBundle);
            Assert.AreEqual(shouldBeSummaryFalse, falseBundle);
        }

        [TestMethod]
        public void TestBundleWithSummaryXML()
        {
            var patientOne = new Patient
            {
                Id = "patient-one",
                Text = new Narrative { Div = "<div xmlns='http://www.w3.org/1999/xhtml'>A great blues player</div>", Status = Narrative.NarrativeStatus.Additional },
                Meta = new Meta { VersionId = "eric-clapton" },

                Name = new List<HumanName> { new HumanName { Family = "Clapton", Use = HumanName.NameUse.Official } },

                Active = true,
                BirthDate = "2015-07-09",
                Gender = AdministrativeGender.Male
            };

            var patientTwo = new Patient()
            {
                Id = "patient-two",
                Active = true,
                Text = new Narrative { Div = "<div xmlns='http://www.w3.org/1999/xhtml'>Another great blues player</div>", Status = Narrative.NarrativeStatus.Additional },
                Meta = new Meta { VersionId = "bb-king" },
                Name = new List<HumanName> { new HumanName { Family = "King", Use = HumanName.NameUse.Nickname } }
            };

            var bundle = new Bundle()
            {
                Id = "my-bundle",
                Total = 1803,
                Type = Bundle.BundleType.Searchset,
                Entry = new List<Bundle.EntryComponent> {
                    new Bundle.EntryComponent { Resource = patientOne, FullUrl = "http://base/Patient/patient-one", Search = new Bundle.SearchComponent() { Mode = Bundle.SearchEntryMode.Match } },
                    new Bundle.EntryComponent { Resource = patientTwo, FullUrl = "http://base/Patient/patient-two", Search = new Bundle.SearchComponent() { Mode = Bundle.SearchEntryMode.Match } }
                }
            };

            var textBundle = FhirXmlSerializer.SerializeToString(bundle, Fhir.Rest.SummaryType.Text);
            var dataBundle = FhirXmlSerializer.SerializeToString(bundle, Fhir.Rest.SummaryType.Data);
            var countBundle = FhirXmlSerializer.SerializeToString(bundle, Fhir.Rest.SummaryType.Count);
            var trueBundle = FhirXmlSerializer.SerializeToString(bundle, Fhir.Rest.SummaryType.True);
            var falseBundle = FhirXmlSerializer.SerializeToString(bundle, Fhir.Rest.SummaryType.False);

            var shouldBeSummaryText = TestDataHelper.ReadTestData("summary\\bundle-summary-text.xml");
            var shouldBeSummaryData = TestDataHelper.ReadTestData("summary\\bundle-summary-data.xml");
            var shouldBeSummaryCount = TestDataHelper.ReadTestData("summary\\bundle-summary-count.xml");
            var shouldBeSummaryTrue = TestDataHelper.ReadTestData("summary\\bundle-summary-true.xml");
            var shouldBeSummaryFalse = TestDataHelper.ReadTestData("summary\\bundle-summary-false.xml");

            Assert.AreEqual(shouldBeSummaryFalse, falseBundle);
            Assert.AreEqual(shouldBeSummaryTrue, trueBundle);
            Assert.AreEqual(shouldBeSummaryData, dataBundle);
            Assert.AreEqual(shouldBeSummaryCount, countBundle);
            Assert.AreEqual(shouldBeSummaryText, textBundle);

        }

        [TestMethod]
        public void TestResourceWithSummaryJson()
        {
            var patientOne = new Patient
            {

                Id = "patient-one",
                Text = new Narrative { Div = "<div xmlns='http://www.w3.org/1999/xhtml'>A great blues player</div>" },
                Meta = new Meta { VersionId = "1234" },

                Name = new List<HumanName> { new HumanName { Family = "Clapton", Use = HumanName.NameUse.Official } },

                Active = true,
                BirthDate = "2015-07-09",
                Gender = AdministrativeGender.Male
            };

            // Properties with IsSummary == true -> Id, Meta, Active, BirthDate, Gender, Name

            var summaryTrue = FhirJsonSerializer.SerializeToString(patientOne, Fhir.Rest.SummaryType.True);
            var summaryText = FhirJsonSerializer.SerializeToString(patientOne, Fhir.Rest.SummaryType.Text);
            var summaryData = FhirJsonSerializer.SerializeToString(patientOne, Fhir.Rest.SummaryType.Data);
            var summaryFalse = FhirJsonSerializer.SerializeToString(patientOne, Fhir.Rest.SummaryType.False);
            /* It doesn't make sense to use SummaryType.Count on a single resource hence why I'm not testing it here. */

            var shouldBePatientOneTrue =
                "{\"resourceType\":\"Patient\",\"id\":\"patient-one\",\"meta\":{\"versionId\":\"1234\",\"tag\":[{\"system\":\"http://hl7.org/fhir/v3/ObservationValue\",\"code\":\"SUBSETTED\"}]},\"active\":true,\"name\":[{\"use\":\"official\",\"family\":\"Clapton\"}],\"gender\":\"male\",\"birthDate\":\"2015-07-09\"}";

            var shouldBePatientOneText =
                "{\"resourceType\":\"Patient\",\"id\":\"patient-one\",\"meta\":{\"versionId\":\"1234\",\"tag\":[{\"system\":\"http://hl7.org/fhir/v3/ObservationValue\",\"code\":\"SUBSETTED\"}]},\"text\":{\"div\":\"<div xmlns='http://www.w3.org/1999/xhtml'>A great blues player</div>\"}}";

            var shouldBePationeOneData =
                "{\"resourceType\":\"Patient\",\"id\":\"patient-one\",\"meta\":{\"versionId\":\"1234\",\"tag\":[{\"system\":\"http://hl7.org/fhir/v3/ObservationValue\",\"code\":\"SUBSETTED\"}]},\"active\":true,\"name\":[{\"use\":\"official\",\"family\":\"Clapton\"}],\"gender\":\"male\",\"birthDate\":\"2015-07-09\"}";

            var shouldBePatientOneFalse = "{\"resourceType\":\"Patient\",\"id\":\"patient-one\",\"meta\":{\"versionId\":\"1234\"},\"text\":{\"div\":\"<div xmlns='http://www.w3.org/1999/xhtml'>A great blues player</div>\"},\"active\":true,\"name\":[{\"use\":\"official\",\"family\":\"Clapton\"}],\"gender\":\"male\",\"birthDate\":\"2015-07-09\"}";

            Assert.AreEqual(summaryTrue, shouldBePatientOneTrue);
            Assert.AreEqual(summaryText, shouldBePatientOneText);
            Assert.AreEqual(summaryData, shouldBePationeOneData);
            Assert.AreEqual(summaryFalse, shouldBePatientOneFalse);
        }

        [TestMethod]
        public void TestResourceWithSummaryXML()
        {
            var patientOne = new Patient
            {

                Id = "patient-one",
                Text = new Narrative { Status = Narrative.NarrativeStatus.Generated, Div = "<div xmlns='http://www.w3.org/1999/xhtml'>A great blues player</div>" },
                Meta = new Meta { ElementId = "eric-clapton", VersionId = "1234" },

                Name = new List<HumanName> { new HumanName { Family = "Clapton", Use = HumanName.NameUse.Official } },

                Active = true,
                BirthDate = "2015-07-09",
                Gender = AdministrativeGender.Male
            };

            // Properties with IsSummary == true -> Id, Meta, Active, BirthDate, Gender, Name

            var summaryTrue = FhirXmlSerializer.SerializeToString(patientOne, Fhir.Rest.SummaryType.True);
            var summaryText = FhirXmlSerializer.SerializeToString(patientOne, Fhir.Rest.SummaryType.Text);
            var summaryData = FhirXmlSerializer.SerializeToString(patientOne, Fhir.Rest.SummaryType.Data);
            var summaryFalse = FhirXmlSerializer.SerializeToString(patientOne, Fhir.Rest.SummaryType.False);

            var shouldBeSummaryTrue = TestDataHelper.ReadTestData("summary\\summary-true.xml");
            var shouldBeSummaryText = TestDataHelper.ReadTestData("summary\\summary-text.xml");
            var shouldBeSummaryData = TestDataHelper.ReadTestData("summary\\summary-data.xml");
            var shouldBeSummaryFalse = TestDataHelper.ReadTestData("summary\\summary-false.xml");

            Assert.AreEqual(shouldBeSummaryTrue, summaryTrue);
            Assert.AreEqual(shouldBeSummaryText, summaryText);
            Assert.AreEqual(shouldBeSummaryData, summaryData);
            Assert.AreEqual(shouldBeSummaryFalse, summaryFalse);
        }

        //[TestMethod]
        //public void HandleCommentsJson()
        //{
        //    string json = TestDataHelper.ReadTestData("TestPatient.json");

        //    var pat = FhirJsonParser.Parse<Patient>(json);

        //    Assert.AreEqual(1, pat.Telecom[0].FhirCommentsElement.Count);
        //    Assert.AreEqual("   home communication details aren't known   ", pat.Telecom[0].FhirComments.First());

        //    pat.Telecom[0].FhirCommentsElement.Add(new FhirString("A second line"));

        //    json = FhirJsonSerializer.SerializeToString(pat);
        //    pat = FhirJsonParser.Parse<Patient>(json);

        //    Assert.AreEqual(2, pat.Telecom[0].FhirCommentsElement.Count);
        //    Assert.AreEqual("   home communication details aren't known   ", pat.Telecom[0].FhirComments.First());
        //    Assert.AreEqual("A second line", pat.Telecom[0].FhirComments.Skip(1).First());
        //}

        //[TestMethod, Ignore]
        //public void HandleCommentsXml()
        //{
        //    string xml = TestDataHelper.ReadTestData("TestPatient.xml");

        //    var pat = FhirXmlParser.Parse<Patient>(xml);

        //    Assert.AreEqual(1, pat.Name[0].FhirCommentsElement.Count);
        //    Assert.AreEqual("See if this is roundtripped", pat.Name[0].FhirComments.First());

        //    pat.Name[0].FhirCommentsElement.Add(new FhirString("A second line"));

        //    xml = FhirXmlSerializer.SerializeToString(pat);

        //    Assert.AreEqual(2, pat.Name[0].FhirCommentsElement.Count);
        //    Assert.AreEqual("See if this is roundtripped", pat.Name[0].FhirComments.First());
        //    Assert.AreEqual("A second line", pat.Name[0].FhirComments.Skip(1).First());
        //}


        [TestMethod]
        public void BundleLinksUnaltered()
        {
            var b = new Bundle
            {
                NextLink = new Uri("Organization/123456/_history/123456", UriKind.Relative)
            };

            var xml = new FhirXmlSerializer().SerializeToString(b);

            b = FhirXmlParser.Parse<Bundle>(xml);

            Assert.IsTrue(!b.NextLink.ToString().EndsWith("/"));
        }

        [TestMethod]
        public void TestIdInSummary()
        {
            var p = new Patient
            {
                Id = "test-id-1",
                BirthDate = "1972-11-30",     // present in both summary and full
                Photo = new List<Attachment>() { new Attachment() { ContentType = "text/plain", Creation = "45" } },
                ManagingOrganization = new ResourceReference() { Display = "temp org", Reference = "#temp" },

                Text = new Narrative
                {
                    Div = "<div xmlns=\"http://www.w3.org/1999/xhtml\">Some test narrative</div>"
                },
                Meta = new Meta(),
                Contained = new List<Resource>
                {
                    new Organization() { Id = "temp", Name = "temp org", Active = true }
                }
            };

            p.AddExtension("http://example.org/ext", new FhirString("dud"));

            var full = FhirXmlSerializer.SerializeToString(p);
            Assert.IsTrue(full.Contains("narrative"));
            Assert.IsTrue(full.Contains("dud"));
            Assert.IsTrue(full.Contains("temp org"));
            Assert.IsTrue(full.Contains("<id value="));
            Assert.IsTrue(full.Contains("<birthDate"));
            Assert.IsTrue(full.Contains("<photo"));
            Assert.IsTrue(full.Contains("text/plain"));

            full = FhirXmlSerializer.SerializeToString(p, summary: Hl7.Fhir.Rest.SummaryType.False);
            Assert.IsTrue(full.Contains("narrative"));
            Assert.IsTrue(full.Contains("dud"));
            Assert.IsTrue(full.Contains("temp org"));
            Assert.IsTrue(full.Contains("contain"));
            Assert.IsTrue(full.Contains("<id value="));
            Assert.IsTrue(full.Contains("<birthDate"));
            Assert.IsTrue(full.Contains("<photo"));
            Assert.IsTrue(full.Contains("text/plain"));

            var summ = FhirXmlSerializer.SerializeToString(p, summary: Fhir.Rest.SummaryType.True);
            Assert.IsFalse(summ.Contains("narrative"));
            Assert.IsFalse(summ.Contains("dud"));
            Assert.IsFalse(summ.Contains("contain"));
            Assert.IsTrue(summ.Contains("temp org"));
            Assert.IsTrue(summ.Contains("<id value="));
            Assert.IsTrue(summ.Contains("<birthDate"));
            Assert.IsFalse(summ.Contains("<photo"));

            var data = FhirXmlSerializer.SerializeToString(p, summary: Hl7.Fhir.Rest.SummaryType.Data);
            Assert.IsFalse(data.Contains("narrative"));
            Assert.IsTrue(data.Contains("contain"));
            Assert.IsTrue(data.Contains("dud"));
            Assert.IsTrue(data.Contains("temp org"));
            Assert.IsTrue(data.Contains("<id value="));
            Assert.IsTrue(data.Contains("<birthDate"));
            Assert.IsTrue(data.Contains("<photo"));
        }

        [TestMethod]
        public void TestDecimalPrecisionSerializationInJson()
        {
            var dec6 = 6m;
            var dec60 = 6.0m;
            var ext = new FhirDecimal(dec6);
            var obs = new Observation();
            obs.AddExtension("http://example.org/DecimalPrecision", ext);
            
            var json = FhirJsonSerializer.SerializeToString(obs);
            var obs2 = FhirJsonParser.Parse<Observation>(json);

            Assert.AreEqual("6", ((FhirDecimal)obs2.GetExtension("http://example.org/DecimalPrecision").Value).Value.Value.ToString(CultureInfo.InvariantCulture));

            ext = new FhirDecimal(dec60);
            obs = new Observation();
            obs.AddExtension("http://example.org/DecimalPrecision", ext);

            json = FhirJsonSerializer.SerializeToString(obs);
            obs2 = FhirJsonParser.Parse<Observation>(json);

            Assert.AreEqual("6.0", ((FhirDecimal)obs2.GetExtension("http://example.org/DecimalPrecision").Value).Value.Value.ToString(CultureInfo.InvariantCulture));
        }

        [TestMethod]
        public void TestLongDecimalSerialization()
        {
            var dec = 3.1415926535897932384626433833m;
            var ext = new FhirDecimal(dec);
            var obs = new Observation();
            obs.AddExtension("http://example.org/DecimalPrecision", ext);

            var json = FhirJsonSerializer.SerializeToString(obs);
            var obs2 = FhirJsonParser.Parse<Observation>(json);

            Assert.AreEqual(dec.ToString(CultureInfo.InvariantCulture), ((FhirDecimal)obs2.GetExtension("http://example.org/DecimalPrecision").Value).Value.Value.ToString(CultureInfo.InvariantCulture));
        }

        [TestMethod]
        public void TestParseUnkownPolymorphPropertyInJson()
        {
            var dec6 = 6m;
            var ext = new FhirDecimal(dec6);
            var obs = new Observation{ Value = new FhirDecimal(dec6) };
            var json = FhirJsonSerializer.SerializeToString(obs);
            try
            {
                var obs2 = FhirJsonParser.Parse<Observation>(json);
                Assert.Fail("valueDecimal is not a known type for Observation");
            }
            catch (FormatException)
            {

            }
        }

        [TestMethod]
        public void TryScriptInject()
        {
            var x = new Patient();

            x.Name.Add(HumanName.ForFamily("<script language='javascript'></script>"));

            var xml = FhirXmlSerializer.SerializeToString(x);
            Assert.IsFalse(xml.Contains("<script"));
        }


        [TestMethod]
        public void TryXXEExploit()
        {
            var input =
                "<?xml version=\"1.0\" encoding=\"ISO-8859-1\"?>\n" +
                "<!DOCTYPE foo [  \n" +
                "<!ELEMENT foo ANY >\n" +
                "<!ENTITY xxe SYSTEM \"file:///etc/passwd\" >]>" +
                "<Patient xmlns=\"http://hl7.org/fhir\">" +
                    "<text>" +
                        "<div xmlns=\"http://www.w3.org/1999/xhtml\">TEXT &xxe; TEXT</div>\n" +
                    "</text>" +
                    "<address>" +
                        "<line value=\"FOO\"/>" +
                    "</address>" +
                "</Patient>";

            try
            {
                FhirXmlParser.Parse<Resource>(input);

                Assert.Fail();
            }
            catch (FormatException e)
            {
                Assert.IsTrue(e.Message.Contains("DTD is prohibited"));
            }
        }

        [TestMethod]
        public void SerializeUnknownEnums()
        {
            string xml = TestDataHelper.ReadTestData("TestPatient.xml");
            var pser = new FhirXmlParser();
            var p = pser.Parse<Patient>(xml);
            string outp = FhirXmlSerializer.SerializeToString(p);
            Assert.IsTrue(outp.Contains("\"male\""));

            // Pollute the data with an incorrect administrative gender
            p.GenderElement.ObjectValue = "superman";

            outp = FhirXmlSerializer.SerializeToString(p);
            Assert.IsFalse(outp.Contains("\"male\""));
            Assert.IsTrue(outp.Contains("\"superman\""));
        }


        [TestMethod]
        public void TestNullExtensionRemoval()
        {
            var p = new Patient
            {
                Extension = new List<Extension>
                {
                    new Extension("http://hl7.org/fhir/Profile/iso-21090#qualifier", new Code("VV")),
                    null
                },

                Contact = new List<Patient.ContactComponent>
                {
                    null,
                    new Patient.ContactComponent { Name = HumanName.ForFamily("Kramer") },
                }
            };

            var xml = FhirXmlSerializer.SerializeToString(p);

            var p2 = (new FhirXmlParser()).Parse<Patient>(xml);
            Assert.AreEqual(1, p2.Extension.Count);
            Assert.AreEqual(1, p2.Contact.Count);
        }

        //An empty object is not allowed
        //[TestMethod]
        //public void SerializeEmptyParams()
        //{
        //    var par = new Parameters();
        //    var xml = FhirXmlSerializer.SerializeToString(par);

        //    var par2 = (new FhirXmlParser()).Parse<Parameters>(xml);
        //    Assert.AreEqual(0, par2.Parameter.Count);
        //}

        [TestMethod]
        public void SerializeJsonWithPlainDiv()
        {
            // var res = new ValueSet() { Url = "http://example.org/fhir/ValueSet/MyValueSetExample" };

            string json = TestDataHelper.ReadTestData(@"valueset-v2-0717.json");
            Assert.IsNotNull(json);
            var parser = new FhirJsonParser { Settings = { PermissiveParsing = true} };
            var vs = parser.Parse<ValueSet>(json);
            Assert.IsNotNull(vs);

            var xml = FhirXmlSerializer.SerializeToString(vs);
            Assert.IsNotNull(xml);
        }

<<<<<<< HEAD
        /// <summary>
        /// This test verifies that the parser can handle a backbone element that has a property of resourceType
        /// (only found in the ExampleScenario resource in R4 - used to be in Claim)
        /// </summary>
        [TestMethod]
        public void TestExampleScenarioJsonSerialization()
        {
            var es = new ExampleScenario();
            es.Instance.Add(new ExampleScenario.InstanceComponent()
            {
                ResourceType = ResourceType.ExampleScenario,
                Name = "brian"
            });

            string json = FhirJsonSerializer.SerializeToString(es);
            var c2 = new FhirJsonParser().Parse<ExampleScenario>(json);
            Assert.AreEqual("brian", c2.Instance[0].Name);
            Assert.AreEqual("ExampleScenario", c2.Instance[0].ResourceTypeElement.ObjectValue as string);
=======
        [TestMethod]
        public void TestClaimJsonSerialization()
        {
            var c = new Claim();
            c.Payee = new Claim.PayeeComponent();
            c.Payee.Type = new CodeableConcept(null, "test");
            c.Payee.ResourceType = new Coding(null, "test2");
            c.Payee.Party = new ResourceReference("Practitioner/example", "Example, Dr John");

            string json = FhirJsonSerializer.SerializeToString(c);
            var c2 = new FhirJsonParser().Parse<Claim>(json);
            Assert.AreEqual("test", c2.Payee.Type.Coding[0].Code);
            Assert.AreEqual("test2", c2.Payee.ResourceType.Code);
            Assert.AreEqual("Practitioner/example", c2.Payee.Party.Reference);
>>>>>>> 16c8ded8
        }

        [FhirType("Bundle", IsResource = true)]
        //[DataContract]
        public class CustomBundle : Bundle
        {
            public CustomBundle() : base() { }
        }

        // [WMR 20170825] Richard Kavanagh: runtime exception while serializating derived PoCo classes
        // Workaround: add the FhirType attribute to derived class
        [TestMethod]
        public void TestDerivedPoCoSerialization()
        {
            var bundle = new CustomBundle()
            {
                Type = Bundle.BundleType.Collection,
                Id = "MyBundle"
            };

            var xml = FhirXmlSerializer.SerializeToString(bundle);
            Assert.IsNotNull(xml);

            var json = FhirJsonSerializer.SerializeToString(bundle);
            Assert.IsNotNull(json);
        }

        // #if NET45
        // [WMR 20180409] NEW: Serialize to XmlDocument
        [TestMethod]
        public void TestSerializeToXmlDocument()
        {
            var patientOne = new Patient
            {

                Id = "patient-one",
                Text = new Narrative { Status = Narrative.NarrativeStatus.Generated, Div = "<div xmlns='http://www.w3.org/1999/xhtml'>A great blues player</div>" },
                Meta = new Meta { ElementId = "eric-clapton", VersionId = "1234" },

                Name = new List<HumanName> { new HumanName { Family = "Clapton", Use = HumanName.NameUse.Official } },

                Active = true,
                BirthDate = "2015-07-09",
                Gender = AdministrativeGender.Male
            };

            var doc = FhirXmlSerializer.SerializeToDocument(patientOne);
            Assert.IsNotNull(doc);

            var root = doc.Root;
            Assert.AreEqual("Patient", root.Name.LocalName);
            Assert.IsTrue(root.HasElements);
            Assert.AreEqual(7, root.Elements().Count());
        }
        // #endif

        // [WMR 20180409] NEW: Serialize to JObject
        [TestMethod]
        public void TestSerializeToJsonDocument()
        {
            // Note: output order is defined by core resource/datatype definitions!

            var patientOne = new Patient
            {
                Id = "patient-one",
                Meta = new Meta { ElementId = "eric-clapton", VersionId = "1234" },
                Text = new Narrative { Status = Narrative.NarrativeStatus.Generated, Div = "<div xmlns='http://www.w3.org/1999/xhtml'>A great blues player</div>" },
                Active = true,
                Name = new List<HumanName> { new HumanName { Use = HumanName.NameUse.Official, Family = "Clapton" } },
                Gender = AdministrativeGender.Male,
                BirthDate = "2015-07-09",
            };

            var serializer = new FhirJsonSerializer();
            var jsonText = serializer.SerializeToString(patientOne);
            Assert.IsNotNull(jsonText);

            var doc = JObject.Parse(jsonText);
            Assert.AreEqual(8, doc.Count); // Including resourceType

            JToken assertProperty(JToken t, string expectedName)
            {
                Assert.AreEqual(JTokenType.Property, t.Type);
                var p = t as JProperty;
                Assert.IsNotNull(p);
                Assert.AreEqual(expectedName, p.Name);
                return t;
            }

            JToken assertPrimitiveProperty(JToken t, string expectedName, JTokenType expectedType, object expectedValue)
            {
                var p = t as JProperty;
                Assert.IsNotNull(p);
                Assert.AreEqual(expectedName, p.Name);
                Assert.AreEqual(expectedType, p.Value.Type);
                var v = p.Value as JValue;
                Assert.IsNotNull(v);
                Assert.AreEqual(expectedValue, v.Value);
                return t;
            }

            JToken assertStringProperty(JToken t, string expectedName, object expectedValue) => assertPrimitiveProperty(t, expectedName, JTokenType.String, expectedValue);

            Assert.AreEqual(JTokenType.Property, doc.First.Type);
            var token = assertStringProperty(doc.First, "resourceType", "Patient");
            token = assertStringProperty(token.Next, "id", patientOne.Id);

            token = assertProperty(token.Next, "meta");
            Assert.IsTrue(token.HasValues);
            var childToken = assertStringProperty(token.Values().First(), "id", patientOne.Meta.ElementId);
            childToken = assertStringProperty(childToken.Next, "versionId", patientOne.Meta.VersionId);

            token = assertProperty(token.Next, "text");
            Assert.IsTrue(token.HasValues);
            childToken = assertStringProperty(token.Values().First(), "status", patientOne.Text.Status.GetLiteral());
            childToken = assertStringProperty(childToken.Next, "div", patientOne.Text.Div);

            token = assertPrimitiveProperty(token.Next, "active", JTokenType.Boolean, patientOne.Active);

            token = assertProperty(token.Next, "name");
            var values = token.First;
            Assert.IsNotNull(values);
            Assert.AreEqual(JTokenType.Array, values.Type);
            childToken = values.First;
            var grandChildToken = assertStringProperty(childToken.First, "use", patientOne.Name[0].Use.GetLiteral());
            grandChildToken = assertStringProperty(grandChildToken.Next, "family", patientOne.Name[0].Family);

            token = assertStringProperty(token.Next, "gender", patientOne.Gender.GetLiteral());

            token = assertStringProperty(token.Next, "birthDate", patientOne.BirthDate);

        }

        /// <summary>
        /// This test proves issue 583: https://github.com/FirelyTeam/fhir-net-api/issues/583
        /// </summary>
        [TestMethod]
        public void SummarizeSerializingTest()
        {
            var patient = new Patient();
            var telecom = new ContactPoint(ContactPoint.ContactPointSystem.Phone, ContactPoint.ContactPointUse.Work, "0471 144 099");
            telecom.AddExtension("http://healthconnex.com.au/hcxd/Phone/IsMain", new FhirBoolean(true));
            patient.Telecom.Add(telecom);

            var doc = FhirXmlSerializer.SerializeToString(patient, Fhir.Rest.SummaryType.True);

            Assert.IsFalse(doc.Contains("<extension"), "In the summary there must be no extension section.");

            doc = FhirXmlSerializer.SerializeToString(patient, Fhir.Rest.SummaryType.False);
            Assert.IsTrue(doc.Contains("<extension"), "Extension exists when Summary = false");
        }

        /// <summary>
        /// This test proves issue 657: https://github.com/FirelyTeam/fhir-net-api/issues/657
        /// </summary>
        [TestMethod]
        public void DateTimeOffsetAccuracyTest()
        {
            var patient = new Patient { Meta = new Meta { LastUpdated = DateTimeOffset.UtcNow } };
            var json = new FhirJsonSerializer().SerializeToString(patient);
            var res = new FhirJsonParser().Parse<Patient>(json);
            Assert.IsTrue(patient.IsExactly(res), "1");

            // Is the parsing still correct without milliseconds?
            patient = new Patient { Meta = new Meta { LastUpdated = new DateTimeOffset(2018, 8, 13, 13, 41, 56, TimeSpan.Zero)} };
            json = "{\"resourceType\":\"Patient\",\"meta\":{\"lastUpdated\":\"2018-08-13T13:41:56+00:00\"}}";
            res = new FhirJsonParser().Parse<Patient>(json);
            Assert.IsTrue(patient.IsExactly(res), "2");

            // Is the serialization still correct without milliseconds?
            var json2 = new FhirJsonSerializer().SerializeToString(patient);
            Assert.AreEqual(json, json2, "3");

            // Is the parsing still correct with a few milliseconds and TimeZone?
            patient = new Patient { Meta = new Meta { LastUpdated = new DateTimeOffset(2018, 8, 13, 13, 41, 56, 12, TimeSpan.Zero) } };
            json = "{\"resourceType\":\"Patient\",\"meta\":{\"lastUpdated\":\"2018-08-13T13:41:56.012+00:00\"}}";
            res = new FhirJsonParser().Parse<Patient>(json);
            Assert.IsTrue(patient.IsExactly(res), "4");

            // Is the serialization still correct with a few milliseconds?
            json2 = new FhirJsonSerializer().SerializeToString(patient);
            Assert.AreEqual(json, json2, "5");
        }

        [TestMethod]
        public void SerializerHandlesEmptyChildObjects()
        {
            var fhirJsonParser = new FhirJsonParser();

            string json = TestDataHelper.ReadTestData("TestPatient.json");
            var poco = fhirJsonParser.Parse<Patient>(json);

            Assert.AreEqual(1, poco.Name.Count);

            poco.Meta = new Meta();

            var reserialized = poco.ToJson();

            var newPoco = fhirJsonParser.Parse<Patient>(reserialized);

            Assert.AreEqual(1, newPoco.Name.Count);
        }
    }
}<|MERGE_RESOLUTION|>--- conflicted
+++ resolved
@@ -128,7 +128,7 @@
             Assert.IsTrue(SerializationUtil.ProbeIsXml("<?xml />"));
         }
 
-        [TestMethod, Ignore] // Old tests, I'm note sure we need them anymore
+        [TestMethod]
         public void TestSummary()
         {
             var p = new Patient
@@ -764,7 +764,6 @@
             Assert.IsNotNull(xml);
         }
 
-<<<<<<< HEAD
         /// <summary>
         /// This test verifies that the parser can handle a backbone element that has a property of resourceType
         /// (only found in the ExampleScenario resource in R4 - used to be in Claim)
@@ -783,22 +782,6 @@
             var c2 = new FhirJsonParser().Parse<ExampleScenario>(json);
             Assert.AreEqual("brian", c2.Instance[0].Name);
             Assert.AreEqual("ExampleScenario", c2.Instance[0].ResourceTypeElement.ObjectValue as string);
-=======
-        [TestMethod]
-        public void TestClaimJsonSerialization()
-        {
-            var c = new Claim();
-            c.Payee = new Claim.PayeeComponent();
-            c.Payee.Type = new CodeableConcept(null, "test");
-            c.Payee.ResourceType = new Coding(null, "test2");
-            c.Payee.Party = new ResourceReference("Practitioner/example", "Example, Dr John");
-
-            string json = FhirJsonSerializer.SerializeToString(c);
-            var c2 = new FhirJsonParser().Parse<Claim>(json);
-            Assert.AreEqual("test", c2.Payee.Type.Coding[0].Code);
-            Assert.AreEqual("test2", c2.Payee.ResourceType.Code);
-            Assert.AreEqual("Practitioner/example", c2.Payee.Party.Reference);
->>>>>>> 16c8ded8
         }
 
         [FhirType("Bundle", IsResource = true)]
