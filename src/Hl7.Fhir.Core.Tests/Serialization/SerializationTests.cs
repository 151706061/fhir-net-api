﻿/* 
 * Copyright (c) 2014, Firely (info@fire.ly) and contributors
 * See the file CONTRIBUTORS for details.
 * 
 * This file is licensed under the BSD 3-Clause license
 * available at https://raw.githubusercontent.com/ewoutkramer/fhir-net-api/master/LICENSE
 */

using Microsoft.VisualStudio.TestTools.UnitTesting;
using Hl7.Fhir.Model;
using Hl7.Fhir.Serialization;
using Hl7.Fhir.Utility;
using Hl7.Fhir.Introspection;
using Newtonsoft.Json.Linq;
using System;
using System.Collections.Generic;
using System.Globalization;
using System.Linq;
using System.Text;

namespace Hl7.Fhir.Tests.Serialization
{
    [TestClass]
    public class SerializationTests
    {
        private const string metaXml = "<meta xmlns=\"http://hl7.org/fhir\"><versionId value=\"3141\" /><lastUpdated value=\"2014-12-24T16:30:56.031+01:00\" /></meta>";
        private const string metaJson = "{\"versionId\":\"3141\",\"lastUpdated\":\"2014-12-24T16:30:56.031+01:00\"}";
        private readonly Meta metaPoco = new Meta { LastUpdated = new DateTimeOffset(2014, 12, 24, 16, 30, 56, 31, new TimeSpan(1, 0, 0)), VersionId = "3141" };

        [TestMethod]
        public void SerializeMetaXml()
        {
            var xml = new FhirXmlSerializer().SerializeToString(metaPoco, root: "meta");
            Assert.AreEqual(metaXml, xml);
        }


        [TestMethod]
        public void SerializeMetaJson()
        {
            var json = new FhirJsonSerializer().SerializeToString(metaPoco);
            Assert.AreEqual(metaJson, json);
        }

        [TestMethod]
        public void ParseMetaXml()
        {
            var poco = (Meta)(new FhirXmlParser().Parse(metaXml, typeof(Meta)));
            var xml = new FhirXmlSerializer().SerializeToString(poco, root: "meta");

            Assert.IsTrue(poco.IsExactly(metaPoco));
            Assert.AreEqual(metaXml, xml);
        }

        internal FhirXmlSerializer FhirXmlSerializer = new FhirXmlSerializer();
        internal FhirJsonSerializer FhirJsonSerializer = new FhirJsonSerializer();

        [TestMethod]
        public void ParseMetaJson()
        {
            var poco = (Meta)(new FhirJsonParser().Parse(metaJson, typeof(Meta)));
            var json = FhirJsonSerializer.SerializeToString(poco);

            Assert.IsTrue(poco.IsExactly(metaPoco));
            Assert.AreEqual(metaJson, json);
        }


        [TestMethod]
        public void AvoidBOMUse()
        {
            Bundle b = new Bundle();

            var data = FhirJsonSerializer.SerializeToBytes(b);
            Assert.IsFalse(data[0] == Encoding.UTF8.GetPreamble()[0]);

            data = FhirXmlSerializer.SerializeToBytes(b);
            Assert.IsFalse(data[0] == Encoding.UTF8.GetPreamble()[0]);

            Patient p = new Patient();

            data = FhirJsonSerializer.SerializeToBytes(p);
            Assert.IsFalse(data[0] == Encoding.UTF8.GetPreamble()[0]);

            data = FhirXmlSerializer.SerializeToBytes(p);
            Assert.IsFalse(data[0] == Encoding.UTF8.GetPreamble()[0]);
        }

        [TestMethod]
        public void TestProbing()
        {
            Assert.IsFalse(SerializationUtil.ProbeIsJson("this is nothing"));
            Assert.IsFalse(SerializationUtil.ProbeIsJson("  crap { "));
            Assert.IsFalse(SerializationUtil.ProbeIsJson("<element/>"));
            Assert.IsTrue(SerializationUtil.ProbeIsJson("   { x:5 }"));

            Assert.IsFalse(SerializationUtil.ProbeIsXml("this is nothing"));
            Assert.IsFalse(SerializationUtil.ProbeIsXml("  crap { "));
            Assert.IsFalse(SerializationUtil.ProbeIsXml(" < crap  "));
            Assert.IsFalse(SerializationUtil.ProbeIsXml("   { x:5 }"));
            Assert.IsTrue(SerializationUtil.ProbeIsXml("   <element/>"));
            Assert.IsTrue(SerializationUtil.ProbeIsXml("<?xml />"));
        }

        [TestMethod, Ignore] // Old tests, I'm note sure we need them anymore
        public void TestSummary()
        {
            var p = new Patient();

            p.BirthDate = "1972-11-30";     // present in both summary and full
            p.Photo = new List<Attachment>() { new Attachment() { ContentType = "text/plain" } };

            var full = FhirXmlSerializer.SerializeToString(p);
            Assert.IsTrue(full.Contains("<birthDate"));
            Assert.IsTrue(full.Contains("<photo"));
            Assert.IsNull(p.Meta, "Meta element should not be introduced here.");

            var summ = FhirXmlSerializer.SerializeToString(p, summary: Fhir.Rest.SummaryType.True);
            Assert.IsTrue(summ.Contains("<birthDate"));
            Assert.IsFalse(summ.Contains("<photo"));
            Assert.IsNull(p.Meta, "Meta element should not be introduced here.");

            var q = new Questionnaire();
            q.Text = new Narrative() { Div = "<div xmlns=\"http://www.w3.org/1999/xhtml\">Test Questionnaire</div>" };
            q.Status = PublicationStatus.Active;
            q.Date = "2015-09-27";
            q.Title = "TITLE";
            q.Item = new List<Questionnaire.ItemComponent>();
            q.Item.Add(new Questionnaire.ItemComponent()
            {
                LinkId = "linkid",
                Text = "TEXT"
            });

            Assert.IsNull(q.Meta, "Meta element has not been created.");
            var qfull = FhirXmlSerializer.SerializeToString(q);
            Assert.IsNull(q.Meta, "Meta element should not be introduced here.");
            Console.WriteLine("summary: Fhir.Rest.SummaryType.False");
            Console.WriteLine(qfull);
            Assert.IsTrue(qfull.Contains("Test Questionnaire"));
            Assert.IsTrue(qfull.Contains("<status value=\"active\""));
            Assert.IsTrue(qfull.Contains("<date value=\"2015-09-27\""));
            Assert.IsTrue(qfull.Contains("<title value=\"TITLE\""));
            Assert.IsTrue(qfull.Contains("<text value=\"TEXT\""));
            Assert.IsTrue(qfull.Contains("<linkId value=\"linkid\""));

            var qSum = FhirXmlSerializer.SerializeToString(q, summary: Fhir.Rest.SummaryType.True);
            Console.WriteLine("summary: Fhir.Rest.SummaryType.True");
            Console.WriteLine(qSum);
            Assert.IsFalse(qSum.Contains("Test Questionnaire"));
            Assert.IsTrue(qSum.Contains("<status value=\"active\""));
            Assert.IsTrue(qSum.Contains("<date value=\"2015-09-27\""));
            Assert.IsTrue(qSum.Contains("<title value=\"TITLE\""));
            Assert.IsFalse(qSum.Contains("<text value=\"TEXT\""));
            Assert.IsFalse(qSum.Contains("<linkId value=\"linkid\""));

            var qData = FhirXmlSerializer.SerializeToString(q, summary: Fhir.Rest.SummaryType.Data);
            Console.WriteLine("summary: Fhir.Rest.SummaryType.Data");
            Console.WriteLine(qData);
            Assert.IsFalse(qData.Contains("Test Questionnaire"));
            Assert.IsTrue(qData.Contains("<meta"));
            Assert.IsTrue(qData.Contains("<text value=\"TEXT\""));
            Assert.IsTrue(qData.Contains("<status value=\"active\""));
            Assert.IsTrue(qData.Contains("<date value=\"2015-09-27\""));
            Assert.IsTrue(qData.Contains("<title value=\"TITLE\""));
            Assert.IsTrue(qData.Contains("<linkId value=\"linkid\""));

            q.Meta = new Meta { VersionId = "v2" };
            var qText = FhirXmlSerializer.SerializeToString(q, summary: Fhir.Rest.SummaryType.Text);
            Console.WriteLine("summary: Fhir.Rest.SummaryType.Text");
            Console.WriteLine(qText);
            Assert.IsTrue(qText.Contains("Test Questionnaire"));
            Assert.IsTrue(qText.Contains("<meta"));
            Assert.IsTrue(qText.Contains("<status value=\"active\""));
            Assert.IsFalse(qText.Contains("<text value=\"TEXT\""));
            Assert.IsFalse(qText.Contains("<date value=\"2015-09-27\""));
            Assert.IsFalse(qText.Contains("<title value=\"TITLE\""));
            Assert.IsFalse(qText.Contains("<linkId value=\"linkid\""));
            Assert.AreEqual(0, q.Meta.Tag.Where(t => t.System == "http://hl7.org/fhir/v3/ObservationValue" && t.Code == "SUBSETTED").Count(), "Subsetted Tag should not still be there.");

            // Verify that reloading the content into an object...
            var qInflate = FhirXmlParser.Parse<Questionnaire>(qText);
            Assert.AreEqual(1, qInflate.Meta.Tag.Where(t => t.System == "http://hl7.org/fhir/v3/ObservationValue" && t.Code == "SUBSETTED").Count(), "Subsetted Tag should not still be there.");
        }

        [TestMethod]
        public void TestWithMetadata()
        {
            var p = new Patient
            {
                BirthDate = "1972-11-30"
            };

            var pSum = FhirXmlSerializer.SerializeToString(p, summary: Fhir.Rest.SummaryType.True);
            Assert.IsNull(p.Meta, "Meta should not be there");

            p.Meta = new Meta { VersionId = "v2" }; // introducing meta data ourselves. 

            pSum = FhirXmlSerializer.SerializeToString(p, summary: Fhir.Rest.SummaryType.True);
            Assert.IsNotNull(p.Meta, "Meta should still be there");
            Assert.AreEqual(0, p.Meta.Tag.Where(t => t.System == "http://hl7.org/fhir/v3/ObservationValue" && t.Code == "SUBSETTED").Count(), "Subsetted Tag should not still be there.");
        }

        private FhirXmlParser FhirXmlParser = new FhirXmlParser();
        private FhirJsonParser FhirJsonParser = new FhirJsonParser();

        [TestMethod]
        public void TestBundleSummary()
        {
            var p = new Patient();

            p.BirthDate = "1972-11-30";     // present in both summary and full
            p.Photo = new List<Attachment>() { new Attachment() { ContentType = "text/plain" } };

            var b = new Bundle();
            b.AddResourceEntry(p, "http://nu.nl/fhir/Patient/1");
            b.Total = 1;

            var full = FhirXmlSerializer.SerializeToString(b);
            Assert.IsTrue(full.Contains("<entry"));
            Assert.IsTrue(full.Contains("<birthDate"));
            Assert.IsTrue(full.Contains("<photo"));
            Assert.IsTrue(full.Contains("<total"));

            var summ = FhirXmlSerializer.SerializeToString(b, summary: Fhir.Rest.SummaryType.True);
            Assert.IsTrue(summ.Contains("<entry"));
            Assert.IsTrue(summ.Contains("<birthDate"));
            Assert.IsFalse(summ.Contains("<photo"));
            Assert.IsTrue(summ.Contains("<total"));

            summ = FhirXmlSerializer.SerializeToString(b, summary: Fhir.Rest.SummaryType.Count);
            Assert.IsFalse(summ.Contains("<entry"));
            Assert.IsFalse(summ.Contains("<birthDate"));
            Assert.IsFalse(summ.Contains("<photo"));
            Assert.IsTrue(summ.Contains("<total"));
        }


        [TestMethod]
        public void TestBundleWithSummaryJson()
        {
            var patientOne = new Patient
            {

                Id = "patient-one",
                Text = new Narrative { Div = "A great blues player" },
                Meta = new Meta { VersionId = "eric-clapton" },

                Name = new List<HumanName> { new HumanName { Family = "Clapton", Use = HumanName.NameUse.Official } },

                Active = true,
                BirthDate = "2015-07-09",
                Gender = AdministrativeGender.Male
            };

            var patientTwo = new Patient()
            {
                Id = "patient-two",
                Active = true,
                Text = new Narrative { Div = "<div>Another great blues player</div>" },
                Meta = new Meta { VersionId = "bb-king" },
                Name = new List<HumanName> { new HumanName { Family = "King", Use = HumanName.NameUse.Nickname } }
            };

            var bundle = new Bundle()
            {
                Id = "my-bundle",
                Total = 1803,
                Type = Bundle.BundleType.Searchset,
                Entry = new List<Bundle.EntryComponent> {
                    new Bundle.EntryComponent { Resource = patientOne, FullUrl = "http://base/Patient/patient-one", Search = new Bundle.SearchComponent() { Mode = Bundle.SearchEntryMode.Match } },
                    new Bundle.EntryComponent { Resource = patientTwo, FullUrl = "http://base/Patient/patient-two", Search = new Bundle.SearchComponent() { Mode = Bundle.SearchEntryMode.Match } }
                }
            };

            var textBundle = FhirJsonSerializer.SerializeToString(bundle, Fhir.Rest.SummaryType.Text);
            var dataBundle = FhirJsonSerializer.SerializeToString(bundle, Fhir.Rest.SummaryType.Data);
            var countBundle = FhirJsonSerializer.SerializeToString(bundle, Fhir.Rest.SummaryType.Count);
            var trueBundle = FhirJsonSerializer.SerializeToString(bundle, Fhir.Rest.SummaryType.True);
            var falseBundle = FhirJsonSerializer.SerializeToString(bundle, Fhir.Rest.SummaryType.False);

            var shouldBeSummaryTrue = TestDataHelper.ReadTestData("summary\\bundle-summary-true.json");
            var shouldBeSummaryText = TestDataHelper.ReadTestData("summary\\bundle-summary-text.json");
            var shouldBeSummaryData = TestDataHelper.ReadTestData("summary\\bundle-summary-data.json");
            var shouldBeSummaryCount = TestDataHelper.ReadTestData("summary\\bundle-summary-count.json");
            var shouldBeSummaryFalse = TestDataHelper.ReadTestData("summary\\bundle-summary-false.json");

            Assert.AreEqual(shouldBeSummaryTrue, trueBundle);
            Assert.AreEqual(shouldBeSummaryData, dataBundle);
            Assert.AreEqual(shouldBeSummaryText, textBundle);
            Assert.AreEqual(shouldBeSummaryCount, countBundle);
            Assert.AreEqual(shouldBeSummaryFalse, falseBundle);
        }

        [TestMethod]
        public void TestBundleWithSummaryXML()
        {
            var patientOne = new Patient
            {
                Id = "patient-one",
                Text = new Narrative { Div = "<div>A great blues player</div>", Status = Narrative.NarrativeStatus.Additional },
                Meta = new Meta { VersionId = "eric-clapton" },

                Name = new List<HumanName> { new HumanName { Family = "Clapton", Use = HumanName.NameUse.Official } },

                Active = true,
                BirthDate = "2015-07-09",
                Gender = AdministrativeGender.Male
            };

            var patientTwo = new Patient()
            {
                Id = "patient-two",
                Active = true,
                Text = new Narrative { Div = "<div>Another great blues player</div>", Status = Narrative.NarrativeStatus.Additional },
                Meta = new Meta { VersionId = "bb-king" },
                Name = new List<HumanName> { new HumanName { Family = "King", Use = HumanName.NameUse.Nickname } }
            };

            var bundle = new Bundle()
            {
                Id = "my-bundle",
                Total = 1803,
                Type = Bundle.BundleType.Searchset,
                Entry = new List<Bundle.EntryComponent> {
                    new Bundle.EntryComponent { Resource = patientOne, FullUrl = "http://base/Patient/patient-one", Search = new Bundle.SearchComponent() { Mode = Bundle.SearchEntryMode.Match } },
                    new Bundle.EntryComponent { Resource = patientTwo, FullUrl = "http://base/Patient/patient-two", Search = new Bundle.SearchComponent() { Mode = Bundle.SearchEntryMode.Match } }
                }
            };

            var textBundle = FhirXmlSerializer.SerializeToString(bundle, Fhir.Rest.SummaryType.Text);
            var dataBundle = FhirXmlSerializer.SerializeToString(bundle, Fhir.Rest.SummaryType.Data);
            var countBundle = FhirXmlSerializer.SerializeToString(bundle, Fhir.Rest.SummaryType.Count);
            var trueBundle = FhirXmlSerializer.SerializeToString(bundle, Fhir.Rest.SummaryType.True);
            var falseBundle = FhirXmlSerializer.SerializeToString(bundle, Fhir.Rest.SummaryType.False);

            var shouldBeSummaryText = TestDataHelper.ReadTestData("summary\\bundle-summary-text.xml");
            var shouldBeSummaryData = TestDataHelper.ReadTestData("summary\\bundle-summary-data.xml");
            var shouldBeSummaryCount = TestDataHelper.ReadTestData("summary\\bundle-summary-count.xml");
            var shouldBeSummaryTrue = TestDataHelper.ReadTestData("summary\\bundle-summary-true.xml");
            var shouldBeSummaryFalse = TestDataHelper.ReadTestData("summary\\bundle-summary-false.xml");

            Assert.AreEqual(falseBundle, shouldBeSummaryFalse);
            Assert.AreEqual(trueBundle, shouldBeSummaryTrue);
            Assert.AreEqual(dataBundle, shouldBeSummaryData);
            Assert.AreEqual(countBundle, shouldBeSummaryCount);
            Assert.AreEqual(textBundle, shouldBeSummaryText);

        }

        [TestMethod]
        public void TestResourceWithSummaryJson()
        {
            var patientOne = new Patient
            {

                Id = "patient-one",
                Text = new Narrative { Div = "A great blues player" },
                Meta = new Meta { VersionId = "1234" },

                Name = new List<HumanName> { new HumanName { Family = "Clapton", Use = HumanName.NameUse.Official } },

                Active = true,
                BirthDate = "2015-07-09",
                Gender = AdministrativeGender.Male
            };

            // Properties with IsSummary == true -> Id, Meta, Active, BirthDate, Gender, Name

            var summaryTrue = FhirJsonSerializer.SerializeToString(patientOne, Fhir.Rest.SummaryType.True);
            var summaryText = FhirJsonSerializer.SerializeToString(patientOne, Fhir.Rest.SummaryType.Text);
            var summaryData = FhirJsonSerializer.SerializeToString(patientOne, Fhir.Rest.SummaryType.Data);
            var summaryFalse = FhirJsonSerializer.SerializeToString(patientOne, Fhir.Rest.SummaryType.False);
            /* It doesn't make sense to use SummaryType.Count on a single resource hence why I'm not testing it here. */

            var shouldBePatientOneTrue =
                "{\"resourceType\":\"Patient\",\"id\":\"patient-one\",\"meta\":{\"versionId\":\"1234\",\"tag\":[{\"system\":\"http://hl7.org/fhir/v3/ObservationValue\",\"code\":\"SUBSETTED\"}]},\"active\":true,\"name\":[{\"use\":\"official\",\"family\":\"Clapton\"}],\"gender\":\"male\",\"birthDate\":\"2015-07-09\"}";

            var shouldBePatientOneText =
                "{\"resourceType\":\"Patient\",\"id\":\"patient-one\",\"meta\":{\"versionId\":\"1234\",\"tag\":[{\"system\":\"http://hl7.org/fhir/v3/ObservationValue\",\"code\":\"SUBSETTED\"}]},\"text\":{\"div\":\"A great blues player\"}}";

            var shouldBePationeOneData =
                "{\"resourceType\":\"Patient\",\"id\":\"patient-one\",\"meta\":{\"versionId\":\"1234\",\"tag\":[{\"system\":\"http://hl7.org/fhir/v3/ObservationValue\",\"code\":\"SUBSETTED\"}]},\"active\":true,\"name\":[{\"use\":\"official\",\"family\":\"Clapton\"}],\"gender\":\"male\",\"birthDate\":\"2015-07-09\"}";

            var shouldBePatientOneFalse = "{\"resourceType\":\"Patient\",\"id\":\"patient-one\",\"meta\":{\"versionId\":\"1234\"},\"text\":{\"div\":\"A great blues player\"},\"active\":true,\"name\":[{\"use\":\"official\",\"family\":\"Clapton\"}],\"gender\":\"male\",\"birthDate\":\"2015-07-09\"}";

            Assert.AreEqual(summaryTrue, shouldBePatientOneTrue);
            Assert.AreEqual(summaryText, shouldBePatientOneText);
            Assert.AreEqual(summaryData, shouldBePationeOneData);
            Assert.AreEqual(summaryFalse, shouldBePatientOneFalse);
        }

        [TestMethod]
        public void TestResourceWithSummaryXML()
        {
            var patientOne = new Patient
            {

                Id = "patient-one",
                Text = new Narrative { Status = Narrative.NarrativeStatus.Generated, Div = "<div>A great blues player</div>" },
                Meta = new Meta { ElementId = "eric-clapton", VersionId = "1234" },

                Name = new List<HumanName> { new HumanName { Family = "Clapton", Use = HumanName.NameUse.Official } },

                Active = true,
                BirthDate = "2015-07-09",
                Gender = AdministrativeGender.Male
            };

            // Properties with IsSummary == true -> Id, Meta, Active, BirthDate, Gender, Name

            var summaryTrue = FhirXmlSerializer.SerializeToString(patientOne, Fhir.Rest.SummaryType.True);
            var summaryText = FhirXmlSerializer.SerializeToString(patientOne, Fhir.Rest.SummaryType.Text);
            var summaryData = FhirXmlSerializer.SerializeToString(patientOne, Fhir.Rest.SummaryType.Data);
            var summaryFalse = FhirXmlSerializer.SerializeToString(patientOne, Fhir.Rest.SummaryType.False);

            var shouldBeSummaryTrue = TestDataHelper.ReadTestData("summary\\summary-true.xml");
            var shouldBeSummaryText = TestDataHelper.ReadTestData("summary\\summary-text.xml");
            var shouldBeSummaryData = TestDataHelper.ReadTestData("summary\\summary-data.xml");
            var shouldBeSummaryFalse = TestDataHelper.ReadTestData("summary\\summary-false.xml");

            Assert.AreEqual(shouldBeSummaryTrue, summaryTrue);
            Assert.AreEqual(shouldBeSummaryText, summaryText);
            Assert.AreEqual(shouldBeSummaryData, summaryData);
            Assert.AreEqual(shouldBeSummaryFalse, summaryFalse);
        }

        [TestMethod]
        public void HandleCommentsJson()
        {
            string json = TestDataHelper.ReadTestData("TestPatient.json");

            var pat = FhirJsonParser.Parse<Patient>(json);

            Assert.AreEqual(1, pat.Telecom[0].FhirCommentsElement.Count);
            Assert.AreEqual("   home communication details aren't known   ", pat.Telecom[0].FhirComments.First());

            pat.Telecom[0].FhirCommentsElement.Add(new FhirString("A second line"));

            json = FhirJsonSerializer.SerializeToString(pat);
            pat = FhirJsonParser.Parse<Patient>(json);

            Assert.AreEqual(2, pat.Telecom[0].FhirCommentsElement.Count);
            Assert.AreEqual("   home communication details aren't known   ", pat.Telecom[0].FhirComments.First());
            Assert.AreEqual("A second line", pat.Telecom[0].FhirComments.Skip(1).First());
        }

        [TestMethod, Ignore]
        public void HandleCommentsXml()
        {
            string xml = TestDataHelper.ReadTestData("TestPatient.xml");

            var pat = FhirXmlParser.Parse<Patient>(xml);

            Assert.AreEqual(1, pat.Name[0].FhirCommentsElement.Count);
            Assert.AreEqual("See if this is roundtripped", pat.Name[0].FhirComments.First());

            pat.Name[0].FhirCommentsElement.Add(new FhirString("A second line"));

            xml = FhirXmlSerializer.SerializeToString(pat);

            Assert.AreEqual(2, pat.Name[0].FhirCommentsElement.Count);
            Assert.AreEqual("See if this is roundtripped", pat.Name[0].FhirComments.First());
            Assert.AreEqual("A second line", pat.Name[0].FhirComments.Skip(1).First());
        }


        [TestMethod]
        public void BundleLinksUnaltered()
        {
            var b = new Bundle();

            b.NextLink = new Uri("Organization/123456/_history/123456", UriKind.Relative);

            var xml = new FhirXmlSerializer().SerializeToString(b);

            b = FhirXmlParser.Parse<Bundle>(xml);

            Assert.IsTrue(!b.NextLink.ToString().EndsWith("/"));
        }

        [TestMethod]
        public void TestIdInSummary()
        {
            var p = new Patient();
            p.Text = new Narrative();
            p.Text.Div = "<div xmlns=\"http://www.w3.org/1999/xhtml\">Some test narrative</div>";
            p.Meta = new Meta();
            p.Contained = new List<Resource>();
            p.Contained.Add(new Organization() { Id = "temp", Name = "temp org", Active = true });
            p.AddExtension("http://example.org/ext", new FhirString("dud"));
            p.Id = "test-id-1";
            p.BirthDate = "1972-11-30";     // present in both summary and full
            p.Photo = new List<Attachment>() { new Attachment() { ContentType = "text/plain", Creation = "45" } };
            p.ManagingOrganization = new ResourceReference() { Display = "temp org", Reference = "#temp" };

            var full = FhirXmlSerializer.SerializeToString(p);
            Assert.IsTrue(full.Contains("narrative"));
            Assert.IsTrue(full.Contains("dud"));
            Assert.IsTrue(full.Contains("temp org"));
            Assert.IsTrue(full.Contains("<id value="));
            Assert.IsTrue(full.Contains("<birthDate"));
            Assert.IsTrue(full.Contains("<photo"));
            Assert.IsTrue(full.Contains("text/plain"));

            full = FhirXmlSerializer.SerializeToString(p, summary: Hl7.Fhir.Rest.SummaryType.False);
            Assert.IsTrue(full.Contains("narrative"));
            Assert.IsTrue(full.Contains("dud"));
            Assert.IsTrue(full.Contains("temp org"));
            Assert.IsTrue(full.Contains("contain"));
            Assert.IsTrue(full.Contains("<id value="));
            Assert.IsTrue(full.Contains("<birthDate"));
            Assert.IsTrue(full.Contains("<photo"));
            Assert.IsTrue(full.Contains("text/plain"));

            var summ = FhirXmlSerializer.SerializeToString(p, summary: Fhir.Rest.SummaryType.True);
            Assert.IsFalse(summ.Contains("narrative"));
            Assert.IsFalse(summ.Contains("dud"));
            Assert.IsFalse(summ.Contains("contain"));
            Assert.IsTrue(summ.Contains("temp org"));
            Assert.IsTrue(summ.Contains("<id value="));
            Assert.IsTrue(summ.Contains("<birthDate"));
            Assert.IsFalse(summ.Contains("<photo"));

            var data = FhirXmlSerializer.SerializeToString(p, summary: Hl7.Fhir.Rest.SummaryType.Data);
            Assert.IsFalse(data.Contains("narrative"));
            Assert.IsTrue(data.Contains("contain"));
            Assert.IsTrue(data.Contains("dud"));
            Assert.IsTrue(data.Contains("temp org"));
            Assert.IsTrue(data.Contains("<id value="));
            Assert.IsTrue(data.Contains("<birthDate"));
            Assert.IsTrue(data.Contains("<photo"));
        }

        [TestMethod]
        public void TestDecimalPrecisionSerializationInJson()
        {
            var dec6 = 6m;
            var dec60 = 6.0m;

            var obs = new Observation { Value = new FhirDecimal(dec6) };
            var json = FhirJsonSerializer.SerializeToString(obs);
            var obs2 = FhirJsonParser.Parse<Observation>(json);
            Assert.AreEqual("6", ((FhirDecimal)obs2.Value).Value.Value.ToString(CultureInfo.InvariantCulture));

            obs = new Observation { Value = new FhirDecimal(dec60) };
            json = FhirJsonSerializer.SerializeToString(obs);
            obs2 = FhirJsonParser.Parse<Observation>(json);
            Assert.AreEqual("6.0", ((FhirDecimal)obs2.Value).Value.Value.ToString(CultureInfo.InvariantCulture));
        }

        [TestMethod]
        public void TestLongDecimalSerialization()
        {
            var dec = 3.1415926535897932384626433833m;
            var obs = new Observation { Value = new FhirDecimal(dec) };
            var json = FhirJsonSerializer.SerializeToString(obs);
            var obs2 = FhirJsonParser.Parse<Observation>(json);
            Assert.AreEqual(dec.ToString(CultureInfo.InvariantCulture), ((FhirDecimal)obs2.Value).Value.Value.ToString(CultureInfo.InvariantCulture));
        }

        [TestMethod]
        public void TryScriptInject()
        {
            var x = new Patient();

            x.Name.Add(HumanName.ForFamily("<script language='javascript'></script>"));

            var xml = FhirXmlSerializer.SerializeToString(x);
            Assert.IsFalse(xml.Contains("<script"));
        }


        [TestMethod]
        public void TryXXEExploit()
        {
            var input =
                "<?xml version=\"1.0\" encoding=\"ISO-8859-1\"?>\n" +
                "<!DOCTYPE foo [  \n" +
                "<!ELEMENT foo ANY >\n" +
                "<!ENTITY xxe SYSTEM \"file:///etc/passwd\" >]>" +
                "<Patient xmlns=\"http://hl7.org/fhir\">" +
                    "<text>" +
                        "<div xmlns=\"http://www.w3.org/1999/xhtml\">TEXT &xxe; TEXT</div>\n" +
                    "</text>" +
                    "<address>" +
                        "<line value=\"FOO\"/>" +
                    "</address>" +
                "</Patient>";

            try
            {
                FhirXmlParser.Parse<Resource>(input);
                Assert.Fail();
            }
            catch (Exception e)
            {
                Assert.IsTrue(e.Message.Contains("DTD is prohibited"));
            }
        }

        [TestMethod]
        public void SerializeUnknownEnums()
        {
            string xml = TestDataHelper.ReadTestData("TestPatient.xml");
            var pser = new FhirXmlParser();
            var p = pser.Parse<Patient>(xml);
            string outp = FhirXmlSerializer.SerializeToString(p);
            Assert.IsTrue(outp.Contains("\"male\""));

            // Pollute the data with an incorrect administrative gender
            p.GenderElement.ObjectValue = "superman";

            outp = FhirXmlSerializer.SerializeToString(p);
            Assert.IsFalse(outp.Contains("\"male\""));
            Assert.IsTrue(outp.Contains("\"superman\""));
        }


        [TestMethod]
        public void TestNullExtensionRemoval()
        {
            var p = new Patient
            {
                Extension = new List<Extension>
                {
                    new Extension("http://hl7.org/fhir/Profile/iso-21090#qualifier", new Code("VV")),
                    null
                },

                Contact = new List<Patient.ContactComponent>
                {
                    null,
                    new Patient.ContactComponent { Name = HumanName.ForFamily("Kramer") },
                }
            };

            var xml = FhirXmlSerializer.SerializeToString(p);

            var p2 = (new FhirXmlParser()).Parse<Patient>(xml);
            Assert.AreEqual(1, p2.Extension.Count);
            Assert.AreEqual(1, p2.Contact.Count);
        }

        [TestMethod]
        public void SerializeEmptyParams()
        {
            var par = new Parameters();
            var xml = FhirXmlSerializer.SerializeToString(par);

            var par2 = (new FhirXmlParser()).Parse<Parameters>(xml);
            Assert.AreEqual(0, par2.Parameter.Count);
        }

        // [WMR 20161222] Richard Kavanagh: serializing ValueSet (to XML) throws an exception...?
        // Cause: { ... "text" { ... "div" = "removed" } ... }
        // => "removed" is not valid Xhtml contents (no root)! Should be e.g. "<p>removed</p>"
        // However: http://www.hl7.org/implement/standards/fhir/narrative.html#Narrative
        // => div SHOULD accept plain text!
        [TestMethod]
        public void SerializeValueSet()
        {
            // var res = new ValueSet() { Url = "http://example.org/fhir/ValueSet/MyValueSetExample" };

            string json = TestDataHelper.ReadTestData(@"valueset-v2-0717.json");
            Assert.IsNotNull(json);
            var parser = new FhirJsonParser();
            var vs = parser.Parse<ValueSet>(json);
            Assert.IsNotNull(vs);

            var xml = FhirXmlSerializer.SerializeToString(vs);
            Assert.IsNotNull(xml);
        }

<<<<<<< HEAD
        [TestMethod]
        public void TestClaimJsonSerialization()
        {
            var c = new Claim();
            c.Payee = new Claim.PayeeComponent();
            c.Payee.Type = new CodeableConcept(null, "test");
            c.Payee.ResourceType = new Coding(null, "test2");
            c.Payee.Party = new ResourceReference("Practitioner/example", "Example, Dr John");

            string json = FhirJsonSerializer.SerializeToString(c);
            var c2 = new FhirJsonParser().Parse<Claim>(json);
            Assert.AreEqual("test", c2.Payee.Type.Coding[0].Code);
            Assert.AreEqual("test2", c2.Payee.ResourceType.Code);
            Assert.AreEqual("Practitioner/example", c2.Payee.Party.Reference);
        }

=======
>>>>>>> 646e4a33
        [FhirType("Bundle", IsResource = true)]
        //[DataContract]
        public class CustomBundle : Bundle
        {
            public CustomBundle() : base() { }
        }

        // [WMR 20170825] Richard Kavanagh: runtime exception while serializating derived PoCo classes
        // Workaround: add the FhirType attribute to derived class
        [TestMethod]
        public void TestDerivedPoCoSerialization()
        {
            var bundle = new CustomBundle()
            {
                Type = Bundle.BundleType.Collection,
                Id = "MyBundle"
            };

            var xml = FhirXmlSerializer.SerializeToString(bundle);
            Assert.IsNotNull(xml);

            var json = FhirJsonSerializer.SerializeToString(bundle);
            Assert.IsNotNull(json);
        }

// #if NET45
        // [WMR 20180409] NEW: Serialize to XmlDocument
        [TestMethod]
        public void TestSerializeToXmlDocument()
        {
            var patientOne = new Patient
            {

                Id = "patient-one",
                Text = new Narrative { Status = Narrative.NarrativeStatus.Generated, Div = "<div>A great blues player</div>" },
                Meta = new Meta { ElementId = "eric-clapton", VersionId = "1234" },

<<<<<<< HEAD
                Name = new List<HumanName> { new HumanName { Family = "Clapton", Use = HumanName.NameUse.Official } },
=======
                Name = new List<HumanName> { new HumanName { Family = new [] { "Clapton" }, Use = HumanName.NameUse.Official } },
>>>>>>> 646e4a33

                Active = true,
                BirthDate = "2015-07-09",
                Gender = AdministrativeGender.Male
            };

            var doc = FhirXmlSerializer.SerializeToDocument(patientOne);
            Assert.IsNotNull(doc);
<<<<<<< HEAD
            Assert.AreEqual("#document", doc.Name);
            Assert.IsTrue(doc.HasChildNodes);
            Assert.AreEqual(1, doc.ChildNodes.Count);

            var root = doc.FirstChild;
            Assert.AreEqual("Patient", root.Name);
            Assert.IsTrue(root.HasChildNodes);
            Assert.AreEqual(7, root.ChildNodes.Count);
=======

            var root = doc.Root;
            Assert.AreEqual("Patient", root.Name.LocalName);
            Assert.IsTrue(root.HasElements);
            Assert.AreEqual(7, root.Elements().Count());
>>>>>>> 646e4a33
        }
// #endif

        // [WMR 20180409] NEW: Serialize to JObject
        [TestMethod]
        public void TestSerializeToJsonDocument()
        {
            // Note: output order is defined by core resource/datatype definitions!

            var patientOne = new Patient
            {

                Id = "patient-one",
                Meta = new Meta { ElementId = "eric-clapton", VersionId = "1234" },
                Text = new Narrative { Status = Narrative.NarrativeStatus.Generated, Div = "<div>A great blues player</div>" },
                Active = true,
<<<<<<< HEAD
                Name = new List<HumanName> { new HumanName { Use = HumanName.NameUse.Official, Family = "Clapton" } },
=======
                Name = new List<HumanName> { new HumanName { Use = HumanName.NameUse.Official, Family = new[] { "Clapton" }  } },
>>>>>>> 646e4a33
                Gender = AdministrativeGender.Male,
                BirthDate = "2015-07-09",
            };

            var doc = FhirJsonSerializer.SerializeToDocument(patientOne);
            Assert.IsNotNull(doc);

            System.Diagnostics.Debug.Print(doc.ToString());

            Assert.AreEqual(8, doc.Count); // Including resourceType

            JToken assertProperty(JToken t, string expectedName)
            {
                Assert.AreEqual(JTokenType.Property, t.Type);
                var p = t as JProperty;
                Assert.IsNotNull(p);
                Assert.AreEqual(expectedName, p.Name);
                return t;
            }

<<<<<<< HEAD
=======
            JToken assertValue(JToken t, JTokenType expectedType, object expectedValue)
            {
                Assert.AreEqual(expectedType, t.Type);
                var v = t as JValue;
                Assert.IsNotNull(v);
                Assert.AreEqual(expectedValue, v.Value);
                return t;
            }

>>>>>>> 646e4a33
            JToken assertPrimitiveProperty(JToken t, string expectedName, JTokenType expectedType, object expectedValue)
            {
                var p = t as JProperty;
                Assert.IsNotNull(p);
                Assert.AreEqual(expectedName, p.Name);
                Assert.AreEqual(expectedType, p.Value.Type);
                var v = p.Value as JValue;
                Assert.IsNotNull(v);
                Assert.AreEqual(expectedValue, v.Value);
                return t;
            }

<<<<<<< HEAD
            JToken assertStringProperty(JToken t, string expectedName, object expectedValue) => assertPrimitiveProperty(t, expectedName, JTokenType.String, expectedValue);
=======
            JToken assertStringProperty(JToken t, string expectedName, object expectedValue)
                => assertPrimitiveProperty(t, expectedName, JTokenType.String, expectedValue);
>>>>>>> 646e4a33

            Assert.AreEqual(JTokenType.Property, doc.First.Type);
            var token = assertStringProperty(doc.First, "resourceType", "Patient");
            token = assertStringProperty(token.Next, "id", patientOne.Id);

            token = assertProperty(token.Next, "meta");
            Assert.IsTrue(token.HasValues);
            var childToken = assertStringProperty(token.Values().First(), "id", patientOne.Meta.ElementId);
            childToken = assertStringProperty(childToken.Next, "versionId", patientOne.Meta.VersionId);

            token = assertProperty(token.Next, "text");
            Assert.IsTrue(token.HasValues);
            childToken = assertStringProperty(token.Values().First(), "status", patientOne.Text.Status.GetLiteral());
            childToken = assertStringProperty(childToken.Next, "div", patientOne.Text.Div);

            token = assertPrimitiveProperty(token.Next, "active", JTokenType.Boolean, patientOne.Active);

            token = assertProperty(token.Next, "name");
            var values = token.First;
            Assert.IsNotNull(values);
            Assert.AreEqual(JTokenType.Array, values.Type);
            childToken = values.First;
            var grandChildToken = assertStringProperty(childToken.First, "use", patientOne.Name[0].Use.GetLiteral());
<<<<<<< HEAD
            grandChildToken = assertStringProperty(grandChildToken.Next, "family", patientOne.Name[0].Family);
=======

            grandChildToken = assertProperty(grandChildToken.Next, "family");
            values = grandChildToken.First;
            Assert.IsNotNull(values);
            Assert.AreEqual(JTokenType.Array, values.Type);
            assertValue(values.First, JTokenType.String, "Clapton");
>>>>>>> 646e4a33

            token = assertStringProperty(token.Next, "gender", patientOne.Gender.GetLiteral());

            token = assertStringProperty(token.Next, "birthDate", patientOne.BirthDate);

        }

    }

}<|MERGE_RESOLUTION|>--- conflicted
+++ resolved
@@ -672,7 +672,6 @@
             Assert.IsNotNull(xml);
         }
 
-<<<<<<< HEAD
         [TestMethod]
         public void TestClaimJsonSerialization()
         {
@@ -689,8 +688,6 @@
             Assert.AreEqual("Practitioner/example", c2.Payee.Party.Reference);
         }
 
-=======
->>>>>>> 646e4a33
         [FhirType("Bundle", IsResource = true)]
         //[DataContract]
         public class CustomBundle : Bundle
@@ -728,11 +725,7 @@
                 Text = new Narrative { Status = Narrative.NarrativeStatus.Generated, Div = "<div>A great blues player</div>" },
                 Meta = new Meta { ElementId = "eric-clapton", VersionId = "1234" },
 
-<<<<<<< HEAD
                 Name = new List<HumanName> { new HumanName { Family = "Clapton", Use = HumanName.NameUse.Official } },
-=======
-                Name = new List<HumanName> { new HumanName { Family = new [] { "Clapton" }, Use = HumanName.NameUse.Official } },
->>>>>>> 646e4a33
 
                 Active = true,
                 BirthDate = "2015-07-09",
@@ -741,22 +734,11 @@
 
             var doc = FhirXmlSerializer.SerializeToDocument(patientOne);
             Assert.IsNotNull(doc);
-<<<<<<< HEAD
-            Assert.AreEqual("#document", doc.Name);
-            Assert.IsTrue(doc.HasChildNodes);
-            Assert.AreEqual(1, doc.ChildNodes.Count);
-
-            var root = doc.FirstChild;
-            Assert.AreEqual("Patient", root.Name);
-            Assert.IsTrue(root.HasChildNodes);
-            Assert.AreEqual(7, root.ChildNodes.Count);
-=======
 
             var root = doc.Root;
             Assert.AreEqual("Patient", root.Name.LocalName);
             Assert.IsTrue(root.HasElements);
             Assert.AreEqual(7, root.Elements().Count());
->>>>>>> 646e4a33
         }
 // #endif
 
@@ -773,11 +755,7 @@
                 Meta = new Meta { ElementId = "eric-clapton", VersionId = "1234" },
                 Text = new Narrative { Status = Narrative.NarrativeStatus.Generated, Div = "<div>A great blues player</div>" },
                 Active = true,
-<<<<<<< HEAD
                 Name = new List<HumanName> { new HumanName { Use = HumanName.NameUse.Official, Family = "Clapton" } },
-=======
-                Name = new List<HumanName> { new HumanName { Use = HumanName.NameUse.Official, Family = new[] { "Clapton" }  } },
->>>>>>> 646e4a33
                 Gender = AdministrativeGender.Male,
                 BirthDate = "2015-07-09",
             };
@@ -798,18 +776,6 @@
                 return t;
             }
 
-<<<<<<< HEAD
-=======
-            JToken assertValue(JToken t, JTokenType expectedType, object expectedValue)
-            {
-                Assert.AreEqual(expectedType, t.Type);
-                var v = t as JValue;
-                Assert.IsNotNull(v);
-                Assert.AreEqual(expectedValue, v.Value);
-                return t;
-            }
-
->>>>>>> 646e4a33
             JToken assertPrimitiveProperty(JToken t, string expectedName, JTokenType expectedType, object expectedValue)
             {
                 var p = t as JProperty;
@@ -822,12 +788,7 @@
                 return t;
             }
 
-<<<<<<< HEAD
             JToken assertStringProperty(JToken t, string expectedName, object expectedValue) => assertPrimitiveProperty(t, expectedName, JTokenType.String, expectedValue);
-=======
-            JToken assertStringProperty(JToken t, string expectedName, object expectedValue)
-                => assertPrimitiveProperty(t, expectedName, JTokenType.String, expectedValue);
->>>>>>> 646e4a33
 
             Assert.AreEqual(JTokenType.Property, doc.First.Type);
             var token = assertStringProperty(doc.First, "resourceType", "Patient");
@@ -851,16 +812,7 @@
             Assert.AreEqual(JTokenType.Array, values.Type);
             childToken = values.First;
             var grandChildToken = assertStringProperty(childToken.First, "use", patientOne.Name[0].Use.GetLiteral());
-<<<<<<< HEAD
             grandChildToken = assertStringProperty(grandChildToken.Next, "family", patientOne.Name[0].Family);
-=======
-
-            grandChildToken = assertProperty(grandChildToken.Next, "family");
-            values = grandChildToken.First;
-            Assert.IsNotNull(values);
-            Assert.AreEqual(JTokenType.Array, values.Type);
-            assertValue(values.First, JTokenType.String, "Clapton");
->>>>>>> 646e4a33
 
             token = assertStringProperty(token.Next, "gender", patientOne.Gender.GetLiteral());
 
