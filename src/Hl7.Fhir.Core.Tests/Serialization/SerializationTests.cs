--- conflicted
+++ resolved
@@ -326,7 +326,7 @@
 
 
         [TestMethod]
-        public async Tasks.Task  TestNullExtensionRemoval()
+        public async Tasks.Task TestNullExtensionRemoval()
         {
             var p = new Patient
             {
@@ -381,7 +381,6 @@
         /// (only found in the ExampleScenario resource in R4 - used to be in Claim)
         /// </summary>
         [TestMethod]
-<<<<<<< HEAD
         public void TestExampleScenarioJsonSerialization()
         {
             var es = new ExampleScenario();
@@ -395,21 +394,20 @@
             var c2 = new FhirJsonParser().Parse<ExampleScenario>(json);
             Assert.AreEqual("brian", c2.Instance[0].Name);
             Assert.AreEqual("ExampleScenario", c2.Instance[0].ResourceTypeElement.ObjectValue as string);
-=======
+        }
+
+        [TestMethod]
         public async Tasks.Task TestClaimJsonSerialization()
         {
             var c = new Claim();
             c.Payee = new Claim.PayeeComponent();
             c.Payee.Type = new CodeableConcept(null, "test");
-            c.Payee.ResourceType = new Coding(null, "test2");
             c.Payee.Party = new ResourceReference("Practitioner/example", "Example, Dr John");
 
             string json = await FhirJsonSerializer.SerializeToStringAsync(c);
             var c2 = await new FhirJsonParser().ParseAsync<Claim>(json);
             Assert.AreEqual("test", c2.Payee.Type.Coding[0].Code);
-            Assert.AreEqual("test2", c2.Payee.ResourceType.Code);
             Assert.AreEqual("Practitioner/example", c2.Payee.Party.Reference);
->>>>>>> 7b3739b5
         }
 
         [FhirType("Bundle")]
