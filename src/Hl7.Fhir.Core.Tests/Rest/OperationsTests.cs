--- conflicted
+++ resolved
@@ -103,11 +103,7 @@
 
         [TestMethod]
         [TestCategory("IntegrationTest")]
-<<<<<<< HEAD
-        public void InvokeValidateCodeById()
-=======
         public async Task InvokeValidateCodeById()
->>>>>>> 88d429a9
         {
             var client = new FhirClient(FhirClientTests.TerminologyEndpoint);
             var coding = new Coding("http://snomed.info/sct", "4322002");
