--- conflicted
+++ resolved
@@ -61,8 +61,6 @@
             expandExistingValueset(client);
         }
 
-<<<<<<< HEAD
-=======
         [TestMethod]
         [TestCategory("IntegrationTest")]
         public void InvokeExpandExistingValueSetHttpClient()
@@ -79,7 +77,6 @@
             Assert.IsTrue(vs.Expansion.Contains.Any());
         }
 
->>>>>>> 256b8f5f
         [TestMethod]
         [TestCategory("IntegrationTest")]
         public void InvokeExpandParameterValueSetWebClient()
