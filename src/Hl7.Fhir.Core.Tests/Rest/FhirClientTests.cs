--- conflicted
+++ resolved
@@ -138,12 +138,8 @@
         }
 
         [TestMethod, TestCategory("FhirClient"), TestCategory("IntegrationTest")]
-<<<<<<< HEAD
         [Obsolete]
         public void FetchConformance()
-=======
-        public void FetchConformanceWebClient()
->>>>>>> 49334327
         {
             var client = new LegacyFhirClient(testEndpoint);
             TestConformance(client);
@@ -253,12 +249,8 @@
         }
 
         [TestMethod, TestCategory("FhirClient"), TestCategory("IntegrationTest")]
-<<<<<<< HEAD
         [Obsolete]
         public void ReadWithFormat()
-=======
-        public void ReadWithFormatWebClient()
->>>>>>> 49334327
         {
             var client = new LegacyFhirClient(testEndpoint);
             testReadWithFormat(client);
@@ -360,12 +352,8 @@
 
 
         [TestMethod, TestCategory("FhirClient"), TestCategory("IntegrationTest")]
-<<<<<<< HEAD
         [Obsolete]
         public void ReadRelative()
-=======
-        public void ReadRelativeWebClient()
->>>>>>> 49334327
         {
             var client = new LegacyFhirClient(testEndpoint);
             testReadRelative(client);
@@ -457,14 +445,8 @@
 
         [TestMethod, Ignore]   // Something does not work with the gzip
         [TestCategory("FhirClient"), TestCategory("IntegrationTest")]
-<<<<<<< HEAD
         [Obsolete]
         public void Search()
-=======
-        [TestCategory("FhirClient"),
-            TestCategory("IntegrationTest")]
-        public void SearchWebClient()
->>>>>>> 49334327
         {
             var client = new LegacyFhirClient(testEndpoint);
             Bundle result;
@@ -645,21 +627,13 @@
                 Assert.IsNotNull(result);
                 Assert.IsTrue(result.Entry.Count <= 10);
 
-<<<<<<< HEAD
-                var withSubject = 
-=======
                 var withSubject =
->>>>>>> 49334327
                     result.Entry.ByResourceType<DiagnosticReport>().FirstOrDefault(dr => dr.Resource.Subject != null);
                 Assert.IsNotNull(withSubject, "Test should use testdata with a report with a subject");
 
                 ResourceIdentity ri = new ResourceIdentity(withSubject.Id);
 
-<<<<<<< HEAD
-                result = client.SearchByIdAsync<DiagnosticReport>(ri.Id, 
-=======
                 result = client.SearchByIdAsync<DiagnosticReport>(ri.Id,
->>>>>>> 49334327
                             includes: new string[] { "DiagnosticReport.subject" }).Result;
                 Assert.IsNotNull(result);
 
@@ -680,12 +654,8 @@
 
 
         [TestMethod, TestCategory("FhirClient"), TestCategory("IntegrationTest")]
-<<<<<<< HEAD
         [Obsolete]
         public void Paging()
-=======
-        public void PagingWebClient()
->>>>>>> 49334327
         {
             var client = new LegacyFhirClient(testEndpoint);
 
@@ -732,12 +702,8 @@
 
 
         [TestMethod, TestCategory("FhirClient"), TestCategory("IntegrationTest")]
-<<<<<<< HEAD
         [Obsolete]
         public void PagingInJson()
-=======
-        public void PagingInJsonWebClient()
->>>>>>> 49334327
         {
             var client = new LegacyFhirClient(testEndpoint);
             testPagingInJson(client);
@@ -788,12 +754,8 @@
 
         [TestMethod]
         [TestCategory("FhirClient"), TestCategory("IntegrationTest")]
-<<<<<<< HEAD
         [Obsolete]
         public void CreateAndFullRepresentation()
-=======
-        public void CreateAndFullRepresentationWebClient()
->>>>>>> 49334327
         {
             var client = new LegacyFhirClient(testEndpoint);
             testCreateAndFullRepresentation(client);
@@ -1109,12 +1071,8 @@
 
         [TestMethod]
         [TestCategory("FhirClient"), TestCategory("IntegrationTest")]
-<<<<<<< HEAD
         [Obsolete]
         public void TestWithParam()
-=======
-        public void TestWithParamWebClient()
->>>>>>> 49334327
         {
             var client = new LegacyFhirClient(testEndpoint);
             gettWithParam(client);
@@ -1137,12 +1095,8 @@
         }
 
         [TestMethod, TestCategory("FhirClient"), TestCategory("IntegrationTest")]
-<<<<<<< HEAD
         [Obsolete]
         public void ManipulateMeta()
-=======
-        public void ManipulateMetaWebClient()
->>>>>>> 49334327
         {
             var client = new LegacyFhirClient("http://test.fhir.org/r4");
             testManipulateMeta(client);
@@ -1310,12 +1264,8 @@
 
         [TestMethod]
         [TestCategory("FhirClient"), TestCategory("IntegrationTest")]
-<<<<<<< HEAD
         [Obsolete]
         public void TestSearchByPersonaCode()
-=======
-        public void TestSearchByPersonaCodeWebClient()
->>>>>>> 49334327
         {
             var client = new LegacyFhirClient(testEndpoint);
             searchByPersonaCode(client);
@@ -1401,12 +1351,8 @@
 
         [TestMethod]
         [TestCategory("FhirClient"), TestCategory("IntegrationTest")]
-<<<<<<< HEAD
         [Obsolete]
         public void CallsCallbacks()
-=======
-        public void CallsCallbacksWebClient()
->>>>>>> 49334327
         {
             var client = new LegacyFhirClient(testEndpoint);
             client.Settings.ParserSettings.AllowUnrecognizedEnums = true;
@@ -1640,12 +1586,8 @@
 
         [TestMethod]
         [TestCategory("FhirClient"), TestCategory("IntegrationTest")]
-<<<<<<< HEAD
         [Obsolete]
         public void RequestFullResource()
-=======
-        public void RequestFullResourceWebClient()
->>>>>>> 49334327
         {
             var client = new LegacyFhirClient(testEndpoint);
             testRequestFullResource(client);
@@ -1683,12 +1625,8 @@
 
         [TestMethod]
         [TestCategory("FhirClient"), TestCategory("IntegrationTest")]   // Currently ignoring, as spark.furore.com returns Status 500.
-<<<<<<< HEAD
         [Obsolete]
         public void TestReceiveHtmlIsHandled()
-=======
-        public void TestReceiveHtmlIsHandledWebClient()
->>>>>>> 49334327
         {
             var client = new LegacyFhirClient(testEndpoint);        // an address that returns html
 
@@ -1722,12 +1660,8 @@
         }
 
         [TestMethod, TestCategory("FhirClient"), TestCategory("IntegrationTest")]
-<<<<<<< HEAD
         [Obsolete]
         public void TestRefresh()
-=======
-        public void TestRefreshWebClient()
->>>>>>> 49334327
         {
             var client = new LegacyFhirClient(testEndpoint);
             clientReadRefresh(client);
@@ -1759,12 +1693,8 @@
 
         [Ignore]
         [TestCategory("FhirClient"), TestCategory("IntegrationTest")]
-<<<<<<< HEAD
         [Obsolete]
         public void TestReceiveErrorStatusWithHtmlIsHandled()
-=======
-        public void TestReceiveErrorStatusWithHtmlIsHandledWebClient()
->>>>>>> 49334327
         {
             var client = new LegacyFhirClient("http://test.fhir.org/r4/");        // an address that returns Status 500 with HTML in its body
             testHandlingHtmlErrorStatus(client);
@@ -1823,12 +1753,8 @@
 
         [TestMethod]
         [TestCategory("FhirClient"), TestCategory("IntegrationTest")]
-<<<<<<< HEAD
         [Obsolete]
         public void TestReceiveErrorStatusWithOperationOutcomeIsHandled()
-=======
-        public void TestReceiveErrorStatusWithOperationOutcomeIsHandledWebClient()
->>>>>>> 49334327
         {
             var client = new LegacyFhirClient(testEndpoint);  // an address that returns Status 404 with an OperationOutcome
 
@@ -1942,12 +1868,8 @@
         }
 
         [TestMethod, TestCategory("IntegrationTest"), TestCategory("FhirClient")]
-<<<<<<< HEAD
         [Obsolete]
         public void TestAuthenticationOnBefore()
-=======
-        public void TestAuthenticationOnBeforeWebClient()
->>>>>>> 49334327
         {
             var validationFhirClient = new LegacyFhirClient(testEndpoint);
             validationFhirClient.OnBeforeRequest += (object sender, BeforeRequestEventArgs e) =>
@@ -2048,12 +1970,8 @@
 
         [Ignore]
         [TestMethod, TestCategory("IntegrationTest"), TestCategory("FhirClient")]
-<<<<<<< HEAD
         [Obsolete]
         public void TestOperationEverything()
-=======
-        public void TestOperationEverythingWebClient()
->>>>>>> 49334327
         {
             var client = new LegacyFhirClient("http://test.fhir.org/r4", new FhirClientSettings() { UseFormatParameter = true, PreferredFormat = ResourceFormat.Json });
             testOpEverything(client);
