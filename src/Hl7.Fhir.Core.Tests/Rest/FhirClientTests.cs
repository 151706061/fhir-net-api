--- conflicted
+++ resolved
@@ -31,16 +31,9 @@
         //public static Uri testEndpoint = new Uri("http://localhost.fiddler:1396/fhir");
         //public static Uri testEndpoint = new Uri("https://localhost:44346/fhir");
         //public static Uri testEndpoint = new Uri("http://localhost:1396/fhir");
-<<<<<<< HEAD
         public static Uri testEndpoint = new Uri("http://test.fhir.org/r4");
         //public static Uri testEndpoint = new Uri("http://vonk.fire.ly");
         //public static Uri testEndpoint = new Uri("https://api.fhir.me");
-=======
-        // public static Uri testEndpoint = new Uri("http://test.fhir.org/r3");
-        public static Uri testEndpoint = new Uri("http://vonk.fire.ly");
-        //public static Uri testEndpoint = new Uri("https://api.fhir.me");
-        //public static Uri testEndpoint = new Uri("http://fhirtest.uhn.ca/baseDstu3");
->>>>>>> 863ad2a1
         //public static Uri testEndpoint = new Uri("http://localhost:49911/fhir");
         //public static Uri testEndpoint = new Uri("http://sqlonfhir-stu3.azurewebsites.net/fhir");
 
