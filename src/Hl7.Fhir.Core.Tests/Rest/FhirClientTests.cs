--- conflicted
+++ resolved
@@ -29,28 +29,12 @@
     public class FhirClientTests
 #endif
     {
-<<<<<<< HEAD
-        // This value is also in OperationTests too!
-
-        //Uri testEndpoint = new Uri("http://spark-dstu2.furore.com/fhir");
-        // Uri testEndpoint = new Uri("http://localhost.fiddler:1396/fhir");
-        // Uri testEndpoint = new Uri("http://localhost:1396/fhir");
-        //Uri testEndpoint = new Uri("http://fhir2.healthintersections.com.au/open");
-        Uri testEndpoint = new Uri("http://fhir-dev.healthintersections.com.au/open");
-        // Uri testEndpoint = new Uri("https://api.fhir.me");
-        // Uri testEndpoint = new Uri("http://fhirtest.uhn.ca/baseDstu2");
-        //Uri testEndpoint = new Uri("http://localhost:49911/fhir");
-        // Uri testEndpoint = new Uri("http://sqlonfhir-dstu2.azurewebsites.net/fhir");
-=======
         //public static Uri testEndpoint = new Uri("http://spark-dstu2.furore.com/fhir");
-        //public static Uri testEndpoint = new Uri("http://localhost.fiddler:1396/fhir");
         //public static Uri testEndpoint = new Uri("http://localhost:1396/fhir");
-        public static Uri testEndpoint = new Uri("http://fhir2.healthintersections.com.au/open");
+        public static Uri testEndpoint = new Uri("http://fhir-dev.healthintersections.com.au/open");
         //public static Uri testEndpoint = new Uri("https://api.fhir.me");
-        //public static Uri testEndpoint = new Uri("http://fhirtest.uhn.ca/baseDstu2");
-        //public static Uri testEndpoint = new Uri("http://localhost:49911/fhir");
-        //public static Uri testEndpoint = new Uri("http://sqlonfhir-dstu2.azurewebsites.net/fhir");
->>>>>>> 70cc913f
+        //public static Uri testEndpoint = new Uri("http://fhirtest.uhn.ca/baseDstu21");
+        //public static Uri testEndpoint = new Uri("http://sqlonfhir21.azurewebsites.net/fhir");
 
         [TestInitialize]
         public void TestInitialize()
