﻿/* 
 * Copyright (c) 2014, Firely (info@fire.ly) and contributors
 * See the file CONTRIBUTORS for details.
 * 
 * This file is licensed under the BSD 3-Clause license
 * available at https://raw.githubusercontent.com/FirelyTeam/firely-net-sdk/master/LICENSE
 */

using Hl7.Fhir.Model;
using Hl7.Fhir.Rest;
using Hl7.Fhir.Rest.Legacy;
using Hl7.Fhir.Serialization;
using Hl7.Fhir.Utility;
using Microsoft.VisualStudio.TestTools.UnitTesting;
using System;
using System.Collections.Generic;
using System.IO;
using System.Linq;
using System.Net;
using System.Net.Http;
using System.Text;
using System.Threading;
using System.Threading.Tasks;
using T = System.Threading.Tasks;

namespace Hl7.Fhir.Tests.Rest
{
    [TestClass]
    public class FhirClientTests
    {
        //public static Uri testEndpoint = new Uri("http://spark-dstu3.furore.com/fhir");
        //public static Uri testEndpoint = new Uri("http://localhost.fiddler:1396/fhir");
        //public static Uri testEndpoint = new Uri("https://localhost:44346/fhir");
        //public static Uri testEndpoint = new Uri("http://localhost:1396/fhir");
        //public static Uri testEndpoint = new Uri("http://test.fhir.org/r3");
        //public static Uri testEndpoint = new Uri("http://localhost:4080");
        //public static Uri testEndpoint = new Uri("https://api.fhir.me");
        //public static Uri testEndpoint = new Uri("http://localhost:49911/fhir");
        //public static Uri testEndpoint = new Uri("http://sqlonfhir-stu3.azurewebsites.net/fhir");
        public static Uri testEndpoint = new Uri("https://server.fire.ly/r4");

        //public static Uri _endpointSupportingSearchUsingPost = new Uri("http://localhost:49911/fhir"); 
        public static Uri _endpointSupportingSearchUsingPost = new Uri("http://localhost:4080");
        //public static Uri _endpointSupportingSearchUsingPost = new Uri("https://vonk.fire.ly/r3");

        public static Uri TerminologyEndpoint = new Uri("https://r4.ontoserver.csiro.au/fhir");
        // public static Uri TerminologyEndpoint = new Uri("http://test.fhir.org/r4");

        private static string patientId = "pat1" + ModelInfo.Version;
        private static string locationId = "loc1" + ModelInfo.Version;

#if !NETCOREAPP2_1
        [ClassInitialize]
        public static void ClassInitialize(TestContext testContext)
        {
            // Ignore SSL certificate errors
            ServicePointManager.ServerCertificateValidationCallback += (a, b, c, d) => true;
            ServicePointManager.SecurityProtocol = SecurityProtocolType.Tls
               | SecurityProtocolType.Tls12
               | SecurityProtocolType.Tls11
               | SecurityProtocolType.Tls13;

            CreateItems();
        }
#else

        [ClassInitialize]
        public static void ClassInitialize(TestContext context)
        {
            CreateItems();
        }

#endif


        private static void CreateItems()
        {
            var client = new LegacyFhirClient(testEndpoint);

            client.Settings.PreferredFormat = ResourceFormat.Json;
            client.Settings.PreferredReturn = Prefer.ReturnRepresentation;

            var pat = new Patient()
            {
                Name = new List<HumanName>()
                {
                    new HumanName()
                    {
                        Given = new List<string>() {"test_given"},
                        Family = "Donald",
                    }
                },
                Id = patientId,
                Identifier = new List<Identifier>()
                {
                    new Identifier()
                    {
                        System = "urn:oid:1.2.36.146.595.217.0.1",
                        Value = "12345"
                    }
                }
            };

            var loc = new Location()
            {
                Address = new Address()
                {
                    City = "Den Burg"
                },
                Id = locationId
            };

            // Create the patient
            Console.WriteLine("Creating patient...");
            Patient p = client.Update(pat);
            Location l = client.Update(loc);
            Assert.IsNotNull(p);
            Assert.IsNotNull(l);
        }


        [TestInitialize]
        public void TestInitialize()
        {
            System.Diagnostics.Trace.WriteLine("Testing against fhir server: " + testEndpoint);
        }

        public static void DebugDumpBundle(Hl7.Fhir.Model.Bundle b)
        {
            System.Diagnostics.Trace.WriteLine(String.Format("--------------------------------------------\r\nBundle Type: {0} ({1} total items, {2} included)", b.Type.ToString(), b.Total, (b.Entry != null ? b.Entry.Count.ToString() : "-")));

            if (b.Entry != null)
            {
                foreach (var item in b.Entry)
                {
                    if (item.Request != null)
                        System.Diagnostics.Trace.WriteLine(String.Format("        {0}: {1}", item.Request.Method.ToString(), item.Request.Url));
                    if (item.Response != null && item.Response.Status != null)
                        System.Diagnostics.Trace.WriteLine(String.Format("        {0}", item.Response.Status));
                    if (item.Resource != null && item.Resource is Hl7.Fhir.Model.DomainResource)
                    {
                        if (item.Resource.Meta != null && item.Resource.Meta.LastUpdated.HasValue)
                            System.Diagnostics.Trace.WriteLine(String.Format("            Last Updated:{0}, [{1}]", item.Resource.Meta.LastUpdated.Value, item.Resource.Meta.LastUpdated.Value.ToString("HH:mm:ss.FFFF")));
                        Hl7.Fhir.Rest.ResourceIdentity ri = new Hl7.Fhir.Rest.ResourceIdentity(item.FullUrl);
                        System.Diagnostics.Trace.WriteLine(String.Format("            {0}", (item.Resource as Hl7.Fhir.Model.DomainResource).ResourceIdentity(ri.BaseUri).OriginalString));
                    }
                }
            }
        }

        [TestMethod, TestCategory("FhirClient"), TestCategory("IntegrationTest")]
        public void FetchConformanceWebClient()
        {
            LegacyFhirClient client = new LegacyFhirClient(testEndpoint);
            TestConformance(client);
        }

        [TestMethod, TestCategory("FhirClient"), TestCategory("IntegrationTest")]
        public void FetchConformanceHttpClient()
        {
            using (var client = new FhirClient(testEndpoint))
            {
                TestConformance(client);
            }
        }

        private void TestConformance(BaseFhirClient client)
        {
            client.Settings.ParserSettings.AllowUnrecognizedEnums = true;
            var entry = client.CapabilityStatement();

            Assert.IsNotNull(entry);
            Assert.IsNotNull(entry.FhirVersion);
            // Assert.AreEqual("Spark.Service", c.Software.Name); // This is only for ewout's server
            Assert.AreEqual(CapabilityStatement.RestfulCapabilityMode.Server, entry.Rest[0].Mode.Value);
            Assert.AreEqual("200", client.LastResult.Status);

            entry = client.CapabilityStatement(SummaryType.True);

            Assert.IsNull(entry.Text); // DSTU2 has this property as not include as part of the summary (that would be with SummaryType.Text)
            Assert.IsNotNull(entry);
            Assert.IsNotNull(entry.FhirVersion);
            Assert.AreEqual(CapabilityStatement.RestfulCapabilityMode.Server, entry.Rest[0].Mode.Value);
            Assert.AreEqual("200", client.LastResult.Status);

            Assert.IsNotNull(entry.Rest[0].Resource, "The resource property should be in the summary");
            Assert.AreNotEqual(0, entry.Rest[0].Resource.Count, "There is expected to be at least 1 resource defined in the conformance statement");
            Assert.IsTrue(entry.Rest[0].Resource[0].Type.HasValue, "The resource type should be provided");
            Assert.AreNotEqual(0, entry.Rest[0].Operation.Count, "operations should be listed in the summary"); // actually operations are now a part of the summary
        }

        [TestMethod, TestCategory("FhirClient"), TestCategory("IntegrationTest")]
        public void PatchClient()
        {
            using var client = new LegacyFhirClient(testEndpoint);
            Patch(client);

        }


        [TestMethod, TestCategory("FhirClient"), TestCategory("IntegrationTest")]
        public void PatchHttpClient()
        {
            using var client = new FhirClient(testEndpoint);
            Patch(client);

        }

        private void Patch(BaseFhirClient client)
        {
            var patchparams = new Parameters();
            patchparams.AddAddPatchParameter("Patient", "birthdate", new Date("1930-01-01"));
            client.Patch<Patient>("example", patchparams);
        }

        [TestMethod, TestCategory("FhirClient"), TestCategory("IntegrationTest")]
        public void CondionalPatchClient()
        {
            using var client = new LegacyFhirClient(testEndpoint);
            ConditionalPatch(client);

        }


        [TestMethod, TestCategory("FhirClient"), TestCategory("IntegrationTest")]
        public void CondionalPatchHttpClient()
        {
            using var client = new FhirClient(testEndpoint);
            ConditionalPatch(client);

        }

        private void ConditionalPatch(BaseFhirClient client)
        {
            var patchparams = new Parameters();
            patchparams.AddAddPatchParameter("Patient", "birthdate", new Date("1930-01-01"));
            var condition = new SearchParams().Where("name=Donald");
            client.Patch<Patient>(condition, patchparams);
        }

        [TestMethod, TestCategory("FhirClient")]
        public void VerifyFormatParamProcessing()
        {
            // XML
            Assert.AreEqual(ResourceFormat.Xml, ContentType.GetResourceFormatFromFormatParam("xml"));
            Assert.AreEqual(ResourceFormat.Xml, ContentType.GetResourceFormatFromFormatParam("text/xml"));
            Assert.AreEqual(ResourceFormat.Xml, ContentType.GetResourceFormatFromFormatParam("application/xml"));
            Assert.AreEqual(ResourceFormat.Xml, ContentType.GetResourceFormatFromFormatParam("application/xml+fhir"));
            Assert.AreEqual(ResourceFormat.Xml, ContentType.GetResourceFormatFromFormatParam("application/fhir+xml"));

            // JSON
            Assert.AreEqual(ResourceFormat.Json, ContentType.GetResourceFormatFromFormatParam("json"));
            Assert.AreEqual(ResourceFormat.Json, ContentType.GetResourceFormatFromFormatParam("text/json"));
            Assert.AreEqual(ResourceFormat.Json, ContentType.GetResourceFormatFromFormatParam("application/json"));
            Assert.AreEqual(ResourceFormat.Json, ContentType.GetResourceFormatFromFormatParam("application/json+fhir"));
            Assert.AreEqual(ResourceFormat.Json, ContentType.GetResourceFormatFromFormatParam("application/fhir+json"));
        }

        [TestMethod, TestCategory("FhirClient"), TestCategory("IntegrationTest")]
        public void ReadWithFormatWebClient()
        {
            LegacyFhirClient client = new LegacyFhirClient(testEndpoint);
            testReadWithFormat(client);
        }

        [TestMethod, TestCategory("FhirClient"), TestCategory("IntegrationTest")]
        public void ReadWithFormatHttpClient()
        {
            using (var client = new FhirClient(testEndpoint))
            {
                testReadWithFormat(client);
            }
        }

        private void testReadWithFormat(BaseFhirClient client)
        {
            client.Settings.UseFormatParameter = true;
            client.Settings.PreferredFormat = ResourceFormat.Json;
            var loc = client.Read<Patient>("Patient/pat1r4");
            Assert.IsNotNull(loc);
        }

        [TestMethod, TestCategory("FhirClient"), TestCategory("IntegrationTest")]
        [ExpectedException(typeof(FhirOperationException))]
        public void ReadWrongResourceType()
        {
            LegacyFhirClient client = new LegacyFhirClient(testEndpoint);
            var loc = client.Read<Patient>("Location/" + locationId);
        }

        [TestMethod, TestCategory("FhirClient"), TestCategory("IntegrationTest")]
        [ExpectedException(typeof(FhirOperationException))]
        public void ReadWrongResourceTypeHttpClient()
        {
            FhirClient client = new FhirClient(testEndpoint);
            testReadWrongResourceType(client);
        }

        private void testReadWrongResourceType(BaseFhirClient client)
        {
            var loc = client.Read<Patient>("Location/" + locationId);
        }

        [TestMethod, TestCategory("FhirClient"), TestCategory("IntegrationTest")]
<<<<<<< HEAD
        public void ReadWebClient()
=======
        public async T.Task Read()
>>>>>>> 7b3739b5
        {
            LegacyFhirClient client = new LegacyFhirClient(testEndpoint);
            await testReadClientAsync(client);
        }

        [TestMethod, TestCategory("FhirClient"), TestCategory("IntegrationTest")]
        public async T.Task ReadHttpClient()
        {
            using (FhirClient client = new FhirClient(testEndpoint))
            {
                await testReadClientAsync(client);
            }
        }
        
        private async T.Task testReadClientAsync(BaseFhirClient client)
        {
            var loc = client.Read<Location>("Location/" + locationId);
            Assert.IsNotNull(loc);
            Assert.AreEqual("Den Burg", loc.Address.City);

            Assert.AreEqual(locationId, loc.Id);
            Assert.IsNotNull(loc.Meta.VersionId);

            var loc2 = client.Read<Location>(ResourceIdentity.Build("Location", locationId, loc.Meta.VersionId));
            Assert.IsNotNull(loc2);
            Assert.AreEqual(loc2.Id, loc.Id);
            Assert.AreEqual(loc2.Meta.VersionId, loc.Meta.VersionId);

            try
            {
                var random = client.Read<Location>(new Uri("Location/45qq54", UriKind.Relative));
                Assert.Fail();
            }
            catch (FhirOperationException ex)
            {
                Assert.AreEqual(HttpStatusCode.NotFound, ex.Status);
                Assert.AreEqual("404", client.LastResult.Status);
            }

            var loc3 = client.Read<Location>(ResourceIdentity.Build("Location", locationId, loc.Meta.VersionId));
            Assert.IsNotNull(loc3);
            var jsonSer = new FhirJsonSerializer();
            Assert.AreEqual(await jsonSer.SerializeToStringAsync(loc),
                await jsonSer.SerializeToStringAsync(loc3));

            var loc4 = client.Read<Location>(loc.ResourceIdentity());
            Assert.IsNotNull(loc4);
            Assert.AreEqual(await jsonSer.SerializeToStringAsync(loc),
                await jsonSer.SerializeToStringAsync(loc4));
        }

<<<<<<< HEAD


=======
>>>>>>> 7b3739b5
        [TestMethod, TestCategory("FhirClient"), TestCategory("IntegrationTest")]
        public void ReadRelativeWebClient()
        {
            LegacyFhirClient client = new LegacyFhirClient(testEndpoint);
            testReadRelative(client);

        }

        [TestMethod, TestCategory("FhirClient"), TestCategory("IntegrationTest")]
        public void ReadRelativeHttpClient()
        {
            using (FhirClient client = new FhirClient(testEndpoint))
            {
                testReadRelative(client);
            }
        }

        private void testReadRelative(BaseFhirClient client)
        {
            var loc = client.Read<Location>(new Uri("Location/" + locationId, UriKind.Relative));
            Assert.IsNotNull(loc);
            Assert.AreEqual("Den Burg", loc.Address.City);

            var ri = ResourceIdentity.Build(testEndpoint, "Location", locationId);
            loc = client.Read<Location>(ri);
            Assert.IsNotNull(loc);
            Assert.AreEqual("Den Burg", loc.Address.City);
        }

#if NO_ASYNC_ANYMORE
		[TestMethod, TestCategory("FhirClient")]
		public void ReadRelativeAsyncWebClient()
		{
			FhirClient client = new FhirClient(testEndpoint);
            testRelativeAsyncClient(client);			
		}

        [TestMethod, TestCategory("FhirClient")]
		public void ReadRelativeAsyncHttpClient()
		{
			using (FhirHttpClient client = new FhirHttpClient(testEndpoint))
            {
               testRelativeAsyncClient(client);
            }
        }

        private void testRelativeAsyncClient(BaseFhirClient client)
        {
            var loc = client.ReadAsync<Location>(new Uri("Location/" + locationId, UriKind.Relative)).Result;
            Assert.IsNotNull(loc);
            Assert.AreEqual("Den Burg", loc.Address.City);

            var ri = ResourceIdentity.Build(testEndpoint, "Location", locationId);
            loc = client.ReadAsync<Location>(ri).Result;
            Assert.IsNotNull(loc);
            Assert.AreEqual("Den Burg", loc.Address.City);
        }
#endif

        public static void Compression_OnBeforeWebRequestGZip(object sender, BeforeRequestEventArgs e)
        {
            if (e.RawRequest != null)
            {
                // e.RawRequest.AutomaticDecompression = System.Net.DecompressionMethods.Deflate | System.Net.DecompressionMethods.GZip;
                e.RawRequest.Headers.Remove("Accept-Encoding");
                e.RawRequest.Headers["Accept-Encoding"] = "gzip";
            }
        }

        public static void Compression_OnBeforeWebRequestDeflate(object sender, BeforeRequestEventArgs e)
        {
            if (e.RawRequest != null)
            {
                // e.RawRequest.AutomaticDecompression = System.Net.DecompressionMethods.Deflate | System.Net.DecompressionMethods.GZip;
                e.RawRequest.Headers.Remove("Accept-Encoding");
                e.RawRequest.Headers["Accept-Encoding"] = "deflate";
            }
        }

        public static void Compression_OnBeforeWebRequestZipOrDeflate(object sender, BeforeRequestEventArgs e)
        {
            if (e.RawRequest != null)
            {
                // e.RawRequest.AutomaticDecompression = System.Net.DecompressionMethods.Deflate | System.Net.DecompressionMethods.GZip;
                e.RawRequest.Headers.Remove("Accept-Encoding");
                e.RawRequest.Headers["Accept-Encoding"] = "gzip, deflate";
            }
        }



        [TestMethod, Ignore]   // Something does not work with the gzip
        [TestCategory("FhirClient"), TestCategory("IntegrationTest")]
        [TestCategory("FhirClient"),
            TestCategory("IntegrationTest")]
        public void SearchWebClient()
        {
            LegacyFhirClient client = new LegacyFhirClient(testEndpoint);
            Bundle result;

            client.Settings.CompressRequestBody = true;
            client.OnBeforeRequest += Compression_OnBeforeWebRequestGZip;
            client.OnAfterResponse += Client_OnAfterWebResponse;

            result = client.Search<DiagnosticReport>();
            client.OnAfterResponse -= Client_OnAfterWebResponse;
            Assert.IsNotNull(result);
            Assert.IsTrue(result.Entry.Count() > 10, "Test should use testdata with more than 10 reports");

            client.OnBeforeRequest -= Compression_OnBeforeWebRequestZipOrDeflate;
            client.OnBeforeRequest += Compression_OnBeforeWebRequestZipOrDeflate;

            result = client.Search<DiagnosticReport>(pageSize: 10);
            Assert.IsNotNull(result);
            Assert.IsTrue(result.Entry.Count <= 10);

            client.OnBeforeRequest -= Compression_OnBeforeWebRequestGZip;

            var withSubject = result.Entry.ByResourceType<DiagnosticReport>().FirstOrDefault(dr => dr.Subject != null);
            Assert.IsNotNull(withSubject, "Test should use testdata with a report with a subject");

            ResourceIdentity ri = withSubject.ResourceIdentity();

            // TODO: The include on Grahame's server doesn't currently work
            //result = client.SearchById<DiagnosticReport>(ri.Id,
            //            includes: new string[] { "DiagnosticReport:subject" });
            //Assert.IsNotNull(result);

            //Assert.AreEqual(2, result.Entry.Count);  // should have subject too

            //Assert.IsNotNull(result.Entry.Single(entry => entry.Resource.ResourceIdentity().ResourceType ==
            //            typeof(DiagnosticReport).GetCollectionName()));
            //Assert.IsNotNull(result.Entry.Single(entry => entry.Resource.ResourceIdentity().ResourceType ==
            //            typeof(Patient).GetCollectionName()));

            client.OnBeforeRequest += Compression_OnBeforeWebRequestDeflate;

            result = client.Search<Patient>(new string[] { "name=Chalmers", "name=Peter" });

            Assert.IsNotNull(result);
            Assert.IsTrue(result.Entry.Count > 0);
        }
        [TestMethod, Ignore]   // Something does not work with the gzip
        [TestCategory("FhirClient"), TestCategory("IntegrationTest")]
        public void SearchHttpClient()
        {
            using (var handler = new HttpClientHandler())
            using (FhirClient client = new FhirClient(testEndpoint, messageHandler: handler))
            {
                Bundle result;

                client.Settings.CompressRequestBody = true;
                handler.AutomaticDecompression = DecompressionMethods.GZip;

                result = client.Search<DiagnosticReport>();
                Assert.IsNotNull(result);
                Assert.IsTrue(result.Entry.Count() > 10, "Test should use testdata with more than 10 reports");

                handler.AutomaticDecompression = DecompressionMethods.GZip | DecompressionMethods.Deflate;


                result = client.Search<DiagnosticReport>(pageSize: 10);
                Assert.IsNotNull(result);
                Assert.IsTrue(result.Entry.Count <= 10);

                handler.AutomaticDecompression = DecompressionMethods.GZip;

                var withSubject = result.Entry.ByResourceType<DiagnosticReport>().FirstOrDefault(dr => dr.Subject != null);
                Assert.IsNotNull(withSubject, "Test should use testdata with a report with a subject");

                ResourceIdentity ri = withSubject.ResourceIdentity();

                handler.AutomaticDecompression = DecompressionMethods.Deflate;

                result = client.Search<Patient>(new string[] { "name=Chalmers", "name=Peter" });

                Assert.IsNotNull(result);
                Assert.IsTrue(result.Entry.Count > 0);
            }
        }

        private void Client_OnAfterWebResponse(object sender, AfterResponseEventArgs e)
        {
            // Test that the response was compressed
            Assert.AreEqual("gzip", e.RawResponse.Headers[HttpResponseHeader.ContentEncoding]);
        }

        [TestMethod, TestCategory("FhirClient")]
        [ExpectedException(typeof(ArgumentException))]
        public void SearchInvalidCriteria()
        {
            LegacyFhirClient client = new LegacyFhirClient(testEndpoint);
            testSearchInvalidCriteria(client);
        }

        [TestMethod, TestCategory("FhirClient")]
        [ExpectedException(typeof(ArgumentException))]
        public void SearchInvalidCriteriaHttpClient()
        {
            var client = new FhirClient(testEndpoint);
            testSearchInvalidCriteria(client);
        }

        private void testSearchInvalidCriteria(BaseFhirClient client)
        {
            var result = client.Search<Patient>(new string[] { "test" });
        }

#if NO_ASYNC_ANYMORE
        [TestMethod, TestCategory("FhirClient")]
        public void SearchAsyncWebClient()
        {
            FhirClient client = new FhirClient(testEndpoint);
            testSearchAsyncHttpClient(client);
        }



        public void SearchAsyncHttpClient()
        {
            using(FhirHttpClient client = new FhirHttpClient(testEndpoint))
            {
                testSearchAsyncHttpClient(client);
            }
        }

        private void testSearchAsyncHttpClient(BaseFhirClient client)
        {
            Bundle result;

            result = client.SearchAsync<DiagnosticReport>().Result;
            Assert.IsNotNull(result);
            Assert.IsTrue(result.Entry.Count() > 10, "Test should use testdata with more than 10 reports");

            result = client.SearchAsync<DiagnosticReport>(pageSize: 10).Result;
            Assert.IsNotNull(result);
            Assert.IsTrue(result.Entry.Count <= 10);

            var withSubject =
                result.Entry.ByResourceType<DiagnosticReport>().FirstOrDefault(dr => dr.Subject != null);
            Assert.IsNotNull(withSubject, "Test should use testdata with a report with a subject");

            ResourceIdentity ri = new ResourceIdentity(withSubject.Id);

            result = client.SearchByIdAsync<DiagnosticReport>(ri.Id,
                        includes: new string[] { "DiagnosticReport.subject" }).Result;
            Assert.IsNotNull(result);

            Assert.AreEqual(2, result.Entry.Count);  // should have subject too

            Assert.IsNotNull(result.Entry.Single(entry => new ResourceIdentity(entry.Resource.Id).Collection ==
                        typeof(DiagnosticReport).GetCollectionName()));
            Assert.IsNotNull(result.Entry.Single(entry => new ResourceIdentity(entry.Resource.Id).Collection ==
                        typeof(Patient).GetCollectionName()));

            result = client.SearchAsync<Patient>(new string[] { "name=Everywoman", "name=Eve" }).Result;

            Assert.IsNotNull(result);
            Assert.IsTrue(result.Entry.Count > 0);
        }

        public void SearchAsyncHttpClient()
        {
            using(TestClient client = new TestClient(testEndpoint))
            {
                Bundle result;

                result = client.SearchAsync<DiagnosticReport>().Result;
                Assert.IsNotNull(result);
                Assert.IsTrue(result.Entry.Count() > 10, "Test should use testdata with more than 10 reports");

                result = client.SearchAsync<DiagnosticReport>(pageSize: 10).Result;
                Assert.IsNotNull(result);
                Assert.IsTrue(result.Entry.Count <= 10);

                var withSubject = 
                    result.Entry.ByResourceType<DiagnosticReport>().FirstOrDefault(dr => dr.Resource.Subject != null);
                Assert.IsNotNull(withSubject, "Test should use testdata with a report with a subject");

                ResourceIdentity ri = new ResourceIdentity(withSubject.Id);

                result = client.SearchByIdAsync<DiagnosticReport>(ri.Id, 
                            includes: new string[] { "DiagnosticReport.subject" }).Result;
                Assert.IsNotNull(result);

                Assert.AreEqual(2, result.Entry.Count);  // should have subject too

                Assert.IsNotNull(result.Entry.Single(entry => new ResourceIdentity(entry.Id).Collection ==
                            typeof(DiagnosticReport).GetCollectionName()));
                Assert.IsNotNull(result.Entry.Single(entry => new ResourceIdentity(entry.Id).Collection ==
                            typeof(Patient).GetCollectionName()));

                result = client.SearchAsync<Patient>(new string[] { "name=Everywoman", "name=Eve" }).Result;

                Assert.IsNotNull(result);
                Assert.IsTrue(result.Entry.Count > 0);
            }
        }
#endif


        [TestMethod, TestCategory("FhirClient"), TestCategory("IntegrationTest")]
        public void PagingWebClient()
        {
            LegacyFhirClient client = new LegacyFhirClient(testEndpoint);

            testPaging(client);
        }

        [TestMethod, TestCategory("FhirClient"), TestCategory("IntegrationTest")]
        public void PagingHttpClient()
        {
            using (FhirClient client = new FhirClient(testEndpoint))
            {
                testPaging(client);
            }
        }

        private void testPaging(BaseFhirClient client)
        {
            var result = client.Search<Patient>(pageSize: 10);
            Assert.IsNotNull(result);
            Assert.IsTrue(result.Entry.Count <= 10);

            var firstId = result.Entry.First().Resource.Id;

            // Browse forward
            result = client.Continue(result);
            Assert.IsNotNull(result);
            var nextId = result.Entry.First().Resource.Id;
            Assert.AreNotEqual(firstId, nextId);

            // Browse to first
            result = client.Continue(result, PageDirection.First);
            Assert.IsNotNull(result);
            var prevId = result.Entry.First().Resource.Id;
            Assert.AreEqual(firstId, prevId);

            // Forward, then backwards
            result = client.Continue(result, PageDirection.Next);
            Assert.IsNotNull(result);
            result = client.Continue(result, PageDirection.Previous);
            Assert.IsNotNull(result);
            prevId = result.Entry.First().Resource.Id;
            Assert.AreEqual(firstId, prevId);
        }


        [TestMethod, TestCategory("FhirClient"), TestCategory("IntegrationTest")]
        public void PagingInJsonWebClient()
        {
            LegacyFhirClient client = new LegacyFhirClient(testEndpoint);
            testPagingInJson(client);
        }


        [TestMethod, TestCategory("FhirClient"), TestCategory("IntegrationTest")]
        public void PagingInJsonHttpClient()
        {
            using (FhirClient client = new FhirClient(testEndpoint))
            {
                testPagingInJson(client);
            }
        }

        private static void testPagingInJson(BaseFhirClient client)
        {
            client.Settings.PreferredFormat = ResourceFormat.Json;

            var result = client.Search<Patient>(pageSize: 10);
            Assert.IsNotNull(result);
            Assert.IsTrue(result.Entry.Count <= 10);

            var firstId = result.Entry.First().Resource.Id;

            // Browse forward
            result = client.Continue(result);
            Assert.IsNotNull(result);
            var nextId = result.Entry.First().Resource.Id;
            Assert.AreNotEqual(firstId, nextId);

            // Browse to first
            result = client.Continue(result, PageDirection.First);
            Assert.IsNotNull(result);
            var prevId = result.Entry.First().Resource.Id;
            Assert.AreEqual(firstId, prevId);

            // Forward, then backwards
            result = client.Continue(result, PageDirection.Next);
            Assert.IsNotNull(result);
            result = client.Continue(result, PageDirection.Previous);
            Assert.IsNotNull(result);
            prevId = result.Entry.First().Resource.Id;
            Assert.AreEqual(firstId, prevId);
        }



        [TestMethod]
        [TestCategory("FhirClient"), TestCategory("IntegrationTest")]
        public void CreateAndFullRepresentationWebClient()
        {
            LegacyFhirClient client = new LegacyFhirClient(testEndpoint);
            testCreateAndFullRepresentation(client);
        }

        [TestMethod]
        [TestCategory("FhirClient"), TestCategory("IntegrationTest")]
        public void CreateAndFullRepresentationHttpClient()
        {
            using (FhirClient client = new FhirClient(testEndpoint))
            {
                testCreateAndFullRepresentation(client);
            }
        }

        private static void testCreateAndFullRepresentation(BaseFhirClient client)
        {
            client.Settings.PreferredReturn = Prefer.ReturnRepresentation;       // which is also the default

            var pat = client.Read<Patient>("Patient/" + patientId);
            ResourceIdentity ri = pat.ResourceIdentity().WithBase(client.Endpoint);
            pat.Id = null;
            pat.Identifier.Clear();
            var patC = client.Create<Patient>(pat);
            Assert.IsNotNull(patC);

            client.Settings.PreferredReturn = Prefer.ReturnMinimal;
            patC = client.Create<Patient>(pat);

            Assert.IsNull(patC);

            if (client.LastBody != null && client.LastBody.Length > 0)
            {
                var returned = client.LastBodyAsResource;
                Assert.IsTrue(returned is OperationOutcome);
            }

            // Now validate this resource
            client.Settings.PreferredReturn = Prefer.ReturnRepresentation;      // which is also the default
            Parameters p = new Parameters();
            //  p.Add("mode", new FhirString("create"));
            p.Add("resource", pat);
            OperationOutcome ooI = (OperationOutcome)client.InstanceOperation(ri.WithoutVersion(), "validate", p);
            Assert.IsNotNull(ooI);
        }


        [TestMethod]
        [TestCategory("FhirClient"), TestCategory("IntegrationTest")]
        public async T.Task CreateEditDelete()
        {
            LegacyFhirClient client = new LegacyFhirClient(testEndpoint);
            client.OnBeforeRequest += Compression_OnBeforeWebRequestZipOrDeflate;
            await testCreateEditDeleteAsync(client);
        }


        [TestMethod]
        [TestCategory("FhirClient"), TestCategory("IntegrationTest")]
        public async T.Task CreateEditDeleteHttpClient()
        {
            using (var handler = new HttpClientHandler())
            using (FhirClient client = new FhirClient(testEndpoint, messageHandler: handler))
            {
                handler.AutomaticDecompression = DecompressionMethods.GZip | DecompressionMethods.Deflate;
                // client.CompressRequestBody = true;
                await testCreateEditDeleteAsync(client);
            }
        }


        Uri createdTestPatientUrl = null;
        /// <summary>
        /// This test is also used as a "setup" test for the History test.
        /// If you change the number of operations in here, this will make the History test fail.
        /// </summary>
        private async T.Task testCreateEditDeleteAsync(BaseFhirClient client)
        {
            // client.CompressRequestBody = true;

            var pat = client.Read<Patient>("Patient/" + patientId);
            pat.Id = null;
            pat.Identifier.Clear();
            pat.Identifier.Add(new Identifier("http://hl7.org/test/2", "99999"));

            System.Diagnostics.Trace.WriteLine(await new FhirXmlSerializer().SerializeToStringAsync(pat));

            var fe = client.Create(pat); // Create as we are not providing the ID to be used.
            Assert.IsNotNull(fe);
            Assert.IsNotNull(fe.Id);
            Assert.IsNotNull(fe.Meta.VersionId);
            createdTestPatientUrl = fe.ResourceIdentity();

            fe.Identifier.Add(new Identifier("http://hl7.org/test/2", "3141592"));
            var fe2 = client.Update(fe);

            Assert.IsNotNull(fe2);
            Assert.AreEqual(fe.Id, fe2.Id);
            Assert.AreNotEqual(fe.ResourceIdentity(), fe2.ResourceIdentity());
            Assert.AreEqual(2, fe2.Identifier.Count);

            fe.Identifier.Add(new Identifier("http://hl7.org/test/3", "3141592"));
            var fe3 = client.Update(fe);
            Assert.IsNotNull(fe3);
            Assert.AreEqual(3, fe3.Identifier.Count);

            client.Delete(fe3);

            try
            {
                // Get most recent version
                fe = client.Read<Patient>(fe.ResourceIdentity().WithoutVersion());
                Assert.Fail();
            }
            catch (FhirOperationException ex)
            {
                Assert.AreEqual(HttpStatusCode.Gone, ex.Status, "Expected the record to be gone");
                Assert.AreEqual("410", client.LastResult.Status);
            }
        }


        [TestMethod]
        [TestCategory("FhirClient"), TestCategory("IntegrationTest")]
        //Test for github issue https://github.com/FirelyTeam/firely-net-sdk/issues/145
        public void Create_ObservationWithValueAsSimpleQuantity_ReadReturnsValueAsQuantity()
        {
            LegacyFhirClient client = new LegacyFhirClient(testEndpoint);
            testCreateObservationWithQuantity(client);
        }

        [TestMethod]
        [TestCategory("FhirClient"), TestCategory("IntegrationTest")]
        //Test for github issue https://github.com/FirelyTeam/firely-net-sdk/issues/145
        public void Create_ObservationWithValueAsSimpleQuantity_ReadReturnsValueAsQuantityHttpClient()
        {
            using (FhirClient client = new FhirClient(testEndpoint))
            {
                testCreateObservationWithQuantity(client);
            }
        }

        private static void testCreateObservationWithQuantity(BaseFhirClient client)
        {
            var observation = new Observation
            {
                Status = ObservationStatus.Preliminary,
                Code = new CodeableConcept("http://loinc.org", "2164-2"),
                Value = new Quantity()
                {
                    System = "http://unitsofmeasure.org",
                    Value = 23,
                    Code = "mg",
                    Unit = "miligram"
                },
                BodySite = new CodeableConcept("http://snomed.info/sct", "182756003")
            };
            var fe = client.Create(observation);
            fe = client.Read<Observation>(fe.ResourceIdentity().WithoutVersion());
            Assert.IsInstanceOfType(fe.Value, typeof(Quantity));
        }


#if NO_ASYNC_ANYMORE
		/// <summary>
		/// This test is also used as a "setup" test for the History test.
		/// If you change the number of operations in here, this will make the History test fail.
		/// </summary>
		[TestMethod, TestCategory("FhirClient")]
		public void CreateEditDeleteAsync()
        {
            FhirClient client = new FhirClient(testEndpoint);
            testCreateEditDeleteAsync(client);
        }

        /// <summary>
        /// This test is also used as a "setup" test for the History test.
        /// If you change the number of operations in here, this will make the History test fail.
        /// </summary>
        [TestMethod, TestCategory("FhirClient")]
        public void CreateEditDeleteAsyncHttpClient()
        {

            using (FhirHttpClient client = new FhirHttpClient(testEndpoint))
            {
                testCreateEditDeleteAsync(client);
            }
        }

        private static void testCreateEditDeleteAsync(BaseFhirClient client)
        {
            var furore = new Organization
            {
                Name = "Furore",
                Identifier = new List<Identifier> { new Identifier("http://hl7.org/test/1", "3141") },
                Telecom = new List<ContactPoint> { new ContactPoint { System = ContactPoint.ContactPointSystem.Phone, Value = "+31-20-3467171" } }
            };          

            var fe = client.CreateAsync<Organization>(furore).Result;

            Assert.IsNotNull(furore);
            Assert.IsNotNull(fe);
            Assert.IsNotNull(fe.Id);

            var createdTestOrganizationUrl = fe.Id;

            fe.Identifier.Add(new Identifier("http://hl7.org/test/2", "3141592"));
            var fe2 = client.UpdateAsync(fe).Result;

            Assert.IsNotNull(fe2);
            Assert.AreEqual(fe.Id, fe2.Id);        

         

            fe.Identifier.Add(new Identifier("http://hl7.org/test/3", "3141592"));
            var fe3 = client.UpdateAsync(fe2).Result;
            Assert.IsNotNull(fe3);
            Assert.AreEqual(3, fe3.Identifier.Count);

            client.DeleteAsync(fe3).Wait();

            try
            {
                // Get most recent version
                fe = client.ReadAsync<Organization>(new ResourceIdentity(fe.Id)).Result;
                Assert.Fail();
            }
            catch
            {
                Assert.IsTrue(client.LastResult.Status == HttpStatusCode.Gone.ToString());
            }
        }
#endif


        /// <summary>
        /// This test will fail if the system records AuditEvents 
        /// and counts them in the WholeSystemHistory
        /// </summary>
        [TestMethod, TestCategory("FhirClient"), TestCategory("IntegrationTest"), Ignore]     // Keeps on failing periodically. Grahames server?
<<<<<<< HEAD
        public void HistoryWebClient()
=======
        public async T.Task History()
>>>>>>> 7b3739b5
        {
            LegacyFhirClient client = new LegacyFhirClient(testEndpoint);
            await testHistoryAsync(client);
        }


        /// <summary>
        /// This test will fail if the system records AuditEvents 
        /// and counts them in the WholeSystemHistory
        /// </summary>
        [TestMethod, TestCategory("FhirClient"), TestCategory("IntegrationTest"), Ignore]     // Keeps on failing periodically. Grahames server?
        public async T.Task HistoryHttpClient()
        {
            FhirClient client = new FhirClient(testEndpoint);
            await testHistoryAsync(client);
        }

        private async T.Task testHistoryAsync(BaseFhirClient client)
        {
            System.Threading.Thread.Sleep(500);
            DateTimeOffset timestampBeforeCreationAndDeletions = DateTimeOffset.Now;
            await testCreateEditDeleteAsync(client); // this test does a create, update, update, delete (4 operations)

            System.Diagnostics.Trace.WriteLine("History of this specific patient since just before the create, update, update, delete (4 operations)");

            Bundle history = client.History(createdTestPatientUrl);
            Assert.IsNotNull(history);
            DebugDumpBundle(history);

            Assert.AreEqual(4, history.Entry.Count());
            Assert.AreEqual(3, history.Entry.Where(entry => entry.Resource != null).Count());
            Assert.AreEqual(1, history.Entry.Where(entry => entry.IsDeleted()).Count());

            //// Now, assume no one is quick enough to insert something between now and the next
            //// tests....


            System.Diagnostics.Trace.WriteLine("\r\nHistory on the patient type");
            history = client.TypeHistory("Patient", timestampBeforeCreationAndDeletions.ToUniversalTime());
            Assert.IsNotNull(history);
            DebugDumpBundle(history);
            Assert.AreEqual(4, history.Entry.Count());   // there's a race condition here, sometimes this is 5. 
            Assert.AreEqual(3, history.Entry.Where(entry => entry.Resource != null).Count());
            Assert.AreEqual(1, history.Entry.Where(entry => entry.IsDeleted()).Count());


            System.Diagnostics.Trace.WriteLine("\r\nHistory on the patient type (using the generic method in the client)");
            history = client.TypeHistory<Patient>(timestampBeforeCreationAndDeletions.ToUniversalTime(), summary: SummaryType.True);
            Assert.IsNotNull(history);
            DebugDumpBundle(history);
            Assert.AreEqual(4, history.Entry.Count());
            Assert.AreEqual(3, history.Entry.Where(entry => entry.Resource != null).Count());
            Assert.AreEqual(1, history.Entry.Where(entry => entry.IsDeleted()).Count());

            if (!testEndpoint.OriginalString.Contains("sqlonfhir-stu3"))
            {
                System.Diagnostics.Trace.WriteLine("\r\nWhole system history since the start of this test");
                history = client.WholeSystemHistory(timestampBeforeCreationAndDeletions.ToUniversalTime());
                Assert.IsNotNull(history);
                DebugDumpBundle(history);
                Assert.IsTrue(4 <= history.Entry.Count(), "Whole System history should have at least 4 new events");
                // Check that the number of patients that have been created is what we expected
                Assert.AreEqual(3, history.Entry.Where(entry => entry.Resource != null && entry.Resource is Patient).Count());
                Assert.AreEqual(1, history.Entry.Where(entry => entry.IsDeleted() && entry.Request.Url.Contains("Patient")).Count());
            }
        }



        [TestMethod]
        [TestCategory("FhirClient"), TestCategory("IntegrationTest")]
        public void TestWithParamWebClient()
        {
            var client = new LegacyFhirClient(testEndpoint);
            gettWithParam(client);
        }

        [TestMethod]
        [TestCategory("FhirClient"), TestCategory("IntegrationTest")]
        public void TestWithParamHttpClient()
        {
            using (var client = new FhirClient(testEndpoint))
            {
                gettWithParam(client);
            }
        }

        private static void gettWithParam(BaseFhirClient client)
        {
            var res = client.Get("ValueSet/v2-0131/$validate-code?system=http://hl7.org/fhir/v2/0131&code=ep");
            Assert.IsNotNull(res);
        }

        [TestMethod, TestCategory("FhirClient"), TestCategory("IntegrationTest")]
        public void ManipulateMetaWebClient()
        {
            LegacyFhirClient client = new LegacyFhirClient("http://test.fhir.org/r4");
            testManipulateMeta(client);
        }

        [TestMethod, TestCategory("FhirClient"), TestCategory("IntegrationTest")]
        public void ManipulateMetaHttpClient()
        {
            using (FhirClient client = new FhirClient(testEndpoint))
            {
                testManipulateMeta(client);
            }
        }

        private void testManipulateMeta(BaseFhirClient client)
        {
            var pat = new Patient
            {
                Meta = new Meta()
            };
            var key = new Random().Next();
            pat.Meta.ProfileElement.Add(new FhirUri("http://someserver.org/fhir/StructureDefinition/XYZ1-" + key));
            pat.Meta.Security.Add(new Coding("http://mysystem.com/sec", "1234-" + key));
            pat.Meta.Tag.Add(new Coding("http://mysystem.com/tag", "sometag1-" + key));

            //Before we begin, ensure that our new tags are not actually used when doing System Meta()
            var wsm = client.Meta();
            Assert.IsNotNull(wsm);

            Assert.IsFalse(wsm.Profile.Contains("http://someserver.org/fhir/StructureDefinition/XYZ1-" + key));
            Assert.IsFalse(wsm.Security.Select(c => c.Code + "@" + c.System).Contains("1234-" + key + "@http://mysystem.com/sec"));
            Assert.IsFalse(wsm.Tag.Select(c => c.Code + "@" + c.System).Contains("sometag1-" + key + "@http://mysystem.com/tag"));

            Assert.IsFalse(wsm.Profile.Contains("http://someserver.org/fhir/StructureDefinition/XYZ2-" + key));
            Assert.IsFalse(wsm.Security.Select(c => c.Code + "@" + c.System).Contains("5678-" + key + "@http://mysystem.com/sec"));
            Assert.IsFalse(wsm.Tag.Select(c => c.Code + "@" + c.System).Contains("sometag2-" + key + "@http://mysystem.com/tag"));


            // First, create a patient with the first set of meta
            var pat2 = client.Create(pat);
            var loc = pat2.ResourceIdentity(testEndpoint);

            // Meta should be present on created patient
            verifyMeta(pat2.Meta, false, key);

            // Should be present when doing instance Meta()
            var par = client.Meta(loc);
            verifyMeta(par, false, key);

            // Should be present when doing type Meta()
            par = client.Meta(ResourceType.Patient);
            verifyMeta(par, false, key);

            // Should be present when doing System Meta()
            par = client.Meta();
            verifyMeta(par, false, key);

            // Now add some additional meta to the patient

            var newMeta = new Meta();
            newMeta.ProfileElement.Add(new FhirUri("http://someserver.org/fhir/StructureDefinition/XYZ2-" + key));
            newMeta.Security.Add(new Coding("http://mysystem.com/sec", "5678-" + key));
            newMeta.Tag.Add(new Coding("http://mysystem.com/tag", "sometag2-" + key));


            client.AddMeta(loc, newMeta);
            var pat3 = client.Read<Patient>(loc);

            // New and old meta should be present on instance
            verifyMeta(pat3.Meta, true, key);

            // New and old meta should be present on Meta()
            par = client.Meta(loc);
            verifyMeta(par, true, key);

            // New and old meta should be present when doing type Meta()
            par = client.Meta(ResourceType.Patient);
            verifyMeta(par, true, key);

            // New and old meta should be present when doing system Meta()
            par = client.Meta();
            verifyMeta(par, true, key);

            // Now, remove those new meta tags
            client.DeleteMeta(loc, newMeta);

            // Should no longer be present on instance
            var pat4 = client.Read<Patient>(loc);
            verifyMeta(pat4.Meta, false, key);

            // Should no longer be present when doing instance Meta()
            par = client.Meta(loc);
            verifyMeta(par, false, key);

            // Should no longer be present when doing type Meta()
            par = client.Meta(ResourceType.Patient);
            verifyMeta(par, false, key);

            // clear out the client that we created, no point keeping it around
            client.Delete(pat4);

            // Should no longer be present when doing System Meta()
            par = client.Meta();
            verifyMeta(par, false, key);
        }

        private void verifyMeta(Meta meta, bool hasNew, int key)
        {
            Assert.IsTrue(meta.Profile.Contains("http://someserver.org/fhir/StructureDefinition/XYZ1-" + key));
            Assert.IsTrue(meta.Security.Select(c => c.Code + "@" + c.System).Contains("1234-" + key + "@http://mysystem.com/sec"));
            Assert.IsTrue(meta.Tag.Select(c => c.Code + "@" + c.System).Contains("sometag1-" + key + "@http://mysystem.com/tag"));

            if (hasNew)
            {
                Assert.IsTrue(meta.Profile.Contains("http://someserver.org/fhir/StructureDefinition/XYZ2-" + key));
                Assert.IsTrue(meta.Security.Select(c => c.Code + "@" + c.System).Contains("5678-" + key + "@http://mysystem.com/sec"));
                Assert.IsTrue(meta.Tag.Select(c => c.Code + "@" + c.System).Contains("sometag2-" + key + "@http://mysystem.com/tag"));
            }

            if (!hasNew)
            {
                Assert.IsFalse(meta.Profile.Contains("http://someserver.org/fhir/StructureDefinition/XYZ2-" + key));
                Assert.IsFalse(meta.Security.Select(c => c.Code + "@" + c.System).Contains("5678-" + key + "@http://mysystem.com/sec"));
                Assert.IsFalse(meta.Tag.Select(c => c.Code + "@" + c.System).Contains("sometag2-" + key + "@http://mysystem.com/tag"));
            }
        }


        [TestMethod]
        [TestCategory("FhirClient"), TestCategory("IntegrationTest")]
        public void TestSearchUsingPostMultipleIncludesShouldNotThrowArgumentException()
        {
            // This test case proves issue https://github.com/FirelyTeam/firely-net-sdk/issues/1206 is fixed. 
            // Previoulsly EntryToHttpExtensions.setBodyAndContentType used a Dictionary which required the 
            // name part of the parameters to be unique.
            // Fixed by using IEnumerable<KeyValuePair<string, string>> instead of Dictionary<string, string>
            var client = new LegacyFhirClient(testEndpoint);
            searchUsingPostWithIncludes(client);
        }


        [TestMethod]
        [TestCategory("FhirClient"), TestCategory("IntegrationTest")]
        public void TestSearchUsingPostMultipleIncludesShouldNotThrowArgumentExceptionHttpClient()
        {
            // This test case proves issue https://github.com/FirelyTeam/firely-net-sdk/issues/1206 is fixed. 
            // Previoulsly EntryToHttpExtensions.setBodyAndContentType used a Dictionary which required the 
            // name part of the parameters to be unique.
            // Fixed by using IEnumerable<KeyValuePair<string, string>> instead of Dictionary<string, string>
            var client = new FhirClient(testEndpoint);
            searchUsingPostWithIncludes(client);
        }

        private static void searchUsingPostWithIncludes(BaseFhirClient client)
        {
            var sp = new SearchParams();
            sp.Parameters.Add(new Tuple<string, string>("_id", "8465,8479"));
            sp.Include.Add(("subject", IncludeModifier.Iterate));

            // Add a further include
            sp.Include.Add(("encounter", IncludeModifier.None));
            client.SearchUsingPost<Procedure>(sp);
        }

        [TestMethod]
        [TestCategory("FhirClient"), TestCategory("IntegrationTest")]
        public void TestSearchByPersonaCodeWebClient()
        {
            var client = new LegacyFhirClient(testEndpoint);
            searchByPersonaCode(client);
        }

        [TestMethod]
        [TestCategory("FhirClient"), TestCategory("IntegrationTest")]
        public void TestSearchByPersonaCodeHttpClient()
        {
            using (var client = new FhirClient(testEndpoint))
            {
                searchByPersonaCode(client);
            }
        }

        private static void searchByPersonaCode(BaseFhirClient client)
        {
            var pats =
            client.Search<Patient>(new[] { string.Format("identifier={0}|{1}", "urn:oid:1.2.36.146.595.217.0.1", "12345") });
            var pat = (Patient)pats.Entry.First().Resource;
        }

        [TestMethod]
        [TestCategory("FhirClient"), TestCategory("IntegrationTest")]
        public void TestSearchUsingPostByPersonaCode()
        {
            var client = new LegacyFhirClient(_endpointSupportingSearchUsingPost);
            searchByPersonaCodeUsingPost(client);
        }

        [TestMethod]
        [TestCategory("FhirClient"), TestCategory("IntegrationTest")]
        public void TestSearchUsingPostByPersonaCodeHttpClient()
        {
            using (var client = new FhirClient(_endpointSupportingSearchUsingPost))
            {
                searchByPersonaCodeUsingPost(client);
            }
        }

        private static void searchByPersonaCodeUsingPost(BaseFhirClient client)
        {
            var pats = client.SearchUsingPost<Patient>(new[] { string.Format("identifier={0}|{1}", "urn:oid:1.2.36.146.595.217.0.1", "12345") }, new[] { "generalPractitioner" }, null, null, null);
            var pat = (Patient)pats.Entry.First().Resource;
        }

        [TestMethod]
        [TestCategory("FhirClient"), TestCategory("IntegrationTest")]
<<<<<<< HEAD
        public void CreateDynamicWebClient()
=======
        public async T.Task CreateDynamic()
>>>>>>> 7b3739b5
        {
            LegacyFhirClient client = new LegacyFhirClient(testEndpoint);
            await testCreateDynamicHttpClientAsync(client);
        }

        [TestMethod]
        [TestCategory("FhirClient"), TestCategory("IntegrationTest")]
        public async T.Task CreateDynamicHttpClient()
        {
            using (FhirClient client = new FhirClient(testEndpoint))
            {
                await testCreateDynamicHttpClientAsync(client);
            }
        }

        private static async T.Task testCreateDynamicHttpClientAsync(BaseFhirClient client)
        {
            Resource furore = new Organization
            {
                Name = "Furore",
                Identifier = new List<Identifier> { new Identifier("http://hl7.org/test/1", "3141") },
                Telecom = new List<ContactPoint> {
                    new ContactPoint { System = ContactPoint.ContactPointSystem.Phone, Value = "+31-20-3467171", Use = ContactPoint.ContactPointUse.Work },
                    new ContactPoint { System = ContactPoint.ContactPointSystem.Fax, Value = "+31-20-3467172" }
                }
            };

            System.Diagnostics.Trace.WriteLine(await new FhirXmlSerializer().SerializeToStringAsync(furore));
            var fe = client.Create(furore);
            Assert.IsNotNull(fe);
        }

        [TestMethod]
        [TestCategory("FhirClient"), TestCategory("IntegrationTest")]
        public void CallsCallbacksWebClient()
        {
            LegacyFhirClient client = new LegacyFhirClient(testEndpoint);
            client.Settings.ParserSettings.AllowUnrecognizedEnums = true;

            bool calledBefore = false;
            HttpStatusCode? status = null;
            byte[] body = null;
            byte[] bodyOut = null;

            client.OnBeforeRequest += (sender, e) =>
            {
                calledBefore = true;
                bodyOut = e.Body;
            };

            client.OnAfterResponse += (sender, e) =>
            {
                body = e.Body;
                status = e.RawResponse.StatusCode;
            };

            var pat = client.Read<Patient>("Patient/" + patientId);
            Assert.IsTrue(calledBefore);
            Assert.IsNotNull(status);
            Assert.IsNotNull(body);

            var bodyText = HttpUtil.DecodeBody(body, Encoding.UTF8);

            Assert.IsTrue(bodyText.Contains("<Patient"));

            calledBefore = false;
            client.Update(pat); // create cannot be called with an ID (which was retrieved)
            Assert.IsTrue(calledBefore);
            Assert.IsNotNull(bodyOut);

            bodyText = HttpUtil.DecodeBody(body, Encoding.UTF8);
            Assert.IsTrue(bodyText.Contains("<Patient"));
        }

        [TestMethod]
        [TestCategory("FhirClient"), TestCategory("IntegrationTest")]
        public void CallsCallbacksHttpClient()
        {
            using (var handler = new HttpClientEventHandler())
            using (FhirClient client = new FhirClient(testEndpoint, messageHandler: handler))
            {
                client.Settings.ParserSettings.AllowUnrecognizedEnums = true;

                bool calledBefore = false;
                HttpStatusCode? status = null;
                byte[] body = null;
                byte[] bodyOut = null;

                handler.OnBeforeRequest += (sender, e) =>
                {
                    calledBefore = true;
                    bodyOut = e.Body;
                };

                handler.OnAfterResponse += (sender, e) =>
                {
                    body = e.Body;
                    status = e.RawResponse.StatusCode;
                };

                var pat = client.Read<Patient>("Patient/" + patientId);
                Assert.IsTrue(calledBefore);
                Assert.IsNotNull(status);
                Assert.IsNotNull(body);

                var bodyText = HttpUtil.DecodeBody(body, Encoding.UTF8);

                Assert.IsTrue(bodyText.Contains("<Patient"));

                calledBefore = false;
                client.Update(pat); // create cannot be called with an ID (which was retrieved)
                Assert.IsTrue(calledBefore);
                Assert.IsNotNull(bodyOut);

                bodyText = HttpUtil.DecodeBody(body, Encoding.UTF8);
                Assert.IsTrue(bodyText.Contains("<Patient"));
            }
        }

        //[TestMethod]
        //public void TestBinaryDetection()
        //{
        //    Assert.IsFalse(HttpToEntryExtensions.IsBinaryResponse("http://server.org/fhir/Binary", null));
        //    Assert.IsFalse(HttpToEntryExtensions.IsBinaryResponse("http://server.org/fhir/Binary?param=x", null));
        //    Assert.IsFalse(HttpToEntryExtensions.IsBinaryResponse("http://server.org/fhir/Binary/_history", null));

        //    Assert.IsTrue(HttpToEntryExtensions.IsBinaryResponse("http://server.org/fhir/Binary/2", null));
        //    Assert.IsTrue(HttpToEntryExtensions.IsBinaryResponse("http://server.org/fhir/Binary/2/_history/1", null));

        //    Assert.IsFalse(HttpToEntryExtensions.IsBinaryResponse("http://server.org/fhir/Binary/2", "application/fhir+xml"));
        //    Assert.IsFalse(HttpToEntryExtensions.IsBinaryResponse("http://server.org/fhir/Binary/2/_history/1", "application/fhir+json"));

        //    Assert.IsFalse(HttpToEntryExtensions.IsBinaryResponse("http://server.org/fhir/ValueSet/extensional-case-1/$expand?filter=f", null));
        //    Assert.IsFalse(HttpToEntryExtensions.IsBinaryResponse("http://server.org/fhir/ValueSet/extensional-case-1/$expand%3Ffilter=f", null));
        //}

        [TestMethod]
        [TestCategory("FhirClient"), TestCategory("IntegrationTest")]
        public void RequestFullResourceWebClient()
        {
            var client = new LegacyFhirClient(testEndpoint);
            testRequestFullResource(client);
        }

        [TestMethod]
        [TestCategory("FhirClient"), TestCategory("IntegrationTest")]
        public void RequestFullResourceHttpClient()
        {

            using (var client = new FhirClient(testEndpoint))
            {
                testRequestFullResource(client);
            }
        }

        private static void testRequestFullResource(BaseFhirClient client)
        {
            var result = client.Read<Patient>("Patient/pat1r4");
            Assert.IsNotNull(result);
            result.Id = null;
            result.Meta = null;

            client.Settings.PreferredReturn = Prefer.ReturnRepresentation;
            var posted = client.Create(result);
            Assert.IsNotNull(posted, "Patient example not found");

            posted = client.Create(result);
            Assert.IsNotNull(posted, "Did not return a resource, even when ReturnFullResource=true");

            client.Settings.PreferredReturn = Prefer.ReturnMinimal;
            posted = client.Create(result);
            Assert.IsNull(posted);
        }

        [TestMethod]
        [TestCategory("FhirClient"), TestCategory("IntegrationTest")]   // Currently ignoring, as spark.furore.com returns Status 500.
        public void TestReceiveHtmlIsHandledWebClient()
        {
            var client = new LegacyFhirClient(testEndpoint);        // an address that returns html

            try
            {
                var pat = client.Read<Patient>("Patient/pat1r4");
            }
            catch (FhirOperationException fe)
            {
                if (!fe.Message.Contains("a valid FHIR xml/json body type was expected") && !fe.Message.Contains("not recognized as either xml or json"))
                    Assert.Fail("Failed to recognize invalid body contents");
            }
        }

        [TestMethod]
        [TestCategory("FhirClient"), TestCategory("IntegrationTest")]   // Currently ignoring, as spark.furore.com returns Status 500.
        public void TestReceiveHtmlIsHandledHttpClient()
        {
            using (var client = new FhirClient(testEndpoint))        // an address that returns html
            {
                try
                {
                    var pat = client.Read<Patient>("Patient/pat1r4");
                }
                catch (FhirOperationException fe)
                {
                    if (!fe.Message.Contains("a valid FHIR xml/json body type was expected") && !fe.Message.Contains("not recognized as either xml or json"))
                        Assert.Fail("Failed to recognize invalid body contents");
                }
            }
        }

        [TestMethod, TestCategory("FhirClient"), TestCategory("IntegrationTest")]
        public void TestRefreshWebClient()
        {
            var client = new LegacyFhirClient(testEndpoint);
            clientReadRefresh(client);
        }

        [TestMethod, TestCategory("FhirClient"), TestCategory("IntegrationTest")]
        public void TestRefreshHttpClient()
        {
            using (var client = new FhirClient(testEndpoint))
            {
                clientReadRefresh(client);
            }
        }

        private static void clientReadRefresh(BaseFhirClient client)
        {
            var result = client.Read<Patient>("Patient/" + patientId);

            var orig = result.Name[0].FamilyElement.Value;

            result.Name[0].FamilyElement.Value = "overwritten name";

            result = client.Refresh(result);

            Assert.AreEqual(orig, result.Name[0].FamilyElement.Value);
        }



        [Ignore]
        [TestCategory("FhirClient"), TestCategory("IntegrationTest")]
        public void TestReceiveErrorStatusWithHtmlIsHandledWebClient()
        {
            var client = new LegacyFhirClient("http://test.fhir.org/r4/");        // an address that returns Status 500 with HTML in its body
            testHandlingHtmlErrorStatus(client);
        }

        [Ignore]
        [TestMethod]
        [TestCategory("FhirClient"), TestCategory("IntegrationTest")]
        public void TestReceiveErrorStatusWithHtmlIsHandledHttpClient()
        {
            using (var client = new FhirClient("http://spark.furore.com/"))         // an address that returns Status 500 with HTML in its body
            {
                testHandlingHtmlErrorStatus(client);
            }
        }

        private static void testHandlingHtmlErrorStatus(BaseFhirClient client)
        {
            try
            {
                var pat = client.Read<Patient>("Patient/pat1r4");
                Assert.Fail("Failed to throw an Exception on status 500");
            }
            catch (FhirOperationException fe)
            {
                // Expected exception happened
                if (fe.Status != HttpStatusCode.InternalServerError)
                    Assert.Fail("Server response of 500 did not result in FhirOperationException with status 500.");

                if (client.LastResult == null)
                    Assert.Fail("LastResult not set in error case.");

                if (client.LastResult.Status != "500")
                    Assert.Fail("LastResult.Status is not 500.");

                if (!fe.Message.Contains("a valid FHIR xml/json body type was expected") && !fe.Message.Contains("not recognized as either xml or json"))
                    Assert.Fail("Failed to recognize invalid body contents");

                // Check that LastResult is of type OperationOutcome and properly filled.
                OperationOutcome operationOutcome = client.LastBodyAsResource as OperationOutcome;
                Assert.IsNotNull(operationOutcome, "Returned resource is not an OperationOutcome");

                Assert.IsTrue(operationOutcome.Issue.Count > 0, "OperationOutcome does not contain an issue");

                Assert.IsTrue(operationOutcome.Issue[0].Severity == OperationOutcome.IssueSeverity.Error, "OperationOutcome is not of severity 'error'");

                string message = operationOutcome.Issue[0].Diagnostics;
                if (!message.Contains("a valid FHIR xml/json body type was expected") && !message.Contains("not recognized as either xml or json"))
                    Assert.Fail("Failed to carry error message over into OperationOutcome");
            }
            catch (Exception)
            {
                Assert.Fail("Failed to throw FhirOperationException on status 500");
            }
        }

        [TestMethod]
        [TestCategory("FhirClient"), TestCategory("IntegrationTest")]
        public void TestReceiveErrorStatusWithOperationOutcomeIsHandledWebClient()
        {
            var client = new LegacyFhirClient(testEndpoint);  // an address that returns Status 404 with an OperationOutcome

            testHandlingErrorStatusAsOperationOutcome(client);
        }


        [TestMethod]
        [TestCategory("FhirClient"), TestCategory("IntegrationTest")]
        public void TestReceiveErrorStatusWithOperationOutcomeIsHandledHttpClient()
        {
            using (var client = new FhirClient(testEndpoint))// an address that returns Status 404 with an OperationOutcome
            {
                testHandlingErrorStatusAsOperationOutcome(client);
            }
        }

        private static void testHandlingErrorStatusAsOperationOutcome(BaseFhirClient client)
        {
            try
            {
                var pat = client.Read<Patient>("Patient/doesnotexist");
                Assert.Fail("Failed to throw an Exception on status 404");
            }
            catch (FhirOperationException fe)
            {
                // Expected exception happened
                if (fe.Status != HttpStatusCode.NotFound)
                    Assert.Fail("Server response of 404 did not result in FhirOperationException with status 404.");

                if (client.LastResult == null)
                    Assert.Fail("LastResult not set in error case.");

                Bundle.ResponseComponent entryComponent = client.LastResult;

                if (entryComponent.Status != "404")
                    Assert.Fail("LastResult.Status is not 404.");

                // Check that LastResult is of type OperationOutcome and properly filled.
                OperationOutcome operationOutcome = client.LastBodyAsResource as OperationOutcome;
                Assert.IsNotNull(operationOutcome, "Returned resource is not an OperationOutcome");

                Assert.IsTrue(operationOutcome.Issue.Count > 0, "OperationOutcome does not contain an issue");

                Assert.IsTrue(operationOutcome.Issue[0].Severity == OperationOutcome.IssueSeverity.Error, "OperationOutcome is not of severity 'error'");
            }
            catch (Exception e)
            {
                Assert.Fail("Failed to throw FhirOperationException on status 404: " + e.Message);
            }
        }


        [TestMethod, Ignore]
        [TestCategory("FhirClient"), TestCategory("IntegrationTest")]
        public void FhirVersionIsChecked()
        {
            var testEndpointDSTU2 = new Uri("http://spark-dstu2.furore.com/fhir");
            var testEndpointDSTU1 = new Uri("http://spark.furore.com/fhir");
            var testEndpointDSTU12 = new Uri("http://fhirtest.uhn.ca/baseDstu1");
            var testEndpointDSTU22 = new Uri("http://fhirtest.uhn.ca/baseDstu2");
            var testEndpointDSTU23 = new Uri("http://test.fhir.org/r3");

            var client = new LegacyFhirClient(testEndpointDSTU1);
            client.Settings.ParserSettings.AllowUnrecognizedEnums = true;

            CapabilityStatement p;

            try
            {
                client = new LegacyFhirClient(testEndpointDSTU23, verifyFhirVersion: true);
                client.Settings.ParserSettings.AllowUnrecognizedEnums = true;
                p = client.CapabilityStatement();
            }
            catch (FhirOperationException)
            {
                //Client uses 1.0.1, server states 1.0.0-7104
            }
            catch (NotSupportedException)
            {
                //Client uses 1.0.1, server states 1.0.0-7104
            }

            client = new LegacyFhirClient(testEndpointDSTU23);
            client.Settings.ParserSettings.AllowUnrecognizedEnums = true;
            p = client.CapabilityStatement();

            //client = new FhirClient(testEndpointDSTU2);
            //p = client.Read<Patient>("Patient/example");
            //p = client.Read<Patient>("Patient/example");

            //client = new FhirClient(testEndpointDSTU22, verifyFhirVersion:true);
            //p = client.Read<Patient>("Patient/example");
            //p = client.Read<Patient>("Patient/example");


            client = new LegacyFhirClient(testEndpointDSTU12);
            client.Settings.ParserSettings.AllowUnrecognizedEnums = true;

            try
            {
                p = client.CapabilityStatement();
                Assert.Fail("Getting DSTU1 data using DSTU2 parsers should have failed");
            }
            catch (Exception)
            {
                // OK
            }

        }

        [TestMethod, TestCategory("IntegrationTest"), TestCategory("FhirClient")]
        public void TestAuthenticationOnBeforeWebClient()
        {
            LegacyFhirClient validationFhirClient = new LegacyFhirClient(testEndpoint);
            validationFhirClient.OnBeforeRequest += (object sender, BeforeRequestEventArgs e) =>
            {
                e.RawRequest.Headers["Authorization"] = "Bearer bad-bearer";
            };
            testAuthentication(validationFhirClient);
        }

        [TestMethod, TestCategory("IntegrationTest"), TestCategory("FhirClient")]
        public void TestAuthenticationOnBeforeHttpClient()
        {
            using (FhirClient client = new FhirClient(testEndpoint))
            {
                client.RequestHeaders.Authorization = new System.Net.Http.Headers.AuthenticationHeaderValue("Bearer", "bad-bearer");
                testAuthentication(client);
            }
        }

        private static void testAuthentication(BaseFhirClient validationFhirClient)
        {
            try
            {
                var output = validationFhirClient.ValidateResource(new Patient());

            }
            catch (FhirOperationException ex)
            {
                Assert.IsTrue(ex.Status == HttpStatusCode.Forbidden || ex.Status == HttpStatusCode.Unauthorized, "Excpeted a security exception");
            }
        }



        /// <summary>
        /// Test for showing issue https://github.com/FirelyTeam/firely-net-sdk/issues/128
        /// </summary>
        [TestMethod, TestCategory("IntegrationTest"), TestCategory("FhirClient")]
        public void TestCreatingBinaryResource()
        {
            byte[] arr = File.ReadAllBytes(TestDataHelper.GetFullPathForExample(@"fhir-logo.png"));
            var client = new LegacyFhirClient(testEndpoint);

            var binary = new Binary() { Data = arr, ContentType = "image/png" };
            var result = client.Create(binary);

            Assert.IsNotNull(result);

            var result2 = client.Get($"Binary/{result.Id}");
            Assert.IsNotNull(result2);
            Assert.IsInstanceOfType(result2, typeof(Binary));
            Assert.IsNotNull(result2.Id, "Binary resource should have an Id");
            Assert.AreEqual(result2.Id, result.Id);
            Assert.IsNotNull(result2.Meta?.VersionId, "Binary resource should have an Version");
        }

        /// <summary>
        /// Test for showing issue https://github.com/FirelyTeam/firely-net-sdk/issues/128
        /// </summary>
        [TestMethod, TestCategory("IntegrationTest"), TestCategory("FhirClient")]
        public void TestCreatingBinaryResourceHttpClient()
        {
            byte[] arr = File.ReadAllBytes(TestDataHelper.GetFullPathForExample(@"fhir-logo.png"));
            using (var client = new FhirClient(testEndpoint))
            {
                var binary = new Binary() { Data = arr, ContentType = "image/png" };
                var result = client.Create(binary);

                Assert.IsNotNull(result);

                var result2 = client.Get($"Binary/{result.Id}");
                Assert.IsNotNull(result2);
                Assert.IsInstanceOfType(result2, typeof(Binary));
                Assert.IsNotNull(result2.Id, "Binary resource should have an Id");
                Assert.AreEqual(result2.Id, result.Id);
                Assert.IsNotNull(result2.Meta?.VersionId, "Binary resource should have an Version");
            }
        }

        /// <summary>
        /// Test for showing issue https://github.com/FirelyTeam/firely-net-sdk/issues/1681
        /// </summary>
        [TestMethod, TestCategory("IntegrationTest"), TestCategory("FhirClient")]
        public void TestPreferOperationOutcome()
        {
            FhirClient client = new FhirClient(testEndpoint);
            client.Settings.PreferredReturn = Prefer.OperationOutcome;

            var pat = new Patient()
            {
                Name = new List<HumanName> { new HumanName().WithGiven("testy").AndFamily("McTestFace") }
            };

            var oo = client.Create<Patient>(pat);
            Assert.IsNotNull(client.LastResult.Outcome);
        }

        [Ignore]
        [TestMethod, TestCategory("IntegrationTest"), TestCategory("FhirClient")]
        public void TestOperationEverythingWebClient()
        {
            LegacyFhirClient client = new LegacyFhirClient("http://test.fhir.org/r4", new FhirClientSettings() { UseFormatParameter = true, PreferredFormat = ResourceFormat.Json });
            testOpEverything(client);
        }

        [Ignore]
        [TestMethod, TestCategory("IntegrationTest"), TestCategory("FhirClient")]
        public void TestOperationEverythingHttpClient()
        {
            using (FhirClient client = new FhirClient(testEndpoint, new FhirClientSettings() { UseFormatParameter = true, PreferredFormat = ResourceFormat.Json }))
            {
                testOpEverything(client);
            }
        }

        private static void testOpEverything(BaseFhirClient client)
        {

            // GET operation $everything without parameters
            var loc = client.TypeOperation<Patient>("everything", null, useGet: true);
            Assert.IsNotNull(loc);

            // POST operation $everything without parameters
            loc = client.TypeOperation<Patient>("everything", null, useGet: false);
            Assert.IsNotNull(loc);



            // GET operation $everything with 1 primitive parameter
            loc = client.TypeOperation<Patient>("everything", new Parameters().Add("start", new Date(2017, 11)), useGet: true);
            Assert.IsNotNull(loc);

            // GET operation $everything with 1 primitive2token parameter
            loc = client.TypeOperation<Patient>("everything", new Parameters().Add("start", new Identifier("", "example")), useGet: true);
            Assert.IsNotNull(loc);

            // GET operation $everything with 1 resource parameter
            try
            {
                loc = client.TypeOperation<Patient>("everything", new Parameters().Add("start", new Patient()), useGet: true);
                Assert.Fail("An InvalidOperationException was expected here");
            }
            catch (Exception ex)
            {
                Assert.IsInstanceOfType(ex, typeof(InvalidOperationException), ex.Message);
            }

            // GET operation $everything with 1 complex parameter
            try
            {
                loc = client.TypeOperation<Patient>("everything", new Parameters().Add("start", new Annotation() { Text = new Markdown("test") }), useGet: true);
                Assert.Fail("An InvalidOperationException was expected here");
            }
            catch (Exception ex)
            {
                Assert.IsInstanceOfType(ex, typeof(InvalidOperationException), ex.Message);
            }

            // POST operation $everything with 1 parameter
            loc = client.TypeOperation<Patient>("everything", new Parameters().Add("start", new Date(2017, 10)), useGet: false);
            Assert.IsNotNull(loc);
        }

        [TestMethod, TestCategory("IntegrationTest"), TestCategory("FhirClient")]
        public void TestMultipleMessageHandlersInFhirClient()
        {

            var testMessageHandler = new TestMessageHandler();
            var testDegatingHandler = new TestDeligatingHandler()
            {
                InnerHandler = testMessageHandler
            };

            using var client = new FhirClient(testEndpoint, settings: FhirClientSettings.CreateDefault(), testDegatingHandler);
            var loc = client.Read<Location>("Location/" + locationId);
            Assert.IsNotNull(testDegatingHandler.LastRequest);
            Assert.IsNotNull(testMessageHandler.LastResponse);
        }
    }

    internal class TestDeligatingHandler : DelegatingHandler
    {
        public HttpRequestMessage LastRequest { get; set; }

        protected override async Task<HttpResponseMessage> SendAsync(HttpRequestMessage request, CancellationToken cancellationToken)
        {
            LastRequest = request;
            var response = await base.SendAsync(request, cancellationToken);
            return response;
        }
    }
    internal class TestMessageHandler : HttpClientHandler
    {
        public HttpResponseMessage LastResponse { get; set; }
        protected override async Task<HttpResponseMessage> SendAsync(HttpRequestMessage request, CancellationToken cancellationToken)
        {
            var response = await base.SendAsync(request, cancellationToken);
            LastResponse = response;
            return response;
        }
    }


}<|MERGE_RESOLUTION|>--- conflicted
+++ resolved
@@ -302,11 +302,7 @@
         }
 
         [TestMethod, TestCategory("FhirClient"), TestCategory("IntegrationTest")]
-<<<<<<< HEAD
-        public void ReadWebClient()
-=======
         public async T.Task Read()
->>>>>>> 7b3739b5
         {
             LegacyFhirClient client = new LegacyFhirClient(testEndpoint);
             await testReadClientAsync(client);
@@ -358,11 +354,8 @@
                 await jsonSer.SerializeToStringAsync(loc4));
         }
 
-<<<<<<< HEAD
-
-
-=======
->>>>>>> 7b3739b5
+
+
         [TestMethod, TestCategory("FhirClient"), TestCategory("IntegrationTest")]
         public void ReadRelativeWebClient()
         {
@@ -1004,11 +997,7 @@
         /// and counts them in the WholeSystemHistory
         /// </summary>
         [TestMethod, TestCategory("FhirClient"), TestCategory("IntegrationTest"), Ignore]     // Keeps on failing periodically. Grahames server?
-<<<<<<< HEAD
-        public void HistoryWebClient()
-=======
         public async T.Task History()
->>>>>>> 7b3739b5
         {
             LegacyFhirClient client = new LegacyFhirClient(testEndpoint);
             await testHistoryAsync(client);
@@ -1319,11 +1308,7 @@
 
         [TestMethod]
         [TestCategory("FhirClient"), TestCategory("IntegrationTest")]
-<<<<<<< HEAD
-        public void CreateDynamicWebClient()
-=======
         public async T.Task CreateDynamic()
->>>>>>> 7b3739b5
         {
             LegacyFhirClient client = new LegacyFhirClient(testEndpoint);
             await testCreateDynamicHttpClientAsync(client);
