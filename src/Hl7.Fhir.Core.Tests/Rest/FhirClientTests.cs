--- conflicted
+++ resolved
@@ -784,11 +784,7 @@
         }
 
         [TestMethod]
-<<<<<<< HEAD
         [TestCategory("FhirClient"), TestCategory("IntegrationTest"), Ignore]   // Currently ignoring, as spark.furore.com returns Status 500.
-=======
-        [TestCategory("FhirClient"), Ignore]   // Currently ignoring, as spark.furore.com returns Status 500.
->>>>>>> 1335ee57
         public void TestReceiveHtmlIsHandled()
         {
             var client = new FhirClient("http://spark.furore.com/");        // an address that returns html
@@ -810,40 +806,8 @@
         }
 
 
-<<<<<<< HEAD
-=======
         [TestMethod]
-        [TestCategory("FhirClient")]
-        public void TestReceiveStatus500IsHandled()
-        {
-            var client = new FhirClient("http://spark.furore.com/");        // an address that returns Status 500
-
-            try
-            {
-                var pat = client.Read<Patient>("Patient/1");
-                Assert.Fail("Failed to throw an Exception on status 500");
-            }
-            catch (FhirOperationException fe)
-            {
-                // Expected exception happened
-                if (fe.Status != HttpStatusCode.InternalServerError)
-                    Assert.Fail("Server response of 500 did not result in FhirOperationException with status 500.");
-
-                if (client.LastResult == null)
-                    Assert.Fail("LastResult not set in error case.");
-
-                if (client.LastResult.Status != "500")
-                    Assert.Fail("LastResult.Status is not 500.");
-            }
-            catch (Exception)
-            {
-                Assert.Fail("Failed to throw FhirOperationException on status 500");
-            }
-        }
-
->>>>>>> 1335ee57
-        [TestMethod]
-        [TestCategory("FhirClient")]
+        [TestCategory("FhirClient"), TestCategory("IntegrationTest")]
         public void TestReceiveStatus500IsHandled()
         {
             var client = new FhirClient("http://spark.furore.com/");        // an address that returns Status 500
