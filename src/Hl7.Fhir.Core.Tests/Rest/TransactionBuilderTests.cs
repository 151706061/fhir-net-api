--- conflicted
+++ resolved
@@ -33,8 +33,6 @@
             var e = b.Entry[0];
 
             Assert.AreEqual(relativeEscapedUrl, e.Request.Url);
-<<<<<<< HEAD
-=======
 
 
             var relativeEscapedUrl2 = "Location?name=Enc%C3%B6ding%20T%C3%A9st";
@@ -51,7 +49,6 @@
             var e2 = b2.Entry[0];
 
             Assert.AreEqual(relativeEscapedUrl2, e2.Request.Url);            
->>>>>>> 2fde6445
         }
 
         [TestMethod]
