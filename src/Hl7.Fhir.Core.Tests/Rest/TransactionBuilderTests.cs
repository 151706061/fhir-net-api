--- conflicted
+++ resolved
@@ -1,164 +1,3 @@
-<<<<<<< HEAD
-﻿/* 
- * Copyright (c) 2014, Firely (info@fire.ly) and contributors
- * See the file CONTRIBUTORS for details.
- * 
- * This file is licensed under the BSD 3-Clause license
- * available at https://raw.githubusercontent.com/FirelyTeam/fhir-net-api/master/LICENSE
- */
-
-using System;
-using Microsoft.VisualStudio.TestTools.UnitTesting;
-using Hl7.Fhir.Rest;
-using Hl7.Fhir.Model;
-using System.Collections.Generic;
-using System.Text;
-using System.Net;
-
-namespace Hl7.Fhir.Test
-{
-    [TestClass]
-    public class TransactionBuilderTests
-    {
-        [TestMethod]
-        public void TestBundleEntryComponentUrlIsEncoded()
-        {
-            var relativeEscapedUrl = "Medication/DILUANT%20-%20MMR%20II";
-            var m = new Medication
-            {
-                Id = "DILUANT - MMR II"
-            };
-            var b = new TransactionBuilder("http://myserver.org/fhir")
-                .Update("DILUANT - MMR II", m)
-                .ToBundle();
-            var e = b.Entry[0];
-
-            Assert.AreEqual(relativeEscapedUrl, e.Request.Url);
-
-
-            var relativeEscapedUrl2 = "Location?name=Enc%C3%B6ding%20T%C3%A9st";
-            var location = new Location
-            {
-                Name = "Encöding Tést",
-            };
-
-            var trxBuilder = new TransactionBuilder("http://example.org/test/fhir", Bundle.BundleType.Transaction);
-            var cond = new SearchParams()
-                .Add("name", location.Name);
-
-            var b2 = trxBuilder.Update(cond, location).ToBundle();
-            var e2 = b2.Entry[0];
-
-            Assert.AreEqual(relativeEscapedUrl2, e2.Request.Url);            
-        }
-
-        [TestMethod]
-        public void TestBuild()
-        {
-            var p = new Patient();
-            var b = new TransactionBuilder("http://myserver.org/fhir")
-                        .Create(p)
-                        .ResourceHistory("Patient", "7")
-                        .Delete("Patient", "8")
-                        .Read("Patient", "9", versionId: "bla")
-                        .ToBundle();
-
-            Assert.AreEqual(4, b.Entry.Count);
-
-            Assert.AreEqual(Bundle.HTTPVerb.POST, b.Entry[0].Request.Method);
-            Assert.AreEqual(p, b.Entry[0].Resource);
-
-            Assert.AreEqual(Bundle.HTTPVerb.GET, b.Entry[1].Request.Method);
-            Assert.AreEqual("Patient/7/_history", b.Entry[1].Request.Url);
-
-            Assert.AreEqual(Bundle.HTTPVerb.DELETE, b.Entry[2].Request.Method);
-            Assert.AreEqual("Patient/8", b.Entry[2].Request.Url);
-
-            Assert.AreEqual(Bundle.HTTPVerb.GET, b.Entry[3].Request.Method);
-            Assert.AreEqual("Patient/9", b.Entry[3].Request.Url);
-            Assert.AreEqual("W/\"bla\"", b.Entry[3].Request.IfNoneMatch);
-        }
-
-        [TestMethod]
-        public void TestFormBody()
-        {
-            string expected = "given=test&Key=Value&Active=true";
-
-            var endpoint = new Uri("http://myserver.org/fhir");
-            string resourceType = "Patient";
-
-            var parameters = new List<Tuple<string, string>>();
-            parameters.Add(new Tuple<string, string>("given", "test"));
-            parameters.Add(new Tuple<string, string>("Key", "Value"));
-            parameters.Add(new Tuple<string, string>("Active", "true"));
-            SearchParams searchParams = SearchParams.FromUriParamList(parameters);
-
-            Bundle bundle = new TransactionBuilder(endpoint).SearchUsingPost(searchParams, resourceType).ToBundle();
-            byte[] body;
-
-            HttpWebRequest request = bundle.Entry[0].ToHttpRequest(endpoint, SearchParameterHandling.Strict, Prefer.ReturnRepresentation, ResourceFormat.Json, true, false, out body);
-
-            var bodyText = HttpToEntryExtensions.DecodeBody(body, Encoding.UTF8);
-
-            Assert.AreEqual(bodyText, expected);
-        }
-
-        [TestMethod]
-        public void TestUrlEncoding()
-        {
-            var endpoint  = new Uri("https://fhir.sandboxcernerpowerchart.com/may2015/open/d075cf8b-3261-481d-97e5-ba6c48d3b41f");
-            var tx = new TransactionBuilder(endpoint);
-            tx.Get("https://fhir.sandboxcernerpowerchart.com/may2015/open/d075cf8b-3261-481d-97e5-ba6c48d3b41f/MedicationPrescription?patient=1316024&status=completed%2Cstopped&_count=25&scheduledtiming-bounds-end=<=2014-09-08T18:42:02.000Z&context=14187710&_format=json");
-            var b = tx.ToBundle();
-
-            byte[] body;
-
-            var req = b.Entry[0].ToHttpRequest(endpoint, null, null, ResourceFormat.Json, useFormatParameter: true, CompressRequestBody: false, body: out body);
-
-            Assert.AreEqual("https://fhir.sandboxcernerpowerchart.com/may2015/open/d075cf8b-3261-481d-97e5-ba6c48d3b41f/MedicationPrescription?patient=1316024&status=completed%2Cstopped&_count=25&scheduledtiming-bounds-end=%3C%3D2014-09-08T18%3A42%3A02.000Z&context=14187710&_format=json&_format=json", req.RequestUri.AbsoluteUri);
-        }
-
-        [TestMethod]
-        public void TestFormUrlEncoding()
-        {
-            // The URL encoding logic in Microsoft.Net.Http doesn't encode single quotes or parentheses, unlike System.Net.Http
-#if NET40
-            string expected = "Key=%3C%26%3E%22'%C3%A4%C3%AB%C3%AFo%C3%A6%C3%B8%C3%A5%E2%82%AC%24%C2%A3%40!%23%C2%A4%25%2F()%3D%3F%7C%C2%A7%C2%A8%5E%5C%5B%5D%7B%7D";
-#else
-            string expected = "Key=%3C%26%3E%22%27%C3%A4%C3%AB%C3%AFo%C3%A6%C3%B8%C3%A5%E2%82%AC%24%C2%A3%40%21%23%C2%A4%25%2F%28%29%3D%3F%7C%C2%A7%C2%A8%5E%5C%5B%5D%7B%7D";
-#endif
-
-            string specialCharacters = "<&>\"'äëïoæøå€$£@!#¤%/()=?|§¨^\\[]{}";
-            var  endpoint = new Uri("http://myserver.org/fhir");
-            string resourceType = "Patient";
-            var parameters = new List<Tuple<string, string>>();
-            parameters.Add(new Tuple<string, string>("Key", specialCharacters));
-            SearchParams searchParams = SearchParams.FromUriParamList(parameters);
-
-            Bundle bundle = new TransactionBuilder(endpoint).SearchUsingPost(searchParams, resourceType).ToBundle();
-            byte[] body;
-
-            bundle.Entry[0].ToHttpRequest(endpoint, SearchParameterHandling.Lenient, Prefer.ReturnRepresentation, ResourceFormat.Json, true, false, out body);
-
-            string actual = Encoding.UTF8.GetString(body);
-            Assert.AreEqual(expected, actual);
-        }
-
-        [TestMethod]
-        public void TestSearchUsingPost_MethodIsPost()
-        {
-            string expected = "POST";
-
-            var endpoint = new Uri("http://myserver.org/fhir");
-            string resourceType = "Patient";
-
-            var parameters = new List<Tuple<string, string>>();
-            parameters.Add(new Tuple<string, string>("Key", "Value"));
-            SearchParams searchParams = SearchParams.FromUriParamList(parameters);
-
-            Bundle bundle = new TransactionBuilder(endpoint).SearchUsingPost(searchParams, resourceType).ToBundle();
-            byte[] body;
-=======
 ﻿///* 
 // * Copyright (c) 2014, Firely (info@fire.ly) and contributors
 // * See the file CONTRIBUTORS for details.
@@ -275,7 +114,6 @@
 //#else
 //            string expected = "Key=%3C%26%3E%22%27%C3%A4%C3%AB%C3%AFo%C3%A6%C3%B8%C3%A5%E2%82%AC%24%C2%A3%40%21%23%C2%A4%25%2F%28%29%3D%3F%7C%C2%A7%C2%A8%5E%5C%5B%5D%7B%7D";
 //#endif
->>>>>>> 0b883f4e
 
 //            string specialCharacters = "<&>\"'äëïoæøå€$£@!#¤%/()=?|§¨^\\[]{}";
 //            var  endpoint = new Uri("http://myserver.org/fhir");
