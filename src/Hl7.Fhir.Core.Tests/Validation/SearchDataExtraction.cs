--- conflicted
+++ resolved
@@ -9,10 +9,7 @@
 using Hl7.Fhir.ElementModel;
 using Hl7.Fhir.FhirPath;
 using Hl7.Fhir.Model;
-<<<<<<< HEAD
 using Hl7.Fhir.Rest;
-=======
->>>>>>> cc62834e
 using Hl7.Fhir.Serialization;
 using Hl7.Fhir.Utility;
 using Hl7.FhirPath;
@@ -24,12 +21,6 @@
 using System.IO.Compression;
 using System.Linq;
 using System.Xml;
-<<<<<<< HEAD
-#if NET40
-using ICSharpCode.SharpZipLib.Zip;
-#endif
-=======
->>>>>>> cc62834e
 
 namespace Hl7.Fhir.Test.Validation
 {
@@ -64,17 +55,9 @@
                 {
                     // Verified examples that fail validations
 
-<<<<<<< HEAD
-                        if (entry.Name.Contains("v2-tables"))
-                            continue; // this file is known to have a single dud valueset - have reported on Zulip
-                                      // https://chat.fhir.org/#narrow/stream/48-terminology/subject/v2.20Table.200550
-                        if (entry.Name == "observation-decimal(decimal).xml")
-                            continue; // this file has a Literal with value '-1.000000000000000000e245', which does not fit into a c# datatype
-=======
                     //// vsd-3, vsd-8
                     //if (file.EndsWith("valueset-ucum-common(ucum-common).xml"))
                     //    continue;
->>>>>>> cc62834e
 
                     testFileCount++;
 
