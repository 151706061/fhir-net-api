﻿/* 
 * Copyright (c) 2015, Furore (info@furore.com) and contributors
 * See the file CONTRIBUTORS for details.
 * 
 * This file is licensed under the BSD 3-Clause license
 * available at https://raw.githubusercontent.com/ewoutkramer/fhir-net-api/master/LICENSE
 */

using Hl7.Fhir.Support;
using System;
using System.Collections.Generic;
using System.Linq;
using System.Text;
using System.Threading.Tasks;
using System.Xml;

namespace Hl7.Fhir.FluentPath
{
    public static class IFluentPathValueExtensions
    {
<<<<<<< HEAD
        public static Int64 AsInteger(this IValueProvider me)
=======
        internal static T GetValue<T>(this IFluentPathValue val, string name)
>>>>>>> 85039309
        {
            if (val == null) throw Error.ArgumentNull(name);
            if (val.Value == null) throw Error.ArgumentNull(name + ".Value");
            if (!(val is T)) throw Error.Argument(name + " must be of type " + typeof(T).Name);

            return (T)val.Value;
        }

<<<<<<< HEAD
        public static decimal AsDecimal(this IValueProvider me)
=======

        // FluentPath toInteger() function
        public static IFluentPathValue ToInteger(this IFluentPathValue focus)
>>>>>>> 85039309
        {
            var val = focus.GetValue<object>("focus");

            if (val is long)
                return new ConstantValue(val);
            else if (val is string)
            {
                long result;
                if (Int64.TryParse((string)val, out result))
                    return new ConstantValue(result);
            }
            else if(val is bool)
            {
                return new ConstantValue((bool)val ? 1 : 0);
            }

            return null;
        }

<<<<<<< HEAD
        public static bool AsBoolean(this IValueProvider me)
=======

        // FluentPath toDecimal() function
        public static IFluentPathValue ToDecimal(this IFluentPathValue focus)
>>>>>>> 85039309
        {
            var val = focus.GetValue<object>("focus");

            if (val is decimal)
                return new ConstantValue(val);
            else if (val is string)
            {
                decimal result;
                if (Decimal.TryParse((string)val, out result))
                    return new ConstantValue(result);
            }
            else if (val is bool)
            {
                return new ConstantValue((bool)val ? 1m : 0m);
            }

            return null;
        }

<<<<<<< HEAD
        /// <summary>
        /// Cast this value to a string (not ToString, consider AsStringRepresentation if you want that)
        /// </summary>
        /// <param name="me"></param>
        /// <returns></returns>
        public static string AsString(this IValueProvider me)
=======

        // FluentPath toString() function
        public static IFluentPathValue ToString(this IFluentPathValue focus)
>>>>>>> 85039309
        {
            var val = focus.GetValue<object>("focus");

            if (val is string)
                return new ConstantValue(val);
            else if (val is long)
                return new ConstantValue(XmlConvert.ToString((long)val));
            else if (val is decimal)
                return new ConstantValue(XmlConvert.ToString((decimal)val));
            else if (val is bool)
                return new ConstantValue((bool)val ? "true" : "false");

            return null;
        }

<<<<<<< HEAD
        public static PartialDateTime AsDateTime(this IValueProvider me)
=======

        //TODO: Implement latest STU3 decisions around empty strings, start > length etc
        public static IFluentPathValue Substring(this IFluentPathValue focus, long start, long? length)
>>>>>>> 85039309
        {
            var str = focus.GetValue<string>("focus");

            if (length.HasValue)
                return new ConstantValue(str.Substring((int)start, (int)length.Value));
            else
                return new ConstantValue(str.Substring((int)start));
        }


<<<<<<< HEAD
        public static Time AsTime(this IValueProvider me)
=======
        public static IFluentPathValue StartsWith(this IFluentPathValue focus, string prefix)
>>>>>>> 85039309
        {
            var str = focus.GetValue<string>("focus");

            return new ConstantValue(str.StartsWith(prefix));
        }

<<<<<<< HEAD
        /// <summary>
        /// A String representation of the entity that will convert whatever type it is into a string
        /// (unlike the AsString, which just cases to a string)
        /// </summary>
        /// <param name="me"></param>
        /// <returns></returns>
        public static string AsStringRepresentation(this IValueProvider me)
=======

        public static IFluentPathValue Or(this IFluentPathValue left, IFluentPathValue right)
>>>>>>> 85039309
        {
            var lVal = left.GetValue<bool>("left");
            var rVal = right.GetValue<bool>("right");

            return new ConstantValue(lVal || rVal);
        }

        public static IFluentPathValue And(this IFluentPathValue left, IFluentPathValue right)
        {
            var lVal = left.GetValue<bool>("left");
            var rVal = right.GetValue<bool>("right");

            return new ConstantValue(lVal && rVal);

        }


        public static IFluentPathValue Xor(this IFluentPathValue left, IFluentPathValue right)
        {
            var lVal = left.GetValue<bool>("left");
            var rVal = right.GetValue<bool>("right");

            return new ConstantValue(lVal ^ rVal);
        }

<<<<<<< HEAD
        public static IValueProvider Add(this IValueProvider left, IValueProvider right)
=======

        public static IFluentPathValue Implies(this IFluentPathValue left, IFluentPathValue right)
        {
            var lVal = left.GetValue<bool>("left");
            var rVal = right.GetValue<bool>("right");

            return new ConstantValue(!lVal || rVal);
        }



        public static IFluentPathValue Add(this IFluentPathValue left, IFluentPathValue right)
>>>>>>> 85039309
        {
            return left.math((a,b) => a+b, right);
        }

        public static IValueProvider Sub(this IValueProvider left, IValueProvider right)
        {
            return left.math((a,b) => a-b, right);
        }

        public static IValueProvider Mul(this IValueProvider left, IValueProvider right)
        {
            return left.math((a,b) => a*b, right);
        }

        public static IValueProvider Div(this IValueProvider left, IValueProvider right)
        {
            return left.math((a,b) => a/b, right);
        }

        private static IValueProvider math(this IValueProvider left, Func<dynamic,dynamic,object> f, IValueProvider right)
        {
            if (left.Value == null || right.Value == null)
                throw Error.InvalidOperation("Operands must both be values");
            if (left.Value.GetType() != right.Value.GetType())
                throw Error.InvalidOperation("Operands must be of the same type");

            return new ConstantValue(f(left.Value, right.Value));
        }

<<<<<<< HEAD
        public static bool IsEqualTo(this IValueProvider left, IValueProvider right)
=======
        public static IFluentPathValue IsEqualTo(this IFluentPathValue left, IFluentPathValue right)
>>>>>>> 85039309
        {
            if (!Object.Equals(left.Value, right.Value)) return new ConstantValue(false);

            return left.Children().IsEqualTo(right.Children());
        }

        public static bool IsEquivalentTo(this IValueProvider left, IValueProvider right)
        {
            // Exception: In equality comparisons, the "id" elements do not need to be equal
<<<<<<< HEAD
            if (left is IElementNavigator && right is IElementNavigator)
            {
                var lElem = (IElementNavigator)left;
                var rElem = (IElementNavigator)right;

              //  if (lElem.Name == "id" && rElem.Name == "id")
                    return true;
            }

=======
>>>>>>> 85039309
            throw new NotImplementedException();
        }

        public static IValueProvider GreaterOrEqual(this IValueProvider left, IValueProvider right)
        {
            return left.IsEqualTo(right).Or(left.compare(Operator.GreaterThan, right));
        }

        public static IValueProvider LessOrEqual(this IValueProvider left, IValueProvider right)
        {
            return left.IsEqualTo(right).Or(left.compare(Operator.LessThan, right));
        }

        public static IValueProvider LessThan(this IValueProvider left, IValueProvider right)
        {
            return left.compare(Operator.LessThan, right);
        }

        public static IValueProvider GreaterThan(this IValueProvider left, IValueProvider right)
        {
            return left.compare(Operator.GreaterThan, right);
        }

<<<<<<< HEAD
        private static bool compare(this IValueProvider left, Operator comp, IValueProvider right)
=======
        private static IFluentPathValue compare(this IFluentPathValue left, Operator comp, IFluentPathValue right)
>>>>>>> 85039309
        {
            if (left.Value == null || right.Value == null)
                throw Error.InvalidOperation("'{0)' requires both operands to be values".FormatWith(comp));
            if (left.Value.GetType() != right.Value.GetType())
                throw Error.InvalidOperation("Operands to '{0}' must be of the same type".FormatWith(comp));

            if (left.Value is string)
            {
                var result = String.Compare((string)left.Value, (string)right.Value);
                if (comp == Operator.LessThan) return new ConstantValue(result == -1);
                if (comp == Operator.GreaterThan) return new ConstantValue(result == 1);
            }
            else
            {
                if (comp == Operator.LessThan) return (dynamic)left.Value < (dynamic)right.Value;
                if (comp == Operator.GreaterThan) return (dynamic)left.Value > (dynamic)right.Value;
            }

            throw Error.InvalidOperation("Comparison failed on operator '{0}'".FormatWith(comp));
        }
    }
}<|MERGE_RESOLUTION|>--- conflicted
+++ resolved
@@ -16,13 +16,9 @@
 
 namespace Hl7.Fhir.FluentPath
 {
-    public static class IFluentPathValueExtensions
+    public static class IValueProviderExtensions
     {
-<<<<<<< HEAD
-        public static Int64 AsInteger(this IValueProvider me)
-=======
-        internal static T GetValue<T>(this IFluentPathValue val, string name)
->>>>>>> 85039309
+        internal static T GetValue<T>(this IValueProvider val, string name)
         {
             if (val == null) throw Error.ArgumentNull(name);
             if (val.Value == null) throw Error.ArgumentNull(name + ".Value");
@@ -31,13 +27,8 @@
             return (T)val.Value;
         }
 
-<<<<<<< HEAD
-        public static decimal AsDecimal(this IValueProvider me)
-=======
-
         // FluentPath toInteger() function
-        public static IFluentPathValue ToInteger(this IFluentPathValue focus)
->>>>>>> 85039309
+        public static IValueProvider ToInteger(this IValueProvider focus)
         {
             var val = focus.GetValue<object>("focus");
 
@@ -57,13 +48,8 @@
             return null;
         }
 
-<<<<<<< HEAD
-        public static bool AsBoolean(this IValueProvider me)
-=======
-
         // FluentPath toDecimal() function
-        public static IFluentPathValue ToDecimal(this IFluentPathValue focus)
->>>>>>> 85039309
+        public static IValueProvider ToDecimal(this IValueProvider focus)
         {
             var val = focus.GetValue<object>("focus");
 
@@ -83,18 +69,9 @@
             return null;
         }
 
-<<<<<<< HEAD
-        /// <summary>
-        /// Cast this value to a string (not ToString, consider AsStringRepresentation if you want that)
-        /// </summary>
-        /// <param name="me"></param>
-        /// <returns></returns>
-        public static string AsString(this IValueProvider me)
-=======
 
         // FluentPath toString() function
-        public static IFluentPathValue ToString(this IFluentPathValue focus)
->>>>>>> 85039309
+        public static IValueProvider ToString(this IValueProvider focus)
         {
             var val = focus.GetValue<object>("focus");
 
@@ -110,13 +87,8 @@
             return null;
         }
 
-<<<<<<< HEAD
-        public static PartialDateTime AsDateTime(this IValueProvider me)
-=======
-
         //TODO: Implement latest STU3 decisions around empty strings, start > length etc
-        public static IFluentPathValue Substring(this IFluentPathValue focus, long start, long? length)
->>>>>>> 85039309
+        public static IValueProvider Substring(this IValueProvider focus, long start, long? length)
         {
             var str = focus.GetValue<string>("focus");
 
@@ -127,29 +99,14 @@
         }
 
 
-<<<<<<< HEAD
-        public static Time AsTime(this IValueProvider me)
-=======
-        public static IFluentPathValue StartsWith(this IFluentPathValue focus, string prefix)
->>>>>>> 85039309
+        public static IValueProvider StartsWith(this IValueProvider focus, string prefix)
         {
             var str = focus.GetValue<string>("focus");
 
             return new ConstantValue(str.StartsWith(prefix));
         }
 
-<<<<<<< HEAD
-        /// <summary>
-        /// A String representation of the entity that will convert whatever type it is into a string
-        /// (unlike the AsString, which just cases to a string)
-        /// </summary>
-        /// <param name="me"></param>
-        /// <returns></returns>
-        public static string AsStringRepresentation(this IValueProvider me)
-=======
-
-        public static IFluentPathValue Or(this IFluentPathValue left, IFluentPathValue right)
->>>>>>> 85039309
+        public static IValueProvider Or(this IValueProvider left, IValueProvider right)
         {
             var lVal = left.GetValue<bool>("left");
             var rVal = right.GetValue<bool>("right");
@@ -157,7 +114,7 @@
             return new ConstantValue(lVal || rVal);
         }
 
-        public static IFluentPathValue And(this IFluentPathValue left, IFluentPathValue right)
+        public static IValueProvider And(this IValueProvider left, IValueProvider right)
         {
             var lVal = left.GetValue<bool>("left");
             var rVal = right.GetValue<bool>("right");
@@ -167,7 +124,7 @@
         }
 
 
-        public static IFluentPathValue Xor(this IFluentPathValue left, IFluentPathValue right)
+        public static IValueProvider Xor(this IValueProvider left, IValueProvider right)
         {
             var lVal = left.GetValue<bool>("left");
             var rVal = right.GetValue<bool>("right");
@@ -175,22 +132,17 @@
             return new ConstantValue(lVal ^ rVal);
         }
 
-<<<<<<< HEAD
+        public static IValueProvider Implies(this IValueProvider left, IValueProvider right)
+        {
+            var lVal = left.GetValue<bool>("left");
+            var rVal = right.GetValue<bool>("right");
+
+            return new ConstantValue(!lVal || rVal);
+        }
+
+
+
         public static IValueProvider Add(this IValueProvider left, IValueProvider right)
-=======
-
-        public static IFluentPathValue Implies(this IFluentPathValue left, IFluentPathValue right)
-        {
-            var lVal = left.GetValue<bool>("left");
-            var rVal = right.GetValue<bool>("right");
-
-            return new ConstantValue(!lVal || rVal);
-        }
-
-
-
-        public static IFluentPathValue Add(this IFluentPathValue left, IFluentPathValue right)
->>>>>>> 85039309
         {
             return left.math((a,b) => a+b, right);
         }
@@ -220,11 +172,7 @@
             return new ConstantValue(f(left.Value, right.Value));
         }
 
-<<<<<<< HEAD
-        public static bool IsEqualTo(this IValueProvider left, IValueProvider right)
-=======
-        public static IFluentPathValue IsEqualTo(this IFluentPathValue left, IFluentPathValue right)
->>>>>>> 85039309
+        public static IValueProvider IsEqualTo(this IValueProvider left, IValueProvider right)
         {
             if (!Object.Equals(left.Value, right.Value)) return new ConstantValue(false);
 
@@ -234,18 +182,6 @@
         public static bool IsEquivalentTo(this IValueProvider left, IValueProvider right)
         {
             // Exception: In equality comparisons, the "id" elements do not need to be equal
-<<<<<<< HEAD
-            if (left is IElementNavigator && right is IElementNavigator)
-            {
-                var lElem = (IElementNavigator)left;
-                var rElem = (IElementNavigator)right;
-
-              //  if (lElem.Name == "id" && rElem.Name == "id")
-                    return true;
-            }
-
-=======
->>>>>>> 85039309
             throw new NotImplementedException();
         }
 
@@ -269,11 +205,7 @@
             return left.compare(Operator.GreaterThan, right);
         }
 
-<<<<<<< HEAD
-        private static bool compare(this IValueProvider left, Operator comp, IValueProvider right)
-=======
-        private static IFluentPathValue compare(this IFluentPathValue left, Operator comp, IFluentPathValue right)
->>>>>>> 85039309
+        private static IValueProvider compare(this IValueProvider left, Operator comp, IValueProvider right)
         {
             if (left.Value == null || right.Value == null)
                 throw Error.InvalidOperation("'{0)' requires both operands to be values".FormatWith(comp));
