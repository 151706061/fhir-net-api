﻿
/* 
 * Copyright (c) 2018, Firely (info@fire.ly) and contributors
 * See the file CONTRIBUTORS for details.
 * 
 * This file is licensed under the BSD 3-Clause license
 * available at https://raw.githubusercontent.com/FirelyTeam/firely-net-sdk/master/LICENSE
 */

#nullable enable

using Hl7.Fhir.Specification;
using Hl7.Fhir.Utility;
using System;
using System.Collections.Generic;
using System.Diagnostics.CodeAnalysis;
using System.Linq;
using System.Threading;
using P = Hl7.Fhir.ElementModel.Types;

namespace Hl7.Fhir.ElementModel
{
    public class ElementNode : DomNode<ElementNode>, ITypedElement, IAnnotated, IAnnotatable, IShortPathGenerator
    {
        /// <summary>
        /// Creates an implementation of ITypedElement that represents a primitive value
        /// </summary>
        /// <param name="value"></param>
        /// <returns></returns>
        // HACK: For now, allow a Quantity (which is NOT a primitive) in the .Value property
        // of ITypedElement. This is a temporary situation to make a quick & dirty upgrade of
        // FP to Normative (with Quantity support) possible.
        public static ITypedElement ForPrimitive(object? value)
        {
            return value switch
            {
                P.Quantity q => PrimitiveElement.ForQuantity(q),
                _ => new PrimitiveElement(value, useFullTypeName: true)
            };
        }

        /// <summary>
        /// Converts a .NET primitive to the expected object value to use in the
        /// value property of ITypedElement.
        /// </summary>
        /// <param name="value"></param>
        /// <param name="primitiveValue"></param>
        /// <returns></returns>
        public static bool TryConvertToElementValue(object? value, [NotNullWhen(true)] out object? primitiveValue)
        {
            primitiveValue = conv();
            return primitiveValue is not null;

            object? conv()
            {
                // NOTE: Keep Any.TryConvertToSystemValue, TypeSpecifier.TryGetNativeType and TypeSpecifier.ForNativeType in sync
                switch (value)
                {
                    case P.Any a:
                        return a;
                    case bool b:
                        return b;
                    case string s:
                        return s;
                    case char c:
                        return new string(c, 1);
                    case int _:
                    case short _:
                    case ushort _:
                    case uint _:
                        return Convert.ToInt32(value);
                    case long _:
                    case ulong _:
                        return Convert.ToInt64(value);
                    case DateTimeOffset dto:
                        return P.DateTime.FromDateTimeOffset(dto);
                    case float _:
                    case double _:
                    case decimal _:
                        return Convert.ToDecimal(value);
                    case Enum en:
                        return en.GetLiteral();
                    case Uri u:
                        return u.OriginalString;
                    default:
                        return null;
                }
            }
        }

        /// <summary>
        /// Create a fixed length set of values (but also support variable number of parameter values)
        /// </summary>
        /// <param name="values"></param>
        /// <returns></returns>
<<<<<<< HEAD
        public static IEnumerable<ITypedElement?> CreateList(params object[]? values) =>
            values != null
                ? values.Select(value => value switch
                {
                    null => null,
                    ITypedElement element => element,
                    _ => ForPrimitive(value)
                })
                : EmptyList;
=======
        public static IEnumerable<ITypedElement> CreateList(params object[] values) =>
            values switch
            {
                null => EmptyList,
                [var one] => [toTT(one)],
                _ => values.Select(toTT).ToList()
            };
>>>>>>> 3e54cec5

        /// <summary>
        /// Create a variable list of values using an enumeration
        /// - so doesn't have to be converted to an array in memory (issue with larger dynamic lists)
        /// </summary>
        /// <param name="values"></param>
        /// <returns></returns>
<<<<<<< HEAD
        public static IEnumerable<ITypedElement?> CreateList(IEnumerable<object>? values) => values != null
                ? values.Select(value => value switch
                {
                    null => null,
                    ITypedElement element => element,
                    _ => ForPrimitive(value)
                })
                : EmptyList;

        public static readonly IEnumerable<ITypedElement> EmptyList = Enumerable.Empty<ITypedElement>();
        public IEnumerable<ITypedElement> Children(string? name = null) => ChildrenInternal(name);
=======
        public static IEnumerable<ITypedElement> CreateList(IEnumerable<object> values) => values switch
        {
            null => EmptyList,
            _ => values.Select(toTT).ToList()
        };

        private static ITypedElement toTT(object value) => value switch
        {
            null => null,
            ITypedElement element => element,
            _ => ForPrimitive(value)
        };


        public static readonly IEnumerable<ITypedElement> EmptyList = [];
        public IEnumerable<ITypedElement> Children(string name = null) => ChildrenInternal(name);
>>>>>>> 3e54cec5

        internal ElementNode(string name, object? value, string? instanceType, IElementDefinitionSummary? definition)
        {
            Name = name ?? throw new ArgumentNullException(nameof(name));
            InstanceType = instanceType;
            Value = value;
            Definition = definition;
        }

        private IReadOnlyCollection<IElementDefinitionSummary> _childDefinitions = null!;

        private IReadOnlyCollection<IElementDefinitionSummary> getChildDefinitions(IStructureDefinitionSummaryProvider provider)
        {
            LazyInitializer.EnsureInitialized<IReadOnlyCollection<IElementDefinitionSummary>>(ref _childDefinitions, () => this.ChildDefinitions(provider));

            return _childDefinitions!;
        }

        public ElementNode Add(IStructureDefinitionSummaryProvider provider, ElementNode child, string? name = null)
        {
            if (provider == null) throw new ArgumentNullException(nameof(provider));
            if (child == null) throw new ArgumentNullException(nameof(child));

            importChild(provider, child, name);
            return child;
        }

        public ElementNode Add(IStructureDefinitionSummaryProvider provider, string name, object? value = null, string? instanceType = null)
        {
            if (provider == null) throw new ArgumentNullException(nameof(provider));
            if (name == null) throw new ArgumentNullException(nameof(name));

            var child = new ElementNode(name, value, instanceType, null);

            // Add() will supply the definition and the instanceType (if necessary)
            return Add(provider, child);
        }

        public void ReplaceWith(IStructureDefinitionSummaryProvider provider, ElementNode node)
        {
            if (provider == null) throw new ArgumentNullException(nameof(provider));
            if (node == null) throw new ArgumentNullException(nameof(node));

            if (Parent == null) throw Error.Argument("Current node is a root node and cannot be replaced.");
            Parent.Replace(provider, this, node);
        }

        public void Replace(IStructureDefinitionSummaryProvider provider, ElementNode oldChild, ElementNode newChild)
        {
            if (provider == null) throw new ArgumentNullException(nameof(provider));
            if (oldChild == null) throw new ArgumentNullException(nameof(oldChild));
            if (newChild == null) throw new ArgumentNullException(nameof(newChild));

            int childIndex = ChildList.IndexOf(oldChild);
            if (childIndex == -1) throw Error.Argument("Node to be replaced is not one of the children of this node");
            importChild(provider, newChild, oldChild.Name, childIndex);
            Remove(oldChild);
        }

        /// <summary>
        /// Will update the child to reflect it being a child of this element, but will not yet add the child at any position within this element
        /// </summary>
        private void importChild(IStructureDefinitionSummaryProvider provider, ElementNode child, string? name, int? position = null)
        {
            child.Name = name ?? child.Name;
            if (child.Name == null) throw Error.Argument($"The ElementNode given should have its Name property set or the '{nameof(name)}' parameter should be given.");

            // Remove this child from the current parent (if any), then reassign to me
            if (child.Parent != null) child.Parent.Remove(child);
            child.Parent = this;

            // If we add a child, we better overwrite it's definition with what
            // we think it should be - this way you can safely first create a node representing
            // an independently created root for a resource of datatype, and then add it to the tree.
            var childDefs = getChildDefinitions(provider ?? throw Error.ArgumentNull(nameof(provider)));
            var childDef = childDefs?.SingleOrDefault(cd => cd.ElementName == child.Name);

            child.Definition = childDef ?? child.Definition;    // if we don't know about the definition, stick with the old one (if any)

            if (child.InstanceType == null && child.Definition != null)
            {
                if (child.Definition.IsResource || child.Definition.IsChoiceElement)
                {
                    // Note that we just demand InstanceType to be set on any kind of choice, even if
                    // some profile has limited the choice to a single type. Too hard to figure out
                    // whether it actually allows more than one choice, since the single type might
                    // also be abstract, and still allow choices.
                    throw Error.Argument("The ElementNode given should have its InstanceType property set, since the element is a choice or resource.");

                    // [EK20190822] This functionality has been removed since it heavily depends on knowledge about
                    // FHIR types, it would automatically try to derive a *FHIR* type from the given child.Value,
                    // however, this would not work correctly if the model used is something else than FHIR, 
                    // so this cannot be expected to work correctly in general, and I have chosen to remove
                    // this.
                    //// We are in a situation where we are on an polymorphic element, but the caller did not specify
                    //// the instance type.  We can try to auto-set it by deriving it from the instance's type, if it is a primitive
                    //if (child.Value != null && IsSupportedValue(child.Value))
                    //    child.InstanceType = TypeSpecifier.ForNativeType(child.Value.GetType()).Name;
                }
                else
                    child.InstanceType = child.Definition.Type.Single().GetTypeName();
            }

            if (position == null || position >= ChildList.Count)
                ChildList.Add(child);
            else
                ChildList.Insert(position.Value, child);

        }

        public static ElementNode Root(IStructureDefinitionSummaryProvider provider, string type, string? name = null, object? value = null)
        {
            if (provider == null) throw Error.ArgumentNull(nameof(provider));
            if (type == null) throw Error.ArgumentNull(nameof(type));

            var sd = provider.Provide(type);
<<<<<<< HEAD
            IElementDefinitionSummary? definition = null;

            // Should we throw if type is not found?
            if (sd != null)
                definition = ElementDefinitionSummary.ForRoot(sd);
=======
            var definition = sd is not null ? ElementDefinitionSummary.ForRoot(sd) : null;
>>>>>>> 3e54cec5

            return new ElementNode(name ?? type, value, type, definition);
        }

        public static ElementNode FromElement(ITypedElement node, bool recursive = true, IEnumerable<Type>? annotationsToCopy = null)
        {
            if (node == null) throw new ArgumentNullException(nameof(node));
            return buildNode(node, recursive, annotationsToCopy, null);
        }

        private static ElementNode buildNode(ITypedElement node, bool recursive, IEnumerable<Type>? annotationsToCopy, ElementNode? parent)
        {
            var me = new ElementNode(node.Name, node.Value, node.InstanceType, node.Definition)
            {
                Parent = parent
            };

            foreach (var t in annotationsToCopy ?? Enumerable.Empty<Type>())
                foreach (var ann in node.Annotations(t))
                    me.AddAnnotation(ann);

            if (recursive)
                me.ChildList.AddRange(node.Children()!.Select(c => buildNode(c, recursive: true, annotationsToCopy: annotationsToCopy, me)));

            return me;
        }

        public bool Remove(ElementNode child)
        {
            if (child == null) throw new ArgumentNullException(nameof(child));

            var success = ChildList.Remove(child);
            if (success) child.Parent = null;

            return success;
        }

        public ElementNode ShallowCopy()
        {
            var copy = new ElementNode(Name, Value, InstanceType, Definition)
            {
                Parent = Parent,
                ChildList = ChildList
            };

            if (HasAnnotations)
                copy.AnnotationsInternal!.AddRange(AnnotationsInternal);

            return copy;
        }

        public IElementDefinitionSummary? Definition { get; private set; }

        public string? InstanceType { get; private set; }

        public object? Value { get; set; }

        public IEnumerable<object> Annotations(Type type)
        {
            if (type == null) throw new ArgumentNullException(nameof(type));
            return (type == typeof(ElementNode) || type == typeof(ITypedElement) || type == typeof(IShortPathGenerator))
                ? (new[] { this })
                : HasAnnotations ? AnnotationsInternal!.OfType(type) : Enumerable.Empty<object>();
        }

        public string Location
        {
            get
            {
                if (Parent != null)
                {
                    //TODO: Slow - but since we'll change the use of this property to informational 
                    //(i.e. for error messages), it may not be necessary to improve it.
                    var basePath = Parent.Location;
                    var myIndex = Parent.ChildList.Where(c => c.Name == Name).ToList().IndexOf(this);
                    return $"{basePath}.{Name}[{myIndex}]";

                }
                else
                    return Name!;
            }
        }

        public string ShortPath
        {
            get
            {
                if (Parent != null)
                {
                    //TODO: Slow - but since we'll change the use of this property to informational 
                    //(i.e. for error messages), it may not be necessary to improve it.
                    var basePath = Parent.ShortPath;

                    if (Definition?.IsCollection == false)
                        return $"{basePath}.{Name}";
                    else
                    {
                        var myIndex = Parent.ChildList.Where(c => c.Name == Name).ToList().IndexOf(this);
                        return $"{basePath}.{Name}[{myIndex}]";
                    }
                }
                else
                    return Name!;
            }
        }
    }
}<|MERGE_RESOLUTION|>--- conflicted
+++ resolved
@@ -1,5 +1,4 @@
-﻿
-/* 
+﻿/* 
  * Copyright (c) 2018, Firely (info@fire.ly) and contributors
  * See the file CONTRIBUTORS for details.
  * 
@@ -93,25 +92,13 @@
         /// </summary>
         /// <param name="values"></param>
         /// <returns></returns>
-<<<<<<< HEAD
-        public static IEnumerable<ITypedElement?> CreateList(params object[]? values) =>
-            values != null
-                ? values.Select(value => value switch
-                {
-                    null => null,
-                    ITypedElement element => element,
-                    _ => ForPrimitive(value)
-                })
-                : EmptyList;
-=======
-        public static IEnumerable<ITypedElement> CreateList(params object[] values) =>
+        public static IEnumerable<ITypedElement?> CreateList(params object[] values) =>
             values switch
             {
                 null => EmptyList,
                 [var one] => [toTT(one)],
-                _ => values.Select(toTT).ToList()
+                _ => values.Select(toTT).ToList()!
             };
->>>>>>> 3e54cec5
 
         /// <summary>
         /// Create a variable list of values using an enumeration
@@ -119,26 +106,13 @@
         /// </summary>
         /// <param name="values"></param>
         /// <returns></returns>
-<<<<<<< HEAD
-        public static IEnumerable<ITypedElement?> CreateList(IEnumerable<object>? values) => values != null
-                ? values.Select(value => value switch
-                {
-                    null => null,
-                    ITypedElement element => element,
-                    _ => ForPrimitive(value)
-                })
-                : EmptyList;
-
-        public static readonly IEnumerable<ITypedElement> EmptyList = Enumerable.Empty<ITypedElement>();
-        public IEnumerable<ITypedElement> Children(string? name = null) => ChildrenInternal(name);
-=======
-        public static IEnumerable<ITypedElement> CreateList(IEnumerable<object> values) => values switch
+        public static IEnumerable<ITypedElement?> CreateList(IEnumerable<object> values) => values switch
         {
             null => EmptyList,
-            _ => values.Select(toTT).ToList()
+            _ => values.Select(toTT).ToList()!
         };
 
-        private static ITypedElement toTT(object value) => value switch
+        private static ITypedElement? toTT(object value) => value switch
         {
             null => null,
             ITypedElement element => element,
@@ -147,8 +121,7 @@
 
 
         public static readonly IEnumerable<ITypedElement> EmptyList = [];
-        public IEnumerable<ITypedElement> Children(string name = null) => ChildrenInternal(name);
->>>>>>> 3e54cec5
+        public IEnumerable<ITypedElement> Children(string? name = null) => ChildrenInternal(name);
 
         internal ElementNode(string name, object? value, string? instanceType, IElementDefinitionSummary? definition)
         {
@@ -164,7 +137,7 @@
         {
             LazyInitializer.EnsureInitialized<IReadOnlyCollection<IElementDefinitionSummary>>(ref _childDefinitions, () => this.ChildDefinitions(provider));
 
-            return _childDefinitions!;
+            return _childDefinitions;
         }
 
         public ElementNode Add(IStructureDefinitionSummaryProvider provider, ElementNode child, string? name = null)
@@ -265,15 +238,7 @@
             if (type == null) throw Error.ArgumentNull(nameof(type));
 
             var sd = provider.Provide(type);
-<<<<<<< HEAD
-            IElementDefinitionSummary? definition = null;
-
-            // Should we throw if type is not found?
-            if (sd != null)
-                definition = ElementDefinitionSummary.ForRoot(sd);
-=======
             var definition = sd is not null ? ElementDefinitionSummary.ForRoot(sd) : null;
->>>>>>> 3e54cec5
 
             return new ElementNode(name ?? type, value, type, definition);
         }
