﻿/* 
 * Copyright (c) 2021, Firely (info@fire.ly) and contributors
 * See the file CONTRIBUTORS for details.
 * 
 * This file is licensed under the BSD 3-Clause license
 * available at https://raw.githubusercontent.com/FirelyTeam/firely-net-sdk/master/LICENSE
 */


#if NETSTANDARD2_0_OR_GREATER || NET5_0_OR_GREATER
using Hl7.Fhir.Model;
using Hl7.Fhir.Utility;
using Hl7.Fhir.Validation;
using System;
using System.Text.Json;
using OO_Sev = Hl7.Fhir.Model.OperationOutcome.IssueSeverity;
using OO_Typ = Hl7.Fhir.Model.OperationOutcome.IssueType;

#nullable enable

namespace Hl7.Fhir.Serialization
{
    /// <summary>
    /// An error found during deserialization of Json data. These errors do not present issues
    /// with the Json itself, but issues in the data with regards to the rules for FHIR Json format described
    /// in http://hl7.org/fhir/json.html.
    /// </summary>
    public class FhirJsonException : ExtendedCodedException
    {
        // TODO: Document each of these errors, based on the text for the error.
        public const string EXPECTED_START_OF_OBJECT_CODE = "JSON101";
        public const string RESOURCETYPE_SHOULD_BE_STRING_CODE = "JSON102";
        public const string NO_RESOURCETYPE_PROPERTY_CODE = "JSON103";
        public const string EXPECTED_PRIMITIVE_NOT_OBJECT_CODE = "JSON104";
        public const string EXPECTED_PRIMITIVE_NOT_ARRAY_CODE = "JSON105";
        public const string INCORRECT_BASE64_DATA_CODE = "JSON106";
        public const string STRING_ISNOTAN_INSTANT_CODE = "JSON107";
        public const string NUMBER_CANNOT_BE_PARSED_CODE = "JSON108";
        public const string EXPECTED_PRIMITIVE_NOT_NULL_CODE = "JSON109";
        public const string UNEXPECTED_JSON_TOKEN_CODE = "JSON110";
        public const string EXPECTED_START_OF_ARRAY_CODE = "JSON111";
        public const string USE_OF_UNDERSCORE_ILLEGAL_CODE = "JSON113";
        public const string CHOICE_ELEMENT_HAS_NO_TYPE_CODE = "JSON114";
        public const string CHOICE_ELEMENT_HAS_UNKOWN_TYPE_CODE = "JSON115";
        public const string UNKNOWN_RESOURCE_TYPE_CODE = "JSON116";
        public const string RESOURCE_TYPE_NOT_A_RESOURCE_CODE = "JSON117";
        public const string UNKNOWN_PROPERTY_FOUND_CODE = "JSON118";

        [Obsolete("This issue is no longer raised as it is now allowed to use `resourceType` as the name of an element.")]
        public const string RESOURCETYPE_UNEXPECTED_CODE = "JSON119";
        public const string OBJECTS_CANNOT_BE_EMPTY_CODE = "JSON120";
        public const string ARRAYS_CANNOT_BE_EMPTY_CODE = "JSON121";
        public const string LONG_CANNOT_BE_PARSED_CODE = "JSON122";
        public const string LONG_INCORRECT_FORMAT_CODE = "JSON123";

        [Obsolete("According to the latest updates of the Json format, primitive arrays of different sizes are no longer considered an error.")]
        public const string PRIMITIVE_ARRAYS_INCOMPAT_SIZE_CODE = "JSON122";

        public const string PRIMITIVE_ARRAYS_ONLY_NULL_CODE = "JSON125";
        public const string INCOMPATIBLE_SIMPLE_VALUE_CODE = "JSON126";
        public const string PROPERTY_MAY_NOT_BE_EMPTY_CODE = "JSON127";

        // ==========================================
        // Unrecoverable Errors
        // ==========================================
        internal static FhirJsonException EXPECTED_START_OF_OBJECT(ref Utf8JsonReader reader, string instancePath, JsonTokenType value) => Initialize(ref reader, instancePath, EXPECTED_START_OF_OBJECT_CODE, $"Expected start of object, but found {value}.", OO_Sev.Fatal, OO_Typ.Structure);
        internal static FhirJsonException RESOURCETYPE_SHOULD_BE_STRING(ref Utf8JsonReader reader, string instancePath, JsonTokenType value) => Initialize(ref reader, instancePath, RESOURCETYPE_SHOULD_BE_STRING_CODE, $"Property 'resourceType' should be a string, but found {value}.", OO_Sev.Fatal, OO_Typ.Value);
        internal static FhirJsonException NO_RESOURCETYPE_PROPERTY(ref Utf8JsonReader reader, string instancePath) => Initialize(ref reader, instancePath, NO_RESOURCETYPE_PROPERTY_CODE, "Resource has no 'resourceType' property.", OO_Sev.Fatal, OO_Typ.Structure);
        internal static FhirJsonException EXPECTED_PRIMITIVE_NOT_OBJECT(ref Utf8JsonReader reader, string instancePath) => Initialize(ref reader, instancePath, EXPECTED_PRIMITIVE_NOT_OBJECT_CODE, "Expected a primitive value, not a json object.", OO_Sev.Fatal, OO_Typ.Structure);
        internal static FhirJsonException EXPECTED_PRIMITIVE_NOT_ARRAY(ref Utf8JsonReader reader, string instancePath) => Initialize(ref reader, instancePath, EXPECTED_PRIMITIVE_NOT_ARRAY_CODE, "Expected a primitive value, not the start of an array.", OO_Sev.Fatal, OO_Typ.Structure);
        internal static FhirJsonException CHOICE_ELEMENT_HAS_NO_TYPE(ref Utf8JsonReader reader, string instancePath, string propName) => Initialize(ref reader, instancePath, CHOICE_ELEMENT_HAS_NO_TYPE_CODE, $"Choice element '{propName}' is not suffixed with a type.", OO_Sev.Fatal, OO_Typ.Structure);
        internal static FhirJsonException CHOICE_ELEMENT_HAS_UNKOWN_TYPE(ref Utf8JsonReader reader, string instancePath, string value, string typeValue) => Initialize(ref reader, instancePath, CHOICE_ELEMENT_HAS_UNKOWN_TYPE_CODE, $"Choice element '{value}' is suffixed with an unrecognized type '{typeValue}'.", OO_Sev.Fatal, OO_Typ.Structure);
        internal static FhirJsonException UNKNOWN_RESOURCE_TYPE(ref Utf8JsonReader reader, string instancePath, string resourceType) => Initialize(ref reader, instancePath, UNKNOWN_RESOURCE_TYPE_CODE, $"Unknown type '{resourceType}' found in 'resourceType' property.", OO_Sev.Fatal, OO_Typ.Structure);
        internal static FhirJsonException RESOURCE_TYPE_NOT_A_RESOURCE(ref Utf8JsonReader reader, string instancePath, string name) => Initialize(ref reader, instancePath, RESOURCE_TYPE_NOT_A_RESOURCE_CODE, $"Data type '{name}' in property 'resourceType' is not a type of resource.", OO_Sev.Fatal, OO_Typ.Structure);
        internal static FhirJsonException UNKNOWN_PROPERTY_FOUND(ref Utf8JsonReader reader, string instancePath, string propName) => Initialize(ref reader, instancePath, UNKNOWN_PROPERTY_FOUND_CODE, $"Encountered unrecognized element '{propName}'.", OO_Sev.Error, OO_Typ.Structure); // this could be ignored, so isn't fatal?
        internal static FhirJsonException INCOMPATIBLE_SIMPLE_VALUE(ref Utf8JsonReader reader, string instancePath, string value, FhirJsonException? err) => Initialize(ref reader, instancePath, INCOMPATIBLE_SIMPLE_VALUE_CODE, $"Json primitive value does not match the expected type of the primitive property. Details: ({value})", OO_Sev.Fatal, OO_Typ.Value, err);

        // ==========================================
        // Recoverable Errors
        // ==========================================

        // The serialization contained a json null where it is not allowed, but a null does not contain data anyway.
        internal static FhirJsonException EXPECTED_PRIMITIVE_NOT_NULL(ref Utf8JsonReader reader, string instancePath) => Initialize(ref reader, instancePath, EXPECTED_PRIMITIVE_NOT_NULL_CODE, "Expected a primitive value, not a json null.", OO_Sev.Error, OO_Typ.Value);

        // Encountered an empty property, which is illegal, but the empty text is maintained.
        internal static readonly FhirJsonException PROPERTY_MAY_NOT_BE_EMPTY = new(PROPERTY_MAY_NOT_BE_EMPTY_CODE, "Properties cannot be empty strings. Either they are absent, or they are present with at least one character of non-whitespace content.");

        // These errors signal parsing errors, but the original raw data is retained in the POCO so no data is lost.
        internal static FhirJsonException INCORRECT_BASE64_DATA(ref Utf8JsonReader reader, string instancePath) => Initialize(ref reader, instancePath, INCORRECT_BASE64_DATA_CODE, "Encountered incorrectly encoded base64 data.", OO_Sev.Error, OO_Typ.Value);
        internal static FhirJsonException STRING_ISNOTAN_INSTANT(ref Utf8JsonReader reader, string instancePath, string value) => Initialize(ref reader, instancePath, STRING_ISNOTAN_INSTANT_CODE, $"Literal string '{value}' cannot be parsed as an instant.", OO_Sev.Error, OO_Typ.Value);
        internal static FhirJsonException NUMBER_CANNOT_BE_PARSED(ref Utf8JsonReader reader, string instancePath, string? value, string typeName) => Initialize(ref reader, instancePath, NUMBER_CANNOT_BE_PARSED_CODE, $"Json number '{value}' cannot be parsed as a {typeName}.", OO_Sev.Error, OO_Typ.Value);
        internal static FhirJsonException UNEXPECTED_JSON_TOKEN(ref Utf8JsonReader reader, string instancePath, string expected, string actual, string? value) => Initialize(ref reader, instancePath, UNEXPECTED_JSON_TOKEN_CODE, $"Expecting a {expected}, but found a json {actual} with value '{value}'.", OO_Sev.Warning, OO_Typ.Value);

        // In R5 Integer64 (long) are serialized as string. So we would expect a string during parsing.
        internal static FhirJsonException LONG_CANNOT_BE_PARSED(ref Utf8JsonReader reader, string instancePath, string? s0, string typeName) => Initialize(ref reader, instancePath, LONG_CANNOT_BE_PARSED_CODE, $"Json string '{s0}' cannot be parsed as a {typeName}.", OO_Sev.Warning, OO_Typ.Value);
        internal static FhirJsonException LONG_INCORRECT_FORMAT(ref Utf8JsonReader reader, string instancePath, string s0, string s1, string s2, string expectedType) => Initialize(ref reader, instancePath, LONG_INCORRECT_FORMAT_CODE, $"{s0} '{s1}' cannot be parsed as a {s2}, because it should be a {expectedType}.", OO_Sev.Warning, OO_Typ.Value);

        // The parser will turn a non-array value into an array with a single element, so no data is lost.
        internal static FhirJsonException EXPECTED_START_OF_ARRAY(ref Utf8JsonReader reader, string instancePath) => Initialize(ref reader, instancePath, EXPECTED_START_OF_ARRAY_CODE, "Expected start of array.", OO_Sev.Warning, OO_Typ.Structure);

        // We will just ignore the underscore and keep on parsing
        internal static FhirJsonException USE_OF_UNDERSCORE_ILLEGAL(ref Utf8JsonReader reader, string instancePath, string propertyNameMapped, string propertyName) => Initialize(ref reader, instancePath, USE_OF_UNDERSCORE_ILLEGAL_CODE, $"Element '{propertyNameMapped}' is not a FHIR primitive, so it should not use an underscore in the '{propertyName}' property.", OO_Sev.Warning, OO_Typ.Structure);

        // The serialization contained a superfluous 'resourceType' property, but we have read all data anyway.
<<<<<<< HEAD
        internal static FhirJsonException RESOURCETYPE_UNEXPECTED(ref Utf8JsonReader reader, string instancePath) => Initialize(ref reader, instancePath, RESOURCETYPE_UNEXPECTED_CODE, "The 'resourceType' property should only be used in resources.", OO_Sev.Warning, OO_Typ.Structure);
=======
        // Note, this is no longer considered an error, since there are Resources using an element named "resourceType" (Subscription.filterBy for example).
        [Obsolete("This issue is no longer raised as it is now allowed to use `resourceType` as the name of an element.")]
        internal static readonly FhirJsonException RESOURCETYPE_UNEXPECTED = new(RESOURCETYPE_UNEXPECTED_CODE, "The 'resourceType' property should only be used in resources.");
>>>>>>> 6da3a5b3

        // Empty objects and arrays can be ignored without discarding data
        internal static FhirJsonException OBJECTS_CANNOT_BE_EMPTY(ref Utf8JsonReader reader, string instancePath) => Initialize(ref reader, instancePath, OBJECTS_CANNOT_BE_EMPTY_CODE, "An object needs to have at least one property.", OO_Sev.Warning, OO_Typ.Structure);
        internal static FhirJsonException ARRAYS_CANNOT_BE_EMPTY(ref Utf8JsonReader reader, string instancePath) => Initialize(ref reader, instancePath, ARRAYS_CANNOT_BE_EMPTY_CODE, "An array needs to have at least one element.", OO_Sev.Warning, OO_Typ.Structure);

        // Shortest array will be filled out with nulls
        // [EK 20221027] The new R5 spec clarifies that this is actually correct behaviour, so this error is not used anymore.
<<<<<<< HEAD
        //internal static FhirJsonException PRIMITIVE_ARRAYS_INCOMPAT_SIZE => Initialize(PRIMITIVE_ARRAYS_INCOMPAT_SIZE_CODE, "Primitive arrays split in two properties should have the same size.");
=======
        [Obsolete("According to the latest updates of the Json format, primitive arrays of different sizes are no longer considered an error.")]
        internal static readonly FhirJsonException PRIMITIVE_ARRAYS_INCOMPAT_SIZE = new(PRIMITIVE_ARRAYS_INCOMPAT_SIZE_CODE, "Primitive arrays split in two properties should have the same size.");
>>>>>>> 6da3a5b3

        // This leaves the incorrect nulls in place, no change in data.
        internal static FhirJsonException PRIMITIVE_ARRAYS_ONLY_NULL(ref Utf8JsonReader reader, string instancePath) => Initialize(ref reader, instancePath, PRIMITIVE_ARRAYS_ONLY_NULL_CODE, "Arrays need to have at least one non-null element.", OO_Sev.Warning, OO_Typ.Structure);

<<<<<<< HEAD
        public FhirJsonException(string code, string message, OperationOutcome.IssueSeverity issueSeverity = OO_Sev.Error, OperationOutcome.IssueType issueType = OO_Typ.Unknown) : base(code, message, issueSeverity, issueType)
=======
        /// <summary>
        /// Whether this issue leads to dataloss or not. Recoverable issues mean that all data present in the parsed data could be retrieved and
        /// captured in the POCO model, even if the syntax or the data was not fully FHIR compliant.
        /// </summary>
#pragma warning disable CS0618 // Type or member is obsolete
        internal static bool IsRecoverableIssue(FhirJsonException e) =>
            e.ErrorCode is EXPECTED_PRIMITIVE_NOT_NULL_CODE or
            INCORRECT_BASE64_DATA_CODE or
            STRING_ISNOTAN_INSTANT_CODE or
            NUMBER_CANNOT_BE_PARSED_CODE or
            UNEXPECTED_JSON_TOKEN_CODE or
            LONG_CANNOT_BE_PARSED_CODE or
            LONG_INCORRECT_FORMAT_CODE or
            EXPECTED_START_OF_ARRAY_CODE or
            USE_OF_UNDERSCORE_ILLEGAL_CODE or
            RESOURCETYPE_UNEXPECTED_CODE or
            OBJECTS_CANNOT_BE_EMPTY_CODE or
            ARRAYS_CANNOT_BE_EMPTY_CODE or
            PRIMITIVE_ARRAYS_INCOMPAT_SIZE_CODE or
            PRIMITIVE_ARRAYS_ONLY_NULL_CODE or
            PROPERTY_MAY_NOT_BE_EMPTY_CODE;
#pragma warning restore CS0618 // Type or member is obsolete

        /// <summary>
        /// An issue is allowable for backwards compatibility if it could be caused because an older parser encounters data coming from a newer 
        /// FHIR release. This means allowing unknown elements, codes and types in a choice element. Note that the POCO model cannot capture
        /// these newer elements and data, so this means data loss may occur.
        /// </summary>
        internal static bool AllowedForBackwardsCompatibility(CodedException e) =>
            e.ErrorCode is CodedValidationException.INVALID_CODED_VALUE_CODE or
            //EXPECTED_PRIMITIVE_NOT_OBJECT_CODE or  
            //EXPECTED_PRIMITIVE_NOT_ARRAY_CODE or
            CHOICE_ELEMENT_HAS_UNKOWN_TYPE_CODE or
            UNKNOWN_PROPERTY_FOUND_CODE;

        public FhirJsonException(string code, string message) : base(code, message)
>>>>>>> 6da3a5b3
        {
        }

        public FhirJsonException(string code, string message, Exception? innerException, OperationOutcome.IssueSeverity issueSeverity = OO_Sev.Error, OperationOutcome.IssueType issueType = OO_Typ.Unknown) : base(code, message, issueSeverity, issueType, innerException)
        {
        }

        internal static FhirJsonException Initialize(ref Utf8JsonReader reader, string instancePath, string code, string message, OperationOutcome.IssueSeverity issueSeverity, OperationOutcome.IssueType issueType, Exception? innerException = null)
        {
            var (lineNumber, position) = reader.GetLocation();
            string messageWithLocation = ExtendedCodedException.FormatLocationMessage(message, instancePath, lineNumber, position);

            return new FhirJsonException(code, messageWithLocation, innerException, issueSeverity, issueType)
            {
                BaseErrorMessage = message,
                LineNumber = lineNumber,
                Position = position,
                InstancePath = instancePath,
            };
        }

        public FhirJsonException? CloneWith(string baseMessage, OO_Sev issueSeverity, OO_Typ issueType)
        {
            string messageWithLocation = ExtendedCodedException.FormatLocationMessage(baseMessage, this.InstancePath, LineNumber, Position);

            return new FhirJsonException(ErrorCode, messageWithLocation, InnerException, issueSeverity, issueType)
            {
                BaseErrorMessage = baseMessage,
                LineNumber = this.LineNumber,
                Position = this.Position,
                InstancePath = this.InstancePath,
            };
        }
    }
}

#nullable restore
#endif<|MERGE_RESOLUTION|>--- conflicted
+++ resolved
@@ -83,7 +83,7 @@
         internal static FhirJsonException EXPECTED_PRIMITIVE_NOT_NULL(ref Utf8JsonReader reader, string instancePath) => Initialize(ref reader, instancePath, EXPECTED_PRIMITIVE_NOT_NULL_CODE, "Expected a primitive value, not a json null.", OO_Sev.Error, OO_Typ.Value);
 
         // Encountered an empty property, which is illegal, but the empty text is maintained.
-        internal static readonly FhirJsonException PROPERTY_MAY_NOT_BE_EMPTY = new(PROPERTY_MAY_NOT_BE_EMPTY_CODE, "Properties cannot be empty strings. Either they are absent, or they are present with at least one character of non-whitespace content.");
+        internal static FhirJsonException PROPERTY_MAY_NOT_BE_EMPTY(ref Utf8JsonReader reader, string instancePath) => Initialize(ref reader, instancePath, PROPERTY_MAY_NOT_BE_EMPTY_CODE, "Properties cannot be empty strings. Either they are absent, or they are present with at least one character of non-whitespace content.", OO_Sev.Error, OO_Typ.Value);
 
         // These errors signal parsing errors, but the original raw data is retained in the POCO so no data is lost.
         internal static FhirJsonException INCORRECT_BASE64_DATA(ref Utf8JsonReader reader, string instancePath) => Initialize(ref reader, instancePath, INCORRECT_BASE64_DATA_CODE, "Encountered incorrectly encoded base64 data.", OO_Sev.Error, OO_Typ.Value);
@@ -102,13 +102,9 @@
         internal static FhirJsonException USE_OF_UNDERSCORE_ILLEGAL(ref Utf8JsonReader reader, string instancePath, string propertyNameMapped, string propertyName) => Initialize(ref reader, instancePath, USE_OF_UNDERSCORE_ILLEGAL_CODE, $"Element '{propertyNameMapped}' is not a FHIR primitive, so it should not use an underscore in the '{propertyName}' property.", OO_Sev.Warning, OO_Typ.Structure);
 
         // The serialization contained a superfluous 'resourceType' property, but we have read all data anyway.
-<<<<<<< HEAD
-        internal static FhirJsonException RESOURCETYPE_UNEXPECTED(ref Utf8JsonReader reader, string instancePath) => Initialize(ref reader, instancePath, RESOURCETYPE_UNEXPECTED_CODE, "The 'resourceType' property should only be used in resources.", OO_Sev.Warning, OO_Typ.Structure);
-=======
         // Note, this is no longer considered an error, since there are Resources using an element named "resourceType" (Subscription.filterBy for example).
         [Obsolete("This issue is no longer raised as it is now allowed to use `resourceType` as the name of an element.")]
-        internal static readonly FhirJsonException RESOURCETYPE_UNEXPECTED = new(RESOURCETYPE_UNEXPECTED_CODE, "The 'resourceType' property should only be used in resources.");
->>>>>>> 6da3a5b3
+        internal static FhirJsonException RESOURCETYPE_UNEXPECTED(ref Utf8JsonReader reader, string instancePath) => Initialize(ref reader, instancePath, RESOURCETYPE_UNEXPECTED_CODE, "The 'resourceType' property should only be used in resources.", OO_Sev.Warning, OO_Typ.Structure);
 
         // Empty objects and arrays can be ignored without discarding data
         internal static FhirJsonException OBJECTS_CANNOT_BE_EMPTY(ref Utf8JsonReader reader, string instancePath) => Initialize(ref reader, instancePath, OBJECTS_CANNOT_BE_EMPTY_CODE, "An object needs to have at least one property.", OO_Sev.Warning, OO_Typ.Structure);
@@ -116,19 +112,11 @@
 
         // Shortest array will be filled out with nulls
         // [EK 20221027] The new R5 spec clarifies that this is actually correct behaviour, so this error is not used anymore.
-<<<<<<< HEAD
         //internal static FhirJsonException PRIMITIVE_ARRAYS_INCOMPAT_SIZE => Initialize(PRIMITIVE_ARRAYS_INCOMPAT_SIZE_CODE, "Primitive arrays split in two properties should have the same size.");
-=======
-        [Obsolete("According to the latest updates of the Json format, primitive arrays of different sizes are no longer considered an error.")]
-        internal static readonly FhirJsonException PRIMITIVE_ARRAYS_INCOMPAT_SIZE = new(PRIMITIVE_ARRAYS_INCOMPAT_SIZE_CODE, "Primitive arrays split in two properties should have the same size.");
->>>>>>> 6da3a5b3
 
         // This leaves the incorrect nulls in place, no change in data.
         internal static FhirJsonException PRIMITIVE_ARRAYS_ONLY_NULL(ref Utf8JsonReader reader, string instancePath) => Initialize(ref reader, instancePath, PRIMITIVE_ARRAYS_ONLY_NULL_CODE, "Arrays need to have at least one non-null element.", OO_Sev.Warning, OO_Typ.Structure);
 
-<<<<<<< HEAD
-        public FhirJsonException(string code, string message, OperationOutcome.IssueSeverity issueSeverity = OO_Sev.Error, OperationOutcome.IssueType issueType = OO_Typ.Unknown) : base(code, message, issueSeverity, issueType)
-=======
         /// <summary>
         /// Whether this issue leads to dataloss or not. Recoverable issues mean that all data present in the parsed data could be retrieved and
         /// captured in the POCO model, even if the syntax or the data was not fully FHIR compliant.
@@ -164,8 +152,7 @@
             CHOICE_ELEMENT_HAS_UNKOWN_TYPE_CODE or
             UNKNOWN_PROPERTY_FOUND_CODE;
 
-        public FhirJsonException(string code, string message) : base(code, message)
->>>>>>> 6da3a5b3
+        public FhirJsonException(string code, string message, OperationOutcome.IssueSeverity issueSeverity = OO_Sev.Error, OperationOutcome.IssueType issueType = OO_Typ.Unknown) : base(code, message, issueSeverity, issueType)
         {
         }
 
