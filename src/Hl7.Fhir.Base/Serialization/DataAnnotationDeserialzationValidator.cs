﻿/* 
 * Copyright (c) 2021, Firely (info@fire.ly) and contributors
 * See the file CONTRIBUTORS for details.
 * 
 * This file is licensed under the BSD 3-Clause license
 * available at https://raw.githubusercontent.com/FirelyTeam/firely-net-sdk/master/LICENSE
 */

#nullable enable

using Hl7.Fhir.Introspection;
using Hl7.Fhir.Utility;
using Hl7.Fhir.Validation;
using System;
using System.Collections.Generic;
using System.ComponentModel.DataAnnotations;
using System.Linq;

namespace Hl7.Fhir.Serialization
{
    /// <summary>
    /// This validator uses the System.ComponentModel.DataAnnotations attributes to validate an instance,
    /// but simulates Validator.ValidateObject(), to avoid using reflection and use the cached reflection
    /// information on <see cref="ClassMapping"/> and <see cref="PropertyMapping"/>.
    /// </summary>
    public class DataAnnotationDeserialzationValidator : IDeserializationValidator
    {
        public static readonly DataAnnotationDeserialzationValidator Default = new();

        /// <summary>
        /// For performance reasons, validation of Xhtml again the rules specified in the FHIR
        /// specification for Narrative (http://hl7.org/fhir/narrative.html#2.4.0) is turned off by
        /// default. Set this property to any other value than <see cref="NarrativeValidationKind.None"/>
        /// to perform validation.
        /// </summary>
        public NarrativeValidationKind NarrativeValidation { get; } = NarrativeValidationKind.None;

        public DataAnnotationDeserialzationValidator(
            NarrativeValidationKind narrativeValidation = NarrativeValidationKind.None)
        {
            NarrativeValidation = narrativeValidation;
        }

        /// <inheritdoc cref="IDeserializationValidator.ValidateProperty(ref object?, in PropertyDeserializationContext, out CodedValidationException[])"/>
        public void ValidateProperty(ref object? instance, in PropertyDeserializationContext context, out CodedValidationException[]? reportedErrors)
        {
            var validationContext = new ValidationContext(instance ?? new object())
                .SetValidateRecursively(false)    // Don't go deeper - we've already validated the children because we're parsing bottom-up.
                .SetNarrativeValidationKind(NarrativeValidation)
                .SetPositionInfo(new PositionInfo((int)context.LineNumber, (int)context.LinePosition))
                .SetLocation(context.PathStack);

            reportedErrors = runAttributeValidation(instance, context.ElementMapping.ValidationAttributes, validationContext);
        }

        /// <inheritdoc />
        public void ValidateInstance(object? instance, in InstanceDeserializationContext context, out CodedValidationException[]? reportedErrors)
        {
            var validationContext = new ValidationContext(instance ?? new object())
                .SetValidateRecursively(false)    // Don't go deeper - we've already validated the children because we're parsing bottom-up.
                .SetNarrativeValidationKind(NarrativeValidation)
                .SetPositionInfo(new PositionInfo((int)context.LineNumber, (int)context.LinePosition))
                .SetLocation(context.PathStack);

            if (instance is null)
            {
                reportedErrors = null;
                return;
            }

            IEnumerable<CodedValidationException>? errors = null;

            // Make sure we detect missing values - go over all members that have cardinality constraints
            // and invoke those if there is no value (if there was a value, ValidateProperty will have been
            // called on it while deserializing the member).
            foreach (var propMapping in context.InstanceMapping.PropertyMappings)
            {
                var cardinality = propMapping.ValidationAttributes.OfType<CardinalityAttribute>().SingleOrDefault();
                if (cardinality is not null && cardinality.Min > 0)
                {
                    // Note that some Value accessors (for Code<T>.Value for example) can throw, but there are
                    // no Cardinality constraints on those, so we don't have to worry about that now.
                    var propValue = propMapping.GetValue(instance);
                    validationContext.MemberName = propMapping.Name;

                    if (propValue is null || ReflectionHelper.IsRepeatingElement(propValue, out var list) && list.Count == 0)
<<<<<<< HEAD
                        errors = add(errors, runAttributeValidation(propValue, new[] { cardinality }, validationContext));
                    validationContext.MemberName = null;
=======
                    {
                        // Add the name of the property to the path, so we can display the correct name of the element,
                        // even if it does not really contain any values.
                        var nestedContext = validationContext.IntoPath(validationContext.ObjectInstance, propMapping.Name);

                        errors = add(errors, runAttributeValidation(propValue, new[] { cardinality }, nestedContext));
                    }
>>>>>>> 6da3a5b3
                }
            }

            // Validate the attributes on this instance itself
            errors = add(errors, runAttributeValidation(instance, context.InstanceMapping.ValidationAttributes, validationContext));

            // Now, just like Validator.Validate, run the IValidatableObject if applicable
            if (instance is IValidatableObject ivo)
            {
                var extraErrors = ivo.Validate(validationContext).ToList();
                if (extraErrors is not null && extraErrors.Any(e => e != ValidationResult.Success))
                {
                    var codedErrors = extraErrors.OfType<CodedValidationResult>().Select(cvr => cvr.ValidationException);
                    if (codedErrors.Count() != extraErrors.Count)
                        throw new InvalidOperationException($"IValidatableObject.Validates should return one or more {nameof(CodedValidationResult)}.");

                    errors = add(errors, codedErrors);
                }
            }

            reportedErrors = errors?.ToArray();
            return;
        }

        private IEnumerable<CodedValidationException>? add(IEnumerable<CodedValidationException>? errors, IEnumerable<CodedValidationException>? moreErrors)
        {
            return moreErrors is null ?
                errors
                : errors is not null ? errors.Concat(moreErrors) : moreErrors;
        }

        private CodedValidationException[]? runAttributeValidation(
            object? candidateValue,
            ValidationAttribute[] attributes,
            ValidationContext validationContext)
        {

            // Avoid allocation of a list for every validation until we really have something to report.
            IEnumerable<CodedValidationException>? errors = null;

            foreach (var va in attributes)
            {
                if (va.GetValidationResult(candidateValue, validationContext) is object vr)
                {
                    if (vr is CodedValidationResult cvr)
                        errors = add(errors, new[] { cvr.ValidationException });
                    else
                        throw new InvalidOperationException($"Validation attributes should return a {nameof(CodedValidationResult)}.");
                }
            }

            return errors?.ToArray();
        }
    }
}

#nullable restore<|MERGE_RESOLUTION|>--- conflicted
+++ resolved
@@ -81,13 +81,8 @@
                     // Note that some Value accessors (for Code<T>.Value for example) can throw, but there are
                     // no Cardinality constraints on those, so we don't have to worry about that now.
                     var propValue = propMapping.GetValue(instance);
-                    validationContext.MemberName = propMapping.Name;
 
                     if (propValue is null || ReflectionHelper.IsRepeatingElement(propValue, out var list) && list.Count == 0)
-<<<<<<< HEAD
-                        errors = add(errors, runAttributeValidation(propValue, new[] { cardinality }, validationContext));
-                    validationContext.MemberName = null;
-=======
                     {
                         // Add the name of the property to the path, so we can display the correct name of the element,
                         // even if it does not really contain any values.
@@ -95,7 +90,6 @@
 
                         errors = add(errors, runAttributeValidation(propValue, new[] { cardinality }, nestedContext));
                     }
->>>>>>> 6da3a5b3
                 }
             }
 
