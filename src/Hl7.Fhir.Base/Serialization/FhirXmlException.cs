--- conflicted
+++ resolved
@@ -43,14 +43,13 @@
         public const string VALUE_IS_NOT_OF_EXPECTED_TYPE_CODE = "XML203";
 
         // ==========================================
-<<<<<<< HEAD
-        // Unrecoverable Errors (or data loss)
+        // Unrecoverable Errors - when adding a new error, also add it to the appropriate error collections below.
         // ==========================================
         internal static FhirXmlException UNKNOWN_RESOURCE_TYPE(XmlReader reader, string instancePath, string typeName) => Initialize(reader, instancePath, UNKNOWN_RESOURCE_TYPE_CODE, $"Unknown type '{typeName}' found in root property.", OO_Sev.Fatal, OO_Typ.Structure);
         internal static FhirXmlException RESOURCE_TYPE_NOT_A_RESOURCE(XmlReader reader, string instancePath, string resourceType) => Initialize(reader, instancePath, RESOURCE_TYPE_NOT_A_RESOURCE_CODE, $"Data type '{resourceType}' in property 'resourceType' is not a type of resource.", OO_Sev.Fatal, OO_Typ.Structure);
 
         // ==========================================
-        // Recoverable Errors
+        // Recoverable Errors - when adding a new error, also add it to the appropriate error collections below.
         // ==========================================
         internal static FhirXmlException EMPTY_ELEMENT_NAMESPACE(XmlReader reader, string instancePath, string elementName) => Initialize(reader, instancePath, EMPTY_ELEMENT_NAMESPACE_CODE, $"Element '{elementName}' has no namespace, expected the HL7 FHIR namespace ({XmlNs.FHIR})", OO_Sev.Error, OO_Typ.Structure); // Element namespace isn't fatal, but resource level is
         internal static FhirXmlException INCORRECT_ELEMENT_NAMESPACE(XmlReader reader, string instancePath, string elementName, string s1) => Initialize(reader, instancePath, INCORRECT_ELEMENT_NAMESPACE_CODE, $"Element '{elementName}' uses the namespace '{s1}', which is not allowed.", OO_Sev.Error, OO_Typ.Structure);
@@ -70,49 +69,23 @@
         internal static FhirXmlException ATTRIBUTE_HAS_EMPTY_VALUE(XmlReader reader, string instancePath) => Initialize(reader, instancePath, ATTRIBUTE_HAS_EMPTY_VALUE_CODE, "Attributes cannot be empty. Either they are absent, or they are present with at least one character of non - whitespace content", OO_Sev.Warning, OO_Typ.Structure);
         internal static FhirXmlException SCHEMALOCATION_DISALLOWED(XmlReader reader, string instancePath) => Initialize(reader, instancePath, SCHEMALOCATION_DISALLOWED_CODE, "The 'schemaLocation' attribute is disallowed.", OO_Sev.Error, OO_Typ.Structure);
         internal static FhirXmlException EXPECTED_OPENING_ELEMENT(XmlReader reader, string instancePath, string openElementName) => Initialize(reader, instancePath, EXPECTED_OPENING_ELEMENT_CODE, $"Expected opening element, but found {openElementName}.", OO_Sev.Error, OO_Typ.Structure);
-        internal static FhirXmlException ENCOUNTERED_DTD_REFERENCES(XmlReader reader, string instancePath) => Initialize(reader, instancePath, ENCOUNTERED_DTP_REFERENCES_CODE, "There SHALL be no DTD references in FHIR resources (because of the XXE security exploit)", OO_Sev.Error, OO_Typ.Structure);
+        internal static FhirXmlException ENCOUNTERED_DTD_REFERENCES(XmlReader reader, string instancePath) => Initialize(reader, instancePath, ENCOUNTERED_DTD_REFERENCES_CODE, "There SHALL be no DTD references in FHIR resources (because of the XXE security exploit)", OO_Sev.Error, OO_Typ.Structure);
         internal static FhirXmlException ELEMENT_HAS_NO_VALUE_OR_CHILDREN(XmlReader reader, string instancePath, string elementName) => Initialize(reader, instancePath, ELEMENT_HAS_NO_VALUE_OR_CHILDREN_CODE, $"Element '{elementName}' must have child elements and / or a value attribute", OO_Sev.Error, OO_Typ.Structure);
         internal static FhirXmlException INVALID_DUPLICATE_PROPERTY(XmlReader reader, string instancePath, string elementName) => Initialize(reader, instancePath, INVALID_DUPLICATE_PROPERTY_CODE, $"Element '{elementName}' is not permitted to repeat", OO_Sev.Error, OO_Typ.Structure);
 
         internal static FhirXmlException ELEMENT_HAS_NO_VALUE_OR_CHILDREN(string instancePath, int lineNumber, int position, string? locationMessage, string? localName)
-=======
-        // Unrecoverable Errors - when adding a new error, also add it to the appropriate error collections below.
-        // ==========================================
-        internal static readonly FhirXmlException UNKNOWN_RESOURCE_TYPE = new(UNKNOWN_RESOURCE_TYPE_CODE, "Unknown type '{0}' found in root property.");
-        internal static readonly FhirXmlException RESOURCE_TYPE_NOT_A_RESOURCE = new(RESOURCE_TYPE_NOT_A_RESOURCE_CODE, "Data type '{0}' at the root is not a type of resource.");
-        internal static readonly FhirXmlException UNKNOWN_ELEMENT = new(UNKNOWN_ELEMENT_CODE, "Encountered unrecognized element '{0}'.");
-        internal static readonly FhirXmlException CHOICE_ELEMENT_HAS_NO_TYPE = new(CHOICE_ELEMENT_HAS_NO_TYPE_CODE, "Choice element '{0}' is not suffixed with a type.");
-        internal static readonly FhirXmlException CHOICE_ELEMENT_HAS_UNKNOWN_TYPE = new(CHOICE_ELEMENT_HAS_UNKNOWN_TYPE_CODE, "Choice element '{0}' is suffixed with an unrecognized type '{1}'.");
-        internal static readonly FhirXmlException UNKNOWN_ATTRIBUTE = new(UNKNOWN_ATTRIBUTE_CODE, "Encountered unrecognized attribute '{0}'.");
-        internal static readonly FhirXmlException UNALLOWED_ELEMENT_IN_RESOURCE_CONTAINER = new(UNALLOWED_ELEMENT_IN_RESOURCE_CONTAINER_CODE, "Encountered unallowed content '{0}' in the resource container. Only a single resource is allowed.");
-        internal static readonly FhirXmlException NO_ATTRIBUTES_ALLOWED_ON_RESOURCE_CONTAINER = new(NO_ATTRIBUTES_ALLOWED_ON_RESOURCE_CONTAINER_CODE, "The element '{0}' has a contained resource and therefore should not have attributes.");
-        internal static readonly FhirXmlException UNALLOWED_NODE_TYPE = new(UNALLOWED_NODE_TYPE_CODE, "Xml node of type '{0}' is unexpected at this point");
-        internal static readonly FhirXmlException EXPECTED_OPENING_ELEMENT = new(EXPECTED_OPENING_ELEMENT_CODE, "Expected opening element, but found {0}.");
+        {
+            var message = $"Element '{localName}' must have child elements and / or a value attribute";
+            string messageWithLocation = ExtendedCodedException.FormatLocationMessage(message, instancePath, lineNumber, position);
 
-        // ==========================================
-        // Recoverable Errors - when adding a new error, also add it to the appropriate error collections below.
-        // ==========================================
-        // Although the namespace is not correct, we continue as if it was.
-        internal static readonly FhirXmlException EMPTY_ELEMENT_NAMESPACE = new(EMPTY_ELEMENT_NAMESPACE_CODE, $"The element '{0}' has no namespace, expected the HL7 FHIR namespace ({XmlNs.FHIR})");
-        internal static readonly FhirXmlException INCORRECT_ELEMENT_NAMESPACE = new(INCORRECT_ELEMENT_NAMESPACE_CODE, "The element '{0}' uses the namespace '{1}', which is not allowed.");
-        internal static readonly FhirXmlException INCORRECT_XHTML_NAMESPACE = new(INCORRECT_XHTML_NAMESPACE_CODE, $"Narrative has incorrect namespace. Namespace should be {XmlNs.XHTML}");
-        internal static readonly FhirXmlException INCORRECT_ATTRIBUTE_NAMESPACE = new(INCORRECT_ATTRIBUTE_NAMESPACE_CODE, "The attribute '{0}' in element '{1}' uses the namespace '{2}', which is not allowed.");
-
-        // These errors signal parsing errors, but the original raw data is retained in the POCO so no data is lost.
-        internal static readonly FhirXmlException INCORRECT_BASE64_DATA = new(INCORRECT_BASE64_DATA_CODE, "Encountered incorrectly encoded base64 data.");
-        internal static readonly FhirXmlException VALUE_IS_NOT_OF_EXPECTED_TYPE = new(VALUE_IS_NOT_OF_EXPECTED_TYPE_CODE, "Literal string '{0}' cannot be parsed as a '{1}'.");
-
-        // An incorrect order does not mean we cannot parse the data safely
-        internal static readonly FhirXmlException ELEMENT_OUT_OF_ORDER = new(ELEMENT_OUT_OF_ORDER_CODE, "Element '{0}' is not in the correct order ");
-        internal static readonly FhirXmlException ELEMENT_NOT_IN_SEQUENCE = new(ELEMENT_NOT_IN_SEQUENCE_CODE, "Element with name '{0}' was found multiple times, but not in sequence.");
-
-        // Empty values will result in nulls, but no data is lost.
-        internal static readonly FhirXmlException ATTRIBUTE_HAS_EMPTY_VALUE = new(ATTRIBUTE_HAS_EMPTY_VALUE_CODE, "Attributes cannot be empty. Either they are absent, or they are present with at least one character of non-whitespace content");
-        internal static readonly FhirXmlException ELEMENT_HAS_NO_VALUE_OR_CHILDREN = new(ELEMENT_HAS_NO_VALUE_OR_CHILDREN_CODE, "Element '{0}' must have child elements and / or a value attribute");
-
-        // Xml paraphernalia that do not contain data so they can be safely skipped.
-        internal static readonly FhirXmlException SCHEMALOCATION_DISALLOWED = new(SCHEMALOCATION_DISALLOWED_CODE, "The 'schemaLocation' attribute is disallowed.");
-        internal static readonly FhirXmlException ENCOUNTERED_DTD_REFERENCES = new(ENCOUNTERED_DTD_REFERENCES_CODE, "There SHALL be no DTD references in FHIR resources (because of the XXE security exploit)");
+            return new FhirXmlException(ELEMENT_HAS_NO_VALUE_OR_CHILDREN_CODE, messageWithLocation, OO_Sev.Error, OO_Typ.Structure)
+            {
+                BaseErrorMessage = message,
+                LineNumber = lineNumber,
+                Position = position,
+                InstancePath = instancePath,
+            };
+        }
 
         /// <summary>
         /// Whether this issue leads to dataloss or not. Recoverable issues mean that all data present in the parsed data could be retrieved and
@@ -143,21 +116,6 @@
             CHOICE_ELEMENT_HAS_UNKNOWN_TYPE_CODE or
             UNKNOWN_ATTRIBUTE_CODE;
 
-        public FhirXmlException(string errorCode, string message) : base(errorCode, message)
->>>>>>> 6da3a5b3
-        {
-            var message = $"Element '{localName}' must have child elements and / or a value attribute";
-            string messageWithLocation = ExtendedCodedException.FormatLocationMessage(message, instancePath, lineNumber, position);
-
-            return new FhirXmlException(ELEMENT_HAS_NO_VALUE_OR_CHILDREN_CODE, messageWithLocation, OO_Sev.Error, OO_Typ.Structure)
-            {
-                BaseErrorMessage = message,
-                LineNumber = lineNumber,
-                Position = position,
-                InstancePath = instancePath,
-            };
-        }
-
         public FhirXmlException(string code, string message, OperationOutcome.IssueSeverity issueSeverity = OO_Sev.Error, OperationOutcome.IssueType issueType = OO_Typ.Unknown) : base(code, message, issueSeverity, issueType)
         {
         }
