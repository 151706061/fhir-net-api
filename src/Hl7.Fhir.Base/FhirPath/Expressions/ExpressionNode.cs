--- conflicted
+++ resolved
@@ -30,15 +30,12 @@
             ExpressionType = type;
         }
 
-<<<<<<< HEAD
         // [Obsolete("This will be removed... this happens through the SetPos()", false)]
         protected Expression(TypeSpecifier type, ISourcePositionInfo location) : this(type)
         {
             Location = location;
         }
 
-=======
->>>>>>> 92c85379
         public ISourcePositionInfo Location { get; private set; }
 
         public TypeSpecifier ExpressionType { get; protected set; }
@@ -87,37 +84,8 @@
 
         public static bool operator ==(Expression left, Expression right) => EqualityComparer<Expression>.Default.Equals(left, right);
         public static bool operator !=(Expression left, Expression right) => !(left == right);
-
-        internal T SetPos<T>(Position startPos, int length)
-            where T : Expression
-        {
-            Location = new FhirPathExpressionLocationInfo() { LinePosition = startPos.Column, LineNumber = startPos.Line, RawPosition = startPos.Pos, Length = length };
-            return this as T;
-        }
-    }
-
-    public class SubTokenExpression : IPositionAware<SubTokenExpression>
-    {
-        public SubTokenExpression(string value)
-        {
-            Value = value;
-        }
-        public SubTokenExpression(char value)
-        {
-            Value = $"{value}";
-        }
-
-        public string Value { get; private set; }
-        public ISourcePositionInfo Location { get; private set; }
-
-        SubTokenExpression IPositionAware<SubTokenExpression>.SetPos(Position startPos, int length)
-        {
-            Location = new FhirPathExpressionLocationInfo() { LinePosition = startPos.Column, LineNumber = startPos.Line, RawPosition = startPos.Pos, Length = length };
-            return this;
-        }
-    }
-
-<<<<<<< HEAD
+    }
+
     /// <summary>
     /// The CustomExpression class permits the inclusion of addition expression nodes/types not known
     /// to the core FHIR Path implementation.
@@ -135,6 +103,30 @@
         public abstract Expression Reduce();
     }
 
+
+    public class SubTokenExpression : IPositionAware<SubTokenExpression>
+    {
+        public SubTokenExpression(string value, ISourcePositionInfo location = null)
+        {
+            Value = value;
+            Location = location;
+        }
+        public SubTokenExpression(char value, ISourcePositionInfo location = null)
+        {
+            Value = $"{value}";
+            Location = location;
+        }
+
+        public string Value { get; private set; }
+        public ISourcePositionInfo Location { get; private set; }
+
+        SubTokenExpression IPositionAware<SubTokenExpression>.SetPos(Position startPos, int length)
+        {
+            Location = new FhirPathExpressionLocationInfo() { LinePosition = startPos.Column, LineNumber = startPos.Line, RawPosition = startPos.Pos, Length = length };
+            return this;
+        }
+    }
+
     public class IdentifierExpression : ConstantExpression, Sprache.IPositionAware<IdentifierExpression>
     {
         public IdentifierExpression(object value, TypeSpecifier type, ISourcePositionInfo location = null)
@@ -144,17 +136,6 @@
 
         public IdentifierExpression(object value, ISourcePositionInfo location = null)
             : base(value, location)
-=======
-    public class IdentifierExpression : ConstantExpression, IPositionAware<IdentifierExpression>
-    {
-        public IdentifierExpression(object value, TypeSpecifier type)
-            : base(value, type)
-        {
-        }
-
-        public IdentifierExpression(object value)
-            : base(value)
->>>>>>> 92c85379
         {
         }
 
@@ -162,56 +143,28 @@
 
         IdentifierExpression IPositionAware<IdentifierExpression>.SetPos(Position startPos, int length) => SetPos<IdentifierExpression>(startPos, length);
     }
-<<<<<<< HEAD
 
     // Discuss: Reduce function? - Skip this in the compile stage? - Update the visitor to skip the bracket too
-    // public class BracketExpression : FunctionCallExpression, Sprache.IPositionAware<BracketExpression>, Sprache.IPositionAware<Expression>
     public class BracketExpression : CustomExpression, Sprache.IPositionAware<BracketExpression>
     {
         public BracketExpression(Expression operand, ISourcePositionInfo location = null) : base(operand.ExpressionType, location)
         {
             Operand = operand;
         }
-        
-        public Expression Operand { get; private set; }
-
-        public override T Accept<T>(ExpressionVisitor<T> visitor) => visitor.VisitCustomExpression(this);
-
-        public override Expression Reduce()
-        {
-            return Operand;
-        }
-        BracketExpression IPositionAware<BracketExpression>.SetPos(Position startPos, int length) => SetPos<BracketExpression>(startPos, length);
-    }
-
-    public class ConstantExpression : Expression, Sprache.IPositionAware<ConstantExpression>
-=======
-
-    public abstract class CustomExpression : Expression
->>>>>>> 92c85379
-    {
-        protected CustomExpression(TypeSpecifier type) : base(type)
-        {
-        }
-
-        public abstract Expression Reduce();
-    }
-
-    // Discuss: Reduce function? - Skip this in the compile stage? - Update the visitor to skip the bracket too
-    public class BracketExpression : CustomExpression, IPositionAware<BracketExpression>
-    {
-        public BracketExpression(SubTokenExpression leftBrace, SubTokenExpression rightBrace, Expression operand) : base(operand.ExpressionType)
+
+        public BracketExpression(SubTokenExpression leftBrace, SubTokenExpression rightBrace, Expression operand, ISourcePositionInfo location = null) : base(operand.ExpressionType, location)
         {
             Operand = operand;
             LeftBrace = leftBrace;
             RightBrace = rightBrace;
         }
-
+        
         public Expression Operand { get; private set; }
         public SubTokenExpression LeftBrace { get; private set; }
         public SubTokenExpression RightBrace { get; private set; }
 
         public override T Accept<T>(ExpressionVisitor<T> visitor) => visitor.VisitCustomExpression(this);
+
         public override Expression Reduce()
         {
             return Operand;
@@ -219,9 +172,9 @@
         BracketExpression IPositionAware<BracketExpression>.SetPos(Position startPos, int length) => SetPos<BracketExpression>(startPos, length);
     }
 
-    public class ConstantExpression : Expression, IPositionAware<ConstantExpression>
-    {
-        public ConstantExpression(object value, TypeSpecifier type) : base(type)
+    public class ConstantExpression : Expression, Sprache.IPositionAware<ConstantExpression>
+    {
+        public ConstantExpression(object value, TypeSpecifier type, ISourcePositionInfo location = null) : base(type, location)
         {
             if (value == null) Error.ArgumentNull("value");
             if (value is P.Any && (value is P.Boolean || value is P.Decimal || value is P.Integer || value is P.Long || value is P.String))
@@ -230,7 +183,7 @@
             Value = value;
         }
 
-        public ConstantExpression(object value) : base(TypeSpecifier.Any)
+        public ConstantExpression(object value, ISourcePositionInfo location = null) : base(TypeSpecifier.Any, location)
         {
             if (value == null) Error.ArgumentNull("value");
 
@@ -266,26 +219,30 @@
     }
 
     [DebuggerDisplay(@"\{{DebuggerDisplay,nq}}")]
-<<<<<<< HEAD
     public class FunctionCallExpression : Expression, Sprache.IPositionAware<FunctionCallExpression>
-=======
-    public class FunctionCallExpression : Expression, IPositionAware<FunctionCallExpression>
->>>>>>> 92c85379
-    {
-        public FunctionCallExpression(Expression focus, string name, TypeSpecifier type, params Expression[] arguments) : this(focus, name, null, null, type, (IEnumerable<Expression>)arguments)
-        {
-        }
-
-        public FunctionCallExpression(Expression focus, string name, SubTokenExpression leftBrace, SubTokenExpression rightBrace, TypeSpecifier type, params Expression[] arguments) : this(focus, name, leftBrace, rightBrace, type, (IEnumerable<Expression>)arguments)
-        {
-        }
-
-        public FunctionCallExpression(Expression focus, string name, SubTokenExpression leftBrace, SubTokenExpression rightBrace, TypeSpecifier type, IEnumerable<Expression> arguments) : base(type)
+    {
+        public FunctionCallExpression(Expression focus, string name, TypeSpecifier type, params Expression[] arguments) : this(focus, name, type, (IEnumerable<Expression>)arguments)
+        {
+        }
+
+        public FunctionCallExpression(Expression focus, string name, TypeSpecifier type, IEnumerable<Expression> arguments, ISourcePositionInfo location = null) : base(type, location)
         {
             if (string.IsNullOrEmpty(name)) throw Error.ArgumentNull(nameof(name));
             Focus = focus;
             FunctionName = name;
             Arguments = arguments != null ? arguments.ToArray() : throw Error.ArgumentNull("arguments");
+        }
+
+        public FunctionCallExpression(Expression focus, string name, SubTokenExpression leftBrace, SubTokenExpression rightBrace, TypeSpecifier type, params Expression[] arguments) : this(focus, name, leftBrace, rightBrace, type, (IEnumerable<Expression>)arguments)
+        {
+        }
+
+        public FunctionCallExpression(Expression focus, string name, SubTokenExpression leftBrace, SubTokenExpression rightBrace, TypeSpecifier type, IEnumerable<Expression> arguments, ISourcePositionInfo location = null) : base(type, location)
+        {
+            if (string.IsNullOrEmpty(name)) throw Error.ArgumentNull(nameof(name));
+            Focus = focus;
+            FunctionName = name;
+            Arguments = arguments != null ? arguments.ToArray() : throw Error.ArgumentNull(nameof(arguments));
             LeftBrace = leftBrace;
             RightBrace = rightBrace;
         }
@@ -338,30 +295,18 @@
                 return sb.ToString();
             }
         }
-<<<<<<< HEAD
-=======
-
->>>>>>> 92c85379
         FunctionCallExpression IPositionAware<FunctionCallExpression>.SetPos(Position startPos, int length) => SetPos<FunctionCallExpression>(startPos, length);
     }
 
 
-<<<<<<< HEAD
     public class ChildExpression : FunctionCallExpression, Sprache.IPositionAware<ChildExpression>
     {
         public ChildExpression(Expression focus, string name, ISourcePositionInfo location = null) : base(focus, OP_PREFIX + "children", TypeSpecifier.Any,
                 new ConstantExpression(name, TypeSpecifier.String), location)
-=======
-    public class ChildExpression : FunctionCallExpression, IPositionAware<ChildExpression>
-    {
-        public ChildExpression(Expression focus, string name) : base(focus, OP_PREFIX + "children", null, null, TypeSpecifier.Any,
-                new ConstantExpression(name, TypeSpecifier.String))
->>>>>>> 92c85379
-        {
-        }
-
-        public ChildExpression(Expression focus, ConstantExpression name) : base(focus, OP_PREFIX + "children", null, null, TypeSpecifier.Any,
-                name)
+        {
+        }
+
+        public ChildExpression(Expression focus, ConstantExpression name) : base(focus, OP_PREFIX + "children", null, null, TypeSpecifier.Any, name)
         {
         }
 
@@ -377,7 +322,6 @@
                 return arg1Value;
             }
         }
-<<<<<<< HEAD
         ChildExpression IPositionAware<ChildExpression>.SetPos(Position startPos, int length) => SetPos<ChildExpression>(startPos, length);
     }
 
@@ -385,19 +329,6 @@
     public class IndexerExpression : FunctionCallExpression, Sprache.IPositionAware<IndexerExpression>
     {
         public IndexerExpression(Expression collection, Expression index, ISourcePositionInfo location = null) : base(collection, OP_PREFIX + "item", TypeSpecifier.Any, index, location)
-=======
-        ChildExpression IPositionAware<ChildExpression>.SetPos(Position startPos, int length)
-        {
-            SetPos<ChildExpression>(startPos, length);
-            // Arguments.OfType<ConstantExpression>().FirstOrDefault().UsePositionFrom(Location);
-            return this;
-        }
-    }
-
-    public class IndexerExpression : FunctionCallExpression, IPositionAware<IndexerExpression>
-    {
-        public IndexerExpression(Expression collection, Expression index) : base(collection, OP_PREFIX + "item", null, null, TypeSpecifier.Any, index)
->>>>>>> 92c85379
         {
         }
 
@@ -411,11 +342,7 @@
         IndexerExpression IPositionAware<IndexerExpression>.SetPos(Position startPos, int length) => SetPos<IndexerExpression>(startPos, length);
     }
 
-<<<<<<< HEAD
     public class BinaryExpression : FunctionCallExpression, Sprache.IPositionAware<BinaryExpression>
-=======
-    public class BinaryExpression : FunctionCallExpression, IPositionAware<BinaryExpression>
->>>>>>> 92c85379
     {
         internal const string BIN_PREFIX = "binary.";
         internal static readonly int BIN_PREFIX_LEN = BIN_PREFIX.Length;
@@ -425,11 +352,7 @@
         {
         }
 
-<<<<<<< HEAD
         public BinaryExpression(string op, Expression left, Expression right, ISourcePositionInfo location = null) : base(AxisExpression.That, BIN_PREFIX + op, TypeSpecifier.Any, new[] { left, right }, location)
-=======
-        public BinaryExpression(string op, Expression left, Expression right) : base(AxisExpression.That, BIN_PREFIX + op, null, null, TypeSpecifier.Any, left, right)
->>>>>>> 92c85379
         {
         }
         public string Op
@@ -455,19 +378,11 @@
                 return Arguments.First();
             }
         }
-<<<<<<< HEAD
-=======
-
->>>>>>> 92c85379
         BinaryExpression IPositionAware<BinaryExpression>.SetPos(Position startPos, int length) => SetPos<BinaryExpression>(startPos, length);
     }
 
 
-<<<<<<< HEAD
     public class UnaryExpression : FunctionCallExpression, Sprache.IPositionAware<UnaryExpression>
-=======
-    public class UnaryExpression : FunctionCallExpression, IPositionAware<UnaryExpression>
->>>>>>> 92c85379
     {
         internal const string URY_PREFIX = "unary.";
         internal static readonly int URY_PREFIX_LEN = URY_PREFIX.Length;
@@ -476,11 +391,7 @@
         {
         }
 
-<<<<<<< HEAD
         public UnaryExpression(string op, Expression operand, ISourcePositionInfo location = null) : base(AxisExpression.That, URY_PREFIX + op, TypeSpecifier.Any, operand, location)
-=======
-        public UnaryExpression(string op, Expression operand) : base(AxisExpression.That, URY_PREFIX + op, null, null, TypeSpecifier.Any, operand)
->>>>>>> 92c85379
         {
         }
         public string Op
@@ -498,10 +409,6 @@
                 return Focus;
             }
         }
-<<<<<<< HEAD
-=======
-
->>>>>>> 92c85379
         UnaryExpression IPositionAware<UnaryExpression>.SetPos(Position startPos, int length) => SetPos<UnaryExpression>(startPos, length);
     }
 
@@ -538,11 +445,7 @@
 
     //}
 
-<<<<<<< HEAD
     public class NewNodeListInitExpression : Expression, Sprache.IPositionAware<NewNodeListInitExpression>
-=======
-    public class NewNodeListInitExpression : Expression, IPositionAware<NewNodeListInitExpression>
->>>>>>> 92c85379
     {
         public NewNodeListInitExpression(IEnumerable<Expression> contents, ISourcePositionInfo location = null) : base(TypeSpecifier.Any, location)
         {
@@ -570,20 +473,12 @@
         }
 
         public static readonly NewNodeListInitExpression Empty = new NewNodeListInitExpression(Enumerable.Empty<Expression>());
-<<<<<<< HEAD
         NewNodeListInitExpression IPositionAware<NewNodeListInitExpression>.SetPos(Position startPos, int length) => SetPos<NewNodeListInitExpression>(startPos, length);
     }
 
     public class VariableRefExpression : Expression, Sprache.IPositionAware<VariableRefExpression>
-=======
-
-        NewNodeListInitExpression IPositionAware<NewNodeListInitExpression>.SetPos(Position startPos, int length) => SetPos<NewNodeListInitExpression>(startPos, length);
-    }
-
-    public class VariableRefExpression : Expression, IPositionAware<VariableRefExpression>
->>>>>>> 92c85379
-    {
-        public VariableRefExpression(string name) : base(TypeSpecifier.Any)
+    {
+        public VariableRefExpression(string name, ISourcePositionInfo location = null) : base(TypeSpecifier.Any, location)
         {
             Name = name ?? throw Error.ArgumentNull("name");
         }
@@ -610,18 +505,10 @@
         {
             return base.GetHashCode() ^ Name.GetHashCode();
         }
-<<<<<<< HEAD
         VariableRefExpression IPositionAware<VariableRefExpression>.SetPos(Position startPos, int length) => SetPos<VariableRefExpression>(startPos, length);
     }
 
     public class AxisExpression : VariableRefExpression, Sprache.IPositionAware<AxisExpression>
-=======
-
-        VariableRefExpression IPositionAware<VariableRefExpression>.SetPos(Position startPos, int length) => SetPos<VariableRefExpression>(startPos, length);
-    }
-
-    public class AxisExpression : VariableRefExpression, IPositionAware<AxisExpression>
->>>>>>> 92c85379
     {
         public AxisExpression(string axisName, ISourcePositionInfo location = null) : base(OP_PREFIX + axisName, location)
         {
@@ -639,10 +526,6 @@
         public static readonly AxisExpression Index = new AxisExpression("index");
         public static readonly AxisExpression This = new AxisExpression("this");
         public static readonly AxisExpression That = new AxisExpression("that");
-<<<<<<< HEAD
-=======
-
->>>>>>> 92c85379
         AxisExpression IPositionAware<AxisExpression>.SetPos(Position startPos, int length) => SetPos<AxisExpression>(startPos, length);
     }
 }