/* 
 * Copyright (c) 2023, Firely (info@fire.ly) and contributors
 * See the file CONTRIBUTORS for details.
 * 
 * This file is licensed under the BSD 3-Clause license
 * available at https://raw.githubusercontent.com/FirelyTeam/firely-net-sdk/master/LICENSE
 */

#nullable enable

using Hl7.Fhir.ElementModel;
using Hl7.Fhir.Model;
using Hl7.Fhir.Rest;
using Hl7.Fhir.Specification.Terminology;
using Hl7.Fhir.Utility;
using Hl7.FhirPath;
using Hl7.FhirPath.Expressions;
using Hl7.FhirPath.Functions;
using System;
using System.Collections.Generic;
using System.Globalization;
using System.Linq;
using System.Text;
using P = Hl7.Fhir.ElementModel.Types;

namespace Hl7.Fhir.FhirPath
{
    public static class ElementNavFhirExtensions
    {
        internal static bool _fhirSymbolTableExtensionsAdded = false;
        public static void PrepareFhirSymbolTableFunctions()
        {
            if (!_fhirSymbolTableExtensionsAdded)
            {
                _fhirSymbolTableExtensionsAdded = true;
                Hl7.FhirPath.FhirPathCompiler.DefaultSymbolTable.AddFhirExtensions();
            }
        }

        public static SymbolTable AddFhirExtensions(this SymbolTable t)
        {
            t.Add("hasValue", (ITypedElement f) => f.HasValue(), doNullProp: false);
            t.Add("resolve", (ITypedElement f, EvaluationContext ctx) => resolver(f, ctx), doNullProp: false);
            t.Add("resolve", (IEnumerable<ITypedElement> f, EvaluationContext ctx) => f.Select(fi => resolver(fi, ctx)), doNullProp: false);

            t.Add("memberOf", (ITypedElement input, string valueset, EvaluationContext ctx) => MemberOf(input, valueset, ctx), doNullProp: false);

            // Pre-normative this function was called htmlchecks, normative is htmlChecks
            // lets keep both to keep everyone happy.
            t.Add("htmlchecks", (ITypedElement f) => f.HtmlChecks(), doNullProp: false);
            t.Add("htmlChecks", (ITypedElement f) => f.HtmlChecks(), doNullProp: false);

            t.Add("lowBoundary", (decimal d, long precision) => AdjustBoundaryDecimal(d, precision, substract), doNullProp: false);
            t.Add("lowBoundary", (decimal d) => AdjustBoundaryDecimal(d, null, substract), doNullProp: false);
            t.Add("lowBoundary", (int i, long precision) => i, doNullProp: false);
            t.Add("lowBoundary", (int i) => i, doNullProp: false);
            t.Add("lowBoundary", (P.Any a, long precision) => LowBoundary(a, precision), doNullProp: false);
            t.Add("lowBoundary", (P.Any a) => LowBoundary(a, null), doNullProp: false);

            t.Add("highBoundary", (decimal d, long precision) => AdjustBoundaryDecimal(d, precision, add), doNullProp: false);
            t.Add("highBoundary", (decimal d) => AdjustBoundaryDecimal(d, null, add), doNullProp: false);
            t.Add("highBoundary", (int i, long precision) => i, doNullProp: false);
            t.Add("highBoundary", (int i) => i, doNullProp: false);
            t.Add("highBoundary", (P.Any a, long precision) => HighBoundary(a, precision), doNullProp: false);
            t.Add("highBoundary", (P.Any a) => HighBoundary(a, null), doNullProp: false);

            //https://github.com/hapifhir/org.hl7.fhir.core/blob/master/org.hl7.fhir.r5/src/main/java/org/hl7/fhir/r5/utils/FHIRPathEngine.java
            t.Add("comparable", (P.Quantity l, P.Quantity r) => Comparable(l, r), doNullProp: false);

            return t;

            static ITypedElement? resolver(ITypedElement f, EvaluationContext ctx)
            {
                return ctx is FhirEvaluationContext fctx ? f.Resolve(fctx.ElementResolver) : f.Resolve();
            }
        }


        /// <summary>
        /// Check if the node has a value, and not just extensions.
        /// </summary>
        /// <param name="focus"></param>
        /// <returns></returns>
        public static bool HasValue(this ITypedElement focus) => focus?.Value is not null;

        /// <summary>
        /// Check if the node has a value, and not just extensions.
        /// </summary>
        /// <param name="focus"></param>
        /// <returns></returns>
        public static bool HtmlChecks(this ITypedElement focus)
        {
            if (focus?.Value is null) return false;

            // Perform the checking of the content for valid html content
            return XHtml.IsValidNarrativeXhtml(focus.Value.ToString()!);
        }

        public static IEnumerable<Base?> ToFhirValues(this IEnumerable<ITypedElement> results)
        {
            return results.Select(r =>
            {
                if (r is null)
                    return null;

                var fhirValue = r.Annotation<IFhirValueProvider>();
                if (fhirValue != null)
                {
                    return fhirValue.FhirValue;
                }

<<<<<<< HEAD
                object? result = r.Value;

                return result switch
=======
                return r.Value switch
>>>>>>> 3e54cec5
                {
                    bool b => new FhirBoolean(b),
                    long l => new Integer64(l),
                    int i => new Integer(i),
                    decimal dec => new FhirDecimal(dec),
                    string s => new FhirString(s),
                    P.Date d => new Date(d.ToString()),
                    P.Time t => new Time(t.ToString()),
                    P.DateTime dt => new FhirDateTime(dt.ToDateTimeOffset(TimeSpan.Zero).ToUniversalTime()),
<<<<<<< HEAD
                    _ => result as Base
=======
                    var other => (Base?)other
>>>>>>> 3e54cec5
                };
            });
        }


        internal static decimal? AdjustBoundaryDecimal(decimal? input, long? precision, Func<decimal, decimal, decimal> op)
        {
            if (input is null) return null;

            var decimalParts = input.Value.ToString(CultureInfo.InvariantCulture).Split('.');

            // how many digits after the decimal point?
            var fractionalDigits = decimalParts.Length > 1 ? decimalParts.Last().Length : 0;

            decimal adjustment = 5 * (decimal)Math.Pow(10, -(fractionalDigits + 1)); // 0.5, 0.05, 0.005, etc

            input = op(input.Value, adjustment);

            if (precision is not null)
            {
                StringBuilder precisionAsString = new("0.");
                precisionAsString.Append('0', (int)precision);
                input += decimal.Parse(precisionAsString.ToString(), NumberStyles.AllowDecimalPoint, CultureInfo.InvariantCulture);
            }

            return input;
        }

        private static decimal substract(decimal operand1, decimal operand2) => operand1 - operand2;
        private static decimal add(decimal operand1, decimal operand2) => operand1 + operand2;

        internal static P.Any? LowBoundary(P.Any input, long? precision)
        {
            return input switch
            {
                P.Quantity q => AdjustBoundaryQuantity(q, precision, substract),
                P.Date d => BoundaryDateTime(d, precision, 1, 1, 0, 0, 0, 0),
                P.DateTime dt => BoundaryDateTime(dt, precision, 1, 1, 0, 0, 0, 0),
                P.Time t => BoundaryTime(t, precision, 0, 0, 0),
                _ => null
            };
        }

        internal static P.Any? HighBoundary(P.Any input, long? precision)
        {
            return input switch
            {
                P.Quantity q => AdjustBoundaryQuantity(q, precision, add),
                P.Date d => BoundaryDateTime(d, precision, 12, 31, 23, 59, 59, 999),
                P.DateTime dt => BoundaryDateTime(dt, precision, 12, 31, 23, 59, 59, 999),
                P.Time t => BoundaryTime(t, precision, 59, 59, 999),
                _ => null
            };
        }

        internal static P.Quantity AdjustBoundaryQuantity(P.Quantity input, long? precision, Func<decimal, decimal, decimal> op)
        {
            var value = AdjustBoundaryDecimal(input.Value, precision, op);

            return (value is null)
                ? throw new ArgumentException($"Invalid input element: {input}")
                : new P.Quantity(value.Value, input.Unit, input.System);
        }

        internal static P.Any BoundaryDateTime(P.DateTime dt, long? precision, int months, int days, int hours, int minutes, int seconds, int milliseconds)
        {
            TimeSpan offset = dt.HasOffset ? dt.Offset!.Value : TimeSpan.Zero;

            DateTimeOffset dto = dt.Precision switch
            {
                P.DateTimePrecision.Year => new(dt.Years!.Value, months, days, hours, minutes, seconds, milliseconds, offset),
                P.DateTimePrecision.Month => new(dt.Years!.Value, dt.Months!.Value, days == 1 ? days : DateTime.DaysInMonth(dt.Years.Value, dt.Months.Value), hours, minutes, seconds, milliseconds, offset),
                P.DateTimePrecision.Day => new(dt.Years!.Value, dt.Months!.Value, dt.Days!.Value, hours, minutes, seconds, milliseconds, offset),
                P.DateTimePrecision.Hour => new(dt.Years!.Value, dt.Months!.Value, dt.Days!.Value, dt.Hours!.Value, minutes, seconds, milliseconds, offset),
                P.DateTimePrecision.Minute => new(dt.Years!.Value, dt.Months!.Value, dt.Days!.Value, dt.Hours!.Value, dt.Minutes!.Value, seconds, milliseconds, offset),
                P.DateTimePrecision.Second => new(dt.Years!.Value, dt.Months!.Value, dt.Days!.Value, dt.Hours!.Value, dt.Minutes!.Value, dt.Seconds!.Value, milliseconds, offset),
                P.DateTimePrecision.Fraction => new(dt.Years!.Value, dt.Months!.Value, dt.Days!.Value, dt.Hours!.Value, dt.Minutes!.Value, dt.Seconds!.Value, dt.Millis!.Value, offset),
                _ => throw new ArgumentException("Unexpected DateTime precision found")
            };

            P.DateTimePrecision dtPrecision = precision switch
            {
                4 => P.DateTimePrecision.Year,
                6 => P.DateTimePrecision.Month,
                8 => P.DateTimePrecision.Day,
                14 => P.DateTimePrecision.Second,
                >= 17 or null => P.DateTimePrecision.Fraction,
                _ => throw new ArgumentException($"Unsupported DateTime precision for boundary operation: {precision}")
            };

            return
                (dtPrecision <= P.DateTimePrecision.Day) ?
                    P.Date.FromDateTimeOffset(dto, dtPrecision, dt.HasOffset) :
                    P.DateTime.FromDateTimeOffset(dto, dtPrecision, dt.HasOffset);
        }

        internal static P.Time BoundaryTime(P.Time time, long? precision, int minutes, int seconds, int milliseconds)
        {
            const int defaultYear = 2023;
            const int defaultMonth = 1;
            const int defaultDay = 1;

            TimeSpan offset = time.HasOffset ? time.Offset!.Value : TimeSpan.Zero;

            DateTimeOffset dto = time.Precision switch
            {
                P.DateTimePrecision.Hour => new(defaultYear, defaultMonth, defaultDay, time.Hours!.Value, minutes, seconds, milliseconds, offset),
                P.DateTimePrecision.Minute => new(defaultYear, defaultMonth, defaultDay, time.Hours!.Value, time.Minutes!.Value, seconds, milliseconds, offset),
                P.DateTimePrecision.Second => new(defaultYear, defaultMonth, defaultDay, time.Hours!.Value, time.Minutes!.Value, time.Seconds!.Value, milliseconds, offset),
                P.DateTimePrecision.Fraction => new(defaultYear, defaultMonth, defaultDay, time.Hours!.Value, time.Minutes!.Value, time.Seconds!.Value, time.Millis!.Value, offset),
                _ => throw new ArgumentException("Unexpected Time precision found")
            };

            P.DateTimePrecision dtPrecision = precision switch
            {
                2 => P.DateTimePrecision.Hour,
                4 => P.DateTimePrecision.Minute,
                6 => P.DateTimePrecision.Second,
                9 or null => P.DateTimePrecision.Fraction,
                _ => throw new ArgumentException($"Unsupported Time precision for boundary operation: {precision}")
            };

            return P.Time.FromDateTimeOffset(dto, dtPrecision);
        }

        /// <summary>
        /// Compares the singleton Quantity with the singleton other Quantity and determine their relationship to each other. Comparable means that both 
        /// have values and that the code and system for the units are the same (irrespective of system) or both have code + system, system is recognized 
        /// by the FHIRPath implementation and the codes are comparable within that code system. E.g. days and hours or inches and cm
        /// </summary>
        /// <param name="l"></param>
        /// <param name="r"></param>
        /// <returns></returns>
        internal static bool Comparable(P.Quantity l, P.Quantity r) => l.TryCompareTo(r).Success;

        /// <summary>
        /// When invoked on a single code-valued element, returns true if the code is a member of the given valueset. 
        /// When invoked on a single concept-valued element, returns true if any code in the concept is a member of the given valueset. 
        /// When invoked on a single string, returns true if the string is equal to a code in the valueset, so long as the valueset only contains one codesystem. 
        /// If the valueset in this case contains more than one codesystem, the return value is empty.
        /// 
        /// If the valueset cannot be resolved as a uri to a value set, or the input is empty or has more than one value, the return value is empty.
        /// </summary>
        /// <param name="input">The input element for the function 'memberOf()'</param>
        /// <param name="valueset">The valueset</param>
        /// <param name="ctx">EvaluationContext of the FhirPath compiler</param>
        /// <returns>See summary</returns>
        /// <exception cref="ArgumentNullException"></exception>
        internal static bool? MemberOf(ITypedElement input, string valueset, EvaluationContext ctx)
        {
            var service = (ctx is FhirEvaluationContext fctx ? fctx.TerminologyService : null)
                ?? throw new ArgumentNullException(nameof(ctx), "The 'memberOf' function cannot be executed because the FhirEvaluationContext does not include a TerminologyService.");

            ValidateCodeParameters? inParams = new ValidateCodeParameters()
                        .WithValueSet(valueset);

            inParams = input.InstanceType switch
            {
                "code" when input is ScopedNode sn => inParams.WithCode(code: sn.Value as string, context: sn.LocalLocation),
                "Coding" => inParams.WithCoding(input.ParseCoding()),
                "CodeableConcept" => inParams.WithCodeableConcept(input.ParseCodeableConcept()),
                "string" or "System.String" => inParams.WithCode(code: input.Value as string, context: "No context available"),
                _ => null,
            };

            if (inParams is null)
            {
                // the memberOf function has an invalid input element
                return null;
            }

            try
            {
                var outParams = TaskHelper.Await(() => service.ValueSetValidateCode(inParams.Build()));
                return outParams.GetSingleValue<FhirBoolean>("result")?.Value ?? false;
            }
            catch (FhirOperationException)
            {
                // something happened in the service, like ValueSet was not found, or duplicate parameters, etc. Then return null (undefined)
                return null;
            }
        }
    }
}
#nullable restore<|MERGE_RESOLUTION|>--- conflicted
+++ resolved
@@ -109,13 +109,7 @@
                     return fhirValue.FhirValue;
                 }
 
-<<<<<<< HEAD
-                object? result = r.Value;
-
-                return result switch
-=======
                 return r.Value switch
->>>>>>> 3e54cec5
                 {
                     bool b => new FhirBoolean(b),
                     long l => new Integer64(l),
@@ -125,11 +119,7 @@
                     P.Date d => new Date(d.ToString()),
                     P.Time t => new Time(t.ToString()),
                     P.DateTime dt => new FhirDateTime(dt.ToDateTimeOffset(TimeSpan.Zero).ToUniversalTime()),
-<<<<<<< HEAD
-                    _ => result as Base
-=======
                     var other => (Base?)other
->>>>>>> 3e54cec5
                 };
             });
         }
