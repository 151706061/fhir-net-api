<?xml-model href="../SVN/FHIR-DSTU/publish/profile.sch" type="application/xml" schematypens="http://purl.oclc.org/dsdl/schematron"?>
<Profile xmlns:xsi="http://www.w3.org/2001/XMLSchema-instance"
    xsi:schemaLocation="http://hl7.org/fhir ../../../../SVN/FHIR-DSTU/publish/profile.xsd"
    xmlns="http://hl7.org/fhir">
    
    <text>
        <status value="empty"/>
        <div xmlns="http://www.w3.org/1999/xhtml">No narrative was supplied for this Profile</div>
    </text>
    <identifier value="urn:hl7.org:lipid-profile:v1"/>
    <version value="1.0.0"/>
    <name value="Example Lipid Profile"/>
    <publisher value="HL7 International"/>
    <telecom>
        <system value="email"/>
        <value value="e.kramer@furore.com"/>
    </telecom>
    <description
        value="Describes how the lab report is used for a standard Lipid Profile - Cholesterol, Triglyceride and Cholesterol fractions. Uses LOINC codes&#xD;&#xA;"/>
    <code>
        <system value="http://loinc.org/"/>
        <code value="58239-5"/>
        <display value="lipid profile"/>
    </code>
    <status value="draft"/>
    <experimental value="true"/>
    <date value="2014-04-17"/>
    <requirements
        value="Covers example areas of Profile authoring and was created to serve as an example in the specification and during this tutorial"/>
    <fhirVersion value="0.80"/>
    <structure>
        <extension url="http://hl7.org/fhir/Profile/tools-extensions#profile-structure-form">
            <valueCode value="Snapshot"/>
        </extension>
        <extension url="http://hl7.org/fhir/Profile/tools-extensions#profile-base">
            <valueUri value="http://hl7.org/fhir/Profile/MessageHeader"/>
        </extension>
        <type value="MessageHeader"/>
        <name value="newLipidResult"/>
        <publish value="true"/>
        <element>
            <path value="MessageHeader"/>
            <definition>
                <short value="A resource that describes a message that is exchanged between systems"/>
                <formal
                    value="The header for a message exchange that is either requesting or responding to an action.  The resource(s) that are the subject of the action as well as other Information related to the action are typically transmitted in a bundle in which the MessageHeader resource instance is the first resource in the bundle."/>
                <min value="1"/>
                <max value="1"/>
                <type>
                    <code value="Resource"/>
                </type>
                <isModifier value="false"/>
                <mapping>
                    <identity value="rim"/>
                    <map value="Message"/>
                </mapping>
                <mapping>
                    <identity value="v2"/>
                    <map value="MSH / MSA / ERR"/>
                </mapping>
            </definition>
        </element>
        <element>
            <path value="MessageHeader.extension"/>
            <definition>
                <short value="Additional Content defined by implementations"/>
                <formal
                    value="May be used to represent additional information that is not part of the basic definition of the resource. In order to make the use of extensions safe and manageable, there is a strict governance applied to the definition and use of extensions. Though any implementer is allowed to define an extension, there is a set of requirements that SHALL be met as part of the definition of the extension."/>
                <comments
                    value="there can be no stigma associated with the use of extensions by any application, project, or standard - regardless of the institution or jurisdiction that uses or defines the extensions.  The use of extensions is what allows the FHIR specification to retain a core simplicity for everyone."/>
                <synonym value="extensions"/>
                <synonym value="user content"/>
                <min value="0"/>
                <max value="*"/>
                <type>
                    <code value="Extension"/>
                </type>
                <isModifier value="false"/>
            </definition>
        </element>
        <element>
            <path value="MessageHeader.modifierExtension"/>
            <definition>
                <short value="Extensions that cannot be ignored"/>
                <formal
                    value="May be used to represent additional information that is not part of the basic definition of the resource, and that modifies the understanding of the element that contains it. Usually modifier elements provide negation or qualification. In order to make the use of extensions safe and manageable, there is a strict governance applied to the definition and use of extensions. Though any implementer is allowed to define an extension, there is a set of requirements that SHALL be met as part of the definition of the extension. Applications processing a resource are required to check for modifier extensions."/>
                <comments
                    value="there can be no stigma associated with the use of extensions by any application, project, or standard - regardless of the institution or jurisdiction that uses or defines the extensions.  The use of extensions is what allows the FHIR specification to retain a core simplicity for everyone."/>
                <synonym value="extensions"/>
                <synonym value="user content"/>
                <min value="0"/>
                <max value="*"/>
                <type>
                    <code value="Extension"/>
                </type>
                <isModifier value="false"/>
            </definition>
        </element>
        <element>
            <path value="MessageHeader.text"/>
            <definition>
                <short value="Text summary of the resource, for human interpretation"/>
                <formal
                    value="A human-readable narrative that contains a summary of the resource, and may be used to represent the content of the resource to a human. The narrative need not encode all the structured data, but is required to contain sufficient detail to make it &quot;clinically safe&quot; for a human to just read the narrative. Resource definitions may define what content should be represented in the narrative to ensure clinical safety."/>
                <comments
                    value="Contained resources do not have narrative. Resources that are not contained SHOULD have a narrative."/>
                <synonym value="narrative"/>
                <synonym value="html"/>
                <synonym value="xhtml"/>
                <synonym value="display"/>
                <min value="0"/>
                <max value="1"/>
                <type>
                    <code value="Narrative"/>
                </type>
                <isModifier value="false"/>
            </definition>
        </element>
        <element>
            <path value="MessageHeader.contained"/>
            <definition>
                <short value="Contained, inline Resources"/>
                <formal
                    value="These resources do not have an independent existence apart from the resource that contains them - they cannot be identified independently, and nor can they have their own independent transaction scope."/>
                <comments
                    value="This should never be done when the content can be identified properly, as once identification is lost, it is extremely difficult (and context dependent) to restore it again."/>
                <synonym value="inline resources"/>
                <synonym value="anonymous resources"/>
                <synonym value="contained resources"/>
                <min value="0"/>
                <max value="*"/>
                <type>
                    <code value="Resource"/>
                </type>
                <isModifier value="false"/>
            </definition>
        </element>
        <element>
            <path value="MessageHeader.identifier"/>
            <definition>
                <short value="Id of this message"/>
                <formal value="The identifier of this message."/>
                <comments value="This SHALL be unique within the scope of this stream of messages."/>
                <min value="1"/>
                <max value="1"/>
                <type>
                    <code value="id"/>
                </type>
                <isModifier value="false"/>
                <mapping>
                    <identity value="rim"/>
                    <map value="Message.id"/>
                </mapping>
                <mapping>
                    <identity value="v2"/>
                    <map value="MSH-10-message control ID"/>
                </mapping>
            </definition>
        </element>
        <element>
            <path value="MessageHeader.timestamp"/>
            <definition>
                <short value="Time that the message was sent"/>
                <formal value="The time that the message was sent."/>
                <min value="1"/>
                <max value="1"/>
                <type>
                    <code value="instant"/>
                </type>
                <isModifier value="false"/>
                <mapping>
                    <identity value="rim"/>
                    <map value="./creationTime[isNormalDatatype()]"/>
                </mapping>
                <mapping>
                    <identity value="v2"/>
                    <map value="MSH-7-message date/time"/>
                </mapping>
            </definition>
        </element>
        <element>
            <path value="MessageHeader.event"/>
            <definition>
                <short value="Code for the event this message represents"/>
                <formal
                    value="Code that identifies the event this message represents and connects it with it's definition. Events defined as part of the FHIR specification have the system value &quot;http://hl7.org/fhir/message-type&quot;."/>
                <min value="1"/>
                <max value="1"/>
                <type>
                    <code value="Coding"/>
                </type>
                <isModifier value="true"/>
                <binding>
                    <name value="MessageEvent"/>
                    <isExtensible value="true"/>
                    <conformance value="preferred"/>
                    <referenceResource>
                        <reference value="http://hl7.org/fhir/message-events"/>
                    </referenceResource>

                    <referenceResource value="http://hl7.org/fhir/message-events" />
                    
                </binding>
                <mapping>
                    <identity value="rim"/>
                    <map
                        value="./payload[classCode=&quot;CACT&quot; and moodCode=&quot;EVN&quot; and isNormalAct()]/code[isNormalDatatype()]/code"
                    />
                </mapping>
                <mapping>
                    <identity value="v2"/>
                    <map value="MSH-9.2-message type.trigger event"/>
                </mapping>
            </definition>
        </element>
        <element>
            <path value="MessageHeader.response"/>
            <definition>
                <short value="If this is a reply to prior message"/>
                <formal
                    value="Information about the message that this message is a response to.  Only present if this message is a response."/>
                <min value="0"/>
                <max value="1"/>
                <isModifier value="true"/>
                <mapping>
                    <identity value="rim"/>
                    <map value="./conveyedAcknowledgement"/>
                </mapping>
                <mapping>
                    <identity value="v2"/>
                    <map value="MSA"/>
                </mapping>
            </definition>
        </element>
        <element>
            <path value="MessageHeader.response.extension"/>
            <definition>
                <short value="Additional Content defined by implementations"/>
                <formal
                    value="May be used to represent additional information that is not part of the basic definition of the resource. In order to make the use of extensions safe and manageable, there is a strict governance applied to the definition and use of extensions. Though any implementer is allowed to define an extension, there is a set of requirements that SHALL be met as part of the definition of the extension."/>
                <comments
                    value="there can be no stigma associated with the use of extensions by any application, project, or standard - regardless of the institution or jurisdiction that uses or defines the extensions.  The use of extensions is what allows the FHIR specification to retain a core simplicity for everyone."/>
                <synonym value="extensions"/>
                <synonym value="user content"/>
                <min value="0"/>
                <max value="*"/>
                <type>
                    <code value="Extension"/>
                </type>
                <isModifier value="false"/>
            </definition>
        </element>
        <element>
            <path value="MessageHeader.response.modifierExtension"/>
            <definition>
                <short value="Extensions that cannot be ignored"/>
                <formal
                    value="May be used to represent additional information that is not part of the basic definition of the resource, and that modifies the understanding of the element that contains it. Usually modifier elements provide negation or qualification. In order to make the use of extensions safe and manageable, there is a strict governance applied to the definition and use of extensions. Though any implementer is allowed to define an extension, there is a set of requirements that SHALL be met as part of the definition of the extension. Applications processing a resource are required to check for modifier extensions."/>
                <comments
                    value="there can be no stigma associated with the use of extensions by any application, project, or standard - regardless of the institution or jurisdiction that uses or defines the extensions.  The use of extensions is what allows the FHIR specification to retain a core simplicity for everyone."/>
                <synonym value="extensions"/>
                <synonym value="user content"/>
                <min value="0"/>
                <max value="*"/>
                <type>
                    <code value="Extension"/>
                </type>
                <isModifier value="false"/>
            </definition>
        </element>
        <element>
            <path value="MessageHeader.response.identifier"/>
            <definition>
                <short value="Id of original message"/>
                <formal value="The id of the message that this message is a response to."/>
                <min value="1"/>
                <max value="1"/>
                <type>
                    <code value="id"/>
                </type>
                <isModifier value="false"/>
                <mapping>
                    <identity value="rim"/>
                    <map value="./acknowledges.id[isNormalDatatype()]"/>
                </mapping>
                <mapping>
                    <identity value="v2"/>
                    <map value="MSA-2-message control ID"/>
                </mapping>
            </definition>
        </element>
        <element>
            <path value="MessageHeader.response.code"/>
            <definition>
                <short value="ok | transient-error | fatal-error"/>
                <formal
                    value="Code that identifies the type of response to the message - whether it was successful or not, and whether it should be resent or not."/>
                <comments
                    value="This is a generic response to the request message. Specific data for the response will be found in MessageHeader.data."/>
                <min value="1"/>
                <max value="1"/>
                <type>
                    <code value="code"/>
                </type>
                <isModifier value="true"/>
                <binding>
                    <name value="ResponseType"/>
                    <isExtensible value="false"/>
                    <conformance value="required"/>
                    <referenceResource>
                        <reference value="http://hl7.org/fhir/vs/response-code"/>
                    </referenceResource>
                </binding>
                <mapping>
                    <identity value="rim"/>
                    <map value="./typeCode[isNormalDatatype()]"/>
                </mapping>
                <mapping>
                    <identity value="v2"/>
                    <map value="MSA-1-acknowledgment code"/>
                </mapping>
            </definition>
        </element>
        <element>
            <path value="MessageHeader.response.details"/>
            <definition>
                <short value="Specific list of hints/warnings/errors"/>
                <formal value="Full details of any issues found in the message."/>
                <comments
                    value="This SHALL be contained in the bundle. If any of the issues are errors, the response code SHALL be an error."/>
                <min value="0"/>
                <max value="1"/>
                <type>
                    <code value="ResourceReference"/>
                    <profile value="http://hl7.org/fhir/Profiles/OperationOutcome"/>
                </type>
                <isModifier value="false"/>
                <mapping>
                    <identity value="rim"/>
                    <map
                        value="AcknowledgementDetail or Observation[classCode=&quot;ALRT&quot; and moodCode=&quot;EVN&quot;]"
                    />
                </mapping>
                <mapping>
                    <identity value="v2"/>
                    <map value="ERR"/>
                </mapping>
            </definition>
        </element>
        <element>
            <path value="MessageHeader.source"/>
            <definition>
                <short value="Message Source Application"/>
                <formal value="The source application from which this message originated."/>
                <min value="1"/>
                <max value="1"/>
                <isModifier value="false"/>
                <mapping>
                    <identity value="rim"/>
                    <map value="unique(./communicationFunction[typeCode=&quot;SND&quot;])"/>
                </mapping>
            </definition>
        </element>
        <element>
            <path value="MessageHeader.source.extension"/>
            <definition>
                <short value="Additional Content defined by implementations"/>
                <formal
                    value="May be used to represent additional information that is not part of the basic definition of the resource. In order to make the use of extensions safe and manageable, there is a strict governance applied to the definition and use of extensions. Though any implementer is allowed to define an extension, there is a set of requirements that SHALL be met as part of the definition of the extension."/>
                <comments
                    value="there can be no stigma associated with the use of extensions by any application, project, or standard - regardless of the institution or jurisdiction that uses or defines the extensions.  The use of extensions is what allows the FHIR specification to retain a core simplicity for everyone."/>
                <synonym value="extensions"/>
                <synonym value="user content"/>
                <min value="0"/>
                <max value="*"/>
                <type>
                    <code value="Extension"/>
                </type>
                <isModifier value="false"/>
            </definition>
        </element>
        <element>
            <path value="MessageHeader.source.modifierExtension"/>
            <definition>
                <short value="Extensions that cannot be ignored"/>
                <formal
                    value="May be used to represent additional information that is not part of the basic definition of the resource, and that modifies the understanding of the element that contains it. Usually modifier elements provide negation or qualification. In order to make the use of extensions safe and manageable, there is a strict governance applied to the definition and use of extensions. Though any implementer is allowed to define an extension, there is a set of requirements that SHALL be met as part of the definition of the extension. Applications processing a resource are required to check for modifier extensions."/>
                <comments
                    value="there can be no stigma associated with the use of extensions by any application, project, or standard - regardless of the institution or jurisdiction that uses or defines the extensions.  The use of extensions is what allows the FHIR specification to retain a core simplicity for everyone."/>
                <synonym value="extensions"/>
                <synonym value="user content"/>
                <min value="0"/>
                <max value="*"/>
                <type>
                    <code value="Extension"/>
                </type>
                <isModifier value="false"/>
            </definition>
        </element>
        <element>
            <path value="MessageHeader.source.name"/>
            <definition>
                <short value="Name of system"/>
                <formal value="Human-readable name for the target system."/>
                <min value="0"/>
                <max value="1"/>
                <type>
                    <code value="string"/>
                </type>
                <isModifier value="false"/>
                <mapping>
                    <identity value="rim"/>
                    <map
                        value="unique(./entity[determinerCode=&quot;INST&quot; and classCode=&quot;DEV&quot;]/name[type='ST' and isNormalDatatype()])"
                    />
                </mapping>
                <mapping>
                    <identity value="v2"/>
                    <map value="MSH-3-sending application"/>
                </mapping>
            </definition>
        </element>
        <element>
            <path value="MessageHeader.source.software"/>
            <definition>
                <short value="Name of software running the system"/>
                <formal value="May include configuration or other information useful in debugging."/>
                <min value="1"/>
                <max value="1"/>
                <type>
                    <code value="string"/>
                </type>
                <isModifier value="false"/>
                <mapping>
                    <identity value="rim"/>
                    <map
                        value="unique(./entity[determinerCode=&quot;INST&quot; and classCode=&quot;DEV&quot;]/softwareName[isNormalDatatype()])"
                    />
                </mapping>
                <mapping>
                    <identity value="v2"/>
                    <map value="SFT-3-software product name ( +SFT-1-software vendor organization)"
                    />
                </mapping>
            </definition>
        </element>
        <element>
            <path value="MessageHeader.source.version"/>
            <definition>
                <short value="Version of software running"/>
                <formal
                    value="Can convey versions of multiple systems in situations where a message passes through multiple hands."/>
                <min value="0"/>
                <max value="1"/>
                <type>
                    <code value="string"/>
                </type>
                <isModifier value="false"/>
                <mapping>
                    <identity value="rim"/>
                    <map value="(Not supported)"/>
                </mapping>
                <mapping>
                    <identity value="v2"/>
                    <map value="SFT-2-software certified version or release number"/>
                </mapping>
            </definition>
        </element>
        <element>
            <path value="MessageHeader.source.contact"/>
            <definition>
                <short value="Human contact for problems"/>
                <formal
                    value="An e-mail, phone, website or other contact point to use to resolve issues with message communications."/>
                <min value="0"/>
                <max value="1"/>
                <type>
                    <code value="Contact"/>
                </type>
                <isModifier value="false"/>
                <mapping>
                    <identity value="rim"/>
                    <map
                        value="unique(./entity[determinerCode=&quot;INST&quot; and classCode=&quot;DEV&quot;]/scopesRole[normalRole() and classCode=&quot;CON&quot; and layer[classCode=&quot;PSN&quot;]/telecom[isNormalDatatype()])"
                    />
                </mapping>
                <mapping>
                    <identity value="v2"/>
                    <map value="(MSH-22?)"/>
                </mapping>
            </definition>
        </element>
        <element>
            <path value="MessageHeader.source.endpoint"/>
            <definition>
                <short value="Actual message source address or id"/>
                <formal value="Identifies the routing target to send acknowledgements to."/>
                <comments
                    value="The id may be a non-resolvable URI for systems that do not use standard network-based addresses."/>
                <min value="1"/>
                <max value="1"/>
                <type>
                    <code value="uri"/>
                </type>
                <isModifier value="false"/>
                <mapping>
                    <identity value="rim"/>
                    <map value="./telecom[isNormalDatatype()]"/>
                </mapping>
                <mapping>
                    <identity value="v2"/>
                    <map value="MSH-24-sending network address"/>
                </mapping>
            </definition>
        </element>
        <element>
            <path value="MessageHeader.destination"/>
            <definition>
                <short value="Message Destination Application(s)"/>
                <formal value="The destination application which the message is intended for."/>
                <comments
                    value="there SHOULD be at least one destination, but in some circumstances, the source system is unaware of any particular destination system."/>
                <min value="0"/>
                <max value="*"/>
                <isModifier value="false"/>
                <mapping>
                    <identity value="rim"/>
                    <map value="./communicationFunction[typeCode=&quot;RCV&quot;]"/>
                </mapping>
            </definition>
        </element>
        <element>
            <path value="MessageHeader.destination.extension"/>
            <definition>
                <short value="Additional Content defined by implementations"/>
                <formal
                    value="May be used to represent additional information that is not part of the basic definition of the resource. In order to make the use of extensions safe and manageable, there is a strict governance applied to the definition and use of extensions. Though any implementer is allowed to define an extension, there is a set of requirements that SHALL be met as part of the definition of the extension."/>
                <comments
                    value="there can be no stigma associated with the use of extensions by any application, project, or standard - regardless of the institution or jurisdiction that uses or defines the extensions.  The use of extensions is what allows the FHIR specification to retain a core simplicity for everyone."/>
                <synonym value="extensions"/>
                <synonym value="user content"/>
                <min value="0"/>
                <max value="*"/>
                <type>
                    <code value="Extension"/>
                </type>
                <isModifier value="false"/>
            </definition>
        </element>
        <element>
            <path value="MessageHeader.destination.modifierExtension"/>
            <definition>
                <short value="Extensions that cannot be ignored"/>
                <formal
                    value="May be used to represent additional information that is not part of the basic definition of the resource, and that modifies the understanding of the element that contains it. Usually modifier elements provide negation or qualification. In order to make the use of extensions safe and manageable, there is a strict governance applied to the definition and use of extensions. Though any implementer is allowed to define an extension, there is a set of requirements that SHALL be met as part of the definition of the extension. Applications processing a resource are required to check for modifier extensions."/>
                <comments
                    value="there can be no stigma associated with the use of extensions by any application, project, or standard - regardless of the institution or jurisdiction that uses or defines the extensions.  The use of extensions is what allows the FHIR specification to retain a core simplicity for everyone."/>
                <synonym value="extensions"/>
                <synonym value="user content"/>
                <min value="0"/>
                <max value="*"/>
                <type>
                    <code value="Extension"/>
                </type>
                <isModifier value="false"/>
            </definition>
        </element>
        <element>
            <path value="MessageHeader.destination.name"/>
            <definition>
                <short value="Name of system"/>
                <formal value="Human-readable name for the source system."/>
                <min value="0"/>
                <max value="1"/>
                <type>
                    <code value="string"/>
                </type>
                <isModifier value="false"/>
                <mapping>
                    <identity value="rim"/>
                    <map
                        value="unique(./entity[determinerCode=&quot;INST&quot; and (classCode=(&quot;DEV&quot;, &quot;PSN&quot;, &quot;ORG&quot;]/name[type='ST' and isNormalDatatype()])"
                    />
                </mapping>
                <mapping>
                    <identity value="v2"/>
                    <map value="MSH-5-receiving application"/>
                </mapping>
            </definition>
        </element>
        <element>
            <path value="MessageHeader.destination.target"/>
            <definition>
                <short value="Particular delivery destination within the destination"/>
                <formal
                    value="Identifies the target end system in situations where the initial message transmission is to an intermediary system."/>
                <min value="0"/>
                <max value="1"/>
                <type>
                    <code value="ResourceReference"/>
                    <profile value="http://hl7.org/fhir/Profiles/Device"/>
                </type>
                <isModifier value="false"/>
                <mapping>
                    <identity value="rim"/>
                    <map
                        value="unique(./entity[determinerCode=&quot;INST&quot; and (classCode=(&quot;DEV&quot;, &quot;PSN&quot;, &quot;ORG&quot;]"
                    />
                </mapping>
            </definition>
        </element>
        <element>
            <path value="MessageHeader.destination.endpoint"/>
            <definition>
                <short value="Actual destination address or id"/>
                <formal value="Indicates where the message should be routed to."/>
                <comments
                    value="The id may be a non-resolvable URI for systems that do not use standard network-based addresses."/>
                <min value="1"/>
                <max value="1"/>
                <type>
                    <code value="uri"/>
                </type>
                <isModifier value="false"/>
                <mapping>
                    <identity value="rim"/>
                    <map value="./telecom"/>
                </mapping>
                <mapping>
                    <identity value="v2"/>
                    <map
                        value="MSH-25-receiving network address (or MSH-6-receiving facility by implication)"
                    />
                </mapping>
            </definition>
        </element>
        <element>
            <path value="MessageHeader.enterer"/>
            <definition>
                <short value="The source of the data entry"/>
                <formal
                    value="The person or device that performed the data entry leading to this message. Where there is more than one candidate, pick the most proximal to the message. Can provide other enterers in extensions."/>
                <comments value="Usually only for the request, but can be used in a response."/>
                <min value="0"/>
                <max value="1"/>
                <type>
                    <code value="ResourceReference"/>
                    <profile value="http://hl7.org/fhir/Profiles/Practitioner"/>
                </type>
                <isModifier value="false"/>
                <mapping>
                    <identity value="rim"/>
                    <map
                        value="unique(./controlAct[classCode=&quot;CACT&quot; and classCode=&quot;EVN&quot; and isNormalAct()]/participation[typeCode=&quot;ENT&quot; and isNormalParticipation]/role[classCode=&quot;ASSIGNED&quot; and isNormalRole()]/player[isNormalEntity() and classCode=(&quot;DEV&quot;, &quot;PSN&quot;) and determinerCode=&quot;INST&quot;])"
                    />
                </mapping>
                <mapping>
                    <identity value="v2"/>
                    <map
                        value="EVN-5-operator ID / ORC-10-entered by / PRT-5-Participation Person:PRT-4-Participation='EP' / ROL where ROL.3 is EP or ORC.10"
                    />
                </mapping>
            </definition>
        </element>
        <element>
            <path value="MessageHeader.author"/>
            <definition>
                <short value="The source of the decision"/>
                <formal
                    value="The logical author of the message - the person or device that decided the described event should happen. Where there is more than one candidate, pick the most proximal to the MessageHeader. Can provide other authors in extensions."/>
                <comments value="Usually only for the request, but can be used in a response."/>
                <min value="0"/>
                <max value="1"/>
                <type>
                    <code value="ResourceReference"/>
                    <profile value="http://hl7.org/fhir/Profiles/Practitioner"/>
                </type>
                <isModifier value="false"/>
                <mapping>
                    <identity value="rim"/>
                    <map
                        value="unique(./controlAct[classCode=&quot;CACT&quot; and classCode=&quot;EVN&quot; and isNormalAct()]/participation[isHighest(priorityCode) and typeCode=&quot;AUT&quot; and isNormalParticipation]/role[classCode=&quot;ASSIGNED&quot; and isNormalRole()]/player[isNormalEntity() and classCode=(&quot;DEV&quot;, &quot;PSN&quot;) and determinerCode=&quot;INST&quot;])"
                    />
                </mapping>
                <mapping>
                    <identity value="v2"/>
                    <map
                        value="ORC-19-action by / PRT-5-Participation Person:PRT-4-Participation='AUT' / ROL where ROL.3 is IP or ORC.12"
                    />
                </mapping>
            </definition>
        </element>
        <element>
            <path value="MessageHeader.receiver"/>
            <definition>
                <short value="Intended &quot;real-world&quot; recipient for the data"/>
                <formal
                    value="Allows data conveyed by a message to be addressed to a particular person or department when routing to a specific application isn't sufficient."/>
                <min value="0"/>
                <max value="1"/>
                <type>
                    <code value="ResourceReference"/>
                    <profile value="http://hl7.org/fhir/Profiles/Practitioner"/>
                </type>
                <type>
                    <code value="ResourceReference"/>
                    <profile value="http://hl7.org/fhir/Profiles/Organization"/>
                </type>
                <isModifier value="false"/>
                <mapping>
                    <identity value="rim"/>
                    <map
                        value="Not directly supported.  Could be shared using attentionLine.value with an appropriate keyWordText"
                    />
                </mapping>
                <mapping>
                    <identity value="v2"/>
                    <map
                        value="PRT-5-Participation Person:PRT-4-Participation='WAYR' / PRT-8-Participation Organization:PRT-4-Participation='WAYR'"
                    />
                </mapping>
            </definition>
        </element>
        <element>
            <path value="MessageHeader.responsible"/>
            <definition>
                <short value="Final responsibility for event"/>
                <formal
                    value="The person or organization that accepts overall responsibility for the contents of the message. The implication is that the message event happened under the policies of the responsible party."/>
                <comments value="Usually only for the request, but can be used in a response."/>
                <min value="0"/>
                <max value="1"/>
                <type>
                    <code value="ResourceReference"/>
                    <profile value="http://hl7.org/fhir/Profiles/Practitioner"/>
                </type>
                <type>
                    <code value="ResourceReference"/>
                    <profile value="http://hl7.org/fhir/Profiles/Organization"/>
                </type>
                <isModifier value="false"/>
                <mapping>
                    <identity value="rim"/>
                    <map
                        value="unique(./controlAct[classCode=&quot;CACT&quot; and classCode=&quot;EVN&quot; and isNormalAct()]/participation[isHighest(priorityCode) and typeCode=&quot;RESP&quot; and isNormalParticipation]/role[classCode=&quot;ASSIGNED&quot; and isNormalRole()]/player[isNormalEntity() and classCode=&quot;PSN&quot; and determinerCode=&quot;INST&quot;] or ./controlAct[classCode=&quot;CACT&quot; and classCode=&quot;EVN&quot; and isNormalAct()]/participation[isHighest(priorityCode) and typeCode=&quot;RESP&quot; and isNormalParticipation]/role[classCode=&quot;ASSIGNED&quot; and isNormalRole()]/scoper[isNormalEntity() and classCode=&quot;ORG&quot; and determinerCode=&quot;INST&quot;])"
                    />
                </mapping>
                <mapping>
                    <identity value="v2"/>
                    <map
                        value="ORC-12-ordering provider /  PRT-5-Participation Person:PRT-4-Participation='OP' /  PRT-8-Participation Organization:PRT-4-Participation='OP' / ROL where ROL.3 is RO or ORC.11"
                    />
                </mapping>
            </definition>
        </element>
        <element>
            <path value="MessageHeader.reason"/>
            <definition>
                <short value="Cause of event"/>
                <formal
                    value="Coded indication of the cause for the event - indicates  a reason for the occurance of the event that is a focus of this message."/>
                <min value="0"/>
                <max value="1"/>
                <type>
                    <code value="CodeableConcept"/>
                </type>
                <isModifier value="false"/>
                <binding>
                    <name value="EventReason"/>
                    <isExtensible value="true"/>
                    <conformance value="example"/>
                    <referenceResource>
                        <reference value="http://hl7.org/fhir/vs/message-reason-encounter"/>
                    </referenceResource>
                </binding>
                <mapping>
                    <identity value="rim"/>
                    <map
                        value="unique(./controlAct[classCode=&quot;CACT&quot; and classCode=&quot;EVN&quot; and isNormalAct()]/reasonCode[isNormalDatatype()])"
                    />
                </mapping>
                <mapping>
                    <identity value="v2"/>
                    <map
                        value="EVN.4 / ORC.16 / OBR-31-reason for study / BPO-13-BP indication for use / RXO-20-indication / RXE-27-give indication / RXD-21-indication / RXG-22-indication / RXA-19-indication"
                    />
                </mapping>
            </definition>
        </element>
        <element>
            <path value="MessageHeader.data"/>
            <definition>
                <short value="The actual content of the message"/>
                <formal
                    value="The actual data of the message - a reference to the root/focus class of the event."/>
                <comments
                    value="The data is defined where the transaction type is defined. The transaction data is always included in the bundle that is the full message.  Only the root resource is specified.  The resources it references should be contained in the bundle but are not also listed here.  Multiple repetitions are allowed to cater for merges and other situations with multiple focal targets."/>
                <min value="1"/>
                <max value="1"/>
                <type>
                    <code value="ResourceReference"/>
                    <profile value="#lipidPanel"/>
                    <aggregation value="bundled"/>
                </type>
                <isModifier value="false"/>
                <mapping>
                    <identity value="rim"/>
                    <map
                        value="unique(./controlAct[classCode=&quot;CACT&quot; and classCode=&quot;EVN&quot; and isNormalAct()]/participation[typeCode=&quot;SUBJ&quot; and isNormalParticipation]/role or ./controlAct[classCode=&quot;CACT&quot; and classCode=&quot;EVN&quot; and isNormalAct()]/outboundRelationship[typeCode=&quot;SBJ&quot; and isNormalActRelatoinship]/target)"
                    />
                </mapping>
            </definition>
        </element>
        <searchParam>
            <name value="_id"/>
            <type value="token"/>
            <documentation
                value="The logical resource id associated with the resource (must be supported by all servers)"
            />
        </searchParam>
        <searchParam>
            <name value="_language"/>
            <type value="token"/>
            <documentation value="The language of the resource"/>
        </searchParam>
    </structure>
    <structure>
        <extension url="http://hl7.org/fhir/Profile/tools-extensions#profile-structure-form">
            <valueCode value="Snapshot"/>
        </extension>
        <extension url="http://hl7.org/fhir/Profile/tools-extensions#profile-base">
            <valueUri value="http://hl7.org/fhir/Profile/DiagnosticReport"/>
        </extension>
        <type value="DiagnosticReport"/>
        <name value="lipidPanel"/>
        <publish value="true"/>
        <element>
            <path value="DiagnosticReport"/>
            <definition>
                <short value="Lipid Lab Report"/>
                <formal value="The findings and interpretation of a general lipd lab profile"/>
                <comments
                    value="Note that this profile doesn't mention workflow  elements - it's solely concerned with the semantics of a lipid report. Things that are ignored are not constrained"/>
                <min value="1"/>
                <max value="1"/>
                <type>
                    <code value="Resource"/>
                </type>
                <isModifier value="false"/>
                <mapping>
                    <identity value="rim"/>
                    <map value="Observation[classCode=OBS, moodCode=EVN]"/>
                </mapping>
            </definition>
        </element>
        <element>
            <path value="DiagnosticReport.extension"/>
            <definition>
                <short value="Additional Content defined by implementations"/>
                <formal
                    value="May be used to represent additional information that is not part of the basic definition of the resource. In order to make the use of extensions safe and manageable, there is a strict governance applied to the definition and use of extensions. Though any implementer is allowed to define an extension, there is a set of requirements that SHALL be met as part of the definition of the extension."/>
                <comments
                    value="there can be no stigma associated with the use of extensions by any application, project, or standard - regardless of the institution or jurisdiction that uses or defines the extensions.  The use of extensions is what allows the FHIR specification to retain a core simplicity for everyone."/>
                <synonym value="extensions"/>
                <synonym value="user content"/>
                <min value="0"/>
                <max value="*"/>
                <type>
                    <code value="Extension"/>
                </type>
                <isModifier value="false"/>
            </definition>
        </element>
        <element>
            <path value="DiagnosticReport.modifierExtension"/>
            <definition>
                <short value="Extensions that cannot be ignored"/>
                <formal
                    value="May be used to represent additional information that is not part of the basic definition of the resource, and that modifies the understanding of the element that contains it. Usually modifier elements provide negation or qualification. In order to make the use of extensions safe and manageable, there is a strict governance applied to the definition and use of extensions. Though any implementer is allowed to define an extension, there is a set of requirements that SHALL be met as part of the definition of the extension. Applications processing a resource are required to check for modifier extensions."/>
                <comments
                    value="there can be no stigma associated with the use of extensions by any application, project, or standard - regardless of the institution or jurisdiction that uses or defines the extensions.  The use of extensions is what allows the FHIR specification to retain a core simplicity for everyone."/>
                <synonym value="extensions"/>
                <synonym value="user content"/>
                <min value="0"/>
                <max value="*"/>
                <type>
                    <code value="Extension"/>
                </type>
                <isModifier value="false"/>
            </definition>
        </element>
        <element>
            <path value="DiagnosticReport.text"/>
            <definition>
                <short value="Text summary of the resource, for human interpretation"/>
                <formal
                    value="A human-readable narrative that contains a summary of the resource, and may be used to represent the content of the resource to a human. The narrative need not encode all the structured data, but is required to contain sufficient detail to make it &quot;clinically safe&quot; for a human to just read the narrative. Resource definitions may define what content should be represented in the narrative to ensure clinical safety."/>
                <comments
                    value="Contained resources do not have narrative. Resources that are not contained SHOULD have a narrative."/>
                <synonym value="narrative"/>
                <synonym value="html"/>
                <synonym value="xhtml"/>
                <synonym value="display"/>
                <min value="0"/>
                <max value="1"/>
                <type>
                    <code value="Narrative"/>
                </type>
                <isModifier value="false"/>
            </definition>
        </element>
        <element>
            <path value="DiagnosticReport.contained"/>
            <definition>
                <short value="Contained, inline Resources"/>
                <formal
                    value="These resources do not have an independent existence apart from the resource that contains them - they cannot be identified independently, and nor can they have their own independent transaction scope."/>
                <comments
                    value="This should never be done when the content can be identified properly, as once identification is lost, it is extremely difficult (and context dependent) to restore it again."/>
                <synonym value="inline resources"/>
                <synonym value="anonymous resources"/>
                <synonym value="contained resources"/>
                <min value="0"/>
                <max value="*"/>
                <type>
                    <code value="Resource"/>
                </type>
                <isModifier value="false"/>
            </definition>
        </element>
        <element>
            <path value="DiagnosticReport.name"/>
            <definition>
                <short value="LOINC Code for Lipid Panel with LDL"/>
                <formal value="LOINC Code for Lipid Panel with LDL."/>
                <comments
                    value="LOINC code includes &quot;direct&quot; LDL - does this mean LDL derived by measuring VLDL           by ultracentrifugation? This panel includes both measured and calculated LDL."/>
                <min value="1"/>
                <max value="1"/>
                <type>
                    <code value="CodeableConcept"/>
                </type>
                <isModifier value="false"/>
                <binding>
                    <name value="DiagnosticReportNames"/>
                    <isExtensible value="true"/>
                    <conformance value="preferred"/>
                    <referenceResource>
                        <reference value="http://hl7.org/fhir/vs/report-names"/>
                    </referenceResource>
                </binding>
                <mapping>
                    <identity value="rim"/>
                    <map value="code"/>
                </mapping>
                <mapping>
                    <identity value="v2"/>
                    <map
                        value="OBR-4-Universal Service ID (V2 doesn't provide an easy way to indicate both the ordered test and the performed panel)"
                    />
                </mapping>
            </definition>
        </element>
        <element>
            <path value="DiagnosticReport.name.extension"/>
            <definition>
                <short value="Additional Content defined by implementations"/>
                <formal
                    value="May be used to represent additional information that is not part of the basic definition of the resource. In order to make the use of extensions safe and manageable, there is a strict governance applied to the definition and use of extensions. Though any implementer is allowed to define an extension, there is a set of requirements that SHALL be met as part of the definition of the extension."/>
                <comments
                    value="there can be no stigma associated with the use of extensions by any application, project, or standard - regardless of the institution or jurisdiction that uses or defines the extensions.  The use of extensions is what allows the FHIR specification to retain a core simplicity for everyone."/>
                <synonym value="extensions"/>
                <synonym value="user content"/>
                <min value="0"/>
                <max value="*"/>
                <type>
                    <code value="Extension"/>
                </type>
                <isModifier value="false"/>
            </definition>
        </element>
        <element>
            <path value="DiagnosticReport.name.modifierExtension"/>
            <definition>
                <short value="Extensions that cannot be ignored"/>
                <formal
                    value="May be used to represent additional information that is not part of the basic definition of the resource, and that modifies the understanding of the element that contains it. Usually modifier elements provide negation or qualification. In order to make the use of extensions safe and manageable, there is a strict governance applied to the definition and use of extensions. Though any implementer is allowed to define an extension, there is a set of requirements that SHALL be met as part of the definition of the extension. Applications processing a resource are required to check for modifier extensions."/>
                <comments
                    value="there can be no stigma associated with the use of extensions by any application, project, or standard - regardless of the institution or jurisdiction that uses or defines the extensions.  The use of extensions is what allows the FHIR specification to retain a core simplicity for everyone."/>
                <synonym value="extensions"/>
                <synonym value="user content"/>
                <min value="0"/>
                <max value="*"/>
                <type>
                    <code value="Extension"/>
                </type>
                <isModifier value="false"/>
            </definition>
        </element>
        <element>
            <path value="DiagnosticReport.name.coding"/>
            <definition>
                <short value="Code defined by a terminology system"/>
                <formal value="A reference to a code defined by a terminology system."/>
                <comments
                    value="Codes may be defined very casually in enumerations, or code lists, up to very formal definitions such as SNOMED CT - see the V3 Core Principles for more information.  Ordering of codings is undefined and SHALL not be used to infer meaning."/>
                <min value="0"/>
                <max value="*"/>
                <type>
                    <code value="Coding"/>
                </type>
                <isModifier value="false"/>
                <mapping>
                    <identity value="rim"/>
                    <map value="union(., ./translation)"/>
                </mapping>
                <mapping>
                    <identity value="v2"/>
                    <map value="C*E.1-8, C*E.10-22"/>
                </mapping>
            </definition>
        </element>
        <element>
            <path value="DiagnosticReport.name.coding.extension"/>
            <definition>
                <short value="Additional Content defined by implementations"/>
                <formal
                    value="May be used to represent additional information that is not part of the basic definition of the resource. In order to make the use of extensions safe and manageable, there is a strict governance applied to the definition and use of extensions. Though any implementer is allowed to define an extension, there is a set of requirements that SHALL be met as part of the definition of the extension."/>
                <comments
                    value="there can be no stigma associated with the use of extensions by any application, project, or standard - regardless of the institution or jurisdiction that uses or defines the extensions.  The use of extensions is what allows the FHIR specification to retain a core simplicity for everyone."/>
                <synonym value="extensions"/>
                <synonym value="user content"/>
                <min value="0"/>
                <max value="*"/>
                <type>
                    <code value="Extension"/>
                </type>
                <isModifier value="false"/>
            </definition>
        </element>
        <element>
            <path value="DiagnosticReport.name.coding.modifierExtension"/>
            <definition>
                <short value="Extensions that cannot be ignored"/>
                <formal
                    value="May be used to represent additional information that is not part of the basic definition of the resource, and that modifies the understanding of the element that contains it. Usually modifier elements provide negation or qualification. In order to make the use of extensions safe and manageable, there is a strict governance applied to the definition and use of extensions. Though any implementer is allowed to define an extension, there is a set of requirements that SHALL be met as part of the definition of the extension. Applications processing a resource are required to check for modifier extensions."/>
                <comments
                    value="there can be no stigma associated with the use of extensions by any application, project, or standard - regardless of the institution or jurisdiction that uses or defines the extensions.  The use of extensions is what allows the FHIR specification to retain a core simplicity for everyone."/>
                <synonym value="extensions"/>
                <synonym value="user content"/>
                <min value="0"/>
                <max value="*"/>
                <type>
                    <code value="Extension"/>
                </type>
                <isModifier value="false"/>
            </definition>
        </element>
        <element>
            <path value="DiagnosticReport.name.coding.system"/>
            <definition>
                <short value="Identity of the terminology system"/>
                <formal
                    value="The identification of the code system that defines the meaning of the symbol in the code."/>
                <comments
                    value="The URI may be an OID (urn:oid:...) or a UUID (urn:uuid:...).  OIDs and UUIDs SHALL be references to the HL7 OID registry. Otherwise, the URI should come from HL7's list of FHIR defined special URIs or it should de-reference to some definition that establish the system clearly and unambiguously."/>
                <min value="1"/>
                <max value="1"/>
                <type>
                    <code value="uri"/>
                </type>
                <valueUri value="http://loinc.org/"/>
                <isModifier value="false"/>
                <mapping>
                    <identity value="rim"/>
                    <map value="./codeSystem"/>
                </mapping>
                <mapping>
                    <identity value="v2"/>
                    <map value="C*E.3"/>
                </mapping>
            </definition>
        </element>
        <element>
            <path value="DiagnosticReport.name.coding.version"/>
            <definition>
                <short value="Version of the system - if relevant"/>
                <formal
                    value="The version of the code system which was used when choosing this code. Note that a well-maintained code system does not need the version reported, because the meaning of codes is consistent across versions. However this cannot consistently be assured. and When the meaning is not guaranteed to be consistent, the version SHOULD be exchanged."/>
                <min value="0"/>
                <max value="0"/>
                <type>
                    <code value="string"/>
                </type>
                <isModifier value="false"/>
                <mapping>
                    <identity value="rim"/>
                    <map value="./codeSystemVersion"/>
                </mapping>
                <mapping>
                    <identity value="v2"/>
                    <map value="C*E.7"/>
                </mapping>
            </definition>
        </element>
        <element>
            <path value="DiagnosticReport.name.coding.code"/>
            <definition>
                <short value="Symbol in syntax defined by the system"/>
                <formal
                    value="A symbol in syntax defined by the system. The symbol may be a predefined code or an expression in a syntax defined by the coding system (e.g. post-coordination)."/>
                <min value="1"/>
                <max value="1"/>
                <type>
                    <code value="code"/>
                </type>
                <valueCode value="57698-3"/>
                <isModifier value="false"/>
                <mapping>
                    <identity value="rim"/>
                    <map value="./code"/>
                </mapping>
                <mapping>
                    <identity value="v2"/>
                    <map value="C*E.1"/>
                </mapping>
            </definition>
        </element>
        <element>
            <path value="DiagnosticReport.name.coding.display"/>
            <definition>
                <short value="Representation defined by the system"/>
                <formal
                    value="A representation of the meaning of the code in the system, following the rules of the system."/>
                <min value="1"/>
                <max value="1"/>
                <type>
                    <code value="string"/>
                </type>
                <valueString value="Lipid Panel with direct LDL"/>
                <isModifier value="false"/>
                <mapping>
                    <identity value="rim"/>
                    <map value="CV.displayName"/>
                </mapping>
                <mapping>
                    <identity value="v2"/>
                    <map value="C*E.2 - but note this is not well followed"/>
                </mapping>
            </definition>
        </element>
        <element>
            <path value="DiagnosticReport.name.coding.primary"/>
            <definition>
                <short value="If this code was chosen directly by the user"/>
                <formal
                    value="Indicates that this code was chosen by a user directly - i.e. off a pick list of available items (codes or displays)."/>
                <comments
                    value="Amongst a set of alternatives, a directly chosen code is the most appropriate starting point for new translations."/>
                <min value="0"/>
                <max value="0"/>
                <type>
                    <code value="boolean"/>
                </type>
                <isModifier value="false"/>
                <mapping>
                    <identity value="rim"/>
                    <map value="CD.codingRationale"/>
                </mapping>
                <mapping>
                    <identity value="v2"/>
                    <map value="Sometimes implied by being first"/>
                </mapping>
            </definition>
        </element>
        <element>
            <path value="DiagnosticReport.name.coding.valueSet"/>
            <definition>
                <short value="Set this coding was chosen from"/>
                <formal
                    value="The set of possible coded values this coding was chosen from or constrained by."/>
                <min value="0"/>
                <max value="0"/>
                <type>
                    <code value="ResourceReference"/>
                    <profile value="http://hl7.org/fhir/Profiles/ValueSet"/>
                </type>
                <isModifier value="false"/>
                <mapping>
                    <identity value="rim"/>
                    <map value="CD.valueSet / CD.valueSetVersion"/>
                </mapping>
                <mapping>
                    <identity value="v2"/>
                    <map value="C*E.16 - .19"/>
                </mapping>
            </definition>
        </element>
        <element>
            <path value="DiagnosticReport.name.text"/>
            <definition>
                <short value="Plain text representation of the concept"/>
                <formal
                    value="A human language representation of the concept as seen/selected/uttered by the user who entered the data and/or which represents the intended meaning of the user."/>
                <comments
                    value="Very often the text is the same as a displayName of one of the codings."/>
                <min value="0"/>
                <max value="1"/>
                <type>
                    <code value="string"/>
                </type>
                <isModifier value="false"/>
                <mapping>
                    <identity value="rim"/>
                    <map value="./originalText[mediaType/code=&quot;text/plain&quot;]/data"/>
                </mapping>
                <mapping>
                    <identity value="v2"/>
                    <map value="C*E.9. But note many systems use C*E.2 for this"/>
                </mapping>
            </definition>
        </element>
        <element>
            <path value="DiagnosticReport.status"/>
            <definition>
                <short value="registered | partial | final | corrected +"/>
                <formal value="The status of the diagnostic report as a whole."/>
                <comments
                    value="This is labeled as &quot;Is Modifier&quot; because applications need to take appropriate action if a report is withdrawn."/>
                <min value="1"/>
                <max value="1"/>
                <type>
                    <code value="code"/>
                </type>
                <isModifier value="true"/>
                <binding>
                    <name value="DiagnosticReportStatus"/>
                    <isExtensible value="false"/>
                    <conformance value="required"/>
                    <referenceResource>
                        <reference value="http://hl7.org/fhir/vs/diagnostic-report-status"/>
                    </referenceResource>
                </binding>
                <mapping>
                    <identity value="rim"/>
                    <map
                        value="statusCode  Note: final and amended are distinguished by whether observation is the subject of a ControlAct event of type &quot;revise&quot;"
                    />
                </mapping>
                <mapping>
                    <identity value="v2"/>
                    <map value="OBR-25-Result Status (not 1:1 mapping)"/>
                </mapping>
            </definition>
        </element>
        <element>
            <path value="DiagnosticReport.issued"/>
            <definition>
                <short value="Date this version was released"/>
                <formal
                    value="The date and/or time that this version of the report was released from the source diagnostic service."/>
                <comments
                    value="May be different from the update time of the resource itself, because that is the status of the record (potentially a secondary copy), not the actual release time of the report."/>
                <min value="1"/>
                <max value="1"/>
                <type>
                    <code value="dateTime"/>
                </type>
                <isModifier value="false"/>
                <mapping>
                    <identity value="rim"/>
                    <map value="participation[typeCode=VRF or AUT].time"/>
                </mapping>
                <mapping>
                    <identity value="v2"/>
                    <map value="OBR-22-Results Rpt/Status Chng - Date/Time"/>
                </mapping>
            </definition>
        </element>
        <element>
            <path value="DiagnosticReport.subject"/>
            <definition>
                <short value="The subject of the report, usually, but not always, the patient"/>
                <formal
                    value="The subject of the report. Usually, but not always, this is a patient. However diagnostic services also perform analyses on specimens collected from a variety of other sources."/>
                <min value="1"/>
                <max value="1"/>
                <type>
                    <code value="ResourceReference"/>
                    <profile value="http://hl7.org/fhir/profiles/Patient"/>
                    <aggregation value="referenced"/>
                    <aggregation value="bundled"/>
                </type>
                <isModifier value="false"/>
                <mapping>
                    <identity value="rim"/>
                    <map value="participation[typeCode=SBJ]"/>
                </mapping>
                <mapping>
                    <identity value="v2"/>
                    <map value="PID-3-Patient ID List (no V2 mapping for Group or Device)"/>
                </mapping>
            </definition>
        </element>
        <element>
            <path value="DiagnosticReport.performer"/>
            <definition>
                <short value="Responsible Diagnostic Service"/>
                <formal value="The diagnostic service that is responsible for issuing the report."/>
                <comments
                    value="This is not necessarily the source of the atomic data items - it is the entity that takes responsibility for the clinical report."/>
                <min value="1"/>
                <max value="1"/>
                <type>
                    <code value="ResourceReference"/>
                    <profile value="http://hl7.org/fhir/profiles/Practitioner"/>
                    <aggregation value="referenced"/>
                    <aggregation value="bundled"/>
                </type>
                <isModifier value="false"/>
                <mapping>
                    <identity value="rim"/>
                    <map value="participation[typeCode=AUT].role[classCode=ASSIGN].scoper"/>
                </mapping>
                <mapping>
                    <identity value="v2"/>
                    <map
                        value="PRT-8-Participation Organization (where this PRT-4-Participation = &quot;PO&quot;)"
                    />
                </mapping>
            </definition>
        </element>
        <element>
            <path value="DiagnosticReport.identifier"/>
            <definition>
                <short value="Id for external references to this report"/>
                <formal
                    value="The local ID assigned to the report by the order filler, usually by the Information System of the diagnostic service provider."/>
                <min value="0"/>
                <max value="1"/>
                <type>
                    <code value="Identifier"/>
                </type>
                <isModifier value="false"/>
                <mapping>
                    <identity value="rim"/>
                    <map value="id"/>
                </mapping>
                <mapping>
                    <identity value="v2"/>
                    <map
                        value="OBR-51-Observation Group ID (todo: check semantic intent of OBR-51 with OOWG)"
                    />
                </mapping>
            </definition>
        </element>
        <element>
            <path value="DiagnosticReport.requestDetail"/>
            <definition>
                <short value="What was requested"/>
                <formal value="Details concerning a test requested."/>
                <comments
                    value="Note: Usually there is one test request for each result, however in some circumstances multiple test requests may be represented using a single test result resource. Note that there are also cases where one request leads to multiple reports."/>
                <min value="0"/>
                <max value="0"/>
                <type>
                    <code value="ResourceReference"/>
                    <profile value="http://hl7.org/fhir/Profiles/DiagnosticOrder"/>
                </type>
                <isModifier value="false"/>
                <mapping>
                    <identity value="rim"/>
                    <map value="outboundRelationship[typeCode=FLFS].target"/>
                </mapping>
            </definition>
        </element>
        <element>
            <path value="DiagnosticReport.serviceCategory"/>
            <definition>
                <short value="Biochemistry, Hematology etc."/>
                <formal
                    value="The section of the diagnostic service that performs the examination e.g. biochemistry, hematology, MRI."/>
                <min value="0"/>
                <max value="0"/>
                <type>
                    <code value="CodeableConcept"/>
                </type>
                <isModifier value="false"/>
                <binding>
                    <name value="DiagnosticServiceSection"/>
                    <isExtensible value="true"/>
                    <conformance value="example"/>
                    <referenceResource>
                        <reference value="http://hl7.org/fhir/vs/diagnostic-service-sections"/>
                    </referenceResource>
                </binding>
                <mapping>
                    <identity value="rim"/>
                    <map
                        value="inboundRelationship[typeCode=COMP].source[classCode=LIST, moodCode=EVN, code &lt; LabService].code"
                    />
                </mapping>
                <mapping>
                    <identity value="v2"/>
                    <map value="OBR-24-Diagnostic Service Section ID"/>
                </mapping>
            </definition>
        </element>
        <element>
            <path value="DiagnosticReport.diagnostic[x]"/>
            <definition>
                <short value="Physiologically Relevant time/time-period for report"/>
                <formal
                    value="The time or time-period the observed values are related to. This is usually either the time of the procedure or of specimen collection(s), but very often the source of the date/time is not known, only the date/time itself."/>
                <comments
                    value="If the diagnostic procedure was performed on the patient, this is the time it was performed. If there are specimens, the diagnostically relevant time can be derived from the specimen collection times, but the specimen information is not always available, and the exact relationship between the specimens and the diagnostically relevant time is not always automatic."/>
                <min value="1"/>
                <max value="1"/>
                <type>
                    <code value="dateTime"/>
                </type>
                <type>
                    <code value="Period"/>
                </type>
                <isModifier value="false"/>
                <mapping>
                    <identity value="rim"/>
                    <map value="effectiveTime"/>
                </mapping>
                <mapping>
                    <identity value="v2"/>
                    <map value="OBR-7-Observation Date/Time"/>
                </mapping>
            </definition>
        </element>
        <element>
            <path value="DiagnosticReport.specimen"/>
            <definition>
                <short value="Specimens this report is based on"/>
                <formal
                    value="Details about the specimens on which this Disagnostic report is based."/>
                <comments
                    value="If the specimen is sufficiently specified with a code in the Test result name, then this additional data may be redundant. If there are multiple specimens, these may be represented per Observation or group."/>
                <min value="0"/>
                <max value="0"/>
                <type>
                    <code value="ResourceReference"/>
                    <profile value="http://hl7.org/fhir/Profiles/Specimen"/>
                </type>
                <isModifier value="false"/>
                <mapping>
                    <identity value="rim"/>
                    <map value="participation[typeCode=SBJ]"/>
                </mapping>
                <mapping>
                    <identity value="v2"/>
                    <map value="SPM"/>
                </mapping>
            </definition>
        </element>
        <element>
            <path value="DiagnosticReport.result"/>
            <slicing>
                <discriminator value="name"/>
                <ordered value="true"/>
                <rules value="closed"/>
            </slicing>
            <definition>
                <short value="Observations - simple, or complex nested groups"/>
                <formal
                    value="Observations that are part of this diagnostic report. Observations can be simple name/value pairs (e.g. &quot;atomic&quot; results), or they can be grouping observations that include references to other members of the group (e.g. &quot;panels&quot;)."/>
                <comments
                    value="Cardinality 3..4, since chol, trig, hdlc are mandatory, ldlc is optional"/>
                <min value="3"/>
                <max value="4"/>
                <isModifier value="false"/>
            </definition>
        </element>
        <element>
            <path value="DiagnosticReport.result"/>
            <name value="cholesterol"/>
            <definition>
                <short value="Cholesterol Result"/>
                <formal value="Reference to Cholesterol Result."/>
                <min value="1"/>
                <max value="1"/>
                <type>
                    <code value="ResourceReference"/>
                    <profile value="#cholesterol"/>
                    <aggregation value="bundled"/>
                </type>
                <isModifier value="false"/>
                <mapping>
                    <identity value="rim"/>
                    <map value="outboundRelationship[typeCode=COMP].target"/>
                </mapping>
            </definition>
        </element>
        <element>
            <path value="DiagnosticReport.result"/>
            <name value="triglyceride"/>
            <definition>
                <short value="Triglyceride Result"/>
                <formal value="Group of elements for Triglyceride result."/>
                <min value="1"/>
                <max value="1"/>
                <type>
                    <code value="ResourceReference"/>
                    <profile value="#triglyceride"/>
                    <aggregation value="bundled"/>
                </type>
                <isModifier value="false"/>
                <mapping>
                    <identity value="rim"/>
                    <map value="outboundRelationship[typeCode=COMP].target"/>
                </mapping>
            </definition>
        </element>
        <element>
            <path value="DiagnosticReport.result"/>
            <name value="hdlCholesterol"/>
            <definition>
                <short value="HDL Cholesterol Result"/>
                <formal value="Group of elements for HDL Cholesterol result."/>
                <min value="1"/>
                <max value="1"/>
                <type>
                    <code value="ResourceReference"/>
                    <profile value="#hdlCholesterol"/>
                    <aggregation value="bundled"/>
                </type>
                <isModifier value="false"/>
                <mapping>
                    <identity value="rim"/>
                    <map value="outboundRelationship[typeCode=COMP].target"/>
                </mapping>
            </definition>
        </element>
        <element>
            <path value="DiagnosticReport.result"/>
            <name value="ldlCholesterol"/>
            <definition>
                <short value="LDL Cholesterol result, if reported"/>
                <formal value="LDL Cholesterol result, if reported."/>
                <min value="1"/>
                <max value="1"/>
                <type>
                    <code value="ResourceReference"/>
                    <profile value="#ldlCholesterol"/>
                    <aggregation value="bundled"/>
                </type>
                <isModifier value="false"/>
                <mapping>
                    <identity value="rim"/>
                    <map value="outboundRelationship[typeCode=COMP].target"/>
                </mapping>
            </definition>
        </element>
        <element>
            <path value="DiagnosticReport.imagingStudy"/>
            <definition>
                <short
                    value="Reference to full details of imaging associated with the diagnostic report"/>
                <formal
                    value="One or more links to full details of any imaging performed during the diagnostic investigation. Typically, this is imaging performed by DICOM enabled modalities, but this is not required. A fully enabled PACS viewer can use this information to provide views of the source images."/>
                <comments
                    value="ImagingStudy and image are somewhat overlapping - typically, an image in the image list will also be found in the imaging study resource. However the imaging study and image lists cater to different types of displays for different types of purposes. Neither, either, or both may be provided."/>
                <min value="0"/>
                <max value="0"/>
                <type>
                    <code value="ResourceReference"/>
                    <profile value="http://hl7.org/fhir/Profiles/ImagingStudy"/>
                </type>
                <isModifier value="false"/>
                <mapping>
                    <identity value="rim"/>
                    <map
                        value="outboundRelationship[typeCode=COMP].target[classsCode=DGIMG, moodCode=EVN]"
                    />
                </mapping>
            </definition>
        </element>
        <element>
            <path value="DiagnosticReport.image"/>
            <definition>
                <short value="Key images associated with this report"/>
                <formal
                    value="A list of key images associated with this report. The images are generally created during the diagnostic process, and may be directly of the patient, or of treated specimens (i.e. slides of interest)."/>
                <min value="0"/>
                <max value="0"/>
                <isModifier value="false"/>
                <mapping>
                    <identity value="rim"/>
                    <map value="outboundRelationship[typeCode=COMP].target"/>
                </mapping>
                <mapping>
                    <identity value="v2"/>
                    <map value="OBX?"/>
                </mapping>
            </definition>
        </element>
        <element>
            <path value="DiagnosticReport.image.extension"/>
            <definition>
                <short value="Additional Content defined by implementations"/>
                <formal
                    value="May be used to represent additional information that is not part of the basic definition of the resource. In order to make the use of extensions safe and manageable, there is a strict governance applied to the definition and use of extensions. Though any implementer is allowed to define an extension, there is a set of requirements that SHALL be met as part of the definition of the extension."/>
                <comments
                    value="there can be no stigma associated with the use of extensions by any application, project, or standard - regardless of the institution or jurisdiction that uses or defines the extensions.  The use of extensions is what allows the FHIR specification to retain a core simplicity for everyone."/>
                <synonym value="extensions"/>
                <synonym value="user content"/>
                <min value="0"/>
                <max value="*"/>
                <type>
                    <code value="Extension"/>
                </type>
                <isModifier value="false"/>
            </definition>
        </element>
        <element>
            <path value="DiagnosticReport.image.modifierExtension"/>
            <definition>
                <short value="Extensions that cannot be ignored"/>
                <formal
                    value="May be used to represent additional information that is not part of the basic definition of the resource, and that modifies the understanding of the element that contains it. Usually modifier elements provide negation or qualification. In order to make the use of extensions safe and manageable, there is a strict governance applied to the definition and use of extensions. Though any implementer is allowed to define an extension, there is a set of requirements that SHALL be met as part of the definition of the extension. Applications processing a resource are required to check for modifier extensions."/>
                <comments
                    value="there can be no stigma associated with the use of extensions by any application, project, or standard - regardless of the institution or jurisdiction that uses or defines the extensions.  The use of extensions is what allows the FHIR specification to retain a core simplicity for everyone."/>
                <synonym value="extensions"/>
                <synonym value="user content"/>
                <min value="0"/>
                <max value="*"/>
                <type>
                    <code value="Extension"/>
                </type>
                <isModifier value="false"/>
            </definition>
        </element>
        <element>
            <path value="DiagnosticReport.image.comment"/>
            <definition>
                <short value="Comment about the image (e.g. explanation)"/>
                <formal
                    value="A comment about the image. Typically, this is used to provide an explanation for why the image is included, or to draw the viewer's attention to important features."/>
                <comments
                    value="The comment should be displayed with the image. It would be common for the report to include additional discussion of the image contents in other sections such as the conclusion."/>
                <min value="0"/>
                <max value="1"/>
                <type>
                    <code value="string"/>
                </type>
                <isModifier value="false"/>
                <mapping>
                    <identity value="rim"/>
                    <map
                        value=".inboundRelationship[typeCode=COMP].source[classCode=OBS, moodCode=EVN, code=&quot;annotation&quot;].value"
                    />
                </mapping>
            </definition>
        </element>
        <element>
            <path value="DiagnosticReport.image.link"/>
            <definition>
                <short value="Reference to the image source"/>
                <formal value="Reference to the image source."/>
                <min value="1"/>
                <max value="1"/>
                <type>
                    <code value="ResourceReference"/>
                    <profile value="http://hl7.org/fhir/Profiles/Media"/>
                </type>
                <isModifier value="false"/>
                <mapping>
                    <identity value="rim"/>
                    <map value=".value.reference"/>
                </mapping>
            </definition>
        </element>
        <element>
            <path value="DiagnosticReport.conclusion"/>
            <definition>
                <short value="Clinical Interpretation of test results"/>
                <formal
                    value="Concise and clinically contextualized narrative interpretation of the diagnostic report."/>
                <comments
                    value="Typically, a report is either [all data, no narrative (e.g. Core lab)] or [a mix of data with some concluding narrative (e.g. Structured Pathology Report, Bone Density)], or [all narrative (e.g. typical imaging report, histopathology)]. In all of these cases, the narrative goes in &quot;text&quot;."/>
                <min value="0"/>
                <max value="1"/>
                <type>
                    <code value="string"/>
                </type>
                <isModifier value="false"/>
                <mapping>
                    <identity value="rim"/>
                    <map
                        value="inboundRelationship[typeCode=&quot;SPRT&quot;].source[classCode=OBS, moodCode=EVN, code=LOINC:48767-8].value (type=ST)"
                    />
                </mapping>
                <mapping>
                    <identity value="v2"/>
                    <map value="OBX"/>
                </mapping>
            </definition>
        </element>
        <element>
            <path value="DiagnosticReport.codedDiagnosis"/>
            <definition>
                <short value="Codes for the conclusion"/>
                <formal value="Codes for the conclusion."/>
                <min value="0"/>
                <max value="0"/>
                <type>
                    <code value="CodeableConcept"/>
                </type>
                <isModifier value="false"/>
                <binding>
                    <name value="AdjunctDiagnosis"/>
                    <isExtensible value="true"/>
                    <conformance value="example"/>
                    <referenceResource>
                        <reference value="http://hl7.org/fhir/vs/clinical-findings"/>
                    </referenceResource>
                </binding>
                <mapping>
                    <identity value="rim"/>
                    <map
                        value="inboundRelationship[typeCode=SPRT].source[classCode=OBS, moodCode=EVN, code=LOINC:54531-9].value (type=CD)"
                    />
                </mapping>
                <mapping>
                    <identity value="v2"/>
                    <map value="OBX"/>
                </mapping>
            </definition>
        </element>
        <element>
            <path value="DiagnosticReport.presentedForm"/>
            <definition>
                <short value="Entire Report as issued"/>
                <formal
                    value="Rich text representation of the entire result as issued by the diagnostic service. Multiple formats are allowed but they SHALL be semantically equivalent."/>
                <comments
                    value="Application/pdf is recommended as the most reliable and interoperable in this context."/>
                <min value="0"/>
                <max value="0"/>
                <type>
                    <code value="Attachment"/>
                </type>
                <isModifier value="false"/>
                <mapping>
                    <identity value="rim"/>
                    <map value="text (type=ED)"/>
                </mapping>
                <mapping>
                    <identity value="v2"/>
                    <map value="OBX"/>
                </mapping>
            </definition>
        </element>
        <searchParam>
            <name value="_id"/>
            <type value="token"/>
            <documentation
                value="The logical resource id associated with the resource (must be supported by all servers)"
            />
        </searchParam>
        <searchParam>
            <name value="_language"/>
            <type value="token"/>
            <documentation value="The language of the resource"/>
        </searchParam>
        <searchParam>
            <name value="date"/>
            <type value="date"/>
            <documentation value="The clinically relevant time of the report"/>
            <xpath value="f:DiagnosticReport/f:diagnostic[x]"/>
        </searchParam>
        <searchParam>
            <name value="diagnosis"/>
            <type value="token"/>
            <documentation value="A coded diagnosis on the report"/>
            <xpath value="f:DiagnosticReport/f:codedDiagnosis"/>
        </searchParam>
        <searchParam>
            <name value="identifier"/>
            <type value="token"/>
            <documentation value="An identifier for the report"/>
            <xpath value="f:DiagnosticReport/f:identifier"/>
        </searchParam>
        <searchParam>
            <name value="image"/>
            <type value="reference"/>
            <documentation value="Reference to the image source"/>
            <xpath value="f:DiagnosticReport/f:image/f:link"/>
        </searchParam>
        <searchParam>
            <name value="issued"/>
            <type value="date"/>
            <documentation value="When the report was issued"/>
            <xpath value="f:DiagnosticReport/f:issued"/>
        </searchParam>
        <searchParam>
            <name value="name"/>
            <type value="token"/>
            <documentation
                value="The name of the report (e.g. the code for the report as a whole, as opposed to codes for the atomic results, which are the names on the observation resource referred to from the result)"/>
            <xpath value="f:DiagnosticReport/f:name"/>
        </searchParam>
        <searchParam>
            <name value="performer"/>
            <type value="reference"/>
            <documentation value="Who was the source of the report (organization)"/>
            <xpath value="f:DiagnosticReport/f:performer"/>
        </searchParam>
        <searchParam>
            <name value="request"/>
            <type value="reference"/>
            <documentation value="What was requested"/>
            <xpath value="f:DiagnosticReport/f:requestDetail"/>
        </searchParam>
        <searchParam>
            <name value="result"/>
            <type value="reference"/>
            <documentation value="Link to an atomic result (observation resource)"/>
            <xpath value="f:DiagnosticReport/f:result"/>
        </searchParam>
        <searchParam>
            <name value="service"/>
            <type value="token"/>
            <documentation value="Which diagnostic discipline/department created the report"/>
            <xpath value="f:DiagnosticReport/f:serviceCategory"/>
        </searchParam>
        <searchParam>
            <name value="specimen"/>
            <type value="reference"/>
            <documentation value="The specimen details"/>
            <xpath value="f:DiagnosticReport/f:specimen"/>
        </searchParam>
        <searchParam>
            <name value="status"/>
            <type value="token"/>
            <documentation value="The status of the report"/>
            <xpath value="f:DiagnosticReport/f:status"/>
        </searchParam>
        <searchParam>
            <name value="subject"/>
            <type value="reference"/>
            <documentation value="The subject of the report"/>
            <xpath value="f:DiagnosticReport/f:subject"/>
        </searchParam>
    </structure>
    <structure>
        <extension url="http://hl7.org/fhir/Profile/tools-extensions#profile-structure-form">
            <valueCode value="Snapshot"/>
        </extension>
        <extension url="http://hl7.org/fhir/Profile/tools-extensions#profile-base">
            <valueUri value="http://hl7.org/fhir/Profile/Observation"/>
        </extension>
        <type value="Observation"/>
        <name value="cholesterol"/>
        <publish value="true"/>
        <element>
            <path value="Observation"/>
            <definition>
                <short value="Cholesterol measurement"/>
                <formal value="Cholesterol measurement"/>
                <comments
                    value="Used for simple observations such as device measurements, laboratory atomic results, vital signs, height, weight, smoking status, comments, etc.  Other resources are used to provide context for observations such as Lab reports, etc."/>
                <min value="1"/>
                <max value="1"/>
                <type>
                    <code value="Resource"/>
                </type>
                <constraint>
                    <key value="2"/>
                    <name value="reference range for quantity"/>
                    <severity value="error"/>
                    <human value="Can only have normal range if value is a quantity"/>
                    <xpath value="exists(f:valueQuantity) or not(exists(f:normalRange))"/>
                </constraint>
                <constraint>
                    <key value="chol-01"/>
                    <name value="Must have valueQuantity or comment"/>
                    <severity value="error"/>
                    <human
                        value="If a Cholesterol value result is not available, use the comments field"/>
                    <xpath value="exists(f:valueQuantity) or exists(f:comment)"/>
                </constraint>
                <isModifier value="false"/>
                <mapping>
                    <identity value="rim"/>
                    <map value="Observation[classCode=OBS, moodCode=EVN]"/>
                </mapping>
                <mapping>
                    <identity value="v2"/>
                    <map value="OBX"/>
                </mapping>
            </definition>
        </element>
        <element>
            <path value="Observation.extension"/>
            <slicing>
                <discriminator value="url"/>
                <ordered value="false"/>
                <rules value="open"/>
            </slicing>
        </element>
        <element>
            <path value="Observation.extension"/>
            <name value="LDLCalculated"/>
            <definition>
                <short value="Whether LDL value is calculated"/>
                <formal value="Whether LDL value is calculated."/>
                <comments
                    value="there can be no stigma associated with the use of extensions by any application, project, or standard - regardless of the institution or jurisdiction that uses or defines the extensions.  The use of extensions is what allows the FHIR specification to retain a core simplicity for everyone."/>
                <synonym value="extensions"/>
                <synonym value="user content"/>
                <min value="0"/>
                <max value="1"/>
                <type>
                    <code value="Extension"/>
                    <profile value="#calculated"/>
                </type>
                <isModifier value="false"/>
            </definition>
        </element>
        <element>
            <path value="Observation.extension"/>
            <definition>
                <short value="Additional Content defined by implementations"/>
                <formal
                    value="May be used to represent additional information that is not part of the basic definition of the resource. In order to make the use of extensions safe and manageable, there is a strict governance applied to the definition and use of extensions. Though any implementer is allowed to define an extension, there is a set of requirements that SHALL be met as part of the definition of the extension."/>
                <comments
                    value="there can be no stigma associated with the use of extensions by any application, project, or standard - regardless of the institution or jurisdiction that uses or defines the extensions.  The use of extensions is what allows the FHIR specification to retain a core simplicity for everyone."/>
                <synonym value="extensions"/>
                <synonym value="user content"/>
                <min value="0"/>
                <max value="*"/>
                <type>
                    <code value="Extension"/>
                </type>
                <isModifier value="false"/>
            </definition>
        </element>
        <element>
            <path value="Observation.modifierExtension"/>
            <definition>
                <short value="Extensions that cannot be ignored"/>
                <formal
                    value="May be used to represent additional information that is not part of the basic definition of the resource, and that modifies the understanding of the element that contains it. Usually modifier elements provide negation or qualification. In order to make the use of extensions safe and manageable, there is a strict governance applied to the definition and use of extensions. Though any implementer is allowed to define an extension, there is a set of requirements that SHALL be met as part of the definition of the extension. Applications processing a resource are required to check for modifier extensions."/>
                <comments
                    value="there can be no stigma associated with the use of extensions by any application, project, or standard - regardless of the institution or jurisdiction that uses or defines the extensions.  The use of extensions is what allows the FHIR specification to retain a core simplicity for everyone."/>
                <synonym value="extensions"/>
                <synonym value="user content"/>
                <min value="0"/>
                <max value="*"/>
                <type>
                    <code value="Extension"/>
                </type>
                <isModifier value="false"/>
            </definition>
        </element>
        <element>
            <path value="Observation.text"/>
            <definition>
                <short value="Text summary of the resource, for human interpretation"/>
                <formal
                    value="A human-readable narrative that contains a summary of the resource, and may be used to represent the content of the resource to a human. The narrative need not encode all the structured data, but is required to contain sufficient detail to make it &quot;clinically safe&quot; for a human to just read the narrative. Resource definitions may define what content should be represented in the narrative to ensure clinical safety."/>
                <comments
                    value="Contained resources do not have narrative. Resources that are not contained SHOULD have a narrative."/>
                <synonym value="narrative"/>
                <synonym value="html"/>
                <synonym value="xhtml"/>
                <synonym value="display"/>
                <min value="0"/>
                <max value="1"/>
                <type>
                    <code value="Narrative"/>
                </type>
                <isModifier value="false"/>
            </definition>
        </element>
        <element>
            <path value="Observation.contained"/>
            <definition>
                <short value="Contained, inline Resources"/>
                <formal
                    value="These resources do not have an independent existence apart from the resource that contains them - they cannot be identified independently, and nor can they have their own independent transaction scope."/>
                <comments
                    value="This should never be done when the content can be identified properly, as once identification is lost, it is extremely difficult (and context dependent) to restore it again."/>
                <synonym value="inline resources"/>
                <synonym value="anonymous resources"/>
                <synonym value="contained resources"/>
                <min value="0"/>
                <max value="*"/>
                <type>
                    <code value="Resource"/>
                </type>
                <isModifier value="false"/>
            </definition>
        </element>
        <element>
            <path value="Observation.name"/>
            <definition>
                <short value="Type of observation (code / type)"/>
                <formal
                    value="Describes what was observed. Sometimes this is called the observation &quot;code&quot;."/>
                <min value="1"/>
                <max value="1"/>
                <type>
                    <code value="CodeableConcept"/>
                </type>
                <isModifier value="false"/>
                <binding>
                    <name value="ObservationType"/>
                    <isExtensible value="true"/>
                    <conformance value="example"/>
                    <referenceResource>
                        <reference value="http://hl7.org/fhir/vs/observation-codes"/>
                    </referenceResource>
                </binding>
                <mapping>
                    <identity value="rim"/>
                    <map value="code"/>
                </mapping>
                <mapping>
                    <identity value="v2"/>
                    <map value="OBX-3-observation identifier"/>
                </mapping>
            </definition>
        </element>
        <element>
            <path value="Observation.name.extension"/>
            <definition>
                <short value="Additional Content defined by implementations"/>
                <formal
                    value="May be used to represent additional information that is not part of the basic definition of the resource. In order to make the use of extensions safe and manageable, there is a strict governance applied to the definition and use of extensions. Though any implementer is allowed to define an extension, there is a set of requirements that SHALL be met as part of the definition of the extension."/>
                <comments
                    value="there can be no stigma associated with the use of extensions by any application, project, or standard - regardless of the institution or jurisdiction that uses or defines the extensions.  The use of extensions is what allows the FHIR specification to retain a core simplicity for everyone."/>
                <synonym value="extensions"/>
                <synonym value="user content"/>
                <min value="0"/>
                <max value="*"/>
                <type>
                    <code value="Extension"/>
                </type>
                <isModifier value="false"/>
            </definition>
        </element>
        <element>
            <path value="Observation.name.modifierExtension"/>
            <definition>
                <short value="Extensions that cannot be ignored"/>
                <formal
                    value="May be used to represent additional information that is not part of the basic definition of the resource, and that modifies the understanding of the element that contains it. Usually modifier elements provide negation or qualification. In order to make the use of extensions safe and manageable, there is a strict governance applied to the definition and use of extensions. Though any implementer is allowed to define an extension, there is a set of requirements that SHALL be met as part of the definition of the extension. Applications processing a resource are required to check for modifier extensions."/>
                <comments
                    value="there can be no stigma associated with the use of extensions by any application, project, or standard - regardless of the institution or jurisdiction that uses or defines the extensions.  The use of extensions is what allows the FHIR specification to retain a core simplicity for everyone."/>
                <synonym value="extensions"/>
                <synonym value="user content"/>
                <min value="0"/>
                <max value="*"/>
                <type>
                    <code value="Extension"/>
                </type>
                <isModifier value="false"/>
            </definition>
        </element>
        <element>
            <path value="Observation.name.coding"/>
            <definition>
                <short value="Code defined by a terminology system"/>
                <formal value="A reference to a code defined by a terminology system."/>
                <comments
                    value="Codes may be defined very casually in enumerations, or code lists, up to very formal definitions such as SNOMED CT - see the V3 Core Principles for more information.  Ordering of codings is undefined and SHALL not be used to infer meaning."/>
                <min value="0"/>
                <max value="*"/>
                <type>
                    <code value="Coding"/>
                </type>
                <isModifier value="false"/>
                <mapping>
                    <identity value="rim"/>
                    <map value="union(., ./translation)"/>
                </mapping>
                <mapping>
                    <identity value="v2"/>
                    <map value="C*E.1-8, C*E.10-22"/>
                </mapping>
            </definition>
        </element>
        <element>
            <path value="Observation.name.coding.extension"/>
            <definition>
                <short value="Additional Content defined by implementations"/>
                <formal
                    value="May be used to represent additional information that is not part of the basic definition of the resource. In order to make the use of extensions safe and manageable, there is a strict governance applied to the definition and use of extensions. Though any implementer is allowed to define an extension, there is a set of requirements that SHALL be met as part of the definition of the extension."/>
                <comments
                    value="there can be no stigma associated with the use of extensions by any application, project, or standard - regardless of the institution or jurisdiction that uses or defines the extensions.  The use of extensions is what allows the FHIR specification to retain a core simplicity for everyone."/>
                <synonym value="extensions"/>
                <synonym value="user content"/>
                <min value="0"/>
                <max value="*"/>
                <type>
                    <code value="Extension"/>
                </type>
                <isModifier value="false"/>
            </definition>
        </element>
        <element>
            <path value="Observation.name.coding.modifierExtension"/>
            <definition>
                <short value="Extensions that cannot be ignored"/>
                <formal
                    value="May be used to represent additional information that is not part of the basic definition of the resource, and that modifies the understanding of the element that contains it. Usually modifier elements provide negation or qualification. In order to make the use of extensions safe and manageable, there is a strict governance applied to the definition and use of extensions. Though any implementer is allowed to define an extension, there is a set of requirements that SHALL be met as part of the definition of the extension. Applications processing a resource are required to check for modifier extensions."/>
                <comments
                    value="there can be no stigma associated with the use of extensions by any application, project, or standard - regardless of the institution or jurisdiction that uses or defines the extensions.  The use of extensions is what allows the FHIR specification to retain a core simplicity for everyone."/>
                <synonym value="extensions"/>
                <synonym value="user content"/>
                <min value="0"/>
                <max value="*"/>
                <type>
                    <code value="Extension"/>
                </type>
                <isModifier value="false"/>
            </definition>
        </element>
        <element>
            <path value="Observation.name.coding.system"/>
            <definition>
                <short value="Identity of the terminology system"/>
                <formal
                    value="The identification of the code system that defines the meaning of the symbol in the code."/>
                <comments
                    value="The URI may be an OID (urn:oid:...) or a UUID (urn:uuid:...).  OIDs and UUIDs SHALL be references to the HL7 OID registry. Otherwise, the URI should come from HL7's list of FHIR defined special URIs or it should de-reference to some definition that establish the system clearly and unambiguously."/>
                <min value="1"/>
                <max value="1"/>
                <type>
                    <code value="uri"/>
                </type>
                <valueUri value="http://loinc.org/"/>
                <isModifier value="false"/>
                <mapping>
                    <identity value="rim"/>
                    <map value="./codeSystem"/>
                </mapping>
                <mapping>
                    <identity value="v2"/>
                    <map value="C*E.3"/>
                </mapping>
            </definition>
        </element>
        <element>
            <path value="Observation.name.coding.version"/>
            <definition>
                <short value="Version of the system - if relevant"/>
                <formal
                    value="The version of the code system which was used when choosing this code. Note that a well-maintained code system does not need the version reported, because the meaning of codes is consistent across versions. However this cannot consistently be assured. and When the meaning is not guaranteed to be consistent, the version SHOULD be exchanged."/>
                <min value="0"/>
                <max value="0"/>
                <type>
                    <code value="string"/>
                </type>
                <isModifier value="false"/>
                <mapping>
                    <identity value="rim"/>
                    <map value="./codeSystemVersion"/>
                </mapping>
                <mapping>
                    <identity value="v2"/>
                    <map value="C*E.7"/>
                </mapping>
            </definition>
        </element>
        <element>
            <path value="Observation.name.coding.code"/>
            <definition>
                <short value="Symbol in syntax defined by the system"/>
                <formal
                    value="A symbol in syntax defined by the system. The symbol may be a predefined code or an expression in a syntax defined by the coding system (e.g. post-coordination)."/>
                <min value="1"/>
                <max value="1"/>
                <type>
                    <code value="code"/>
                </type>
                <valueCode value="35200-5"/>
                <isModifier value="false"/>
                <mapping>
                    <identity value="rim"/>
                    <map value="./code"/>
                </mapping>
                <mapping>
                    <identity value="v2"/>
                    <map value="C*E.1"/>
                </mapping>
            </definition>
        </element>
        <element>
            <path value="Observation.name.coding.display"/>
            <definition>
                <short value="Representation defined by the system"/>
                <formal
                    value="A representation of the meaning of the code in the system, following the rules of the system."/>
                <min value="1"/>
                <max value="1"/>
                <type>
                    <code value="string"/>
                </type>
                <valueString value="Cholesterol"/>
                <isModifier value="false"/>
                <mapping>
                    <identity value="rim"/>
                    <map value="CV.displayName"/>
                </mapping>
                <mapping>
                    <identity value="v2"/>
                    <map value="C*E.2 - but note this is not well followed"/>
                </mapping>
            </definition>
        </element>
        <element>
            <path value="Observation.name.coding.primary"/>
            <definition>
                <short value="If this code was chosen directly by the user"/>
                <formal
                    value="Indicates that this code was chosen by a user directly - i.e. off a pick list of available items (codes or displays)."/>
                <comments
                    value="Amongst a set of alternatives, a directly chosen code is the most appropriate starting point for new translations."/>
                <min value="0"/>
                <max value="0"/>
                <type>
                    <code value="boolean"/>
                </type>
                <isModifier value="false"/>
                <mapping>
                    <identity value="rim"/>
                    <map value="CD.codingRationale"/>
                </mapping>
                <mapping>
                    <identity value="v2"/>
                    <map value="Sometimes implied by being first"/>
                </mapping>
            </definition>
        </element>
        <element>
            <path value="Observation.name.coding.valueSet"/>
            <definition>
                <short value="Set this coding was chosen from"/>
                <formal
                    value="The set of possible coded values this coding was chosen from or constrained by."/>
                <min value="0"/>
                <max value="1"/>
                <type>
                    <code value="ResourceReference"/>
                    <profile value="http://hl7.org/fhir/Profiles/ValueSet"/>
                </type>
                <isModifier value="false"/>
                <mapping>
                    <identity value="rim"/>
                    <map value="CD.valueSet / CD.valueSetVersion"/>
                </mapping>
                <mapping>
                    <identity value="v2"/>
                    <map value="C*E.16 - .19"/>
                </mapping>
            </definition>
        </element>
        <element>
            <path value="Observation.name.text"/>
            <definition>
                <short value="Plain text representation of the concept"/>
                <formal
                    value="A human language representation of the concept as seen/selected/uttered by the user who entered the data and/or which represents the intended meaning of the user."/>
                <comments
                    value="Very often the text is the same as a displayName of one of the codings."/>
                <min value="0"/>
                <max value="1"/>
                <type>
                    <code value="string"/>
                </type>
                <isModifier value="false"/>
                <mapping>
                    <identity value="rim"/>
                    <map value="./originalText[mediaType/code=&quot;text/plain&quot;]/data"/>
                </mapping>
                <mapping>
                    <identity value="v2"/>
                    <map value="C*E.9. But note many systems use C*E.2 for this"/>
                </mapping>
            </definition>
        </element>
        <element>
            <path value="Observation.value[x]"/>
            <definition>
                <short value="Actual result"/>
                <formal value="The actual value of the cholesterol measurement"/>
                <comments value="If not available, a comment should be given"/>
                <min value="0"/>
                <max value="1"/>
                <type>
                    <code value="Quantity"/>
                    <profile value="#lipidQuantity"/>
                </type>
                <condition value="chol-01"/>
                <mustSupport value="true"/>
                <isModifier value="false"/>
                <mapping>
                    <identity value="rim"/>
                    <map value="value"/>
                </mapping>
                <mapping>
                    <identity value="v2"/>
                    <map value="OBX.2, OBX.5, OBX.6"/>
                </mapping>
            </definition>
        </element>
        <element>
            <path value="Observation.interpretation"/>
            <definition>
                <short value="High, low, normal, etc."/>
                <formal value="The assessment made based on the result of the observation."/>
                <min value="0"/>
                <max value="1"/>
                <type>
                    <code value="CodeableConcept"/>
                </type>
                <isModifier value="false"/>
                <binding>
                    <name value="LipidInterpretation-v1"/>
                    <isExtensible value="true"/>
                    <conformance value="required"/>
                    <description value="This is an example valueset for the Lipid Profile example"/>
                    <referenceResource>
                        <reference value="http://fhir.healthintersections.com.au/open/ValueSet/644"
                        />
                    </referenceResource>
                </binding>
                <mapping>
                    <identity value="rim"/>
                    <map value="interpretationCode"/>
                </mapping>
                <mapping>
                    <identity value="v2"/>
                    <map value="OBX-8-interpretation codes"/>
                </mapping>
            </definition>
        </element>
        <element>
            <path value="Observation.comments"/>
            <definition>
                <short value="Comments about result"/>
                <formal
                    value="May include statements about significant, unexpected or unreliable values, or information about the source of the value where this may be relevant to the interpretation of the result."/>
                <min value="0"/>
                <max value="1"/>
                <type>
                    <code value="string"/>
                </type>
                <condition value="chol-01"/>
                <isModifier value="false"/>
                <mapping>
                    <identity value="rim"/>
                    <map value="subjectOf.observationEvent[code=&quot;annotation&quot;].value"/>
                </mapping>
                <mapping>
                    <identity value="v2"/>
                    <map value="NTE.3 (partner NTE to OBX, or sometimes another (child?) OBX)"/>
                </mapping>
            </definition>
        </element>
        <element>
            <path value="Observation.applies[x]"/>
            <definition>
                <short value="Physiologically Relevant time/time-period for observation"/>
                <formal
                    value="The time or time-period the observed value is asserted as being true. For biological subjects - e.g. human patients - this is usually called the &quot;physiologically relevant time&quot;. This is usually either the time of the procedure or of specimen collection, but very often the source of the date/time is not known, only the date/time itself."/>
                <comments
                    value="At least a date should be present unless this observation is a historical report."/>
                <min value="0"/>
                <max value="1"/>
                <type>
                    <code value="dateTime"/>
                </type>
                <type>
                    <code value="Period"/>
                </type>
                <isModifier value="false"/>
                <mapping>
                    <identity value="rim"/>
                    <map value="effectiveTime"/>
                </mapping>
                <mapping>
                    <identity value="v2"/>
                    <map
                        value="OBX-14-date/time of the observation, and/or OBX-19 after v2.4  (depends on who observation made)"
                    />
                </mapping>
            </definition>
        </element>
        <element>
            <path value="Observation.issued"/>
            <definition>
                <short value="Date/Time this was made available"/>
                <formal value="Date/Time this was made available."/>
                <comments value="Updated when the result is updated."/>
                <min value="0"/>
                <max value="1"/>
                <type>
                    <code value="instant"/>
                </type>
                <isModifier value="false"/>
                <mapping>
                    <identity value="rim"/>
                    <map value="participation[typeCode=AUT].time"/>
                </mapping>
                <mapping>
                    <identity value="v2"/>
                    <map
                        value="OBR.22 (or MSH.7), or perhaps OBX-19 (depends on who observation made)"
                    />
                </mapping>
            </definition>
        </element>
        <element>
            <path value="Observation.status"/>
            <definition>
                <short value="registered | preliminary | final | amended +"/>
                <formal value="The status of the result value."/>
                <min value="1"/>
                <max value="1"/>
                <type>
                    <code value="code"/>
                </type>
                <isModifier value="true"/>
                <binding>
                    <name value="ObservationStatus"/>
                    <isExtensible value="false"/>
                    <conformance value="required"/>
                    <referenceResource>
                        <reference value="http://hl7.org/fhir/vs/observation-status"/>
                    </referenceResource>
                </binding>
                <mapping>
                    <identity value="rim"/>
                    <map
                        value="status  Amended &amp; Final are differentiated by whether it is the subject of a ControlAct event with a type of &quot;revise&quot;"
                    />
                </mapping>
                <mapping>
                    <identity value="v2"/>
                    <map value="OBX-11-observation result status"/>
                </mapping>
            </definition>
        </element>
        <element>
            <path value="Observation.reliability"/>
            <definition>
                <short value="ok | ongoing | early | questionable | calibrating | error +"/>
                <formal
                    value="An estimate of the degree to which quality issues have impacted on the value reported."/>
                <comments
                    value="Note that in most contexts, unreliable results are not recorded, deleted, or otherwise excluded, but it's not always possible to exclude them from the record. Interpreters of a result, whether human or machine, SHALL always either be aware of the status, or prevented from using the observation without being unaware that the reliability is not &quot;ok&quot;."/>
                <min value="1"/>
                <max value="1"/>
                <type>
                    <code value="code"/>
                </type>
                <isModifier value="true"/>
                <binding>
                    <name value="ObservationReliability"/>
                    <isExtensible value="false"/>
                    <conformance value="required"/>
                    <referenceResource>
                        <reference value="http://hl7.org/fhir/vs/observation-reliability"/>
                    </referenceResource>
                </binding>
                <mapping>
                    <identity value="rim"/>
                    <map value="uncertaintyCode"/>
                </mapping>
                <mapping>
                    <identity value="v2"/>
                    <map value="Maybe OBX.8/OBX.9"/>
                </mapping>
            </definition>
        </element>
        <element>
            <path value="Observation.bodySite"/>
            <definition>
                <short value="Observed body part"/>
                <formal value="Indicates where on the subject's body the observation was made."/>
                <comments value="Only used if not implicit in code found in Observation.name."/>
                <min value="0"/>
                <max value="0"/>
                <type>
                    <code value="CodeableConcept"/>
                </type>
                <isModifier value="false"/>
                <binding>
                    <name value="BodySite"/>
                    <isExtensible value="true"/>
                    <conformance value="example"/>
                    <referenceResource>
                        <reference value="http://hl7.org/fhir/vs/body-site"/>
                    </referenceResource>
                </binding>
                <mapping>
                    <identity value="rim"/>
                    <map value="targetSiteCode"/>
                </mapping>
                <mapping>
                    <identity value="v2"/>
                    <map value="OBX-20-observation site"/>
                </mapping>
            </definition>
        </element>
        <element>
            <path value="Observation.method"/>
            <definition>
                <short value="How it was done"/>
                <formal value="Indicates the mechanism used to perform the observation."/>
                <comments value="Only used if not implicit in code for Observation.name."/>
                <min value="0"/>
                <max value="0"/>
                <type>
                    <code value="CodeableConcept"/>
                </type>
                <isModifier value="false"/>
                <binding>
                    <name value="ObservationMethod"/>
                    <isExtensible value="true"/>
                    <conformance value="example"/>
                    <referenceResource>
                        <reference value="http://hl7.org/fhir/vs/observation-methods"/>
                    </referenceResource>
                </binding>
                <mapping>
                    <identity value="rim"/>
                    <map value="methodCode"/>
                </mapping>
                <mapping>
                    <identity value="v2"/>
                    <map value="OBX-17-observation method"/>
                </mapping>
            </definition>
        </element>
        <element>
            <path value="Observation.identifier"/>
            <definition>
                <short value="Unique Id for this particular observation"/>
                <formal value="A unique identifier for the simple observation."/>
                <min value="1"/>
                <max value="1"/>
                <type>
                    <code value="Identifier"/>
                </type>
                <isModifier value="false"/>
                <mapping>
                    <identity value="rim"/>
                    <map value="id"/>
                </mapping>
                <mapping>
                    <identity value="v2"/>
                    <map value="OBX.21"/>
                </mapping>
            </definition>
        </element>
        <element>
            <path value="Observation.subject"/>
            <definition>
                <short value="Who and/or what this is about"/>
                <formal value="The thing the observation is being made about."/>
                <comments
                    value="The only circumstance in which the subject can be missing is when the observation is made by a device that does not know the patient. In this case, the observation SHALL be matched to a patient through some context/channel matching technique, and at this point, the observation should be updated."/>
                <min value="1"/>
                <max value="1"/>
                <type>
                    <code value="ResourceReference"/>
                    <profile value="http://hl7.org/fhir/profiles/Patient"/>
                </type>
                <isModifier value="false"/>
                <mapping>
                    <identity value="rim"/>
                    <map value="participation[typeCode=SBJ]"/>
                </mapping>
                <mapping>
                    <identity value="v2"/>
                    <map value="PID-3-patient ID list"/>
                </mapping>
            </definition>
        </element>
        <element>
            <path value="Observation.specimen"/>
            <definition>
                <short value="Specimen used for this observation"/>
                <formal value="The specimen that was used when this observation was made."/>
                <comments
                    value="Observations are not made on specimens themselves; they are made on a subject, but usually by the means of a specimen. Note that although specimens are often involved, they are not always tracked and reported explicitly. Also note that observation resources are often used in contexts that track the specimen explicity (e.g. Diagnostic Report)."/>
                <min value="0"/>
                <max value="1"/>
                <type>
                    <code value="ResourceReference"/>
                    <profile value="http://hl7.org/fhir/Profiles/Specimen"/>
                </type>
                <isModifier value="false"/>
                <mapping>
                    <identity value="rim"/>
                    <map value="participation[typeCode=SPC].specimen"/>
                </mapping>
            </definition>
        </element>
        <element>
            <path value="Observation.performer"/>
            <definition>
                <short value="Who did the observation"/>
                <formal
                    value="Who was responsible for asserting the observed value as &quot;true&quot;."/>
                <comments
                    value="This would only be &quot;Device&quot; if the device is responsible for the measurement, not to capture the device used by a human to make the measurement.  (The latter could be captured as an extension.)."/>
                <min value="0"/>
                <max value="*"/>
                <type>
                    <code value="ResourceReference"/>
                    <profile value="http://hl7.org/fhir/Profiles/Practitioner"/>
                </type>
                <type>
                    <code value="ResourceReference"/>
                    <profile value="http://hl7.org/fhir/Profiles/Device"/>
                </type>
                <type>
                    <code value="ResourceReference"/>
                    <profile value="http://hl7.org/fhir/Profiles/Organization"/>
                </type>
                <isModifier value="false"/>
                <mapping>
                    <identity value="rim"/>
                    <map value="participation[typeCode=PRF]"/>
                </mapping>
                <mapping>
                    <identity value="v2"/>
                    <map
                        value="OBX.15 / (Practitioner)  OBX-16-responsible observer,  PRT-5-participation person:PRT-4-participation='RO' /  (Device)  OBX-18-equipment instance identifier , PRT-10-participation device:PRT-4-participation='EQUIP' / (Organization)  OBX-23-performing organization name,  PRT-8-participation organization:PRT-4-participation='PO'"
                    />
                </mapping>
            </definition>
        </element>
        <element>
            <path value="Observation.referenceRange"/>
            <definition>
                <short value="Provides guide for interpretation"/>
                <formal
                    value="Guidance on how to interpret the value by comparison to a normal or recommended range."/>
                <comments
                    value="Most observations only have one generic reference range. Systems MAY choose to restrict to only supplying the relevant reference range based on knowledge about the patient (e.g. specific to the patient's age, gender, weight and other factors), but this may not be possible or appropriate. Whenever more than one reference range is supplied, the differences between them SHOULD be provided in the reference range and/or age properties."/>
                <min value="1"/>
                <max value="1"/>
                <constraint>
                    <key value="3"/>
                    <name value="reference range"/>
                    <severity value="error"/>
                    <human value="Must have at least a low or a high (and no comparators)"/>
                    <xpath
                        value="(exists(f:low) or exists(f:high)) and not(exists(f:low/f:comparator)) and not(exists(f:high/f:comparator))"
                    />
                </constraint>
                <isModifier value="false"/>
                <mapping>
                    <identity value="rim"/>
                    <map
                        value="outboundRelationship[typeCode=REFV]/target[classCode=OBS, moodCode=EVN]"
                    />
                </mapping>
            </definition>
        </element>
        <element>
            <path value="Observation.referenceRange.extension"/>
            <definition>
                <short value="Additional Content defined by implementations"/>
                <formal
                    value="May be used to represent additional information that is not part of the basic definition of the resource. In order to make the use of extensions safe and manageable, there is a strict governance applied to the definition and use of extensions. Though any implementer is allowed to define an extension, there is a set of requirements that SHALL be met as part of the definition of the extension."/>
                <comments
                    value="there can be no stigma associated with the use of extensions by any application, project, or standard - regardless of the institution or jurisdiction that uses or defines the extensions.  The use of extensions is what allows the FHIR specification to retain a core simplicity for everyone."/>
                <synonym value="extensions"/>
                <synonym value="user content"/>
                <min value="0"/>
                <max value="*"/>
                <type>
                    <code value="Extension"/>
                </type>
                <isModifier value="false"/>
            </definition>
        </element>
        <element>
            <path value="Observation.referenceRange.modifierExtension"/>
            <definition>
                <short value="Extensions that cannot be ignored"/>
                <formal
                    value="May be used to represent additional information that is not part of the basic definition of the resource, and that modifies the understanding of the element that contains it. Usually modifier elements provide negation or qualification. In order to make the use of extensions safe and manageable, there is a strict governance applied to the definition and use of extensions. Though any implementer is allowed to define an extension, there is a set of requirements that SHALL be met as part of the definition of the extension. Applications processing a resource are required to check for modifier extensions."/>
                <comments
                    value="there can be no stigma associated with the use of extensions by any application, project, or standard - regardless of the institution or jurisdiction that uses or defines the extensions.  The use of extensions is what allows the FHIR specification to retain a core simplicity for everyone."/>
                <synonym value="extensions"/>
                <synonym value="user content"/>
                <min value="0"/>
                <max value="*"/>
                <type>
                    <code value="Extension"/>
                </type>
                <isModifier value="false"/>
            </definition>
        </element>
        <element>
            <path value="Observation.referenceRange.low"/>
            <definition>
                <short value="Low Range, if relevant"/>
                <formal
                    value="The value of the low bound of the reference range. If this is omitted, the low bound of the reference range is assumed to be meaningless. E.g. &lt;2.3."/>
                <comments value="Do not use the comparator for &lt; or &gt;."/>
                <min value="0"/>
                <max value="0"/>
                <type>
                    <code value="Quantity"/>
                </type>
                <isModifier value="false"/>
                <mapping>
                    <identity value="rim"/>
                    <map value="value:IVL_PQ.low"/>
                </mapping>
                <mapping>
                    <identity value="v2"/>
                    <map value="OBX-7-references range"/>
                </mapping>
            </definition>
        </element>
        <element>
            <path value="Observation.referenceRange.high"/>
            <definition>
                <short value="High Range, if relevant"/>
                <formal
                    value="The value of the high bound of the reference range. If this is omitted, the high bound of the reference range is assumed to be meaningless. E.g. &gt;5."/>
                <comments value="Do not use the comparator for &lt; or &gt;."/>
                <min value="1"/>
                <max value="1"/>
                <type>
                    <code value="Quantity"/>
                    <profile value="#lipidQuantity"/>
                </type>
                <isModifier value="false"/>
                <mapping>
                    <identity value="rim"/>
                    <map value="value:IVL_PQ.high"/>
                </mapping>
                <mapping>
                    <identity value="v2"/>
                    <map value="OBX-7-references range"/>
                </mapping>
            </definition>
        </element>
        <element>
            <path value="Observation.referenceRange.high.extension"/>
            <definition>
                <short value="Additional Content defined by implementations"/>
                <formal
                    value="May be used to represent additional information that is not part of the basic definition of the resource. In order to make the use of extensions safe and manageable, there is a strict governance applied to the definition and use of extensions. Though any implementer is allowed to define an extension, there is a set of requirements that SHALL be met as part of the definition of the extension."/>
                <comments
                    value="there can be no stigma associated with the use of extensions by any application, project, or standard - regardless of the institution or jurisdiction that uses or defines the extensions.  The use of extensions is what allows the FHIR specification to retain a core simplicity for everyone."/>
                <synonym value="extensions"/>
                <synonym value="user content"/>
                <min value="0"/>
                <max value="*"/>
                <type>
                    <code value="Extension"/>
                </type>
                <isModifier value="false"/>
            </definition>
        </element>
        <element>
            <path value="Observation.referenceRange.high.modifierExtension"/>
            <definition>
                <short value="Extensions that cannot be ignored"/>
                <formal
                    value="May be used to represent additional information that is not part of the basic definition of the resource, and that modifies the understanding of the element that contains it. Usually modifier elements provide negation or qualification. In order to make the use of extensions safe and manageable, there is a strict governance applied to the definition and use of extensions. Though any implementer is allowed to define an extension, there is a set of requirements that SHALL be met as part of the definition of the extension. Applications processing a resource are required to check for modifier extensions."/>
                <comments
                    value="there can be no stigma associated with the use of extensions by any application, project, or standard - regardless of the institution or jurisdiction that uses or defines the extensions.  The use of extensions is what allows the FHIR specification to retain a core simplicity for everyone."/>
                <synonym value="extensions"/>
                <synonym value="user content"/>
                <min value="0"/>
                <max value="*"/>
                <type>
                    <code value="Extension"/>
                </type>
                <isModifier value="false"/>
            </definition>
        </element>
        <element>
            <path value="Observation.referenceRange.high.value"/>
            <definition>
                <short value="Numerical value (with implicit precision)"/>
                <formal
                    value="The value of the measured amount. The value includes an implicit precision in the presentation of the value."/>
                <comments
                    value="The implicit precision in the value should always be honored. Monetary values have their own rules for handling precision (refer to standard accounting text books)."/>
                <min value="1"/>
                <max value="1"/>
                <type>
                    <code value="decimal"/>
                </type>
                <valueDecimal value="4.5"/>
                <isModifier value="false"/>
                <mapping>
                    <identity value="rim"/>
                    <map
                        value="PQ.value, CO.value, MO.value, IVL.high or IVL.low depending on the value"
                    />
                </mapping>
                <mapping>
                    <identity value="v2"/>
                    <map value="SN.2  / CQ - N/A"/>
                </mapping>
            </definition>
        </element>
        <element>
            <path value="Observation.referenceRange.high.comparator"/>
            <definition>
                <short value="&lt; | &lt;= | &gt;= | &gt; - how to understand the value"/>
                <formal
                    value="How the value should be understood and represented - whether the actual value is greater or less than the stated value due to measurement issues. E.g. if the comparator is &quot;&lt;&quot; , then the real value is &lt; stated value."/>
                <comments
                    value="This is labeled as &quot;Is Modifier&quot; because the comparator modifies the interpretation of the value significantly. If there is no comparator, then there is no modification of the value."/>
                <min value="0"/>
                <max value="1"/>
                <type>
                    <code value="code"/>
                </type>
                <isModifier value="true"/>
                <binding>
                    <name value="QuantityCompararator"/>
                    <isExtensible value="false"/>
                    <conformance value="required"/>
                    <referenceResource>
                        <reference value="http://hl7.org/fhir/vs/quantity-comparator"/>
                    </referenceResource>
                </binding>
                <mapping>
                    <identity value="rim"/>
                    <map value="IVL properties"/>
                </mapping>
                <mapping>
                    <identity value="v2"/>
                    <map value="SN.1  / CQ.1"/>
                </mapping>
            </definition>
        </element>
        <element>
            <path value="Observation.referenceRange.high.units"/>
            <definition>
                <short value="Unit representation"/>
                <formal value="A human-readable form of the units."/>
                <min value="0"/>
                <max value="1"/>
                <type>
                    <code value="string"/>
                </type>
                <isModifier value="false"/>
                <mapping>
                    <identity value="rim"/>
                    <map value="PQ.unit"/>
                </mapping>
                <mapping>
                    <identity value="v2"/>
                    <map value="(see OBX.6 etc) / CQ.2"/>
                </mapping>
            </definition>
        </element>
        <element>
            <path value="Observation.referenceRange.high.system"/>
            <definition>
                <short value="System that defines coded unit form"/>
                <formal
                    value="The identification of the system that provides the coded form of the unit."/>
                <min value="0"/>
                <max value="1"/>
                <type>
                    <code value="uri"/>
                </type>
                <isModifier value="false"/>
                <mapping>
                    <identity value="rim"/>
                    <map value="CO.codeSystem, PQ.translation.codeSystem"/>
                </mapping>
                <mapping>
                    <identity value="v2"/>
                    <map value="(see OBX.6 etc) / CQ.2"/>
                </mapping>
            </definition>
        </element>
        <element>
            <path value="Observation.referenceRange.high.code"/>
            <definition>
                <short value="Coded form of the unit"/>
                <formal
                    value="A computer processable form of the units in some unit representation system."/>
                <comments
                    value="The preferred system is UCUM, but SNOMED CT can also be used (for customary units) or ISO 4217 for currency.  The context of use may additionally require a code from a particular system (Unless the Quantity element has a dataAbsentReason flag)."/>
                <min value="0"/>
                <max value="1"/>
                <type>
                    <code value="code"/>
                </type>
                <isModifier value="false"/>
                <mapping>
                    <identity value="rim"/>
                    <map value="PQ.code, MO.currency, PQ.translation.code"/>
                </mapping>
                <mapping>
                    <identity value="v2"/>
                    <map value="(see OBX.6 etc) / CQ.2"/>
                </mapping>
            </definition>
        </element>
        <element>
            <path value="Observation.referenceRange.meaning"/>
            <definition>
                <short value="Indicates the meaning/use of this range of this range"/>
                <formal value="Code for the meaning of the reference range."/>
                <comments value="This SHOULD be populated if there is more than one range."/>
                <min value="0"/>
                <max value="0"/>
                <type>
                    <code value="CodeableConcept"/>
                </type>
                <isModifier value="false"/>
                <binding>
                    <name value="ObservationRangeMeaning"/>
                    <isExtensible value="true"/>
                    <conformance value="example"/>
                    <referenceResource>
                        <reference value="http://hl7.org/fhir/vs/referencerange-meaning"/>
                    </referenceResource>
                </binding>
                <mapping>
                    <identity value="rim"/>
                    <map value="interpretationCode"/>
                </mapping>
                <mapping>
                    <identity value="v2"/>
                    <map value="OBX-10-nature of abnormal test?"/>
                </mapping>
            </definition>
        </element>
        <element>
            <path value="Observation.referenceRange.age"/>
            <definition>
                <short value="Applicable age range, if relevant"/>
                <formal
                    value="The age at which this reference range is applicable. This is a neonatal age (e.g. number of weeks at term) if the meaning says so."/>
                <min value="0"/>
                <max value="0"/>
                <type>
                    <code value="Range"/>
                </type>
                <isModifier value="false"/>
                <mapping>
                    <identity value="rim"/>
                    <map
                        value="outboundRelationship[typeCode=PRCN].targetObservationCriterion[code=&quot;age&quot;].value"
                    />
                </mapping>
            </definition>
        </element>
        <element>
            <path value="Observation.related"/>
            <definition>
                <short value="Observations related to this observation"/>
                <formal
                    value="Related observations - either components, or previous observations, or statements of derivation."/>
                <comments
                    value="Normally, an observation will have either a value or a set of related observations. A few observations (e.g. apgar store) may have both a value and related observations (for apgar, the observations from which the measure is derived)."/>
                <min value="0"/>
                <max value="0"/>
                <isModifier value="false"/>
                <mapping>
                    <identity value="rim"/>
                    <map value="outBoundRelationship"/>
                </mapping>
                <mapping>
                    <identity value="v2"/>
                    <map value="Relationships established by OBX-4 usage"/>
                </mapping>
            </definition>
        </element>
        <element>
            <path value="Observation.related.extension"/>
            <definition>
                <short value="Additional Content defined by implementations"/>
                <formal
                    value="May be used to represent additional information that is not part of the basic definition of the resource. In order to make the use of extensions safe and manageable, there is a strict governance applied to the definition and use of extensions. Though any implementer is allowed to define an extension, there is a set of requirements that SHALL be met as part of the definition of the extension."/>
                <comments
                    value="there can be no stigma associated with the use of extensions by any application, project, or standard - regardless of the institution or jurisdiction that uses or defines the extensions.  The use of extensions is what allows the FHIR specification to retain a core simplicity for everyone."/>
                <synonym value="extensions"/>
                <synonym value="user content"/>
                <min value="0"/>
                <max value="*"/>
                <type>
                    <code value="Extension"/>
                </type>
                <isModifier value="false"/>
            </definition>
        </element>
        <element>
            <path value="Observation.related.modifierExtension"/>
            <definition>
                <short value="Extensions that cannot be ignored"/>
                <formal
                    value="May be used to represent additional information that is not part of the basic definition of the resource, and that modifies the understanding of the element that contains it. Usually modifier elements provide negation or qualification. In order to make the use of extensions safe and manageable, there is a strict governance applied to the definition and use of extensions. Though any implementer is allowed to define an extension, there is a set of requirements that SHALL be met as part of the definition of the extension. Applications processing a resource are required to check for modifier extensions."/>
                <comments
                    value="there can be no stigma associated with the use of extensions by any application, project, or standard - regardless of the institution or jurisdiction that uses or defines the extensions.  The use of extensions is what allows the FHIR specification to retain a core simplicity for everyone."/>
                <synonym value="extensions"/>
                <synonym value="user content"/>
                <min value="0"/>
                <max value="*"/>
                <type>
                    <code value="Extension"/>
                </type>
                <isModifier value="false"/>
            </definition>
        </element>
        <element>
            <path value="Observation.related.type"/>
            <definition>
                <short
                    value="has-component | has-member | derived-from | sequel-to | replaces | qualified-by | interfered-by"/>
                <formal
                    value="A code specifying the kind of relationship that exists with the target observation."/>
                <comments
                    value="A relationship type SHOULD be provided. If the relationship type is &quot;COMP&quot; (composed), then the observation should not be displayed/interpreted in the absence of the related observations."/>
                <min value="0"/>
                <max value="1"/>
                <type>
                    <code value="code"/>
                </type>
                <isModifier value="false"/>
                <binding>
                    <name value="ObservationRelationshipType"/>
                    <isExtensible value="false"/>
                    <conformance value="required"/>
                    <referenceResource>
                        <reference value="http://hl7.org/fhir/vs/observation-relationshiptypes"/>
                    </referenceResource>
                </binding>
                <mapping>
                    <identity value="rim"/>
                    <map value=".typeCode"/>
                </mapping>
                <mapping>
                    <identity value="v2"/>
                    <map value="N/A"/>
                </mapping>
            </definition>
        </element>
        <element>
            <path value="Observation.related.target"/>
            <definition>
                <short value="Observation that is related to this one"/>
                <formal value="A reference to the observation that is related to this observation."/>
                <min value="1"/>
                <max value="1"/>
                <type>
                    <code value="ResourceReference"/>
                    <profile value="http://hl7.org/fhir/Profiles/Observation"/>
                </type>
                <isModifier value="false"/>
                <mapping>
                    <identity value="rim"/>
                    <map value=".targetObservation"/>
                </mapping>
            </definition>
        </element>
        <searchParam>
            <name value="_id"/>
            <type value="token"/>
            <documentation
                value="The logical resource id associated with the resource (must be supported by all servers)"
            />
        </searchParam>
        <searchParam>
            <name value="_language"/>
            <type value="token"/>
            <documentation value="The language of the resource"/>
        </searchParam>
        <searchParam>
            <name value="date"/>
            <type value="date"/>
            <documentation
                value="Obtained date/time. If the obtained element is a period, a date that falls in the period"/>
            <xpath value="f:Observation/f:applies[x]"/>
        </searchParam>
        <searchParam>
            <name value="name"/>
            <type value="token"/>
            <documentation value="The name of the observation type"/>
            <xpath value="f:Observation/f:name"/>
        </searchParam>
        <searchParam>
            <name value="name-value-[x]"/>
            <type value="composite"/>
            <documentation value="Both name and one of the value parameters"/>
        </searchParam>
        <searchParam>
            <name value="performer"/>
            <type value="reference"/>
            <documentation value="Who and/or what performed the observation"/>
            <xpath value="f:Observation/f:performer"/>
        </searchParam>
        <searchParam>
            <name value="related"/>
            <type value="composite"/>
            <documentation
                value="Related Observations - search on related-type and related-target together"/>
        </searchParam>
        <searchParam>
            <name value="related-target"/>
            <type value="reference"/>
            <documentation value="Observation that is related to this one"/>
            <xpath value="f:Observation/f:related/f:target"/>
        </searchParam>
        <searchParam>
            <name value="related-type"/>
            <type value="token"/>
            <documentation
                value="has-component | has-member | derived-from | sequel-to | replaces | qualified-by | interfered-by"/>
            <xpath value="f:Observation/f:related/f:type"/>
        </searchParam>
        <searchParam>
            <name value="reliability"/>
            <type value="token"/>
            <documentation value="The reliability of the observation"/>
            <xpath value="f:Observation/f:reliability"/>
        </searchParam>
        <searchParam>
            <name value="specimen"/>
            <type value="reference"/>
            <documentation value="Specimen used for this observation"/>
            <xpath value="f:Observation/f:specimen"/>
        </searchParam>
        <searchParam>
            <name value="status"/>
            <type value="token"/>
            <documentation value="The status of the observation"/>
            <xpath value="f:Observation/f:status"/>
        </searchParam>
        <searchParam>
            <name value="subject"/>
            <type value="reference"/>
            <documentation value="The subject that the observation is about"/>
            <xpath value="f:Observation/f:subject"/>
        </searchParam>
        <searchParam>
            <name value="value-concept"/>
            <type value="token"/>
            <documentation value="The value of the observation, if the value is a CodeableConcept"/>
            <xpath value="f:Observation/f:value[x]"/>
        </searchParam>
        <searchParam>
            <name value="value-date"/>
            <type value="date"/>
            <documentation value="The value of the observation, if the value is a Period"/>
            <xpath value="f:Observation/f:value[x]"/>
        </searchParam>
        <searchParam>
            <name value="value-quantity"/>
            <type value="quantity"/>
            <documentation
                value="The value of the observation, if the value is a Quantity, or a SampledData (just search on the bounds of the values in sampled data)"/>
            <xpath value="f:Observation/f:value[x]"/>
        </searchParam>
        <searchParam>
            <name value="value-string"/>
            <type value="string"/>
            <documentation
                value="The value of the observation, if the value is a string, and also searches in CodeableConcept.text"/>
            <xpath value="f:Observation/f:value[x]"/>
        </searchParam>
    </structure>
    <structure>
        <extension url="http://hl7.org/fhir/Profile/tools-extensions#profile-structure-form">
            <valueCode value="Snapshot"/>
        </extension>
        <extension url="http://hl7.org/fhir/Profile/tools-extensions#profile-base">
            <valueUri value="http://hl7.org/fhir/Profile/Quantity"/>
        </extension>
        <type value="Quantity"/>
        <name value="lipidQuantity"/>
        <element>
            <path value="Quantity"/>
            <definition>
                <short value="Quantity as used in lipid measurements"/>
                <formal value="Quantity as used in lipid measurements"/>
                <comments value="Lipid measurements are expressed in mmol/L"/>
                <min value="1"/>
                <max value="1"/>
                <type>
                    <code value="Type"/>
                </type>
                <constraint>
                    <key value="3"/>
                    <name value="SHALL have a system"/>
                    <severity value="error"/>
                    <human
                        value="If a code for the units is present, the system SHALL also be present"/>
                    <xpath value="not(exists(f:code)) or exists(f:system)"/>
                </constraint>
                <isModifier value="false"/>
                <mapping>
                    <identity value="rim"/>
                    <map value="PQ, IVL&lt;PQ&gt;, MO, CO, depending on the values"/>
                </mapping>
                <mapping>
                    <identity value="v2"/>
                    <map value="SN (see also Range) or CQ"/>
                </mapping>
            </definition>
        </element>
        <element>
            <path value="Quantity.extension"/>
            <definition>
                <short value="Additional Content defined by implementations"/>
                <formal
                    value="May be used to represent additional information that is not part of the basic definition of the resource. In order to make the use of extensions safe and manageable, there is a strict governance applied to the definition and use of extensions. Though any implementer is allowed to define an extension, there is a set of requirements that SHALL be met as part of the definition of the extension."/>
                <comments
                    value="there can be no stigma associated with the use of extensions by any application, project, or standard - regardless of the institution or jurisdiction that uses or defines the extensions.  The use of extensions is what allows the FHIR specification to retain a core simplicity for everyone."/>
                <synonym value="extensions"/>
                <synonym value="user content"/>
                <min value="0"/>
                <max value="*"/>
                <type>
                    <code value="Extension"/>
                </type>
                <isModifier value="false"/>
            </definition>
        </element>
        <element>
            <path value="Quantity.modifierExtension"/>
            <definition>
                <short value="Extensions that cannot be ignored"/>
                <formal
                    value="May be used to represent additional information that is not part of the basic definition of the resource, and that modifies the understanding of the element that contains it. Usually modifier elements provide negation or qualification. In order to make the use of extensions safe and manageable, there is a strict governance applied to the definition and use of extensions. Though any implementer is allowed to define an extension, there is a set of requirements that SHALL be met as part of the definition of the extension. Applications processing a resource are required to check for modifier extensions."/>
                <comments
                    value="there can be no stigma associated with the use of extensions by any application, project, or standard - regardless of the institution or jurisdiction that uses or defines the extensions.  The use of extensions is what allows the FHIR specification to retain a core simplicity for everyone."/>
                <synonym value="extensions"/>
                <synonym value="user content"/>
                <min value="0"/>
                <max value="*"/>
                <type>
                    <code value="Extension"/>
                </type>
                <isModifier value="false"/>
            </definition>
        </element>
        <element>
            <path value="Quantity.value"/>
            <definition>
                <short value="Numerical value (with implicit precision)"/>
                <formal
                    value="The value of the measured amount. The value includes an implicit precision in the presentation of the value."/>
                <comments
                    value="The implicit precision in the value should always be honored. Monetary values have their own rules for handling precision (refer to standard accounting text books)."/>
                <min value="0"/>
                <max value="1"/>
                <type>
                    <code value="decimal"/>
                </type>
                <isModifier value="false"/>
                <mapping>
                    <identity value="rim"/>
                    <map
                        value="PQ.value, CO.value, MO.value, IVL.high or IVL.low depending on the value"
                    />
                </mapping>
                <mapping>
                    <identity value="v2"/>
                    <map value="SN.2  / CQ - N/A"/>
                </mapping>
            </definition>
        </element>
        <element>
            <path value="Quantity.comparator"/>
            <definition>
                <short value="&lt; | &lt;= | &gt;= | &gt; - how to understand the value"/>
                <formal
                    value="How the value should be understood and represented - whether the actual value is greater or less than the stated value due to measurement issues. E.g. if the comparator is &quot;&lt;&quot; , then the real value is &lt; stated value."/>
                <comments
                    value="This is labeled as &quot;Is Modifier&quot; because the comparator modifies the interpretation of the value significantly. If there is no comparator, then there is no modification of the value."/>
                <min value="0"/>
                <max value="1"/>
                <type>
                    <code value="code"/>
                </type>
                <isModifier value="true"/>
                <binding>
                    <name value="QuantityCompararator"/>
                    <isExtensible value="false"/>
                    <conformance value="required"/>
                    <referenceResource>
                        <reference value="http://hl7.org/fhir/vs/quantity-comparator"/>
                    </referenceResource>
                </binding>
                <mapping>
                    <identity value="rim"/>
                    <map value="IVL properties"/>
                </mapping>
                <mapping>
                    <identity value="v2"/>
                    <map value="SN.1  / CQ.1"/>
                </mapping>
            </definition>
        </element>
        <element>
            <path value="Quantity.units"/>
            <definition>
                <short value="Unit representation"/>
                <formal value="A human-readable form of the units."/>
                <min value="0"/>
                <max value="1"/>
                <type>
                    <code value="string"/>
                </type>
                <valueString value="mmol/L"/>
                <isModifier value="false"/>
                <mapping>
                    <identity value="rim"/>
                    <map value="PQ.unit"/>
                </mapping>
                <mapping>
                    <identity value="v2"/>
                    <map value="(see OBX.6 etc) / CQ.2"/>
                </mapping>
            </definition>
        </element>
        <element>
            <path value="Quantity.system"/>
            <definition>
                <short value="System that defines coded unit form"/>
                <formal
                    value="The identification of the system that provides the coded form of the unit."/>
                <min value="1"/>
                <max value="1"/>
                <type>
                    <code value="uri"/>
                </type>
                <valueUri value="http://unitsofmeasure.org/"/>
                <isModifier value="false"/>
                <mapping>
                    <identity value="rim"/>
                    <map value="CO.codeSystem, PQ.translation.codeSystem"/>
                </mapping>
                <mapping>
                    <identity value="v2"/>
                    <map value="(see OBX.6 etc) / CQ.2"/>
                </mapping>
            </definition>
        </element>
        <element>
            <path value="Quantity.code"/>
            <definition>
                <short value="Coded form of the unit"/>
                <formal
                    value="A computer processable form of the units in some unit representation system."/>
                <comments
                    value="The preferred system is UCUM, but SNOMED CT can also be used (for customary units) or ISO 4217 for currency.  The context of use may additionally require a code from a particular system (Unless the Quantity element has a dataAbsentReason flag)."/>
                <min value="1"/>
                <max value="1"/>
                <type>
                    <code value="code"/>
                </type>
                <valueCode value="mmol/L"/>
                <isModifier value="false"/>
                <mapping>
                    <identity value="rim"/>
                    <map value="PQ.code, MO.currency, PQ.translation.code"/>
                </mapping>
                <mapping>
                    <identity value="v2"/>
                    <map value="(see OBX.6 etc) / CQ.2"/>
                </mapping>
            </definition>
        </element>
    </structure>
    <extensionDefn>
        <code value="calculated"/>
        <display value="LDL is Calculated"/>
        <contextType value="resource"/>
        <context value="Observation"/>
        <definition>
            <short value="LDL is Calculated"/>
<<<<<<< HEAD
            <formal value="True if the value is calculated from other observations"/>
            <comments value="E.g. True if the LDL value is calculated from Chol, Trig, and HDLC"/>
=======
            <formal value="True if the LDL value is calculated from Chol, Trig, and HDLC"/>
            <comments
                value="It's definitely better that whether the LDL was calculated or not comes from the LOINC code. But this is defined to exercise the extension machinery in the publication tooling, and to make this comment. Actually, the location is odd too - it would probably be on the root observation, but this is for testing purposes"/>
>>>>>>> 2e77a1f7
            <min value="0"/>
            <max value="1"/>
            <type>
                <code value="boolean"/>
            </type>
<<<<<<< HEAD
=======
            <mustSupport value="false"/>
>>>>>>> 2e77a1f7
            <isModifier value="false"/>
        </definition>
    </extensionDefn>
</Profile><|MERGE_RESOLUTION|>--- conflicted
+++ resolved
@@ -1,8 +1,4 @@
-<?xml-model href="../SVN/FHIR-DSTU/publish/profile.sch" type="application/xml" schematypens="http://purl.oclc.org/dsdl/schematron"?>
-<Profile xmlns:xsi="http://www.w3.org/2001/XMLSchema-instance"
-    xsi:schemaLocation="http://hl7.org/fhir ../../../../SVN/FHIR-DSTU/publish/profile.xsd"
-    xmlns="http://hl7.org/fhir">
-    
+<Profile xmlns="http://hl7.org/fhir">
     <text>
         <status value="empty"/>
         <div xmlns="http://www.w3.org/1999/xhtml">No narrative was supplied for this Profile</div>
@@ -197,9 +193,6 @@
                     <referenceResource>
                         <reference value="http://hl7.org/fhir/message-events"/>
                     </referenceResource>
-
-                    <referenceResource value="http://hl7.org/fhir/message-events" />
-                    
                 </binding>
                 <mapping>
                     <identity value="rim"/>
@@ -3390,23 +3383,15 @@
         <context value="Observation"/>
         <definition>
             <short value="LDL is Calculated"/>
-<<<<<<< HEAD
-            <formal value="True if the value is calculated from other observations"/>
-            <comments value="E.g. True if the LDL value is calculated from Chol, Trig, and HDLC"/>
-=======
             <formal value="True if the LDL value is calculated from Chol, Trig, and HDLC"/>
             <comments
                 value="It's definitely better that whether the LDL was calculated or not comes from the LOINC code. But this is defined to exercise the extension machinery in the publication tooling, and to make this comment. Actually, the location is odd too - it would probably be on the root observation, but this is for testing purposes"/>
->>>>>>> 2e77a1f7
             <min value="0"/>
             <max value="1"/>
             <type>
                 <code value="boolean"/>
             </type>
-<<<<<<< HEAD
-=======
             <mustSupport value="false"/>
->>>>>>> 2e77a1f7
             <isModifier value="false"/>
         </definition>
     </extensionDefn>
