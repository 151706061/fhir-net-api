--- conflicted
+++ resolved
@@ -32,13 +32,10 @@
     </Content>
   </ItemGroup>
 
-<<<<<<< HEAD
   <ItemGroup>
     <Service Include="{82a7f48d-3b50-4b1e-b82e-3ada8210c358}" />
   </ItemGroup>
   <ItemGroup>
     <Folder Include="TestData\TestSd\" />
   </ItemGroup>
-=======
->>>>>>> 6fdbf3dc
 </Project>