﻿<Project Sdk="Microsoft.NET.Sdk">
  <PropertyGroup>
    <TargetFrameworks>netcoreapp2.1;net45;net40</TargetFrameworks>
  </PropertyGroup>

  <Import Project="..\fhir-net-api.props" />
  <Import Project="..\fhir-net-api.targets" />

  <PropertyGroup>
    <AssemblyName>Hl7.Fhir.ElementModel.Tests</AssemblyName>
    <ContainsTests>true</ContainsTests>
  </PropertyGroup>

  <ItemGroup>
    <ProjectReference Include="..\Hl7.Fhir.Core\Hl7.Fhir.Core.csproj" />
    <ProjectReference Include="..\Hl7.Fhir.Specification\Hl7.Fhir.Specification.csproj" />
    <ProjectReference Include="..\..\common\src\Hl7.Fhir.Support.Tests\Hl7.Fhir.Support.Tests.csproj" />
    <ProjectReference Include="..\..\common\src\Hl7.Fhir.Support\Hl7.Fhir.Support.csproj" />
  </ItemGroup>

<<<<<<< HEAD
  <ItemGroup Condition="'$(TargetFramework)' != 'net40'">
    <PackageReference Include="Microsoft.NET.Test.Sdk" Version="15.8.0" />
    <PackageReference Include="MSTest.TestAdapter" Version="1.3.2" />
    <PackageReference Include="MSTest.TestFramework" Version="1.3.2" />
=======
  <ItemGroup>
    <PackageReference Include="Microsoft.NET.Test.Sdk" Version="16.2.0" />
    <PackageReference Include="MSTest.TestAdapter" Version="1.4.0" />
    <PackageReference Include="MSTest.TestFramework" Version="1.4.0" />
    <PackageReference Include="System.IO.Compression" Version="4.3.0" />
>>>>>>> 9d2c3b83
    <PackageReference Include="System.ValueTuple" Version="4.5.0" />
    <PackageReference Include="xunit" Version="2.4.0" />
    <PackageReference Include="xunit.runner.visualstudio" Version="2.4.0" />
    <PackageReference Include="System.AppContext" Version="4.3.0" />
<<<<<<< HEAD
  </ItemGroup>

  <ItemGroup Condition="'$(TargetFramework)' == 'net40'">
    <Reference Include="Microsoft.VisualStudio.QualityTools.UnitTestFramework, Version=10.0.0.0, Culture=neutral, PublicKeyToken=b03f5f7f11d50a3a, processorArchitecture=MSIL">
      <HintPath>..\..\lib\Microsoft.VisualStudio.QualityTools.UnitTestFramework.dll</HintPath>
    </Reference>
=======
>>>>>>> 9d2c3b83
  </ItemGroup>

  <ItemGroup>
    <Content Include="TestData\**\*.xml;TestData\**\*.json">
      <CopyToOutputDirectory>PreserveNewest</CopyToOutputDirectory>
    </Content>
  </ItemGroup>

  <ItemGroup>
    <Service Include="{82a7f48d-3b50-4b1e-b82e-3ada8210c358}" />
  </ItemGroup>
</Project><|MERGE_RESOLUTION|>--- conflicted
+++ resolved
@@ -18,31 +18,25 @@
     <ProjectReference Include="..\..\common\src\Hl7.Fhir.Support\Hl7.Fhir.Support.csproj" />
   </ItemGroup>
 
-<<<<<<< HEAD
   <ItemGroup Condition="'$(TargetFramework)' != 'net40'">
     <PackageReference Include="Microsoft.NET.Test.Sdk" Version="15.8.0" />
     <PackageReference Include="MSTest.TestAdapter" Version="1.3.2" />
     <PackageReference Include="MSTest.TestFramework" Version="1.3.2" />
-=======
   <ItemGroup>
     <PackageReference Include="Microsoft.NET.Test.Sdk" Version="16.2.0" />
     <PackageReference Include="MSTest.TestAdapter" Version="1.4.0" />
     <PackageReference Include="MSTest.TestFramework" Version="1.4.0" />
     <PackageReference Include="System.IO.Compression" Version="4.3.0" />
->>>>>>> 9d2c3b83
     <PackageReference Include="System.ValueTuple" Version="4.5.0" />
     <PackageReference Include="xunit" Version="2.4.0" />
     <PackageReference Include="xunit.runner.visualstudio" Version="2.4.0" />
     <PackageReference Include="System.AppContext" Version="4.3.0" />
-<<<<<<< HEAD
   </ItemGroup>
 
   <ItemGroup Condition="'$(TargetFramework)' == 'net40'">
     <Reference Include="Microsoft.VisualStudio.QualityTools.UnitTestFramework, Version=10.0.0.0, Culture=neutral, PublicKeyToken=b03f5f7f11d50a3a, processorArchitecture=MSIL">
       <HintPath>..\..\lib\Microsoft.VisualStudio.QualityTools.UnitTestFramework.dll</HintPath>
     </Reference>
-=======
->>>>>>> 9d2c3b83
   </ItemGroup>
 
   <ItemGroup>
