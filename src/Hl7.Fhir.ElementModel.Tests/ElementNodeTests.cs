﻿/* 
 * Copyright (c) 2015, Firely (info@fire.ly) and contributors
 * See the file CONTRIBUTORS for details.
 * 
 * This file is licensed under the BSD 3-Clause license
 * available at https://raw.githubusercontent.com/FirelyTeam/fhir-net-api/master/LICENSE
 */

// To introduce the DSTU2 FHIR specification
//extern alias dstu2;

using System;
using Xunit;
using Hl7.Fhir.ElementModel;
using Hl7.Fhir.Utility;
using System.Linq;
using Hl7.Fhir.Serialization;
using System.IO;
using Hl7.Fhir.Specification;
using Hl7.Fhir.Model;
using Hl7.Fhir.Tests;

namespace Hl7.FhirPath.Tests
{
    public class ElementNodeTests
    {
        readonly IStructureDefinitionSummaryProvider provider = new PocoStructureDefinitionSummaryProvider();

        private ElementNode createPatient()
        {
            var patientRoot = ElementNode.Root(provider, "Patient");

            var containedObs = ElementNode.Root(provider, "Observation", "contained");
            containedObs.Add(provider, "value", true, "boolean");
            patientRoot.Add(provider, containedObs);

            var activeNode = patientRoot.Add(provider, "active", true);
            activeNode.Add(provider, "id", "myId1");
               
            activeNode.AddAnnotation("a string annotation");
            var ext1 = activeNode.Add(provider, "extension");
            ext1.Add(provider, "value", 4, "integer");
            ext1.Add(provider, "url", "urn:1");
            var ext2 = activeNode.Add(provider, "extension");
            ext2.Add(provider, "value", "world!", "string");
            ext2.Add(provider, "url", "urn:2");

            var identifier0 = patientRoot.Add(provider, "identifier");
            identifier0.Add(provider, "system", "http://nu.nl");
            identifier0.Add(provider, "value", "1234567");

            var identifier1 = patientRoot.Add(provider, "identifier");
            identifier1.Add(provider, "system", "http://toen.nl");
            identifier1.Add(provider, "value", "7654321");

            return patientRoot;
        }

        [Fact]
        public void TestAutoDeriveTypeForPolymorphicElement()
        {
            // Explicit types will be passed through on polymorphic elements
            var obs = ElementNode.Root(provider, "Observation");
            var value = obs.Add(provider, "value", true, "boolean");
            Assert.Equal("boolean", value.InstanceType);

            // But if you leave the type out, Add() will try to determine the type
            obs = ElementNode.Root(provider, "Observation");
            value = obs.Add(provider, "value", true);  // without an explicit type
            Assert.Equal("boolean", value.InstanceType);

            // complex types are untouched
            var id = obs.Add(provider, "identifier");
            Assert.Equal("Identifier", id.InstanceType);

            // so are unvalued primitive non-polymorphic elements
            var act = obs.Add(provider, "status");
            Assert.Equal("code", act.InstanceType);

            // and valued non-polymorhpic primitives
            act = obs.Add(provider, "status", "registered");
            Assert.Equal("code", act.InstanceType);

            // actual type from definition will always win
            var data = ElementNode.Root(provider, "SampledData");
            var dims = data.Add(provider, "dimensions", 3);  // though this is a long, the actual type should be more precise
            Assert.Equal("positiveInt", dims.InstanceType);
        }

        [Fact]
        public void TestConstruction()
        {
            var patient = createPatient();

            var data = patient[0];
            Assert.Equal("contained", data.Name);
            Assert.Null(data.Value);
            Assert.Equal("Observation", data.InstanceType);

            data = patient[1];
            Assert.Equal("active", data.Name);
            Assert.Equal(true, data.Value);
            Assert.Equal("boolean", data.InstanceType);
        }

        [Fact]
        public void SuccessfullyCreated()
        {
            var patient = createPatient();

            var pat = new Patient();
            var containedObs = new Observation { Value = new FhirBoolean(true) };
            pat.Contained.Add(containedObs);
            pat.ActiveElement = new FhirBoolean(true) { ElementId = "myId1" };
            pat.ActiveElement.AddAnnotation("a string annotation");
            pat.ActiveElement.SetIntegerExtension("urn:1", 4);
            pat.ActiveElement.SetStringExtension("urn:2", "world!");
            pat.Identifier.Add(new Identifier("http://nu.nl", "1234567"));
            pat.Identifier.Add(new Identifier("http://toen.nl", "7654321"));

            XmlAssert.AreSame("in place", pat.ToXml(), patient.ToXml());
        }

        [Fact]
        public void ClonesOk()
        {
            var patient = createPatient();
            var patientClone = patient.ShallowCopy();
            var result = patientClone.IsEqualTo(patient);
            Assert.True(result.Success);
        }

        [Fact]
        public void KnowsPath()
        {
            var patient = createPatient();

            Assert.Equal("Patient", patient.Location);
            Assert.Equal("Patient.contained[0].value[0]", patient[0][0].Location);
            Assert.Equal("Patient.active[0]", patient[1].Location);
            Assert.Equal("Patient.active[0].id[0]", patient[1][0].Location);
            Assert.Equal("Patient.identifier[0]", patient[2].Location);
            Assert.Equal("Patient.identifier[1]", patient[3].Location);
            Assert.Equal("Patient.active[0].extension[0].value[0]", patient[1][1][0].Location);
            Assert.Equal("Patient.active[0].extension[1].value[0]", patient[1][2][0].Location);
        }

        [Fact]
        public void KnowsShortPath()
        {
            Assert.Equal("Patient", patient.ShortPath);
            Assert.Equal("Patient.contained[0].value", patient[0][0].ShortPath);
            Assert.Equal("Patient.active", patient[1].ShortPath);
            Assert.Equal("Patient.active.id", patient[1][0].ShortPath);
            Assert.Equal("Patient.identifier[0]", patient[2].ShortPath);
            Assert.Equal("Patient.identifier[1]", patient[3].ShortPath);
            Assert.Equal("Patient.active.extension[0].value", patient[1][1][0].ShortPath);
            Assert.Equal("Patient.active.extension[1].value", patient[1][2][0].ShortPath);
        }

        [Fact]
        public void AccessViaIndexers()
        {
<<<<<<< HEAD
            var patient = createPatient();

            Assert.Equal("Patient.active.extension[1].value", patient["active"][0]["extension"][1]["value"][0].Location);
            Assert.Equal("Patient.active.extension[1].value", patient["active"]["extension"][1]["value"].Single().Location);
            Assert.Equal("Patient.active.extension[0].value", patient.Children("active").First()
=======
            Assert.Equal("Patient.active[0].extension[1].value[0]", patient["active"][0]["extension"][1]["value"][0].Location);
            Assert.Equal("Patient.active[0].extension[1].value[0]", patient["active"]["extension"][1]["value"].Single().Location);
            Assert.Equal("Patient.active[0].extension[0].value[0]", patient.Children("active").First()
>>>>>>> 397640cb
                                .Children("extension").First()
                                .Children("value").First().Location);
            Assert.Equal("Patient.active[0].extension[0].value[0]", patient.Children("active")
                                .Children("extension").First()
                                .Children("value").Single().Location);
        }

        [Fact]
        public void KnowsChildren()
        {
            var patient = createPatient();

            Assert.False(patient["active"][0]["id"].Children().Any());
            Assert.False(patient["active"]["id"].Children().Any());
        }

        [Fact]
        public void CanQueryNodeAxis()
        {
            var patient = createPatient();

            Assert.Equal(7, patient["active"].Descendants().Count());
            Assert.Equal(8, patient["active"].DescendantsAndSelf().Count());
            Assert.Equal(2, patient["active"]["extension"].Count());
        }


        [Fact]
        public void KeepsAnnotations()
        {
            var patient = createPatient();

            ITypedElement identifier = patient["active"][0];
            Assert.Equal("a string annotation", identifier.Annotation<string>());
        }

        [Fact]
        public void CanBuildFromITypedElement()
        {
            var tpXml = File.ReadAllText(@"TestData\fp-test-patient.xml");
            var patientElem = (new FhirXmlParser()).Parse(tpXml).ToTypedElement();
            var nodes = ElementNode.FromElement(patientElem);
            Assert.True(patientElem.IsEqualTo(nodes).Success);
        }

        [Fact]
        public void CheckRemove()
        {
            var patient = createPatient();
            Assert.Equal(2, patient.Children("identifier").Count());

            patient.Remove(patient.Children("identifier").First() as ElementNode);
            Assert.Single(patient.Children("identifier"));

            patient.Remove(patient.Children("identifier").First() as ElementNode);
            Assert.Empty(patient.Children("identifier"));

            var anotherPatient = createPatient();

            Assert.False(patient.Remove(anotherPatient["identifier"].First()));
        }

        [Fact]
        public void ReplaceChildInElement()
        {
            var patient = createPatient();

            var newActive = ElementNode.Root(provider, "boolean");
            newActive.Value = false;
            patient.Replace(provider, patient["active"].Single(), newActive);
            Assert.Single(patient["active"]);
            Assert.Equal(false, patient["active"].Single().Value);

            var newIdentifier = ElementNode.Root(provider, "Identifier");
            newIdentifier.Add(provider, "system", "http://nos.nl");
            newIdentifier.Add(provider, "value", "1234");
            patient["identifier"].Last().ReplaceWith(provider, newIdentifier);
            Assert.Equal(2, patient["identifier"].Count());
            Assert.Equal(newIdentifier, patient["identifier"].Last());
        }

        [Fact]
        public void FromElementClonesCorrectly()
        {
            var patient = createPatient();

            var newElement = ElementNode.FromElement(patient, recursive: true, annotationsToCopy: new[] { typeof(string) });
            Assert.Equal(4, newElement.Children().Count());

            var activeChild = newElement["active"].Single();
            Assert.True((bool)activeChild.Value);
            Assert.True(activeChild.Annotations<string>().Single() == "a string annotation");

            var identifierSystemChild = newElement["identifier"][0]["system"].Single();
            
            // check whether we really have a clone by changing the copy
            identifierSystemChild.Value = "http://dan.nl";
            Assert.Equal("http://nu.nl",patient["identifier"][0]["system"].Single().Value);
        }

        [Fact]
        public void CannotUseAbstractType()
        {
            var bundleJson = "{\"resourceType\":\"Bundle\", \"entry\":[{\"fullUrl\":\"http://example.org/Patient/1\"}]}";
            var bundle = FhirJsonNode.Parse(bundleJson);
            var typedBundle = bundle.ToTypedElement(provider, "Bundle");

            //Type of entry is BackboneElement, but you can't set that, see below.
            Assert.Equal("BackboneElement", typedBundle.Select("$this.entry[0]").First().InstanceType);

            var entry = SourceNode.Node("entry", SourceNode.Valued("fullUrl", "http://example.org/Patient/1"));

            try
            {
                var typedEntry =
                    entry.ToTypedElement(provider, "Element");
                Microsoft.VisualStudio.TestTools.UnitTesting.Assert.Fail("Should have thrown on invalid Div format");
            }
            catch (ArgumentException)
            {
            }
        }

    }
}<|MERGE_RESOLUTION|>--- conflicted
+++ resolved
@@ -161,17 +161,9 @@
         [Fact]
         public void AccessViaIndexers()
         {
-<<<<<<< HEAD
-            var patient = createPatient();
-
-            Assert.Equal("Patient.active.extension[1].value", patient["active"][0]["extension"][1]["value"][0].Location);
-            Assert.Equal("Patient.active.extension[1].value", patient["active"]["extension"][1]["value"].Single().Location);
-            Assert.Equal("Patient.active.extension[0].value", patient.Children("active").First()
-=======
             Assert.Equal("Patient.active[0].extension[1].value[0]", patient["active"][0]["extension"][1]["value"][0].Location);
             Assert.Equal("Patient.active[0].extension[1].value[0]", patient["active"]["extension"][1]["value"].Single().Location);
             Assert.Equal("Patient.active[0].extension[0].value[0]", patient.Children("active").First()
->>>>>>> 397640cb
                                 .Children("extension").First()
                                 .Children("value").First().Location);
             Assert.Equal("Patient.active[0].extension[0].value[0]", patient.Children("active")
