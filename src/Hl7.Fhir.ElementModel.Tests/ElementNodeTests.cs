﻿/* 
 * Copyright (c) 2015, Firely (info@fire.ly) and contributors
 * See the file CONTRIBUTORS for details.
 * 
 * This file is licensed under the BSD 3-Clause license
 * available at https://raw.githubusercontent.com/FirelyTeam/fhir-net-api/master/LICENSE
 */

// To introduce the DSTU2 FHIR specification
//extern alias dstu2;

using System;
using Hl7.Fhir.ElementModel;
using Hl7.Fhir.Utility;
using System.Linq;
using Hl7.Fhir.Serialization;
using System.IO;
using Hl7.Fhir.Specification;
using Hl7.Fhir.Model;
using Hl7.Fhir.Tests;
using Microsoft.VisualStudio.TestTools.UnitTesting;

namespace Hl7.FhirPath.Tests
{
    [TestClass]
    public class ElementNodeTests
    {
        readonly IStructureDefinitionSummaryProvider provider = new PocoStructureDefinitionSummaryProvider();

        private ElementNode createPatient()
        {
            var patientRoot = ElementNode.Root(provider, "Patient");

            var containedObs = ElementNode.Root(provider, "Observation", "contained");
            containedObs.Add(provider, "value", true, "boolean");
            patientRoot.Add(provider, containedObs);

            var activeNode = patientRoot.Add(provider, "active", true);
            activeNode.Add(provider, "id", "myId1");
               
            activeNode.AddAnnotation("a string annotation");
            var ext1 = activeNode.Add(provider, "extension");
            ext1.Add(provider, "value", 4, "integer");
            ext1.Add(provider, "url", "urn:1");
            var ext2 = activeNode.Add(provider, "extension");
            ext2.Add(provider, "value", "world!", "string");
            ext2.Add(provider, "url", "urn:2");

            var identifier0 = patientRoot.Add(provider, "identifier");
            identifier0.Add(provider, "system", "http://nu.nl");
            identifier0.Add(provider, "value", "1234567");

            var identifier1 = patientRoot.Add(provider, "identifier");
            identifier1.Add(provider, "system", "http://toen.nl");
            identifier1.Add(provider, "value", "7654321");

            return patientRoot;
        }

        [TestMethod]
        public void TestAutoDeriveTypeForPolymorphicElement()
        {
            // Explicit types will be passed through on polymorphic elements
            var obs = ElementNode.Root(provider, "Observation");
            var value = obs.Add(provider, "value", true, "boolean");
            Assert.AreEqual("boolean", value.InstanceType);

            // But if you leave the type out, Add() will try to determine the type
            obs = ElementNode.Root(provider, "Observation");
<<<<<<< HEAD
            value = obs.Add(provider, "value", true);  // without an explicit type
            Assert.AreEqual("boolean", value.InstanceType);
=======
            Assert.Throws<ArgumentException>(() => obs.Add(provider, "value", true));  // without an explicit type
            value = obs.Add(provider, "value", true, "boolean");  // with an explicit type
            Assert.Equal("boolean", value.InstanceType);
>>>>>>> 9d2c3b83

            // complex types are untouched
            var id = obs.Add(provider, "identifier");
            Assert.AreEqual("Identifier", id.InstanceType);

            // so are unvalued primitive non-polymorphic elements
            var act = obs.Add(provider, "status");
            Assert.AreEqual("code", act.InstanceType);

            // and valued non-polymorhpic primitives
            act = obs.Add(provider, "status", "registered");
            Assert.AreEqual("code", act.InstanceType);

            // actual type from definition will always win
            var data = ElementNode.Root(provider, "SampledData");
            var dims = data.Add(provider, "dimensions", 3);  // though this is a long, the actual type should be more precise
            Assert.AreEqual("positiveInt", dims.InstanceType);
        }

        [TestMethod]
        public void TestConstruction()
        {
            var patient = createPatient();

            var data = patient[0];
            Assert.AreEqual("contained", data.Name);
            Assert.IsNull(data.Value);
            Assert.AreEqual("Observation", data.InstanceType);

            data = patient[1];
            Assert.AreEqual("active", data.Name);
            Assert.AreEqual(true, data.Value);
            Assert.AreEqual("boolean", data.InstanceType);
        }

        [TestMethod]
        public void SuccessfullyCreated()
        {
            var patient = createPatient();

            var pat = new Patient();
            var containedObs = new Observation { Value = new FhirBoolean(true) };
            pat.Contained.Add(containedObs);
            pat.ActiveElement = new FhirBoolean(true) { ElementId = "myId1" };
            pat.ActiveElement.AddAnnotation("a string annotation");
            pat.ActiveElement.SetIntegerExtension("urn:1", 4);
            pat.ActiveElement.SetStringExtension("urn:2", "world!");
            pat.Identifier.Add(new Identifier("http://nu.nl", "1234567"));
            pat.Identifier.Add(new Identifier("http://toen.nl", "7654321"));
            XmlAssert.AreSame("in place", pat.ToXml(), patient.ToXml());
        }

        [TestMethod]
        public void ClonesOk()
        {
            var patient = createPatient();
            var patientClone = patient.ShallowCopy();
            var result = patientClone.IsEqualTo(patient);
            Assert.IsTrue(result.Success);
        }

        [TestMethod]
        public void KnowsPath()
        {
            var patient = createPatient();

            Assert.AreEqual("Patient", patient.Location);
            Assert.AreEqual("Patient.contained[0].value[0]", patient[0][0].Location);
            Assert.AreEqual("Patient.active[0]", patient[1].Location);
            Assert.AreEqual("Patient.active[0].id[0]", patient[1][0].Location);
            Assert.AreEqual("Patient.identifier[0]", patient[2].Location);
            Assert.AreEqual("Patient.identifier[1]", patient[3].Location);
            Assert.AreEqual("Patient.active[0].extension[0].value[0]", patient[1][1][0].Location);
            Assert.AreEqual("Patient.active[0].extension[1].value[0]", patient[1][2][0].Location);
        }

        [TestMethod]
        public void KnowsShortPath()
        {
            var patient = createPatient();

            Assert.AreEqual("Patient", patient.ShortPath);
            Assert.AreEqual("Patient.contained[0].value", patient[0][0].ShortPath);
            Assert.AreEqual("Patient.active", patient[1].ShortPath);
            Assert.AreEqual("Patient.active.id", patient[1][0].ShortPath);
            Assert.AreEqual("Patient.identifier[0]", patient[2].ShortPath);
            Assert.AreEqual("Patient.identifier[1]", patient[3].ShortPath);
            Assert.AreEqual("Patient.active.extension[0].value", patient[1][1][0].ShortPath);
            Assert.AreEqual("Patient.active.extension[1].value", patient[1][2][0].ShortPath);
        }

        [TestMethod]
        public void AccessViaIndexers()
        {
            var patient = createPatient();

            Assert.AreEqual("Patient.active[0].extension[1].value[0]", patient["active"][0]["extension"][1]["value"][0].Location);
            Assert.AreEqual("Patient.active[0].extension[1].value[0]", patient["active"]["extension"][1]["value"].Single().Location);
            Assert.AreEqual("Patient.active[0].extension[0].value[0]", patient.Children("active").First()
                                .Children("extension").First()
                                .Children("value").First().Location);
            Assert.AreEqual("Patient.active[0].extension[0].value[0]", patient.Children("active")
                                .Children("extension").First()
                                .Children("value").Single().Location);
        }

        [TestMethod]
        public void KnowsChildren()
        {
            var patient = createPatient();

            Assert.IsFalse(patient["active"][0]["id"].Children().Any());
            Assert.IsFalse(patient["active"]["id"].Children().Any());
        }

        [TestMethod]
        public void CanQueryNodeAxis()
        {
            var patient = createPatient();

            Assert.AreEqual(7, patient["active"].Descendants().Count());
            Assert.AreEqual(8, patient["active"].DescendantsAndSelf().Count());
            Assert.AreEqual(2, patient["active"]["extension"].Count());
        }

        [TestMethod]
        public void KeepsAnnotations()
        {
            var patient = createPatient();

            ITypedElement identifier = patient["active"][0];
            Assert.AreEqual("a string annotation", identifier.Annotation<string>());
        }

        [TestMethod]
        public void CanBuildFromITypedElement()
        {
            var tpXml = File.ReadAllText(@"TestData\fp-test-patient.xml");
            var patientElem = (new FhirXmlParser()).Parse(tpXml).ToTypedElement();
            var nodes = ElementNode.FromElement(patientElem);
            Assert.IsTrue(patientElem.IsEqualTo(nodes).Success);
        }

        [TestMethod]
        public void CheckRemove()
        {
            var patient = createPatient();
            Assert.AreEqual(2, patient.Children("identifier").Count());

            patient.Remove(patient.Children("identifier").First() as ElementNode);
            Assert.AreEqual(1, patient.Children("identifier").Count());

            patient.Remove(patient.Children("identifier").First() as ElementNode);
            Assert.AreEqual(0, patient.Children("identifier").Count());

            var anotherPatient = createPatient();

            Assert.IsFalse(patient.Remove(anotherPatient["identifier"].First()));
        }

        [TestMethod]
        public void ReplaceChildInElement()
        {
            var patient = createPatient();

            var newActive = ElementNode.Root(provider, "boolean");
            newActive.Value = false;
            patient.Replace(provider, patient["active"].Single(), newActive);
            Assert.AreEqual(1, patient["active"].Count);
            Assert.AreEqual(false, patient["active"].Single().Value);

            var newIdentifier = ElementNode.Root(provider, "Identifier");
            newIdentifier.Add(provider, "system", "http://nos.nl");
            newIdentifier.Add(provider, "value", "1234");
            patient["identifier"].Last().ReplaceWith(provider, newIdentifier);
            Assert.AreEqual(2, patient["identifier"].Count());
            Assert.AreEqual(newIdentifier, patient["identifier"].Last());
        }

        [TestMethod]
        public void FromElementClonesCorrectly()
        {
            var patient = createPatient();

            var newElement = ElementNode.FromElement(patient, recursive: true, annotationsToCopy: new[] { typeof(string) });
            Assert.AreEqual(4, newElement.Children().Count());

            var activeChild = newElement["active"].Single();
            Assert.IsTrue((bool)activeChild.Value);
            Assert.IsTrue(activeChild.Annotations<string>().Single() == "a string annotation");

            var identifierSystemChild = newElement["identifier"][0]["system"].Single();
            
            // check whether we really have a clone by changing the copy
            identifierSystemChild.Value = "http://dan.nl";
            Assert.AreEqual("http://nu.nl",patient["identifier"][0]["system"].Single().Value);
        }

        [TestMethod]
        public void CannotUseAbstractType()
        {
            var bundleJson = "{\"resourceType\":\"Bundle\", \"entry\":[{\"fullUrl\":\"http://example.org/Patient/1\"}]}";
            var bundle = FhirJsonNode.Parse(bundleJson);
            var typedBundle = bundle.ToTypedElement(provider, "Bundle");

            //Type of entry is BackboneElement, but you can't set that, see below.
            Assert.AreEqual("BackboneElement", typedBundle.Select("$this.entry[0]").First().InstanceType);

            var entry = SourceNode.Node("entry", SourceNode.Valued("fullUrl", "http://example.org/Patient/1"));

            try
            {
                var typedEntry =
                    entry.ToTypedElement(provider, "Element");
                Microsoft.VisualStudio.TestTools.UnitTesting.Assert.Fail("Should have thrown on invalid Div format");
            }
            catch (ArgumentException)
            {
            }
        }

    }
}<|MERGE_RESOLUTION|>--- conflicted
+++ resolved
@@ -67,14 +67,9 @@
 
             // But if you leave the type out, Add() will try to determine the type
             obs = ElementNode.Root(provider, "Observation");
-<<<<<<< HEAD
-            value = obs.Add(provider, "value", true);  // without an explicit type
-            Assert.AreEqual("boolean", value.InstanceType);
-=======
             Assert.Throws<ArgumentException>(() => obs.Add(provider, "value", true));  // without an explicit type
             value = obs.Add(provider, "value", true, "boolean");  // with an explicit type
             Assert.Equal("boolean", value.InstanceType);
->>>>>>> 9d2c3b83
 
             // complex types are untouched
             var id = obs.Add(provider, "identifier");
