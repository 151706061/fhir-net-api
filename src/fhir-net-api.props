<Project xmlns="http://schemas.microsoft.com/developer/msbuild/2003">
  
  <!-- Solution-wide properties for NuGet packaging -->
  <PropertyGroup>

    <Authors>Ewout Kramer (e.kramer@furore.com) and contributors</Authors>
    <Company>Furore (http://fhir.furore.com)</Company>
    <Copyright>Copyright 2017 Furore Health Informatics.  Contains materials (C) HL7 International</Copyright>
    <PackageProjectUrl>https://github.com/ewoutkramer/fhir-net-api</PackageProjectUrl>
    <PackageIconUrl>https://raw.githubusercontent.com/ewoutkramer/fhir-net-api/master/icon-fhir-32.png</PackageIconUrl>
    <PackageReleaseNotes>See http://ewoutkramer.github.io/fhir-net-api/whats-new.html</PackageReleaseNotes>
  </PropertyGroup>

  <PropertyGroup>
<<<<<<< HEAD
    <FhirApiVersion>0.93.6-alpha1</FhirApiVersion>
    <SupportApiVersion>0.4.5-alpha1</SupportApiVersion>
=======
    <FhirApiVersion>0.93.6-alpha2</FhirApiVersion>
    <SupportApiVersion>0.4.4-beta3</SupportApiVersion>
>>>>>>> 948106e5
  </PropertyGroup>

  <!-- Compiler settings -->
  <PropertyGroup>
    <LangVersion>7</LangVersion>
  </PropertyGroup>

  <PropertyGroup Condition=" '$(Configuration)' == 'Debug' ">
     <DebugType>full</DebugType>
     <DebugSymbols>True</DebugSymbols>
     <NoWarn>1591</NoWarn>
  </PropertyGroup>

  <PropertyGroup Condition=" '$(Configuration)' == 'Release' ">
    <SignAssembly>True</SignAssembly>
    <AssemblyOriginatorKeyFile>..\FhirNetApi.snk</AssemblyOriginatorKeyFile>
    <IncludeSymbols>True</IncludeSymbols>
    <GeneratePackageOnBuild>True</GeneratePackageOnBuild>
  </PropertyGroup>

  <PropertyGroup>
      <GenerateDocumentationFile>True</GenerateDocumentationFile>
  </PropertyGroup>
</Project>
<|MERGE_RESOLUTION|>--- conflicted
+++ resolved
@@ -12,13 +12,8 @@
   </PropertyGroup>
 
   <PropertyGroup>
-<<<<<<< HEAD
-    <FhirApiVersion>0.93.6-alpha1</FhirApiVersion>
+    <FhirApiVersion>0.93.6-alpha2</FhirApiVersion>
     <SupportApiVersion>0.4.5-alpha1</SupportApiVersion>
-=======
-    <FhirApiVersion>0.93.6-alpha2</FhirApiVersion>
-    <SupportApiVersion>0.4.4-beta3</SupportApiVersion>
->>>>>>> 948106e5
   </PropertyGroup>
 
   <!-- Compiler settings -->
