<Project xmlns="http://schemas.microsoft.com/developer/msbuild/2003">
  
  <!-- Solution-wide properties for NuGet packaging -->
  <PropertyGroup>
    <VersionPrefix>1.2.0</VersionPrefix>
<<<<<<< HEAD
    <VersionSuffix>beta1</VersionSuffix>
=======
    <VersionSuffix>beta2</VersionSuffix>
>>>>>>> e4d8c41c
    <Authors>Ewout Kramer (ewout@fire.ly) and contributors</Authors>
    <Company>Firely (https://fire.ly)</Company>
    <Copyright>Copyright 2013-2019 Firely.  Contains materials (C) HL7 International</Copyright>
    <PackageProjectUrl>https://github.com/ewoutkramer/fhir-net-api</PackageProjectUrl>
    <RepositoryUrl>https://github.com/ewoutkramer/fhir-net-api</RepositoryUrl>
    <RepositoryType>git</RepositoryType>
    <PackageIconUrl>https://raw.githubusercontent.com/ewoutkramer/fhir-net-api/master/icon-fhir-32.png</PackageIconUrl>
    <PackageReleaseNotes>See http://docs.simplifier.net/fhirnetapi/releasenotes.html</PackageReleaseNotes>
    <PackageLicenseFile>LICENSE</PackageLicenseFile>
    <RunFhirPathTests>false</RunFhirPathTests> <!-- Used for CI/CD pipelines -->
  </PropertyGroup>

  <ItemGroup>
    <None Include="..\..\LICENSE" Pack="true" PackagePath=""/>
  </ItemGroup>

  <!-- Although netstandard1.1 support codegen using the Expression class, we need at least
  one version of our library that does not require it, since iOS does not have support for it.
  Considering netstd1.1 is our lowest common denominator, I've chosen that version to not use
  codegen -->
  <PropertyGroup Condition=" '$(TargetFramework)' != 'netstandard1.1' ">
    <DefineConstants>$(DefineConstants);USE_CODE_GEN</DefineConstants>
  </PropertyGroup>

  <!-- Compiler settings -->
  <PropertyGroup>
    <LangVersion>7.3</LangVersion>
  </PropertyGroup>

  <PropertyGroup Condition=" '$(Configuration)' == 'Debug' ">
     <DebugType>full</DebugType>
     <DebugSymbols>True</DebugSymbols>
     <NoWarn>1591</NoWarn>
  </PropertyGroup>

  <PropertyGroup Condition=" '$(Configuration)' == 'Release' ">
    <SignAssembly>True</SignAssembly>
    <AssemblyOriginatorKeyFile>..\FhirNetApi.snk</AssemblyOriginatorKeyFile>
    <IncludeSymbols>True</IncludeSymbols>
    <GeneratePackageOnBuild>True</GeneratePackageOnBuild>
  </PropertyGroup>

  <PropertyGroup>
      <GenerateDocumentationFile>True</GenerateDocumentationFile>
  </PropertyGroup>
</Project>
<|MERGE_RESOLUTION|>--- conflicted
+++ resolved
@@ -3,11 +3,7 @@
   <!-- Solution-wide properties for NuGet packaging -->
   <PropertyGroup>
     <VersionPrefix>1.2.0</VersionPrefix>
-<<<<<<< HEAD
-    <VersionSuffix>beta1</VersionSuffix>
-=======
     <VersionSuffix>beta2</VersionSuffix>
->>>>>>> e4d8c41c
     <Authors>Ewout Kramer (ewout@fire.ly) and contributors</Authors>
     <Company>Firely (https://fire.ly)</Company>
     <Copyright>Copyright 2013-2019 Firely.  Contains materials (C) HL7 International</Copyright>
