<Project xmlns="http://schemas.microsoft.com/developer/msbuild/2003">
  
  <!-- Solution-wide properties for NuGet packaging -->
  <PropertyGroup>
<<<<<<< HEAD
    <VersionPrefix>1.4.1</VersionPrefix>
    <VersionSuffix>ccda-stu3</VersionSuffix>
=======
    <VersionPrefix>1.6.0</VersionPrefix>
    <VersionSuffix>alpha</VersionSuffix>
>>>>>>> 972dc7dd
    <Authors>Ewout Kramer (ewout@fire.ly) and contributors</Authors>
    <Company>Firely (https://fire.ly)</Company>
    <Copyright>Copyright 2013-2020 Firely.  Contains materials (C) HL7 International</Copyright>
    <PackageProjectUrl>https://github.com/FirelyTeam/fhir-net-api</PackageProjectUrl>
    <RepositoryUrl>https://github.com/FirelyTeam/fhir-net-api</RepositoryUrl>
    <RepositoryType>git</RepositoryType>
    <PackageIcon>icon-fhir-32.png</PackageIcon>
    <PackageReleaseNotes>See https://github.com/FirelyTeam/fhir-net-api/releases</PackageReleaseNotes>
    <PackageLicenseFile>LICENSE</PackageLicenseFile>
    <RunFhirPathTests>false</RunFhirPathTests> <!-- Used for CI/CD pipelines -->
  </PropertyGroup>

  <ItemGroup>
    <None Include="..\..\LICENSE" Pack="true" PackagePath=""/>
    <None Include="..\..\icon-fhir-32.png" Pack="true" PackagePath=""/>
  </ItemGroup>

  <!-- Although netstandard1.1 support codegen using the Expression class, we need at least
  one version of our library that does not require it, since iOS does not have support for it.
  Considering netstd1.1 is our lowest common denominator, I've chosen that version to not use
  codegen -->
  <PropertyGroup Condition=" '$(TargetFramework)' != 'netstandard1.1' ">
    <DefineConstants>$(DefineConstants);USE_CODE_GEN</DefineConstants>
  </PropertyGroup>

  <!-- Compiler settings -->
  <PropertyGroup>
    <LangVersion>7.3</LangVersion>
  </PropertyGroup>

  <PropertyGroup Condition=" '$(Configuration)' == 'Debug' ">
     <DebugType>full</DebugType>
     <DebugSymbols>True</DebugSymbols>
     <NoWarn>1591</NoWarn>
  </PropertyGroup>

  <PropertyGroup Condition=" '$(Configuration)' == 'Release' ">
    <SignAssembly>True</SignAssembly>
    <AssemblyOriginatorKeyFile>..\FhirNetApi.snk</AssemblyOriginatorKeyFile>
    <IncludeSymbols>True</IncludeSymbols>
    <GeneratePackageOnBuild>True</GeneratePackageOnBuild>
  </PropertyGroup>

  <PropertyGroup>
      <GenerateDocumentationFile>True</GenerateDocumentationFile>
  </PropertyGroup>
</Project>
<|MERGE_RESOLUTION|>--- conflicted
+++ resolved
@@ -2,13 +2,8 @@
   
   <!-- Solution-wide properties for NuGet packaging -->
   <PropertyGroup>
-<<<<<<< HEAD
-    <VersionPrefix>1.4.1</VersionPrefix>
-    <VersionSuffix>ccda-stu3</VersionSuffix>
-=======
     <VersionPrefix>1.6.0</VersionPrefix>
     <VersionSuffix>alpha</VersionSuffix>
->>>>>>> 972dc7dd
     <Authors>Ewout Kramer (ewout@fire.ly) and contributors</Authors>
     <Company>Firely (https://fire.ly)</Company>
     <Copyright>Copyright 2013-2020 Firely.  Contains materials (C) HL7 International</Copyright>
