﻿<Project Sdk="Microsoft.NET.Sdk">
  <PropertyGroup>
    <TargetFrameworks>netcoreapp2.1;net452</TargetFrameworks>
  </PropertyGroup>

  <Import Project="..\fhir-net-api.props" />
  <Import Project="..\fhir-net-api.targets" />

  <PropertyGroup>
    <AssemblyName>Hl7.FhirPath.Tests</AssemblyName>
    <ContainsTests>true</ContainsTests>
  </PropertyGroup>

  <ItemGroup>
    <ProjectReference Include="..\Hl7.FhirPath\Hl7.FhirPath.csproj" />
  </ItemGroup>

  <ItemGroup>
    <PackageReference Include="FluentAssertions" Version="5.4.2" />
    <PackageReference Include="Microsoft.NET.Test.Sdk" Version="15.8.0" />
    <PackageReference Include="MSTest.TestAdapter" Version="1.3.2" />
    <PackageReference Include="MSTest.TestFramework" Version="1.3.2" />
    <PackageReference Include="System.Threading.Tasks.Dataflow" Version="4.9.0" />
    <PackageReference Include="System.ValueTuple" Version="4.5.0" />
    <PackageReference Include="xunit" Version="2.4.0" />
<<<<<<< HEAD
    <PackageReference Include="xunit.runner.visualstudio" Version="2.4.0" />  
=======
    <PackageReference Include="xunit.runner.visualstudio" Version="2.4.0" />
    <PackageReference Include="FluentAssertions" Version="5.4.2" />
    <PackageReference Include="System.Threading.Tasks.Dataflow" Version="4.9.0" />
  </ItemGroup>

  <ItemGroup Condition="'$(TargetFramework)' == 'net45'">
    <PackageReference Include="xunit.extensibility.execution" Version="2.4.0"/>
  </ItemGroup>
  
  <ItemGroup>
    <Content Include="TestData\**\*.xml;TestData\**\*.json">
      <CopyToOutputDirectory>PreserveNewest</CopyToOutputDirectory>
    </Content>
    <Content Include="TestData\examples.zip;TestData\examples-json.zip">
      <CopyToOutputDirectory>PreserveNewest</CopyToOutputDirectory>
    </Content>
>>>>>>> 9c3b8f17
  </ItemGroup>

  <ItemGroup>
    <Service Include="{82a7f48d-3b50-4b1e-b82e-3ada8210c358}" />
  </ItemGroup>
</Project><|MERGE_RESOLUTION|>--- conflicted
+++ resolved
@@ -1,4 +1,4 @@
-﻿<Project Sdk="Microsoft.NET.Sdk">
+<Project Sdk="Microsoft.NET.Sdk">
   <PropertyGroup>
     <TargetFrameworks>netcoreapp2.1;net452</TargetFrameworks>
   </PropertyGroup>
@@ -23,26 +23,7 @@
     <PackageReference Include="System.Threading.Tasks.Dataflow" Version="4.9.0" />
     <PackageReference Include="System.ValueTuple" Version="4.5.0" />
     <PackageReference Include="xunit" Version="2.4.0" />
-<<<<<<< HEAD
     <PackageReference Include="xunit.runner.visualstudio" Version="2.4.0" />  
-=======
-    <PackageReference Include="xunit.runner.visualstudio" Version="2.4.0" />
-    <PackageReference Include="FluentAssertions" Version="5.4.2" />
-    <PackageReference Include="System.Threading.Tasks.Dataflow" Version="4.9.0" />
-  </ItemGroup>
-
-  <ItemGroup Condition="'$(TargetFramework)' == 'net45'">
-    <PackageReference Include="xunit.extensibility.execution" Version="2.4.0"/>
-  </ItemGroup>
-  
-  <ItemGroup>
-    <Content Include="TestData\**\*.xml;TestData\**\*.json">
-      <CopyToOutputDirectory>PreserveNewest</CopyToOutputDirectory>
-    </Content>
-    <Content Include="TestData\examples.zip;TestData\examples-json.zip">
-      <CopyToOutputDirectory>PreserveNewest</CopyToOutputDirectory>
-    </Content>
->>>>>>> 9c3b8f17
   </ItemGroup>
 
   <ItemGroup>
