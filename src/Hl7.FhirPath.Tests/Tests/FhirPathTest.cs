﻿/* 
 * Copyright (c) 2015, Firely (info@fire.ly) and contributors
 * See the file CONTRIBUTORS for details.
 * 
 * This file is licensed under the BSD 3-Clause license
 * available at https://raw.githubusercontent.com/ewoutkramer/fhir-net-api/master/LICENSE
 */

// To introduce the DSTU2 FHIR specification
// extern alias dstu2;

using System;
using System.Linq;
using Hl7.FhirPath.Functions;
using Hl7.Fhir.ElementModel;
using Hl7.Fhir.Model.Primitives;
using Hl7.Fhir.Model;
using Microsoft.VisualStudio.TestTools.UnitTesting;

namespace Hl7.FhirPath.Tests
{
    [TestClass]
    public class FhirPathTest
    {
        [TestMethod]
        public void ConvertToInteger()
        {
            Assert.AreEqual(1L, new ConstantValue(1).ToInteger());
            Assert.AreEqual(2L, new ConstantValue("2").ToInteger());
            Assert.IsNull(new ConstantValue("2.4").ToInteger());
            Assert.AreEqual(1L, new ConstantValue(true).ToInteger());
            Assert.AreEqual(0L, new ConstantValue(false).ToInteger());
            Assert.IsNull(new ConstantValue(2.4m).ToInteger());
            Assert.IsNull(new ConstantValue(DateTimeOffset.Now).ToInteger());
        }

        [TestMethod]
        public void ConvertToString()
        {
            Assert.AreEqual("hoi", new ConstantValue("hoi").ToString());
            Assert.AreEqual("3.4", new ConstantValue(3.4m).ToString());
            Assert.AreEqual("4", new ConstantValue(4L).ToString());
            Assert.AreEqual("true", new ConstantValue(true).ToString());
            Assert.AreEqual("false", new ConstantValue(false).ToString());
            Assert.IsNotNull(new ConstantValue(DateTimeOffset.Now).ToString());
        }

        [TestMethod]
        public void ConvertToDecimal()
        {
            Assert.AreEqual(1m, new ConstantValue(1m).ToDecimal());
            Assert.AreEqual(2.01m, new ConstantValue("2.01").ToDecimal());
            Assert.AreEqual(1L, new ConstantValue(true).ToDecimal());
            Assert.AreEqual(0L, new ConstantValue(false).ToDecimal());
            Assert.IsNull(new ConstantValue(2).ToDecimal());
            //            Assert.Null(new ConstantValue("2").ToDecimal());   Not clear according to spec
            Assert.IsNull(new ConstantValue(DateTimeOffset.Now).ToDecimal());
        }

        [TestMethod]
        public void CheckTypeDetermination()
        {
            var values = FhirValueList.Create(1, true, "hi", 4.0m, 4.0f, PartialDateTime.Now());


            Test.IsInstanceOfType(values.Item(0).Single().Value, typeof(Int64));
            Test.IsInstanceOfType(values.Item(1).Single().Value, typeof(Boolean));
            Test.IsInstanceOfType(values.Item(2).Single().Value, typeof(String));
            Test.IsInstanceOfType(values.Item(3).Single().Value, typeof(Decimal));
            Test.IsInstanceOfType(values.Item(4).Single().Value, typeof(Decimal));
            Test.IsInstanceOfType(values.Item(5).Single().Value, typeof(PartialDateTime));
        }


        [TestMethod]
        public void TestItemSelection()
        {
            var values = FhirValueList.Create(1, 2, 3, 4, 5, 6, 7);

            Assert.AreEqual((Int64)1, values.Item(0).Single().Value);
            Assert.AreEqual((Int64)3, values.Item(2).Single().Value);
            Assert.AreEqual((Int64)1, values.First().Value);
            Assert.IsFalse(values.Item(100).Any());
        }

        [TestMethod]
        public void TypeInfoEquality()
        {
            Assert.AreEqual(TypeInfo.Boolean, TypeInfo.Boolean);
            Assert.IsTrue(TypeInfo.Decimal == TypeInfo.ByName("decimal"));
            Assert.AreNotEqual(TypeInfo.Boolean, TypeInfo.String);
            Assert.IsTrue(TypeInfo.Decimal == TypeInfo.ByName("decimal"));
            Assert.AreEqual(TypeInfo.ByName("something"), TypeInfo.ByName("something"));
            Assert.AreNotEqual(TypeInfo.ByName("something"), TypeInfo.ByName("somethingElse"));
            Assert.IsTrue(TypeInfo.ByName("something") == TypeInfo.ByName("something"));
            Assert.IsTrue(TypeInfo.ByName("something") != TypeInfo.ByName("somethingElse"));
        }

        [TestMethod]
        public void TestFhirPathPolymporphism()
        {
            var patient = new Patient() { Active = false };
            patient.Meta = new Meta() { LastUpdated = new DateTimeOffset(2018, 5, 24, 14, 48, 0, TimeSpan.Zero) };
            var nav = patient.ToTypedElement();

            var result = nav.Select("Resource.meta.lastUpdated");
            Assert.IsNotNull(result.FirstOrDefault());
            Assert.AreEqual(PartialDateTime.Parse("2018-05-24T14:48:00+00:00"), result.First().Value);
        }

<<<<<<< HEAD
        [TestMethod]
        public void TestFhirPathTrace()
        {
            var patient = new Hl7.Fhir.Model.Patient() { Id = "pat45", Active = false };
            patient.Meta = new Meta() { LastUpdated = new DateTimeOffset(2018, 5, 24, 14, 48, 0, TimeSpan.Zero) };
            var nav = new PocoNavigator(patient);

            EvaluationContext ctx = new EvaluationContext();
            var result = nav.Select("Resource.meta.trace('log').lastUpdated", ctx);
            Assert.IsNotNull(result.FirstOrDefault());
            Assert.AreEqual(PartialDateTime.Parse("2018-05-24T14:48:00+00:00"), result.First().Value);

            bool traced = false;
            ctx.Tracer = (string name, System.Collections.Generic.IEnumerable<IElementNavigator> results) =>
            {
                System.Diagnostics.Trace.WriteLine($"{name}");
                Assert.AreEqual("log", name);
                foreach (PocoNavigator item in results)
                {
                    System.Diagnostics.Trace.WriteLine($"--({item.FhirValue.GetType().Name}): {item.Value} {item.FhirValue}");
                    Assert.AreEqual(patient.Meta, item.FhirValue);
                    traced = true;
                }
            };
            result = nav.Select("Resource.meta.trace('log').lastUpdated", ctx);
            Assert.IsNotNull(result.FirstOrDefault());
            Assert.AreEqual(PartialDateTime.Parse("2018-05-24T14:48:00+00:00"), result.First().Value);
            Assert.IsTrue(traced);

            traced = false;
            ctx.Tracer = (string name, System.Collections.Generic.IEnumerable<IElementNavigator> results) =>
            {
                System.Diagnostics.Trace.WriteLine($"{name}");
                Assert.IsTrue(name == "id" || name == "log");
                foreach (PocoNavigator item in results)
                {
                    System.Diagnostics.Trace.WriteLine($"--({item.FhirValue.GetType().Name}): {item.Value} {item.FhirValue}");
                    traced = true;
                }
            };
            result = nav.Select("Resource.trace('id', id).meta.trace('log', lastUpdated).lastUpdated", ctx);
            Assert.IsNotNull(result.FirstOrDefault());
            Assert.AreEqual(PartialDateTime.Parse("2018-05-24T14:48:00+00:00"), result.First().Value);
            Assert.IsTrue(traced);
        }

        [TestMethod]
        public void TestFhirPathCombine()
        {
            var cs = new Hl7.Fhir.Model.CodeSystem() { Id = "pat45" };
            cs.Concept.Add(new CodeSystem.ConceptDefinitionComponent()
            {
                Code = "5", Display = "Five"
            });
            var nav = new PocoNavigator(cs);

            EvaluationContext ctx = new EvaluationContext();
            var result = nav.Predicate("concept.code.combine($this.descendants().concept.code).isDistinct()", ctx);
            Assert.IsTrue(result);

            cs.Concept.Add(new CodeSystem.ConceptDefinitionComponent()
            {
                Code = "5",
                Display = "Five"
            });
            result = nav.Predicate("concept.code.combine($this.descendants().concept.code).isDistinct()", ctx);
            Assert.IsFalse(result);
        }
=======
>>>>>>> 824431c8

        //[TestMethod]
        //public void TypeInfoAndNativeMatching()
        //{
        //    Assert.True(TypeInfo.Decimal.MapsToNative(typeof(decimal)));
        //    Assert.False(TypeInfo.Decimal.MapsToNative(typeof(long)));
        //    Assert.False(TypeInfo.Any.CanBeCastTo(typeof(long)));
        //}

    }
}<|MERGE_RESOLUTION|>--- conflicted
+++ resolved
@@ -108,13 +108,12 @@
             Assert.AreEqual(PartialDateTime.Parse("2018-05-24T14:48:00+00:00"), result.First().Value);
         }
 
-<<<<<<< HEAD
         [TestMethod]
         public void TestFhirPathTrace()
         {
             var patient = new Hl7.Fhir.Model.Patient() { Id = "pat45", Active = false };
             patient.Meta = new Meta() { LastUpdated = new DateTimeOffset(2018, 5, 24, 14, 48, 0, TimeSpan.Zero) };
-            var nav = new PocoNavigator(patient);
+            var nav = patient.ToTypedElement();
 
             EvaluationContext ctx = new EvaluationContext();
             var result = nav.Select("Resource.meta.trace('log').lastUpdated", ctx);
@@ -122,11 +121,11 @@
             Assert.AreEqual(PartialDateTime.Parse("2018-05-24T14:48:00+00:00"), result.First().Value);
 
             bool traced = false;
-            ctx.Tracer = (string name, System.Collections.Generic.IEnumerable<IElementNavigator> results) =>
+            ctx.Tracer = (string name, System.Collections.Generic.IEnumerable<ITypedElement> results) =>
             {
                 System.Diagnostics.Trace.WriteLine($"{name}");
                 Assert.AreEqual("log", name);
-                foreach (PocoNavigator item in results)
+                foreach (PocoElementNode item in results)
                 {
                     System.Diagnostics.Trace.WriteLine($"--({item.FhirValue.GetType().Name}): {item.Value} {item.FhirValue}");
                     Assert.AreEqual(patient.Meta, item.FhirValue);
@@ -139,11 +138,11 @@
             Assert.IsTrue(traced);
 
             traced = false;
-            ctx.Tracer = (string name, System.Collections.Generic.IEnumerable<IElementNavigator> results) =>
+            ctx.Tracer = (string name, System.Collections.Generic.IEnumerable<ITypedElement> results) =>
             {
                 System.Diagnostics.Trace.WriteLine($"{name}");
                 Assert.IsTrue(name == "id" || name == "log");
-                foreach (PocoNavigator item in results)
+                foreach (PocoElementNode item in results)
                 {
                     System.Diagnostics.Trace.WriteLine($"--({item.FhirValue.GetType().Name}): {item.Value} {item.FhirValue}");
                     traced = true;
@@ -163,7 +162,7 @@
             {
                 Code = "5", Display = "Five"
             });
-            var nav = new PocoNavigator(cs);
+            var nav = cs.ToTypedElement();
 
             EvaluationContext ctx = new EvaluationContext();
             var result = nav.Predicate("concept.code.combine($this.descendants().concept.code).isDistinct()", ctx);
@@ -177,8 +176,6 @@
             result = nav.Predicate("concept.code.combine($this.descendants().concept.code).isDistinct()", ctx);
             Assert.IsFalse(result);
         }
-=======
->>>>>>> 824431c8
 
         //[TestMethod]
         //public void TypeInfoAndNativeMatching()
