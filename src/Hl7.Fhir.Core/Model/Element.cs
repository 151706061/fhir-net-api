﻿using System;
using System.Collections.Generic;
using Hl7.Fhir.Introspection;
using Hl7.Fhir.Validation;
using System.Linq;
using System.Runtime.Serialization;

/*
  Copyright (c) 2011+, HL7, Inc.
  All rights reserved.
  
  Redistribution and use in source and binary forms, with or without modification, 
  are permitted provided that the following conditions are met:
  
   * Redistributions of source code must retain the above copyright notice, this 
     list of conditions and the following disclaimer.
   * Redistributions in binary form must reproduce the above copyright notice, 
     this list of conditions and the following disclaimer in the documentation 
     and/or other materials provided with the distribution.
   * Neither the name of HL7 nor the names of its contributors may be used to 
     endorse or promote products derived from this software without specific 
     prior written permission.
  
  THIS SOFTWARE IS PROVIDED BY THE COPYRIGHT HOLDERS AND CONTRIBUTORS "AS IS" AND 
  ANY EXPRESS OR IMPLIED WARRANTIES, INCLUDING, BUT NOT LIMITED TO, THE IMPLIED 
  WARRANTIES OF MERCHANTABILITY AND FITNESS FOR A PARTICULAR PURPOSE ARE DISCLAIMED. 
  IN NO EVENT SHALL THE COPYRIGHT HOLDER OR CONTRIBUTORS BE LIABLE FOR ANY DIRECT, 
  INDIRECT, INCIDENTAL, SPECIAL, EXEMPLARY, OR CONSEQUENTIAL DAMAGES (INCLUDING, BUT 
  NOT LIMITED TO, PROCUREMENT OF SUBSTITUTE GOODS OR SERVICES; LOSS OF USE, DATA, OR 
  PROFITS; OR BUSINESS INTERRUPTION) HOWEVER CAUSED AND ON ANY THEORY OF LIABILITY, 
  WHETHER IN CONTRACT, STRICT LIABILITY, OR TORT (INCLUDING NEGLIGENCE OR OTHERWISE) 
  ARISING IN ANY WAY OUT OF THE USE OF THIS SOFTWARE, EVEN IF ADVISED OF THE 
  POSSIBILITY OF SUCH DAMAGE.
  

*/

//
// Generated on Tue, Sep 22, 2015 20:02+1000 for FHIR v1.0.1
//
namespace Hl7.Fhir.Model
{
    /// <summary>
    /// Base for all elements
    /// </summary>
    [DataContract]
    public abstract partial class Element : Base, IExtendable
    {
        [NotMapped]
        public override string TypeName { get { return "Element"; } }
        
        /// <summary>
        /// xml:id (or equivalent in JSON)
        /// </summary>
        [FhirElement("id", XmlSerialization=XmlSerializationHint.Attribute, InSummary=true, Order=10)]
<<<<<<< HEAD
        // [WMR 20170714] WRONG! ElementId is of type string in STU3 (was type id in DSTU2)
        // [IdPattern] 
=======
>>>>>>> 006f508b
        [DataMember]
        public string ElementId
        {
            get { return _ElementId; }
            set { _ElementId = value; OnPropertyChanged("ElementId"); }
        }
        
        private string _ElementId;
        
        /// <summary>
        /// Additional Content defined by implementations
        /// </summary>
        [FhirElement("extension", InSummary=true, Order=20)]
        [Cardinality(Min=0,Max=-1)]
        [DataMember]
        public List<Hl7.Fhir.Model.Extension> Extension
        {
            get { if(_Extension==null) _Extension = new List<Hl7.Fhir.Model.Extension>(); return _Extension; }
            set { _Extension = value; OnPropertyChanged("Extension"); }
        }
        
        private List<Hl7.Fhir.Model.Extension> _Extension;
        
        public override IDeepCopyable CopyTo(IDeepCopyable other)
        {
            var dest = other as Element;
            
            if (dest != null)
            {
                base.CopyTo(dest);
                if(ElementId != null) dest.ElementId = ElementId;
                if(Extension != null) dest.Extension = new List<Hl7.Fhir.Model.Extension>(Extension.DeepCopy());
                return dest;
            }
            else
            	throw new ArgumentException("Can only copy to an object of the same type", "other");
        }
        
        public override bool Matches(IDeepComparable other)
        {
            var otherT = other as Element;
            if(otherT == null) return false;
            
            if( ElementId != otherT.ElementId ) return false;
            if( !DeepComparable.Matches(Extension, otherT.Extension)) return false;
            
            return true;
        }
        
        public override bool IsExactly(IDeepComparable other)
        {
            var otherT = other as Element;
            if(otherT == null) return false;
            
            if( ElementId != otherT.ElementId ) return false;
            if( !DeepComparable.IsExactly(Extension, otherT.Extension)) return false;
            
            return true;
        }

        [NotMapped]
        public override IEnumerable<Base> Children
        {
            get
            {
                foreach (var item in base.Children) yield return item;
                foreach (var p in Extension) { if (p != null) yield return p; }
            }
        }

        [NotMapped]
        internal override IEnumerable<ElementValue> NamedChildren
        {
            get
            {
                foreach (var item in base.NamedChildren) yield return item;
                if (ElementId != null)  yield return new ElementValue("id", false, ElementId);
                foreach (var p in Extension) { if (p != null) yield return new ElementValue("extension",true, p); }
            }
        }

    }

}<|MERGE_RESOLUTION|>--- conflicted
+++ resolved
@@ -53,11 +53,6 @@
         /// xml:id (or equivalent in JSON)
         /// </summary>
         [FhirElement("id", XmlSerialization=XmlSerializationHint.Attribute, InSummary=true, Order=10)]
-<<<<<<< HEAD
-        // [WMR 20170714] WRONG! ElementId is of type string in STU3 (was type id in DSTU2)
-        // [IdPattern] 
-=======
->>>>>>> 006f508b
         [DataMember]
         public string ElementId
         {
