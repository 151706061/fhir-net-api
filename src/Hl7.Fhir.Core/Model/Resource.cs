﻿/*
  Copyright (c) 2011-2012, HL7, Inc
  All rights reserved.
  
  Redistribution and use in source and binary forms, with or without modification, 
  are permitted provided that the following conditions are met:
  
   * Redistributions of source code must retain the above copyright notice, this 
     list of conditions and the following disclaimer.
   * Redistributions in binary form must reproduce the above copyright notice, 
     this list of conditions and the following disclaimer in the documentation 
     and/or other materials provided with the distribution.
   * Neither the name of HL7 nor the names of its contributors may be used to 
     endorse or promote products derived from this software without specific 
     prior written permission.
  
  THIS SOFTWARE IS PROVIDED BY THE COPYRIGHT HOLDERS AND CONTRIBUTORS "AS IS" AND 
  ANY EXPRESS OR IMPLIED WARRANTIES, INCLUDING, BUT NOT LIMITED TO, THE IMPLIED 
  WARRANTIES OF MERCHANTABILITY AND FITNESS FOR A PARTICULAR PURPOSE ARE DISCLAIMED. 
  IN NO EVENT SHALL THE COPYRIGHT HOLDER OR CONTRIBUTORS BE LIABLE FOR ANY DIRECT, 
  INDIRECT, INCIDENTAL, SPECIAL, EXEMPLARY, OR CONSEQUENTIAL DAMAGES (INCLUDING, BUT 
  NOT LIMITED TO, PROCUREMENT OF SUBSTITUTE GOODS OR SERVICES; LOSS OF USE, DATA, OR 
  PROFITS; OR BUSINESS INTERRUPTION) HOWEVER CAUSED AND ON ANY THEORY OF LIABILITY, 
  WHETHER IN CONTRACT, STRICT LIABILITY, OR TORT (INCLUDING NEGLIGENCE OR OTHERWISE) 
  ARISING IN ANY WAY OUT OF THE USE OF THIS SOFTWARE, EVEN IF ADVISED OF THE 
  POSSIBILITY OF SUCH DAMAGE.
  
*/

using Hl7.Fhir.Validation;
using System;
using System.Collections.Generic;
using System.ComponentModel.DataAnnotations;
using System.Linq;
using System.Text;
using Hl7.Fhir.Support;
using Hl7.Fhir.Introspection;
using Hl7.Fhir.Rest;
using Hl7.ElementModel;
using Hl7.FluentPath;

namespace Hl7.Fhir.Model
{
    [System.Diagnostics.DebuggerDisplay("\\{\"{TypeName,nq}/{Id,nq}\" Identity={ResourceIdentity()}}")]
    [InvokeIValidatableObject]
    public abstract partial class Resource
    {
        /// <summary>
        /// This is the base URL of the FHIR server that this resource is hosted on
        /// </summary>
        [NotMapped]
        public Uri ResourceBase
        {
            get
            {
<<<<<<< HEAD
                object data;
                var result = UserData.TryGetValue("@@@RESOURCEBASE@@@", out data);
                if (result)
                    return data as Uri;
                else
                    return null;
=======
                var bd = Annotation<ResourceBaseData>();
                return bd != null ? bd.Base : null;
>>>>>>> 74210b01
            }

            set
            {
                RemoveAnnotations<ResourceBaseData>();
                AddAnnotation(new ResourceBaseData { Base = value } );
            }
        }
<<<<<<< HEAD

        /// <summary>
        /// The List of invariants to be validated for the resource
        /// </summary>
        [NotMapped]
        public List<ElementDefinition.ConstraintComponent> InvariantConstraints;

        private static Dictionary<string, Hl7.FluentPath.PathExpression.CompiledExpression> _expressionCache = new Dictionary<string, Hl7.FluentPath.PathExpression.CompiledExpression>();
=======

        private class ResourceBaseData
        {
            public Uri Base;
        }

        /// <summary>
        /// The List of invariants to be validated for the resource
        /// </summary>
        [NotMapped]
        public List<ElementDefinition.ConstraintComponent> InvariantConstraints;
>>>>>>> 74210b01

        public virtual void AddDefaultConstraints()
        {
            if (InvariantConstraints == null || InvariantConstraints.Count == 0)
                InvariantConstraints = new List<ElementDefinition.ConstraintComponent>();
        }

        /// <summary>
        /// Perform the Invariant based validation for this rule
        /// </summary>
        /// <param name="invariantRule"></param>
        /// <param name="model"></param>
        /// <param name="result">The OperationOutcome that will have the validation results appended</param>
        /// <returns></returns>
<<<<<<< HEAD
        protected static bool ValidateInvariantRule(ElementDefinition.ConstraintComponent invariantRule, ElementModel.IElementNavigator model, OperationOutcome result)
        {
            string expression = invariantRule.Expression;
=======
        protected static bool ValidateInvariantRule(ElementDefinition.ConstraintComponent invariantRule, IElementNavigator model, OperationOutcome result)
        {
            string expression = invariantRule.GetStringExtension("http://hl7.org/fhir/StructureDefinition/structuredefinition-expression");
>>>>>>> 74210b01
            try
            {
                // No FluentPath extension
                if (string.IsNullOrEmpty(expression))
                {
                    result.Issue.Add(new OperationOutcome.IssueComponent()
                    {
                        Code = OperationOutcome.IssueType.Invariant,
                        Severity = OperationOutcome.IssueSeverity.Warning,
                        Details = new CodeableConcept(null, invariantRule.Key, "Unable to validate without a fluentpath expression"),
                        Diagnostics = expression
                    });
                    return true;
                }
<<<<<<< HEAD
                var resourceModel = Hl7.FluentPath.FhirValueList.Create(model);
                Hl7.FluentPath.PathExpression.CompiledExpression compExpr;
                lock (_expressionCache)
                {
                    if (_expressionCache.ContainsKey(expression))
                    {
                        compExpr = _expressionCache[expression];
                    }
                    else
                    {
                        compExpr = Hl7.FluentPath.PathExpression.Compile(expression);
                        _expressionCache.Add(expression, compExpr);
                    }
                }

                if (Hl7.FluentPath.PathExpression.Predicate(compExpr, resourceModel, resourceModel))
=======

                if (model.Predicate(expression, model))
>>>>>>> 74210b01
                    return true;

                result.Issue.Add(new OperationOutcome.IssueComponent()
                {
                    Code = OperationOutcome.IssueType.Invariant,
                    Severity = OperationOutcome.IssueSeverity.Error,
                    Details = new CodeableConcept(null, invariantRule.Key, invariantRule.Human),
                    Diagnostics = expression
                });
                return false;
            }
            catch (Exception ex)
            {
                result.Issue.Add(new OperationOutcome.IssueComponent()
                {
                    Code = OperationOutcome.IssueType.Invariant,
                    Severity = OperationOutcome.IssueSeverity.Fatal,
                    Details = new CodeableConcept(null, invariantRule.Key, "FATAL: Unable to process the invariant rule: " + invariantRule.Key + " " + expression),
                    Diagnostics = String.Format("FluentPath: {0}\r\nError: {1}", expression, ex.Message)
                });
                return false;
            }
        }

        /// <summary>
        /// Returns the entire URI of the location that this resource was retrieved from
        /// </summary>
        /// <remarks>
        /// It is not stored, but reconstructed from the components of the resource
        /// </remarks>
        /// <returns></returns>
        public ResourceIdentity ResourceIdentity(string baseUrl = null)
        {
            if (Id == null) return null;

            var result = Hl7.Fhir.Rest.ResourceIdentity.Build(TypeName, Id, VersionId);

            if (!string.IsNullOrEmpty(baseUrl))
                return result.WithBase(baseUrl);

            if (ResourceBase != null)
                return result.WithBase(ResourceBase);
            else
                return result;
        }

        public ResourceIdentity ResourceIdentity(Uri baseUrl)
        {
            return ResourceIdentity(baseUrl.OriginalString);
        }


        public override IEnumerable<ValidationResult> Validate(ValidationContext validationContext)
        {
            var result = new List<ValidationResult>();

            // The ID field does not need to be an abolute URI,
            // this should be the ResourceIdentity.
            // if (Id != null && !new Uri(Id,UriKind.RelativeOrAbsolute).IsAbsoluteUri)
            //    result.Add(DotNetAttributeValidation.BuildResult(validationContext, "Entry id must be an absolute URI"));

            if (Meta != null)
            {
                // if (!String.IsNullOrEmpty(this.Meta.VersionId) && !new Uri(Id,UriKind.RelativeOrAbsolute).IsAbsoluteUri)
                //     result.Add(DotNetAttributeValidation.BuildResult(validationContext, "Entry selflink must be an absolute URI"));

                if (Meta.Tag != null && validationContext.ValidateRecursively())
                    DotNetAttributeValidation.TryValidate(Meta.Tag, result, true);
            }

            // and process all the invariants from the resource
            ValidateInvariants(result);

            return result;
        }

        public void ValidateInvariants(List<ValidationResult> result)
        {
            OperationOutcome results = new OperationOutcome();
            ValidateInvariants(results);
            foreach (var item in results.Issue)
            {
                if (item.Severity == OperationOutcome.IssueSeverity.Error
                    || item.Severity == OperationOutcome.IssueSeverity.Fatal)
                    result.Add(new ValidationResult(item.Details.Coding[0].Code + ": " + item.Details.Text));
            }
        }

        public void ValidateInvariants(OperationOutcome result)
        {
            if (InvariantConstraints != null && InvariantConstraints.Count > 0)
            {
                var sw = System.Diagnostics.Stopwatch.StartNew();
                // Need to serialize to XML until the object model processor exists
                // string tpXml = Fhir.Serialization.FhirSerializer.SerializeResourceToXml(this);
                // FhirPath.IFhirPathElement tree = FhirPath.InstanceTree.TreeConstructor.FromXml(tpXml);
<<<<<<< HEAD
                var tree = new FluentPath.ModelNavigator(this);
=======
                var tree = new FluentPath.PocoNavigator(this);
>>>>>>> 74210b01
                foreach (var invariantRule in InvariantConstraints)
                {
                    ValidateInvariantRule(invariantRule, tree, result);
                }

                sw.Stop();
                // System.Diagnostics.Trace.WriteLine(String.Format("Validation of {0} execution took {1}", ResourceType.ToString(), sw.Elapsed.TotalSeconds));
            }
        }

        [NotMapped]
        public string VersionId
        {
            get
            {
                if (HasVersionId)
                    return Meta.VersionId;
                else
                    return null;
            }
            set
            {
                if (Meta == null) Meta = new Meta();
                Meta.VersionId = value;
            }
        }

        [NotMapped]
        public bool HasVersionId
        {
            get { return Meta != null && Meta.VersionId != null; }
        }
    }
}

<|MERGE_RESOLUTION|>--- conflicted
+++ resolved
@@ -53,17 +53,8 @@
         {
             get
             {
-<<<<<<< HEAD
-                object data;
-                var result = UserData.TryGetValue("@@@RESOURCEBASE@@@", out data);
-                if (result)
-                    return data as Uri;
-                else
-                    return null;
-=======
                 var bd = Annotation<ResourceBaseData>();
                 return bd != null ? bd.Base : null;
->>>>>>> 74210b01
             }
 
             set
@@ -72,28 +63,17 @@
                 AddAnnotation(new ResourceBaseData { Base = value } );
             }
         }
-<<<<<<< HEAD
+
+        private class ResourceBaseData
+        {
+            public Uri Base;
+        }
 
         /// <summary>
         /// The List of invariants to be validated for the resource
         /// </summary>
         [NotMapped]
         public List<ElementDefinition.ConstraintComponent> InvariantConstraints;
-
-        private static Dictionary<string, Hl7.FluentPath.PathExpression.CompiledExpression> _expressionCache = new Dictionary<string, Hl7.FluentPath.PathExpression.CompiledExpression>();
-=======
-
-        private class ResourceBaseData
-        {
-            public Uri Base;
-        }
-
-        /// <summary>
-        /// The List of invariants to be validated for the resource
-        /// </summary>
-        [NotMapped]
-        public List<ElementDefinition.ConstraintComponent> InvariantConstraints;
->>>>>>> 74210b01
 
         public virtual void AddDefaultConstraints()
         {
@@ -108,15 +88,9 @@
         /// <param name="model"></param>
         /// <param name="result">The OperationOutcome that will have the validation results appended</param>
         /// <returns></returns>
-<<<<<<< HEAD
-        protected static bool ValidateInvariantRule(ElementDefinition.ConstraintComponent invariantRule, ElementModel.IElementNavigator model, OperationOutcome result)
+        protected static bool ValidateInvariantRule(ElementDefinition.ConstraintComponent invariantRule, IElementNavigator model, OperationOutcome result)
         {
             string expression = invariantRule.Expression;
-=======
-        protected static bool ValidateInvariantRule(ElementDefinition.ConstraintComponent invariantRule, IElementNavigator model, OperationOutcome result)
-        {
-            string expression = invariantRule.GetStringExtension("http://hl7.org/fhir/StructureDefinition/structuredefinition-expression");
->>>>>>> 74210b01
             try
             {
                 // No FluentPath extension
@@ -131,27 +105,8 @@
                     });
                     return true;
                 }
-<<<<<<< HEAD
-                var resourceModel = Hl7.FluentPath.FhirValueList.Create(model);
-                Hl7.FluentPath.PathExpression.CompiledExpression compExpr;
-                lock (_expressionCache)
-                {
-                    if (_expressionCache.ContainsKey(expression))
-                    {
-                        compExpr = _expressionCache[expression];
-                    }
-                    else
-                    {
-                        compExpr = Hl7.FluentPath.PathExpression.Compile(expression);
-                        _expressionCache.Add(expression, compExpr);
-                    }
-                }
-
-                if (Hl7.FluentPath.PathExpression.Predicate(compExpr, resourceModel, resourceModel))
-=======
 
                 if (model.Predicate(expression, model))
->>>>>>> 74210b01
                     return true;
 
                 result.Issue.Add(new OperationOutcome.IssueComponent()
@@ -248,11 +203,7 @@
                 // Need to serialize to XML until the object model processor exists
                 // string tpXml = Fhir.Serialization.FhirSerializer.SerializeResourceToXml(this);
                 // FhirPath.IFhirPathElement tree = FhirPath.InstanceTree.TreeConstructor.FromXml(tpXml);
-<<<<<<< HEAD
-                var tree = new FluentPath.ModelNavigator(this);
-=======
                 var tree = new FluentPath.PocoNavigator(this);
->>>>>>> 74210b01
                 foreach (var invariantRule in InvariantConstraints)
                 {
                     ValidateInvariantRule(invariantRule, tree, result);
