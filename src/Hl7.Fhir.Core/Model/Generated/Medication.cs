--- conflicted
+++ resolved
@@ -84,7 +84,7 @@
 
         [FhirType("IngredientComponent")]
         [DataContract]
-        public partial class IngredientComponent : Hl7.Fhir.Model.BackboneElement, System.ComponentModel.INotifyPropertyChanged, IBackboneElement
+        public partial class IngredientComponent : Hl7.Fhir.Model.BackboneElement, System.ComponentModel.INotifyPropertyChanged
         {
             [NotMapped]
             public override string TypeName { get { return "IngredientComponent"; } }
@@ -216,15 +216,9 @@
                 get
                 {
                     foreach (var item in base.NamedChildren) yield return item;
-<<<<<<< HEAD
-                    if (Item != null) yield return new ElementValue("item", false, Item);
-                    if (IsActiveElement != null) yield return new ElementValue("isActive", false, IsActiveElement);
-                    if (Strength != null) yield return new ElementValue("strength", false, Strength);
-=======
                     if (Item != null) yield return new ElementValue("item", Item);
                     if (IsActiveElement != null) yield return new ElementValue("isActive", IsActiveElement);
-                    if (Amount != null) yield return new ElementValue("amount", Amount);
->>>>>>> 824431c8
+                    if (Strength != null) yield return new ElementValue("strength", Strength);
                 }
             }
 
@@ -234,7 +228,7 @@
         
         [FhirType("BatchComponent")]
         [DataContract]
-        public partial class BatchComponent : Hl7.Fhir.Model.BackboneElement, System.ComponentModel.INotifyPropertyChanged, IBackboneElement
+        public partial class BatchComponent : Hl7.Fhir.Model.BackboneElement, System.ComponentModel.INotifyPropertyChanged
         {
             [NotMapped]
             public override string TypeName { get { return "BatchComponent"; } }
@@ -365,14 +359,8 @@
                 get
                 {
                     foreach (var item in base.NamedChildren) yield return item;
-<<<<<<< HEAD
-                    if (LotNumberElement != null) yield return new ElementValue("lotNumber", false, LotNumberElement);
-                    if (ExpirationDateElement != null) yield return new ElementValue("expirationDate", false, ExpirationDateElement);
-=======
                     if (LotNumberElement != null) yield return new ElementValue("lotNumber", LotNumberElement);
                     if (ExpirationDateElement != null) yield return new ElementValue("expirationDate", ExpirationDateElement);
-                    if (SerialNumberElement != null) yield return new ElementValue("serialNumber", SerialNumberElement);
->>>>>>> 824431c8
                 }
             }
 
@@ -599,16 +587,7 @@
             get
             {
                 foreach (var item in base.NamedChildren) yield return item;
-<<<<<<< HEAD
-                foreach (var elem in Identifier) { if (elem != null) yield return new ElementValue("identifier", true, elem); }
-                if (Code != null) yield return new ElementValue("code", false, Code);
-                if (StatusElement != null) yield return new ElementValue("status", false, StatusElement);
-                if (Manufacturer != null) yield return new ElementValue("manufacturer", false, Manufacturer);
-                if (Form != null) yield return new ElementValue("form", false, Form);
-                if (Amount != null) yield return new ElementValue("amount", false, Amount);
-                foreach (var elem in Ingredient) { if (elem != null) yield return new ElementValue("ingredient", true, elem); }
-                if (Batch != null) yield return new ElementValue("batch", false, Batch);
-=======
+                foreach (var elem in Identifier) { if (elem != null) yield return new ElementValue("identifier", elem); }
                 if (Code != null) yield return new ElementValue("code", Code);
                 if (StatusElement != null) yield return new ElementValue("status", StatusElement);
                 if (Manufacturer != null) yield return new ElementValue("manufacturer", Manufacturer);
@@ -616,7 +595,6 @@
                 if (Amount != null) yield return new ElementValue("amount", Amount);
                 foreach (var elem in Ingredient) { if (elem != null) yield return new ElementValue("ingredient", elem); }
                 if (Batch != null) yield return new ElementValue("batch", Batch);
->>>>>>> 824431c8
             }
         }
 
