--- conflicted
+++ resolved
@@ -533,25 +533,9 @@
           value = DataRequirement;
           return DataRequirement?.Any() == true;
         default:
-<<<<<<< HEAD
-          return choiceMatches(out value);
-      };
-
-      bool choiceMatches(out object value)
-      {
-        if (key.StartsWith("reason"))
-        {
-          value = Reason;
-          return Reason is not null && ElementName.HasCorrectSuffix(key, "reason", Reason.TypeName);
-        }
-        return base.TryGetValue(key, out value);
-      }
-
-=======
           return base.TryGetValue(key, out value);
       };
 
->>>>>>> f6ebe357
     }
 
     protected override IEnumerable<KeyValuePair<string, object>> GetElementPairs()
@@ -565,11 +549,7 @@
       if (Context is not null) yield return new KeyValuePair<string,object>("context",Context);
       if (OccurrenceDateTimeElement is not null) yield return new KeyValuePair<string,object>("occurrenceDateTime",OccurrenceDateTimeElement);
       if (Performer is not null) yield return new KeyValuePair<string,object>("performer",Performer);
-<<<<<<< HEAD
-      if (Reason is not null) yield return new KeyValuePair<string,object>(ElementName.AddSuffixToElementName("reason", Reason),Reason);
-=======
       if (Reason is not null) yield return new KeyValuePair<string,object>("reason",Reason);
->>>>>>> f6ebe357
       if (Note?.Any() == true) yield return new KeyValuePair<string,object>("note",Note);
       if (EvaluationMessage?.Any() == true) yield return new KeyValuePair<string,object>("evaluationMessage",EvaluationMessage);
       if (OutputParameters is not null) yield return new KeyValuePair<string,object>("outputParameters",OutputParameters);
