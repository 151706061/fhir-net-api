﻿using System;
using System.Collections.Generic;
using Hl7.Fhir.Introspection;
using Hl7.Fhir.Validation;
using System.Linq;
using System.Runtime.Serialization;
using Hl7.Fhir.Utility;

/*
  Copyright (c) 2011+, HL7, Inc.
  All rights reserved.
  
  Redistribution and use in source and binary forms, with or without modification, 
  are permitted provided that the following conditions are met:
  
   * Redistributions of source code must retain the above copyright notice, this 
     list of conditions and the following disclaimer.
   * Redistributions in binary form must reproduce the above copyright notice, 
     this list of conditions and the following disclaimer in the documentation 
     and/or other materials provided with the distribution.
   * Neither the name of HL7 nor the names of its contributors may be used to 
     endorse or promote products derived from this software without specific 
     prior written permission.
  
  THIS SOFTWARE IS PROVIDED BY THE COPYRIGHT HOLDERS AND CONTRIBUTORS "AS IS" AND 
  ANY EXPRESS OR IMPLIED WARRANTIES, INCLUDING, BUT NOT LIMITED TO, THE IMPLIED 
  WARRANTIES OF MERCHANTABILITY AND FITNESS FOR A PARTICULAR PURPOSE ARE DISCLAIMED. 
  IN NO EVENT SHALL THE COPYRIGHT HOLDER OR CONTRIBUTORS BE LIABLE FOR ANY DIRECT, 
  INDIRECT, INCIDENTAL, SPECIAL, EXEMPLARY, OR CONSEQUENTIAL DAMAGES (INCLUDING, BUT 
  NOT LIMITED TO, PROCUREMENT OF SUBSTITUTE GOODS OR SERVICES; LOSS OF USE, DATA, OR 
  PROFITS; OR BUSINESS INTERRUPTION) HOWEVER CAUSED AND ON ANY THEORY OF LIABILITY, 
  WHETHER IN CONTRACT, STRICT LIABILITY, OR TORT (INCLUDING NEGLIGENCE OR OTHERWISE) 
  ARISING IN ANY WAY OUT OF THE USE OF THIS SOFTWARE, EVEN IF ADVISED OF THE 
  POSSIBILITY OF SUCH DAMAGE.
  

*/

#pragma warning disable 1591 // suppress XML summary warnings 

//
// Generated for FHIR v3.6.0
//
namespace Hl7.Fhir.Model
{
    /// <summary>
    /// Describes the results of a TestScript execution
    /// </summary>
    [FhirType("TestReport", IsResource=true)]
    [DataContract]
    public partial class TestReport : Hl7.Fhir.Model.DomainResource, System.ComponentModel.INotifyPropertyChanged
    {
        [NotMapped]
        public override ResourceType ResourceType { get { return ResourceType.TestReport; } }
        [NotMapped]
        public override string TypeName { get { return "TestReport"; } }
        
        /// <summary>
        /// The current status of the test report.
        /// (url: http://hl7.org/fhir/ValueSet/report-status-codes)
        /// </summary>
        [FhirEnumeration("TestReportStatus")]
        public enum TestReportStatus
        {
            /// <summary>
            /// MISSING DESCRIPTION
            /// (system: http://hl7.org/fhir/report-status-codes)
            /// </summary>
            [EnumLiteral("completed", "http://hl7.org/fhir/report-status-codes"), Description("Completed")]
            Completed,
            /// <summary>
            /// MISSING DESCRIPTION
            /// (system: http://hl7.org/fhir/report-status-codes)
            /// </summary>
            [EnumLiteral("in-progress", "http://hl7.org/fhir/report-status-codes"), Description("In Progress")]
            InProgress,
            /// <summary>
            /// MISSING DESCRIPTION
            /// (system: http://hl7.org/fhir/report-status-codes)
            /// </summary>
            [EnumLiteral("waiting", "http://hl7.org/fhir/report-status-codes"), Description("Waiting")]
            Waiting,
            /// <summary>
            /// MISSING DESCRIPTION
            /// (system: http://hl7.org/fhir/report-status-codes)
            /// </summary>
            [EnumLiteral("stopped", "http://hl7.org/fhir/report-status-codes"), Description("Stopped")]
            Stopped,
            /// <summary>
            /// MISSING DESCRIPTION
            /// (system: http://hl7.org/fhir/report-status-codes)
            /// </summary>
            [EnumLiteral("entered-in-error", "http://hl7.org/fhir/report-status-codes"), Description("Entered In Error")]
            EnteredInError,
        }

        /// <summary>
        /// The reported execution result.
        /// (url: http://hl7.org/fhir/ValueSet/report-result-codes)
        /// </summary>
        [FhirEnumeration("TestReportResult")]
        public enum TestReportResult
        {
            /// <summary>
            /// MISSING DESCRIPTION
            /// (system: http://hl7.org/fhir/report-result-codes)
            /// </summary>
            [EnumLiteral("pass", "http://hl7.org/fhir/report-result-codes"), Description("Pass")]
            Pass,
            /// <summary>
            /// MISSING DESCRIPTION
            /// (system: http://hl7.org/fhir/report-result-codes)
            /// </summary>
            [EnumLiteral("fail", "http://hl7.org/fhir/report-result-codes"), Description("Fail")]
            Fail,
            /// <summary>
            /// MISSING DESCRIPTION
            /// (system: http://hl7.org/fhir/report-result-codes)
            /// </summary>
            [EnumLiteral("pending", "http://hl7.org/fhir/report-result-codes"), Description("Pending")]
            Pending,
        }

        /// <summary>
        /// The type of participant.
        /// (url: http://hl7.org/fhir/ValueSet/report-participant-type)
        /// </summary>
        [FhirEnumeration("TestReportParticipantType")]
        public enum TestReportParticipantType
        {
            /// <summary>
            /// MISSING DESCRIPTION
            /// (system: http://hl7.org/fhir/report-participant-type)
            /// </summary>
            [EnumLiteral("test-engine", "http://hl7.org/fhir/report-participant-type"), Description("Test Engine")]
            TestEngine,
            /// <summary>
            /// MISSING DESCRIPTION
            /// (system: http://hl7.org/fhir/report-participant-type)
            /// </summary>
            [EnumLiteral("client", "http://hl7.org/fhir/report-participant-type"), Description("Client")]
            Client,
            /// <summary>
            /// MISSING DESCRIPTION
            /// (system: http://hl7.org/fhir/report-participant-type)
            /// </summary>
            [EnumLiteral("server", "http://hl7.org/fhir/report-participant-type"), Description("Server")]
            Server,
        }

        /// <summary>
        /// The results of executing an action.
        /// (url: http://hl7.org/fhir/ValueSet/report-action-result-codes)
        /// </summary>
        [FhirEnumeration("TestReportActionResult")]
        public enum TestReportActionResult
        {
            /// <summary>
            /// MISSING DESCRIPTION
            /// (system: http://hl7.org/fhir/report-action-result-codes)
            /// </summary>
            [EnumLiteral("pass", "http://hl7.org/fhir/report-action-result-codes"), Description("Pass")]
            Pass,
            /// <summary>
            /// MISSING DESCRIPTION
            /// (system: http://hl7.org/fhir/report-action-result-codes)
            /// </summary>
            [EnumLiteral("skip", "http://hl7.org/fhir/report-action-result-codes"), Description("Skip")]
            Skip,
            /// <summary>
            /// MISSING DESCRIPTION
            /// (system: http://hl7.org/fhir/report-action-result-codes)
            /// </summary>
            [EnumLiteral("fail", "http://hl7.org/fhir/report-action-result-codes"), Description("Fail")]
            Fail,
            /// <summary>
            /// MISSING DESCRIPTION
            /// (system: http://hl7.org/fhir/report-action-result-codes)
            /// </summary>
            [EnumLiteral("warning", "http://hl7.org/fhir/report-action-result-codes"), Description("Warning")]
            Warning,
            /// <summary>
            /// MISSING DESCRIPTION
            /// (system: http://hl7.org/fhir/report-action-result-codes)
            /// </summary>
            [EnumLiteral("error", "http://hl7.org/fhir/report-action-result-codes"), Description("Error")]
            Error,
        }

        [FhirType("ParticipantComponent")]
        [DataContract]
        public partial class ParticipantComponent : Hl7.Fhir.Model.BackboneElement, System.ComponentModel.INotifyPropertyChanged, IBackboneElement
        {
            [NotMapped]
            public override string TypeName { get { return "ParticipantComponent"; } }
            
            /// <summary>
            /// test-engine | client | server
            /// </summary>
            [FhirElement("type", Order=40)]
            [Cardinality(Min=1,Max=1)]
            [DataMember]
            public Code<Hl7.Fhir.Model.TestReport.TestReportParticipantType> TypeElement
            {
                get { return _TypeElement; }
                set { _TypeElement = value; OnPropertyChanged("TypeElement"); }
            }
            
            private Code<Hl7.Fhir.Model.TestReport.TestReportParticipantType> _TypeElement;
            
            /// <summary>
            /// test-engine | client | server
            /// </summary>
            /// <remarks>This uses the native .NET datatype, rather than the FHIR equivalent</remarks>
            [NotMapped]
            [IgnoreDataMemberAttribute]
            public Hl7.Fhir.Model.TestReport.TestReportParticipantType? Type
            {
                get { return TypeElement != null ? TypeElement.Value : null; }
                set
                {
                    if (!value.HasValue)
                        TypeElement = null; 
                    else
                        TypeElement = new Code<Hl7.Fhir.Model.TestReport.TestReportParticipantType>(value);
                    OnPropertyChanged("Type");
                }
            }
            
            /// <summary>
            /// The uri of the participant. An absolute URL is preferred
            /// </summary>
            [FhirElement("uri", Order=50)]
            [Cardinality(Min=1,Max=1)]
            [DataMember]
            public Hl7.Fhir.Model.FhirUri UriElement
            {
                get { return _UriElement; }
                set { _UriElement = value; OnPropertyChanged("UriElement"); }
            }
            
            private Hl7.Fhir.Model.FhirUri _UriElement;
            
            /// <summary>
            /// The uri of the participant. An absolute URL is preferred
            /// </summary>
            /// <remarks>This uses the native .NET datatype, rather than the FHIR equivalent</remarks>
            [NotMapped]
            [IgnoreDataMemberAttribute]
            public string Uri
            {
                get { return UriElement != null ? UriElement.Value : null; }
                set
                {
                    if (value == null)
                        UriElement = null; 
                    else
                        UriElement = new Hl7.Fhir.Model.FhirUri(value);
                    OnPropertyChanged("Uri");
                }
            }
            
            /// <summary>
            /// The display name of the participant
            /// </summary>
            [FhirElement("display", Order=60)]
            [DataMember]
            public Hl7.Fhir.Model.FhirString DisplayElement
            {
                get { return _DisplayElement; }
                set { _DisplayElement = value; OnPropertyChanged("DisplayElement"); }
            }
            
            private Hl7.Fhir.Model.FhirString _DisplayElement;
            
            /// <summary>
            /// The display name of the participant
            /// </summary>
            /// <remarks>This uses the native .NET datatype, rather than the FHIR equivalent</remarks>
            [NotMapped]
            [IgnoreDataMemberAttribute]
            public string Display
            {
                get { return DisplayElement != null ? DisplayElement.Value : null; }
                set
                {
                    if (value == null)
                        DisplayElement = null; 
                    else
                        DisplayElement = new Hl7.Fhir.Model.FhirString(value);
                    OnPropertyChanged("Display");
                }
            }
            
            public override IDeepCopyable CopyTo(IDeepCopyable other)
            {
                var dest = other as ParticipantComponent;
                
                if (dest != null)
                {
                    base.CopyTo(dest);
                    if(TypeElement != null) dest.TypeElement = (Code<Hl7.Fhir.Model.TestReport.TestReportParticipantType>)TypeElement.DeepCopy();
                    if(UriElement != null) dest.UriElement = (Hl7.Fhir.Model.FhirUri)UriElement.DeepCopy();
                    if(DisplayElement != null) dest.DisplayElement = (Hl7.Fhir.Model.FhirString)DisplayElement.DeepCopy();
                    return dest;
                }
                else
                	throw new ArgumentException("Can only copy to an object of the same type", "other");
            }
            
            public override IDeepCopyable DeepCopy()
            {
                return CopyTo(new ParticipantComponent());
            }
            
            public override bool Matches(IDeepComparable other)
            {
                var otherT = other as ParticipantComponent;
                if(otherT == null) return false;
                
                if(!base.Matches(otherT)) return false;
                if( !DeepComparable.Matches(TypeElement, otherT.TypeElement)) return false;
                if( !DeepComparable.Matches(UriElement, otherT.UriElement)) return false;
                if( !DeepComparable.Matches(DisplayElement, otherT.DisplayElement)) return false;
                
                return true;
            }
            
            public override bool IsExactly(IDeepComparable other)
            {
                var otherT = other as ParticipantComponent;
                if(otherT == null) return false;
                
                if(!base.IsExactly(otherT)) return false;
                if( !DeepComparable.IsExactly(TypeElement, otherT.TypeElement)) return false;
                if( !DeepComparable.IsExactly(UriElement, otherT.UriElement)) return false;
                if( !DeepComparable.IsExactly(DisplayElement, otherT.DisplayElement)) return false;
                
                return true;
            }


            [NotMapped]
            public override IEnumerable<Base> Children
            {
                get
                {
                    foreach (var item in base.Children) yield return item;
                    if (TypeElement != null) yield return TypeElement;
                    if (UriElement != null) yield return UriElement;
                    if (DisplayElement != null) yield return DisplayElement;
                }
            }

            [NotMapped]
            internal override IEnumerable<ElementValue> NamedChildren
            {
                get
                {
                    foreach (var item in base.NamedChildren) yield return item;
                    if (TypeElement != null) yield return new ElementValue("type", TypeElement);
                    if (UriElement != null) yield return new ElementValue("uri", UriElement);
                    if (DisplayElement != null) yield return new ElementValue("display", DisplayElement);
                }
            }

            
        }
        
        
        [FhirType("SetupComponent")]
        [DataContract]
        public partial class SetupComponent : Hl7.Fhir.Model.BackboneElement, System.ComponentModel.INotifyPropertyChanged, IBackboneElement
        {
            [NotMapped]
            public override string TypeName { get { return "SetupComponent"; } }
            
            /// <summary>
            /// A setup operation or assert that was executed
            /// </summary>
            [FhirElement("action", Order=40)]
            [Cardinality(Min=1,Max=-1)]
            [DataMember]
            public List<Hl7.Fhir.Model.TestReport.SetupActionComponent> Action
            {
                get { if(_Action==null) _Action = new List<Hl7.Fhir.Model.TestReport.SetupActionComponent>(); return _Action; }
                set { _Action = value; OnPropertyChanged("Action"); }
            }
            
            private List<Hl7.Fhir.Model.TestReport.SetupActionComponent> _Action;
            
            public override IDeepCopyable CopyTo(IDeepCopyable other)
            {
                var dest = other as SetupComponent;
                
                if (dest != null)
                {
                    base.CopyTo(dest);
                    if(Action != null) dest.Action = new List<Hl7.Fhir.Model.TestReport.SetupActionComponent>(Action.DeepCopy());
                    return dest;
                }
                else
                	throw new ArgumentException("Can only copy to an object of the same type", "other");
            }
            
            public override IDeepCopyable DeepCopy()
            {
                return CopyTo(new SetupComponent());
            }
            
            public override bool Matches(IDeepComparable other)
            {
                var otherT = other as SetupComponent;
                if(otherT == null) return false;
                
                if(!base.Matches(otherT)) return false;
                if( !DeepComparable.Matches(Action, otherT.Action)) return false;
                
                return true;
            }
            
            public override bool IsExactly(IDeepComparable other)
            {
                var otherT = other as SetupComponent;
                if(otherT == null) return false;
                
                if(!base.IsExactly(otherT)) return false;
                if( !DeepComparable.IsExactly(Action, otherT.Action)) return false;
                
                return true;
            }


            [NotMapped]
            public override IEnumerable<Base> Children
            {
                get
                {
                    foreach (var item in base.Children) yield return item;
                    foreach (var elem in Action) { if (elem != null) yield return elem; }
                }
            }

            [NotMapped]
            internal override IEnumerable<ElementValue> NamedChildren
            {
                get
                {
                    foreach (var item in base.NamedChildren) yield return item;
                    foreach (var elem in Action) { if (elem != null) yield return new ElementValue("action", elem); }
                }
            }

            
        }
        
        
        [FhirType("SetupActionComponent")]
        [DataContract]
        public partial class SetupActionComponent : Hl7.Fhir.Model.BackboneElement, System.ComponentModel.INotifyPropertyChanged, IBackboneElement
        {
            [NotMapped]
            public override string TypeName { get { return "SetupActionComponent"; } }
            
            /// <summary>
            /// The operation to perform
            /// </summary>
            [FhirElement("operation", Order=40)]
            [DataMember]
            public Hl7.Fhir.Model.TestReport.OperationComponent Operation
            {
                get { return _Operation; }
                set { _Operation = value; OnPropertyChanged("Operation"); }
            }
            
            private Hl7.Fhir.Model.TestReport.OperationComponent _Operation;
            
            /// <summary>
            /// The assertion to perform
            /// </summary>
            [FhirElement("assert", Order=50)]
            [DataMember]
            public Hl7.Fhir.Model.TestReport.AssertComponent Assert
            {
                get { return _Assert; }
                set { _Assert = value; OnPropertyChanged("Assert"); }
            }
            
            private Hl7.Fhir.Model.TestReport.AssertComponent _Assert;
            
            public override IDeepCopyable CopyTo(IDeepCopyable other)
            {
                var dest = other as SetupActionComponent;
                
                if (dest != null)
                {
                    base.CopyTo(dest);
                    if(Operation != null) dest.Operation = (Hl7.Fhir.Model.TestReport.OperationComponent)Operation.DeepCopy();
                    if(Assert != null) dest.Assert = (Hl7.Fhir.Model.TestReport.AssertComponent)Assert.DeepCopy();
                    return dest;
                }
                else
                	throw new ArgumentException("Can only copy to an object of the same type", "other");
            }
            
            public override IDeepCopyable DeepCopy()
            {
                return CopyTo(new SetupActionComponent());
            }
            
            public override bool Matches(IDeepComparable other)
            {
                var otherT = other as SetupActionComponent;
                if(otherT == null) return false;
                
                if(!base.Matches(otherT)) return false;
                if( !DeepComparable.Matches(Operation, otherT.Operation)) return false;
                if( !DeepComparable.Matches(Assert, otherT.Assert)) return false;
                
                return true;
            }
            
            public override bool IsExactly(IDeepComparable other)
            {
                var otherT = other as SetupActionComponent;
                if(otherT == null) return false;
                
                if(!base.IsExactly(otherT)) return false;
                if( !DeepComparable.IsExactly(Operation, otherT.Operation)) return false;
                if( !DeepComparable.IsExactly(Assert, otherT.Assert)) return false;
                
                return true;
            }


            [NotMapped]
            public override IEnumerable<Base> Children
            {
                get
                {
                    foreach (var item in base.Children) yield return item;
                    if (Operation != null) yield return Operation;
                    if (Assert != null) yield return Assert;
                }
            }

            [NotMapped]
            internal override IEnumerable<ElementValue> NamedChildren
            {
                get
                {
                    foreach (var item in base.NamedChildren) yield return item;
                    if (Operation != null) yield return new ElementValue("operation", Operation);
                    if (Assert != null) yield return new ElementValue("assert", Assert);
                }
            }

            
        }
        
        
        [FhirType("OperationComponent")]
        [DataContract]
        public partial class OperationComponent : Hl7.Fhir.Model.BackboneElement, System.ComponentModel.INotifyPropertyChanged, IBackboneElement
        {
            [NotMapped]
            public override string TypeName { get { return "OperationComponent"; } }
            
            /// <summary>
            /// pass | skip | fail | warning | error
            /// </summary>
            [FhirElement("result", Order=40)]
            [Cardinality(Min=1,Max=1)]
            [DataMember]
            public Code<Hl7.Fhir.Model.TestReport.TestReportActionResult> ResultElement
            {
                get { return _ResultElement; }
                set { _ResultElement = value; OnPropertyChanged("ResultElement"); }
            }
            
            private Code<Hl7.Fhir.Model.TestReport.TestReportActionResult> _ResultElement;
            
            /// <summary>
            /// pass | skip | fail | warning | error
            /// </summary>
            /// <remarks>This uses the native .NET datatype, rather than the FHIR equivalent</remarks>
            [NotMapped]
            [IgnoreDataMemberAttribute]
            public Hl7.Fhir.Model.TestReport.TestReportActionResult? Result
            {
                get { return ResultElement != null ? ResultElement.Value : null; }
                set
                {
                    if (!value.HasValue)
                        ResultElement = null; 
                    else
                        ResultElement = new Code<Hl7.Fhir.Model.TestReport.TestReportActionResult>(value);
                    OnPropertyChanged("Result");
                }
            }
            
            /// <summary>
            /// A message associated with the result
            /// </summary>
            [FhirElement("message", Order=50)]
            [DataMember]
            public Hl7.Fhir.Model.Markdown MessageElement
            {
                get { return _MessageElement; }
                set { _MessageElement = value; OnPropertyChanged("MessageElement"); }
            }
            
            private Hl7.Fhir.Model.Markdown _MessageElement;
            
            /// <summary>
            /// A message associated with the result
            /// </summary>
            /// <remarks>This uses the native .NET datatype, rather than the FHIR equivalent</remarks>
            [NotMapped]
            [IgnoreDataMemberAttribute]
            public string Message
            {
                get { return MessageElement != null ? MessageElement.Value : null; }
                set
                {
                    if (value == null)
                        MessageElement = null; 
                    else
                        MessageElement = new Hl7.Fhir.Model.Markdown(value);
                    OnPropertyChanged("Message");
                }
            }
            
            /// <summary>
            /// A link to further details on the result
            /// </summary>
            [FhirElement("detail", Order=60)]
            [DataMember]
            public Hl7.Fhir.Model.FhirUri DetailElement
            {
                get { return _DetailElement; }
                set { _DetailElement = value; OnPropertyChanged("DetailElement"); }
            }
            
            private Hl7.Fhir.Model.FhirUri _DetailElement;
            
            /// <summary>
            /// A link to further details on the result
            /// </summary>
            /// <remarks>This uses the native .NET datatype, rather than the FHIR equivalent</remarks>
            [NotMapped]
            [IgnoreDataMemberAttribute]
            public string Detail
            {
                get { return DetailElement != null ? DetailElement.Value : null; }
                set
                {
                    if (value == null)
                        DetailElement = null; 
                    else
                        DetailElement = new Hl7.Fhir.Model.FhirUri(value);
                    OnPropertyChanged("Detail");
                }
            }
            
            public override IDeepCopyable CopyTo(IDeepCopyable other)
            {
                var dest = other as OperationComponent;
                
                if (dest != null)
                {
                    base.CopyTo(dest);
                    if(ResultElement != null) dest.ResultElement = (Code<Hl7.Fhir.Model.TestReport.TestReportActionResult>)ResultElement.DeepCopy();
                    if(MessageElement != null) dest.MessageElement = (Hl7.Fhir.Model.Markdown)MessageElement.DeepCopy();
                    if(DetailElement != null) dest.DetailElement = (Hl7.Fhir.Model.FhirUri)DetailElement.DeepCopy();
                    return dest;
                }
                else
                	throw new ArgumentException("Can only copy to an object of the same type", "other");
            }
            
            public override IDeepCopyable DeepCopy()
            {
                return CopyTo(new OperationComponent());
            }
            
            public override bool Matches(IDeepComparable other)
            {
                var otherT = other as OperationComponent;
                if(otherT == null) return false;
                
                if(!base.Matches(otherT)) return false;
                if( !DeepComparable.Matches(ResultElement, otherT.ResultElement)) return false;
                if( !DeepComparable.Matches(MessageElement, otherT.MessageElement)) return false;
                if( !DeepComparable.Matches(DetailElement, otherT.DetailElement)) return false;
                
                return true;
            }
            
            public override bool IsExactly(IDeepComparable other)
            {
                var otherT = other as OperationComponent;
                if(otherT == null) return false;
                
                if(!base.IsExactly(otherT)) return false;
                if( !DeepComparable.IsExactly(ResultElement, otherT.ResultElement)) return false;
                if( !DeepComparable.IsExactly(MessageElement, otherT.MessageElement)) return false;
                if( !DeepComparable.IsExactly(DetailElement, otherT.DetailElement)) return false;
                
                return true;
            }


            [NotMapped]
            public override IEnumerable<Base> Children
            {
                get
                {
                    foreach (var item in base.Children) yield return item;
                    if (ResultElement != null) yield return ResultElement;
                    if (MessageElement != null) yield return MessageElement;
                    if (DetailElement != null) yield return DetailElement;
                }
            }

            [NotMapped]
            internal override IEnumerable<ElementValue> NamedChildren
            {
                get
                {
                    foreach (var item in base.NamedChildren) yield return item;
<<<<<<< HEAD
                    if (ResultElement != null) yield return new ElementValue("result", false, ResultElement);
                    if (MessageElement != null) yield return new ElementValue("message", false, MessageElement);
                    if (DetailElement != null) yield return new ElementValue("detail", false, DetailElement);
=======
                    if (ResultElement != null) yield return new ElementValue("result", ResultElement);
                    if (Message != null) yield return new ElementValue("message", Message);
                    if (DetailElement != null) yield return new ElementValue("detail", DetailElement);
>>>>>>> 824431c8
                }
            }

            
        }
        
        
        [FhirType("AssertComponent")]
        [DataContract]
        public partial class AssertComponent : Hl7.Fhir.Model.BackboneElement, System.ComponentModel.INotifyPropertyChanged, IBackboneElement
        {
            [NotMapped]
            public override string TypeName { get { return "AssertComponent"; } }
            
            /// <summary>
            /// pass | skip | fail | warning | error
            /// </summary>
            [FhirElement("result", Order=40)]
            [Cardinality(Min=1,Max=1)]
            [DataMember]
            public Code<Hl7.Fhir.Model.TestReport.TestReportActionResult> ResultElement
            {
                get { return _ResultElement; }
                set { _ResultElement = value; OnPropertyChanged("ResultElement"); }
            }
            
            private Code<Hl7.Fhir.Model.TestReport.TestReportActionResult> _ResultElement;
            
            /// <summary>
            /// pass | skip | fail | warning | error
            /// </summary>
            /// <remarks>This uses the native .NET datatype, rather than the FHIR equivalent</remarks>
            [NotMapped]
            [IgnoreDataMemberAttribute]
            public Hl7.Fhir.Model.TestReport.TestReportActionResult? Result
            {
                get { return ResultElement != null ? ResultElement.Value : null; }
                set
                {
                    if (!value.HasValue)
                        ResultElement = null; 
                    else
                        ResultElement = new Code<Hl7.Fhir.Model.TestReport.TestReportActionResult>(value);
                    OnPropertyChanged("Result");
                }
            }
            
            /// <summary>
            /// A message associated with the result
            /// </summary>
            [FhirElement("message", Order=50)]
            [DataMember]
            public Hl7.Fhir.Model.Markdown MessageElement
            {
                get { return _MessageElement; }
                set { _MessageElement = value; OnPropertyChanged("MessageElement"); }
            }
            
            private Hl7.Fhir.Model.Markdown _MessageElement;
            
            /// <summary>
            /// A message associated with the result
            /// </summary>
            /// <remarks>This uses the native .NET datatype, rather than the FHIR equivalent</remarks>
            [NotMapped]
            [IgnoreDataMemberAttribute]
            public string Message
            {
                get { return MessageElement != null ? MessageElement.Value : null; }
                set
                {
                    if (value == null)
                        MessageElement = null; 
                    else
                        MessageElement = new Hl7.Fhir.Model.Markdown(value);
                    OnPropertyChanged("Message");
                }
            }
            
            /// <summary>
            /// A link to further details on the result
            /// </summary>
            [FhirElement("detail", Order=60)]
            [DataMember]
            public Hl7.Fhir.Model.FhirString DetailElement
            {
                get { return _DetailElement; }
                set { _DetailElement = value; OnPropertyChanged("DetailElement"); }
            }
            
            private Hl7.Fhir.Model.FhirString _DetailElement;
            
            /// <summary>
            /// A link to further details on the result
            /// </summary>
            /// <remarks>This uses the native .NET datatype, rather than the FHIR equivalent</remarks>
            [NotMapped]
            [IgnoreDataMemberAttribute]
            public string Detail
            {
                get { return DetailElement != null ? DetailElement.Value : null; }
                set
                {
                    if (value == null)
                        DetailElement = null; 
                    else
                        DetailElement = new Hl7.Fhir.Model.FhirString(value);
                    OnPropertyChanged("Detail");
                }
            }
            
            public override IDeepCopyable CopyTo(IDeepCopyable other)
            {
                var dest = other as AssertComponent;
                
                if (dest != null)
                {
                    base.CopyTo(dest);
                    if(ResultElement != null) dest.ResultElement = (Code<Hl7.Fhir.Model.TestReport.TestReportActionResult>)ResultElement.DeepCopy();
                    if(MessageElement != null) dest.MessageElement = (Hl7.Fhir.Model.Markdown)MessageElement.DeepCopy();
                    if(DetailElement != null) dest.DetailElement = (Hl7.Fhir.Model.FhirString)DetailElement.DeepCopy();
                    return dest;
                }
                else
                	throw new ArgumentException("Can only copy to an object of the same type", "other");
            }
            
            public override IDeepCopyable DeepCopy()
            {
                return CopyTo(new AssertComponent());
            }
            
            public override bool Matches(IDeepComparable other)
            {
                var otherT = other as AssertComponent;
                if(otherT == null) return false;
                
                if(!base.Matches(otherT)) return false;
                if( !DeepComparable.Matches(ResultElement, otherT.ResultElement)) return false;
                if( !DeepComparable.Matches(MessageElement, otherT.MessageElement)) return false;
                if( !DeepComparable.Matches(DetailElement, otherT.DetailElement)) return false;
                
                return true;
            }
            
            public override bool IsExactly(IDeepComparable other)
            {
                var otherT = other as AssertComponent;
                if(otherT == null) return false;
                
                if(!base.IsExactly(otherT)) return false;
                if( !DeepComparable.IsExactly(ResultElement, otherT.ResultElement)) return false;
                if( !DeepComparable.IsExactly(MessageElement, otherT.MessageElement)) return false;
                if( !DeepComparable.IsExactly(DetailElement, otherT.DetailElement)) return false;
                
                return true;
            }


            [NotMapped]
            public override IEnumerable<Base> Children
            {
                get
                {
                    foreach (var item in base.Children) yield return item;
                    if (ResultElement != null) yield return ResultElement;
                    if (MessageElement != null) yield return MessageElement;
                    if (DetailElement != null) yield return DetailElement;
                }
            }

            [NotMapped]
            internal override IEnumerable<ElementValue> NamedChildren
            {
                get
                {
                    foreach (var item in base.NamedChildren) yield return item;
<<<<<<< HEAD
                    if (ResultElement != null) yield return new ElementValue("result", false, ResultElement);
                    if (MessageElement != null) yield return new ElementValue("message", false, MessageElement);
                    if (DetailElement != null) yield return new ElementValue("detail", false, DetailElement);
=======
                    if (ResultElement != null) yield return new ElementValue("result", ResultElement);
                    if (Message != null) yield return new ElementValue("message", Message);
                    if (DetailElement != null) yield return new ElementValue("detail", DetailElement);
>>>>>>> 824431c8
                }
            }

            
        }
        
        
        [FhirType("TestComponent")]
        [DataContract]
        public partial class TestComponent : Hl7.Fhir.Model.BackboneElement, System.ComponentModel.INotifyPropertyChanged, IBackboneElement
        {
            [NotMapped]
            public override string TypeName { get { return "TestComponent"; } }
            
            /// <summary>
            /// Tracking/logging name of this test
            /// </summary>
            [FhirElement("name", Order=40)]
            [DataMember]
            public Hl7.Fhir.Model.FhirString NameElement
            {
                get { return _NameElement; }
                set { _NameElement = value; OnPropertyChanged("NameElement"); }
            }
            
            private Hl7.Fhir.Model.FhirString _NameElement;
            
            /// <summary>
            /// Tracking/logging name of this test
            /// </summary>
            /// <remarks>This uses the native .NET datatype, rather than the FHIR equivalent</remarks>
            [NotMapped]
            [IgnoreDataMemberAttribute]
            public string Name
            {
                get { return NameElement != null ? NameElement.Value : null; }
                set
                {
                    if (value == null)
                        NameElement = null; 
                    else
                        NameElement = new Hl7.Fhir.Model.FhirString(value);
                    OnPropertyChanged("Name");
                }
            }
            
            /// <summary>
            /// Tracking/reporting short description of the test
            /// </summary>
            [FhirElement("description", Order=50)]
            [DataMember]
            public Hl7.Fhir.Model.FhirString DescriptionElement
            {
                get { return _DescriptionElement; }
                set { _DescriptionElement = value; OnPropertyChanged("DescriptionElement"); }
            }
            
            private Hl7.Fhir.Model.FhirString _DescriptionElement;
            
            /// <summary>
            /// Tracking/reporting short description of the test
            /// </summary>
            /// <remarks>This uses the native .NET datatype, rather than the FHIR equivalent</remarks>
            [NotMapped]
            [IgnoreDataMemberAttribute]
            public string Description
            {
                get { return DescriptionElement != null ? DescriptionElement.Value : null; }
                set
                {
                    if (value == null)
                        DescriptionElement = null; 
                    else
                        DescriptionElement = new Hl7.Fhir.Model.FhirString(value);
                    OnPropertyChanged("Description");
                }
            }
            
            /// <summary>
            /// A test operation or assert that was performed
            /// </summary>
            [FhirElement("action", Order=60)]
            [Cardinality(Min=1,Max=-1)]
            [DataMember]
            public List<Hl7.Fhir.Model.TestReport.TestActionComponent> Action
            {
                get { if(_Action==null) _Action = new List<Hl7.Fhir.Model.TestReport.TestActionComponent>(); return _Action; }
                set { _Action = value; OnPropertyChanged("Action"); }
            }
            
            private List<Hl7.Fhir.Model.TestReport.TestActionComponent> _Action;
            
            public override IDeepCopyable CopyTo(IDeepCopyable other)
            {
                var dest = other as TestComponent;
                
                if (dest != null)
                {
                    base.CopyTo(dest);
                    if(NameElement != null) dest.NameElement = (Hl7.Fhir.Model.FhirString)NameElement.DeepCopy();
                    if(DescriptionElement != null) dest.DescriptionElement = (Hl7.Fhir.Model.FhirString)DescriptionElement.DeepCopy();
                    if(Action != null) dest.Action = new List<Hl7.Fhir.Model.TestReport.TestActionComponent>(Action.DeepCopy());
                    return dest;
                }
                else
                	throw new ArgumentException("Can only copy to an object of the same type", "other");
            }
            
            public override IDeepCopyable DeepCopy()
            {
                return CopyTo(new TestComponent());
            }
            
            public override bool Matches(IDeepComparable other)
            {
                var otherT = other as TestComponent;
                if(otherT == null) return false;
                
                if(!base.Matches(otherT)) return false;
                if( !DeepComparable.Matches(NameElement, otherT.NameElement)) return false;
                if( !DeepComparable.Matches(DescriptionElement, otherT.DescriptionElement)) return false;
                if( !DeepComparable.Matches(Action, otherT.Action)) return false;
                
                return true;
            }
            
            public override bool IsExactly(IDeepComparable other)
            {
                var otherT = other as TestComponent;
                if(otherT == null) return false;
                
                if(!base.IsExactly(otherT)) return false;
                if( !DeepComparable.IsExactly(NameElement, otherT.NameElement)) return false;
                if( !DeepComparable.IsExactly(DescriptionElement, otherT.DescriptionElement)) return false;
                if( !DeepComparable.IsExactly(Action, otherT.Action)) return false;
                
                return true;
            }


            [NotMapped]
            public override IEnumerable<Base> Children
            {
                get
                {
                    foreach (var item in base.Children) yield return item;
                    if (NameElement != null) yield return NameElement;
                    if (DescriptionElement != null) yield return DescriptionElement;
                    foreach (var elem in Action) { if (elem != null) yield return elem; }
                }
            }

            [NotMapped]
            internal override IEnumerable<ElementValue> NamedChildren
            {
                get
                {
                    foreach (var item in base.NamedChildren) yield return item;
                    if (NameElement != null) yield return new ElementValue("name", NameElement);
                    if (DescriptionElement != null) yield return new ElementValue("description", DescriptionElement);
                    foreach (var elem in Action) { if (elem != null) yield return new ElementValue("action", elem); }
                }
            }

            
        }
        
        
        [FhirType("TestActionComponent")]
        [DataContract]
        public partial class TestActionComponent : Hl7.Fhir.Model.BackboneElement, System.ComponentModel.INotifyPropertyChanged, IBackboneElement
        {
            [NotMapped]
            public override string TypeName { get { return "TestActionComponent"; } }
            
            /// <summary>
            /// The operation performed
            /// </summary>
            [FhirElement("operation", Order=40)]
            [DataMember]
            public Hl7.Fhir.Model.TestReport.OperationComponent Operation
            {
                get { return _Operation; }
                set { _Operation = value; OnPropertyChanged("Operation"); }
            }
            
            private Hl7.Fhir.Model.TestReport.OperationComponent _Operation;
            
            /// <summary>
            /// The assertion performed
            /// </summary>
            [FhirElement("assert", Order=50)]
            [DataMember]
            public Hl7.Fhir.Model.TestReport.AssertComponent Assert
            {
                get { return _Assert; }
                set { _Assert = value; OnPropertyChanged("Assert"); }
            }
            
            private Hl7.Fhir.Model.TestReport.AssertComponent _Assert;
            
            public override IDeepCopyable CopyTo(IDeepCopyable other)
            {
                var dest = other as TestActionComponent;
                
                if (dest != null)
                {
                    base.CopyTo(dest);
                    if(Operation != null) dest.Operation = (Hl7.Fhir.Model.TestReport.OperationComponent)Operation.DeepCopy();
                    if(Assert != null) dest.Assert = (Hl7.Fhir.Model.TestReport.AssertComponent)Assert.DeepCopy();
                    return dest;
                }
                else
                	throw new ArgumentException("Can only copy to an object of the same type", "other");
            }
            
            public override IDeepCopyable DeepCopy()
            {
                return CopyTo(new TestActionComponent());
            }
            
            public override bool Matches(IDeepComparable other)
            {
                var otherT = other as TestActionComponent;
                if(otherT == null) return false;
                
                if(!base.Matches(otherT)) return false;
                if( !DeepComparable.Matches(Operation, otherT.Operation)) return false;
                if( !DeepComparable.Matches(Assert, otherT.Assert)) return false;
                
                return true;
            }
            
            public override bool IsExactly(IDeepComparable other)
            {
                var otherT = other as TestActionComponent;
                if(otherT == null) return false;
                
                if(!base.IsExactly(otherT)) return false;
                if( !DeepComparable.IsExactly(Operation, otherT.Operation)) return false;
                if( !DeepComparable.IsExactly(Assert, otherT.Assert)) return false;
                
                return true;
            }


            [NotMapped]
            public override IEnumerable<Base> Children
            {
                get
                {
                    foreach (var item in base.Children) yield return item;
                    if (Operation != null) yield return Operation;
                    if (Assert != null) yield return Assert;
                }
            }

            [NotMapped]
            internal override IEnumerable<ElementValue> NamedChildren
            {
                get
                {
                    foreach (var item in base.NamedChildren) yield return item;
                    if (Operation != null) yield return new ElementValue("operation", Operation);
                    if (Assert != null) yield return new ElementValue("assert", Assert);
                }
            }

            
        }
        
        
        [FhirType("TeardownComponent")]
        [DataContract]
        public partial class TeardownComponent : Hl7.Fhir.Model.BackboneElement, System.ComponentModel.INotifyPropertyChanged, IBackboneElement
        {
            [NotMapped]
            public override string TypeName { get { return "TeardownComponent"; } }
            
            /// <summary>
            /// One or more teardown operations performed
            /// </summary>
            [FhirElement("action", Order=40)]
            [Cardinality(Min=1,Max=-1)]
            [DataMember]
            public List<Hl7.Fhir.Model.TestReport.TeardownActionComponent> Action
            {
                get { if(_Action==null) _Action = new List<Hl7.Fhir.Model.TestReport.TeardownActionComponent>(); return _Action; }
                set { _Action = value; OnPropertyChanged("Action"); }
            }
            
            private List<Hl7.Fhir.Model.TestReport.TeardownActionComponent> _Action;
            
            public override IDeepCopyable CopyTo(IDeepCopyable other)
            {
                var dest = other as TeardownComponent;
                
                if (dest != null)
                {
                    base.CopyTo(dest);
                    if(Action != null) dest.Action = new List<Hl7.Fhir.Model.TestReport.TeardownActionComponent>(Action.DeepCopy());
                    return dest;
                }
                else
                	throw new ArgumentException("Can only copy to an object of the same type", "other");
            }
            
            public override IDeepCopyable DeepCopy()
            {
                return CopyTo(new TeardownComponent());
            }
            
            public override bool Matches(IDeepComparable other)
            {
                var otherT = other as TeardownComponent;
                if(otherT == null) return false;
                
                if(!base.Matches(otherT)) return false;
                if( !DeepComparable.Matches(Action, otherT.Action)) return false;
                
                return true;
            }
            
            public override bool IsExactly(IDeepComparable other)
            {
                var otherT = other as TeardownComponent;
                if(otherT == null) return false;
                
                if(!base.IsExactly(otherT)) return false;
                if( !DeepComparable.IsExactly(Action, otherT.Action)) return false;
                
                return true;
            }


            [NotMapped]
            public override IEnumerable<Base> Children
            {
                get
                {
                    foreach (var item in base.Children) yield return item;
                    foreach (var elem in Action) { if (elem != null) yield return elem; }
                }
            }

            [NotMapped]
            internal override IEnumerable<ElementValue> NamedChildren
            {
                get
                {
                    foreach (var item in base.NamedChildren) yield return item;
                    foreach (var elem in Action) { if (elem != null) yield return new ElementValue("action", elem); }
                }
            }

            
        }
        
        
        [FhirType("TeardownActionComponent")]
        [DataContract]
        public partial class TeardownActionComponent : Hl7.Fhir.Model.BackboneElement, System.ComponentModel.INotifyPropertyChanged, IBackboneElement
        {
            [NotMapped]
            public override string TypeName { get { return "TeardownActionComponent"; } }
            
            /// <summary>
            /// The teardown operation performed
            /// </summary>
            [FhirElement("operation", Order=40)]
            [Cardinality(Min=1,Max=1)]
            [DataMember]
            public Hl7.Fhir.Model.TestReport.OperationComponent Operation
            {
                get { return _Operation; }
                set { _Operation = value; OnPropertyChanged("Operation"); }
            }
            
            private Hl7.Fhir.Model.TestReport.OperationComponent _Operation;
            
            public override IDeepCopyable CopyTo(IDeepCopyable other)
            {
                var dest = other as TeardownActionComponent;
                
                if (dest != null)
                {
                    base.CopyTo(dest);
                    if(Operation != null) dest.Operation = (Hl7.Fhir.Model.TestReport.OperationComponent)Operation.DeepCopy();
                    return dest;
                }
                else
                	throw new ArgumentException("Can only copy to an object of the same type", "other");
            }
            
            public override IDeepCopyable DeepCopy()
            {
                return CopyTo(new TeardownActionComponent());
            }
            
            public override bool Matches(IDeepComparable other)
            {
                var otherT = other as TeardownActionComponent;
                if(otherT == null) return false;
                
                if(!base.Matches(otherT)) return false;
                if( !DeepComparable.Matches(Operation, otherT.Operation)) return false;
                
                return true;
            }
            
            public override bool IsExactly(IDeepComparable other)
            {
                var otherT = other as TeardownActionComponent;
                if(otherT == null) return false;
                
                if(!base.IsExactly(otherT)) return false;
                if( !DeepComparable.IsExactly(Operation, otherT.Operation)) return false;
                
                return true;
            }


            [NotMapped]
            public override IEnumerable<Base> Children
            {
                get
                {
                    foreach (var item in base.Children) yield return item;
                    if (Operation != null) yield return Operation;
                }
            }

            [NotMapped]
            internal override IEnumerable<ElementValue> NamedChildren
            {
                get
                {
                    foreach (var item in base.NamedChildren) yield return item;
                    if (Operation != null) yield return new ElementValue("operation", Operation);
                }
            }

            
        }
        
        
        /// <summary>
        /// External identifier
        /// </summary>
        [FhirElement("identifier", InSummary=true, Order=90)]
        [DataMember]
        public Hl7.Fhir.Model.Identifier Identifier
        {
            get { return _Identifier; }
            set { _Identifier = value; OnPropertyChanged("Identifier"); }
        }
        
        private Hl7.Fhir.Model.Identifier _Identifier;
        
        /// <summary>
        /// Informal name of the executed TestScript
        /// </summary>
        [FhirElement("name", InSummary=true, Order=100)]
        [DataMember]
        public Hl7.Fhir.Model.FhirString NameElement
        {
            get { return _NameElement; }
            set { _NameElement = value; OnPropertyChanged("NameElement"); }
        }
        
        private Hl7.Fhir.Model.FhirString _NameElement;
        
        /// <summary>
        /// Informal name of the executed TestScript
        /// </summary>
        /// <remarks>This uses the native .NET datatype, rather than the FHIR equivalent</remarks>
        [NotMapped]
        [IgnoreDataMemberAttribute]
        public string Name
        {
            get { return NameElement != null ? NameElement.Value : null; }
            set
            {
                if (value == null)
                  NameElement = null; 
                else
                  NameElement = new Hl7.Fhir.Model.FhirString(value);
                OnPropertyChanged("Name");
            }
        }
        
        /// <summary>
        /// completed | in-progress | waiting | stopped | entered-in-error
        /// </summary>
        [FhirElement("status", InSummary=true, Order=110)]
        [Cardinality(Min=1,Max=1)]
        [DataMember]
        public Code<Hl7.Fhir.Model.TestReport.TestReportStatus> StatusElement
        {
            get { return _StatusElement; }
            set { _StatusElement = value; OnPropertyChanged("StatusElement"); }
        }
        
        private Code<Hl7.Fhir.Model.TestReport.TestReportStatus> _StatusElement;
        
        /// <summary>
        /// completed | in-progress | waiting | stopped | entered-in-error
        /// </summary>
        /// <remarks>This uses the native .NET datatype, rather than the FHIR equivalent</remarks>
        [NotMapped]
        [IgnoreDataMemberAttribute]
        public Hl7.Fhir.Model.TestReport.TestReportStatus? Status
        {
            get { return StatusElement != null ? StatusElement.Value : null; }
            set
            {
                if (!value.HasValue)
                  StatusElement = null; 
                else
                  StatusElement = new Code<Hl7.Fhir.Model.TestReport.TestReportStatus>(value);
                OnPropertyChanged("Status");
            }
        }
        
        /// <summary>
        /// Reference to the  version-specific TestScript that was executed to produce this TestReport
        /// </summary>
        [FhirElement("testScript", InSummary=true, Order=120)]
        [CLSCompliant(false)]
		[References("TestScript")]
        [Cardinality(Min=1,Max=1)]
        [DataMember]
        public Hl7.Fhir.Model.ResourceReference TestScript
        {
            get { return _TestScript; }
            set { _TestScript = value; OnPropertyChanged("TestScript"); }
        }
        
        private Hl7.Fhir.Model.ResourceReference _TestScript;
        
        /// <summary>
        /// pass | fail | pending
        /// </summary>
        [FhirElement("result", InSummary=true, Order=130)]
        [Cardinality(Min=1,Max=1)]
        [DataMember]
        public Code<Hl7.Fhir.Model.TestReport.TestReportResult> ResultElement
        {
            get { return _ResultElement; }
            set { _ResultElement = value; OnPropertyChanged("ResultElement"); }
        }
        
        private Code<Hl7.Fhir.Model.TestReport.TestReportResult> _ResultElement;
        
        /// <summary>
        /// pass | fail | pending
        /// </summary>
        /// <remarks>This uses the native .NET datatype, rather than the FHIR equivalent</remarks>
        [NotMapped]
        [IgnoreDataMemberAttribute]
        public Hl7.Fhir.Model.TestReport.TestReportResult? Result
        {
            get { return ResultElement != null ? ResultElement.Value : null; }
            set
            {
                if (!value.HasValue)
                  ResultElement = null; 
                else
                  ResultElement = new Code<Hl7.Fhir.Model.TestReport.TestReportResult>(value);
                OnPropertyChanged("Result");
            }
        }
        
        /// <summary>
        /// The final score (percentage of tests passed) resulting from the execution of the TestScript
        /// </summary>
        [FhirElement("score", InSummary=true, Order=140)]
        [DataMember]
        public Hl7.Fhir.Model.FhirDecimal ScoreElement
        {
            get { return _ScoreElement; }
            set { _ScoreElement = value; OnPropertyChanged("ScoreElement"); }
        }
        
        private Hl7.Fhir.Model.FhirDecimal _ScoreElement;
        
        /// <summary>
        /// The final score (percentage of tests passed) resulting from the execution of the TestScript
        /// </summary>
        /// <remarks>This uses the native .NET datatype, rather than the FHIR equivalent</remarks>
        [NotMapped]
        [IgnoreDataMemberAttribute]
        public decimal? Score
        {
            get { return ScoreElement != null ? ScoreElement.Value : null; }
            set
            {
                if (!value.HasValue)
                  ScoreElement = null; 
                else
                  ScoreElement = new Hl7.Fhir.Model.FhirDecimal(value);
                OnPropertyChanged("Score");
            }
        }
        
        /// <summary>
        /// Name of the tester producing this report (Organization or individual)
        /// </summary>
        [FhirElement("tester", InSummary=true, Order=150)]
        [DataMember]
        public Hl7.Fhir.Model.FhirString TesterElement
        {
            get { return _TesterElement; }
            set { _TesterElement = value; OnPropertyChanged("TesterElement"); }
        }
        
        private Hl7.Fhir.Model.FhirString _TesterElement;
        
        /// <summary>
        /// Name of the tester producing this report (Organization or individual)
        /// </summary>
        /// <remarks>This uses the native .NET datatype, rather than the FHIR equivalent</remarks>
        [NotMapped]
        [IgnoreDataMemberAttribute]
        public string Tester
        {
            get { return TesterElement != null ? TesterElement.Value : null; }
            set
            {
                if (value == null)
                  TesterElement = null; 
                else
                  TesterElement = new Hl7.Fhir.Model.FhirString(value);
                OnPropertyChanged("Tester");
            }
        }
        
        /// <summary>
        /// When the TestScript was executed and this TestReport was generated
        /// </summary>
        [FhirElement("issued", InSummary=true, Order=160)]
        [DataMember]
        public Hl7.Fhir.Model.FhirDateTime IssuedElement
        {
            get { return _IssuedElement; }
            set { _IssuedElement = value; OnPropertyChanged("IssuedElement"); }
        }
        
        private Hl7.Fhir.Model.FhirDateTime _IssuedElement;
        
        /// <summary>
        /// When the TestScript was executed and this TestReport was generated
        /// </summary>
        /// <remarks>This uses the native .NET datatype, rather than the FHIR equivalent</remarks>
        [NotMapped]
        [IgnoreDataMemberAttribute]
        public string Issued
        {
            get { return IssuedElement != null ? IssuedElement.Value : null; }
            set
            {
                if (value == null)
                  IssuedElement = null; 
                else
                  IssuedElement = new Hl7.Fhir.Model.FhirDateTime(value);
                OnPropertyChanged("Issued");
            }
        }
        
        /// <summary>
        /// A participant in the test execution, either the execution engine, a client, or a server
        /// </summary>
        [FhirElement("participant", Order=170)]
        [Cardinality(Min=0,Max=-1)]
        [DataMember]
        public List<Hl7.Fhir.Model.TestReport.ParticipantComponent> Participant
        {
            get { if(_Participant==null) _Participant = new List<Hl7.Fhir.Model.TestReport.ParticipantComponent>(); return _Participant; }
            set { _Participant = value; OnPropertyChanged("Participant"); }
        }
        
        private List<Hl7.Fhir.Model.TestReport.ParticipantComponent> _Participant;
        
        /// <summary>
        /// The results of the series of required setup operations before the tests were executed
        /// </summary>
        [FhirElement("setup", Order=180)]
        [DataMember]
        public Hl7.Fhir.Model.TestReport.SetupComponent Setup
        {
            get { return _Setup; }
            set { _Setup = value; OnPropertyChanged("Setup"); }
        }
        
        private Hl7.Fhir.Model.TestReport.SetupComponent _Setup;
        
        /// <summary>
        /// A test executed from the test script
        /// </summary>
        [FhirElement("test", Order=190)]
        [Cardinality(Min=0,Max=-1)]
        [DataMember]
        public List<Hl7.Fhir.Model.TestReport.TestComponent> Test
        {
            get { if(_Test==null) _Test = new List<Hl7.Fhir.Model.TestReport.TestComponent>(); return _Test; }
            set { _Test = value; OnPropertyChanged("Test"); }
        }
        
        private List<Hl7.Fhir.Model.TestReport.TestComponent> _Test;
        
        /// <summary>
        /// The results of running the series of required clean up steps
        /// </summary>
        [FhirElement("teardown", Order=200)]
        [DataMember]
        public Hl7.Fhir.Model.TestReport.TeardownComponent Teardown
        {
            get { return _Teardown; }
            set { _Teardown = value; OnPropertyChanged("Teardown"); }
        }
        
        private Hl7.Fhir.Model.TestReport.TeardownComponent _Teardown;
        

        public static ElementDefinition.ConstraintComponent TestReport_INV_1 = new ElementDefinition.ConstraintComponent()
        {
            Expression = "setup.action.all(operation.exists() xor assert.exists())",
            Key = "inv-1",
            Severity = ElementDefinition.ConstraintSeverity.Warning,
            Human = "Setup action SHALL contain either an operation or assert but not both.",
            Xpath = "(f:operation or f:assert) and not(f:operation and f:assert)"
        };

        public static ElementDefinition.ConstraintComponent TestReport_INV_2 = new ElementDefinition.ConstraintComponent()
        {
            Expression = "test.action.all(operation.exists() xor assert.exists())",
            Key = "inv-2",
            Severity = ElementDefinition.ConstraintSeverity.Warning,
            Human = "Test action SHALL contain either an operation or assert but not both.",
            Xpath = "(f:operation or f:assert) and not(f:operation and f:assert)"
        };

        public override void AddDefaultConstraints()
        {
            base.AddDefaultConstraints();

            InvariantConstraints.Add(TestReport_INV_1);
            InvariantConstraints.Add(TestReport_INV_2);
        }

        public override IDeepCopyable CopyTo(IDeepCopyable other)
        {
            var dest = other as TestReport;
            
            if (dest != null)
            {
                base.CopyTo(dest);
                if(Identifier != null) dest.Identifier = (Hl7.Fhir.Model.Identifier)Identifier.DeepCopy();
                if(NameElement != null) dest.NameElement = (Hl7.Fhir.Model.FhirString)NameElement.DeepCopy();
                if(StatusElement != null) dest.StatusElement = (Code<Hl7.Fhir.Model.TestReport.TestReportStatus>)StatusElement.DeepCopy();
                if(TestScript != null) dest.TestScript = (Hl7.Fhir.Model.ResourceReference)TestScript.DeepCopy();
                if(ResultElement != null) dest.ResultElement = (Code<Hl7.Fhir.Model.TestReport.TestReportResult>)ResultElement.DeepCopy();
                if(ScoreElement != null) dest.ScoreElement = (Hl7.Fhir.Model.FhirDecimal)ScoreElement.DeepCopy();
                if(TesterElement != null) dest.TesterElement = (Hl7.Fhir.Model.FhirString)TesterElement.DeepCopy();
                if(IssuedElement != null) dest.IssuedElement = (Hl7.Fhir.Model.FhirDateTime)IssuedElement.DeepCopy();
                if(Participant != null) dest.Participant = new List<Hl7.Fhir.Model.TestReport.ParticipantComponent>(Participant.DeepCopy());
                if(Setup != null) dest.Setup = (Hl7.Fhir.Model.TestReport.SetupComponent)Setup.DeepCopy();
                if(Test != null) dest.Test = new List<Hl7.Fhir.Model.TestReport.TestComponent>(Test.DeepCopy());
                if(Teardown != null) dest.Teardown = (Hl7.Fhir.Model.TestReport.TeardownComponent)Teardown.DeepCopy();
                return dest;
            }
            else
            	throw new ArgumentException("Can only copy to an object of the same type", "other");
        }
        
        public override IDeepCopyable DeepCopy()
        {
            return CopyTo(new TestReport());
        }
        
        public override bool Matches(IDeepComparable other)
        {
            var otherT = other as TestReport;
            if(otherT == null) return false;
            
            if(!base.Matches(otherT)) return false;
            if( !DeepComparable.Matches(Identifier, otherT.Identifier)) return false;
            if( !DeepComparable.Matches(NameElement, otherT.NameElement)) return false;
            if( !DeepComparable.Matches(StatusElement, otherT.StatusElement)) return false;
            if( !DeepComparable.Matches(TestScript, otherT.TestScript)) return false;
            if( !DeepComparable.Matches(ResultElement, otherT.ResultElement)) return false;
            if( !DeepComparable.Matches(ScoreElement, otherT.ScoreElement)) return false;
            if( !DeepComparable.Matches(TesterElement, otherT.TesterElement)) return false;
            if( !DeepComparable.Matches(IssuedElement, otherT.IssuedElement)) return false;
            if( !DeepComparable.Matches(Participant, otherT.Participant)) return false;
            if( !DeepComparable.Matches(Setup, otherT.Setup)) return false;
            if( !DeepComparable.Matches(Test, otherT.Test)) return false;
            if( !DeepComparable.Matches(Teardown, otherT.Teardown)) return false;
            
            return true;
        }
        
        public override bool IsExactly(IDeepComparable other)
        {
            var otherT = other as TestReport;
            if(otherT == null) return false;
            
            if(!base.IsExactly(otherT)) return false;
            if( !DeepComparable.IsExactly(Identifier, otherT.Identifier)) return false;
            if( !DeepComparable.IsExactly(NameElement, otherT.NameElement)) return false;
            if( !DeepComparable.IsExactly(StatusElement, otherT.StatusElement)) return false;
            if( !DeepComparable.IsExactly(TestScript, otherT.TestScript)) return false;
            if( !DeepComparable.IsExactly(ResultElement, otherT.ResultElement)) return false;
            if( !DeepComparable.IsExactly(ScoreElement, otherT.ScoreElement)) return false;
            if( !DeepComparable.IsExactly(TesterElement, otherT.TesterElement)) return false;
            if( !DeepComparable.IsExactly(IssuedElement, otherT.IssuedElement)) return false;
            if( !DeepComparable.IsExactly(Participant, otherT.Participant)) return false;
            if( !DeepComparable.IsExactly(Setup, otherT.Setup)) return false;
            if( !DeepComparable.IsExactly(Test, otherT.Test)) return false;
            if( !DeepComparable.IsExactly(Teardown, otherT.Teardown)) return false;
            
            return true;
        }

        [NotMapped]
        public override IEnumerable<Base> Children
        {
            get
            {
                foreach (var item in base.Children) yield return item;
				if (Identifier != null) yield return Identifier;
				if (NameElement != null) yield return NameElement;
				if (StatusElement != null) yield return StatusElement;
				if (TestScript != null) yield return TestScript;
				if (ResultElement != null) yield return ResultElement;
				if (ScoreElement != null) yield return ScoreElement;
				if (TesterElement != null) yield return TesterElement;
				if (IssuedElement != null) yield return IssuedElement;
				foreach (var elem in Participant) { if (elem != null) yield return elem; }
				if (Setup != null) yield return Setup;
				foreach (var elem in Test) { if (elem != null) yield return elem; }
				if (Teardown != null) yield return Teardown;
            }
        }

        [NotMapped]
        internal override IEnumerable<ElementValue> NamedChildren
        {
            get
            {
                foreach (var item in base.NamedChildren) yield return item;
                if (Identifier != null) yield return new ElementValue("identifier", Identifier);
                if (NameElement != null) yield return new ElementValue("name", NameElement);
                if (StatusElement != null) yield return new ElementValue("status", StatusElement);
                if (TestScript != null) yield return new ElementValue("testScript", TestScript);
                if (ResultElement != null) yield return new ElementValue("result", ResultElement);
                if (ScoreElement != null) yield return new ElementValue("score", ScoreElement);
                if (TesterElement != null) yield return new ElementValue("tester", TesterElement);
                if (IssuedElement != null) yield return new ElementValue("issued", IssuedElement);
                foreach (var elem in Participant) { if (elem != null) yield return new ElementValue("participant", elem); }
                if (Setup != null) yield return new ElementValue("setup", Setup);
                foreach (var elem in Test) { if (elem != null) yield return new ElementValue("test", elem); }
                if (Teardown != null) yield return new ElementValue("teardown", Teardown);
            }
        }

    }
    
}<|MERGE_RESOLUTION|>--- conflicted
+++ resolved
@@ -189,7 +189,7 @@
 
         [FhirType("ParticipantComponent")]
         [DataContract]
-        public partial class ParticipantComponent : Hl7.Fhir.Model.BackboneElement, System.ComponentModel.INotifyPropertyChanged, IBackboneElement
+        public partial class ParticipantComponent : Hl7.Fhir.Model.BackboneElement, System.ComponentModel.INotifyPropertyChanged
         {
             [NotMapped]
             public override string TypeName { get { return "ParticipantComponent"; } }
@@ -370,7 +370,7 @@
         
         [FhirType("SetupComponent")]
         [DataContract]
-        public partial class SetupComponent : Hl7.Fhir.Model.BackboneElement, System.ComponentModel.INotifyPropertyChanged, IBackboneElement
+        public partial class SetupComponent : Hl7.Fhir.Model.BackboneElement, System.ComponentModel.INotifyPropertyChanged
         {
             [NotMapped]
             public override string TypeName { get { return "SetupComponent"; } }
@@ -457,7 +457,7 @@
         
         [FhirType("SetupActionComponent")]
         [DataContract]
-        public partial class SetupActionComponent : Hl7.Fhir.Model.BackboneElement, System.ComponentModel.INotifyPropertyChanged, IBackboneElement
+        public partial class SetupActionComponent : Hl7.Fhir.Model.BackboneElement, System.ComponentModel.INotifyPropertyChanged
         {
             [NotMapped]
             public override string TypeName { get { return "SetupActionComponent"; } }
@@ -561,7 +561,7 @@
         
         [FhirType("OperationComponent")]
         [DataContract]
-        public partial class OperationComponent : Hl7.Fhir.Model.BackboneElement, System.ComponentModel.INotifyPropertyChanged, IBackboneElement
+        public partial class OperationComponent : Hl7.Fhir.Model.BackboneElement, System.ComponentModel.INotifyPropertyChanged
         {
             [NotMapped]
             public override string TypeName { get { return "OperationComponent"; } }
@@ -729,15 +729,9 @@
                 get
                 {
                     foreach (var item in base.NamedChildren) yield return item;
-<<<<<<< HEAD
-                    if (ResultElement != null) yield return new ElementValue("result", false, ResultElement);
-                    if (MessageElement != null) yield return new ElementValue("message", false, MessageElement);
-                    if (DetailElement != null) yield return new ElementValue("detail", false, DetailElement);
-=======
                     if (ResultElement != null) yield return new ElementValue("result", ResultElement);
-                    if (Message != null) yield return new ElementValue("message", Message);
+                    if (MessageElement != null) yield return new ElementValue("message", MessageElement);
                     if (DetailElement != null) yield return new ElementValue("detail", DetailElement);
->>>>>>> 824431c8
                 }
             }
 
@@ -747,7 +741,7 @@
         
         [FhirType("AssertComponent")]
         [DataContract]
-        public partial class AssertComponent : Hl7.Fhir.Model.BackboneElement, System.ComponentModel.INotifyPropertyChanged, IBackboneElement
+        public partial class AssertComponent : Hl7.Fhir.Model.BackboneElement, System.ComponentModel.INotifyPropertyChanged
         {
             [NotMapped]
             public override string TypeName { get { return "AssertComponent"; } }
@@ -915,15 +909,9 @@
                 get
                 {
                     foreach (var item in base.NamedChildren) yield return item;
-<<<<<<< HEAD
-                    if (ResultElement != null) yield return new ElementValue("result", false, ResultElement);
-                    if (MessageElement != null) yield return new ElementValue("message", false, MessageElement);
-                    if (DetailElement != null) yield return new ElementValue("detail", false, DetailElement);
-=======
                     if (ResultElement != null) yield return new ElementValue("result", ResultElement);
-                    if (Message != null) yield return new ElementValue("message", Message);
+                    if (MessageElement != null) yield return new ElementValue("message", MessageElement);
                     if (DetailElement != null) yield return new ElementValue("detail", DetailElement);
->>>>>>> 824431c8
                 }
             }
 
@@ -933,7 +921,7 @@
         
         [FhirType("TestComponent")]
         [DataContract]
-        public partial class TestComponent : Hl7.Fhir.Model.BackboneElement, System.ComponentModel.INotifyPropertyChanged, IBackboneElement
+        public partial class TestComponent : Hl7.Fhir.Model.BackboneElement, System.ComponentModel.INotifyPropertyChanged
         {
             [NotMapped]
             public override string TypeName { get { return "TestComponent"; } }
@@ -1094,7 +1082,7 @@
         
         [FhirType("TestActionComponent")]
         [DataContract]
-        public partial class TestActionComponent : Hl7.Fhir.Model.BackboneElement, System.ComponentModel.INotifyPropertyChanged, IBackboneElement
+        public partial class TestActionComponent : Hl7.Fhir.Model.BackboneElement, System.ComponentModel.INotifyPropertyChanged
         {
             [NotMapped]
             public override string TypeName { get { return "TestActionComponent"; } }
@@ -1198,7 +1186,7 @@
         
         [FhirType("TeardownComponent")]
         [DataContract]
-        public partial class TeardownComponent : Hl7.Fhir.Model.BackboneElement, System.ComponentModel.INotifyPropertyChanged, IBackboneElement
+        public partial class TeardownComponent : Hl7.Fhir.Model.BackboneElement, System.ComponentModel.INotifyPropertyChanged
         {
             [NotMapped]
             public override string TypeName { get { return "TeardownComponent"; } }
@@ -1285,7 +1273,7 @@
         
         [FhirType("TeardownActionComponent")]
         [DataContract]
-        public partial class TeardownActionComponent : Hl7.Fhir.Model.BackboneElement, System.ComponentModel.INotifyPropertyChanged, IBackboneElement
+        public partial class TeardownActionComponent : Hl7.Fhir.Model.BackboneElement, System.ComponentModel.INotifyPropertyChanged
         {
             [NotMapped]
             public override string TypeName { get { return "TeardownActionComponent"; } }
