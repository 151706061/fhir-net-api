// <auto-generated/>
// Contents of: hl7.fhir.r3.core version: 3.0.2

using System;
using System.Collections.Generic;
using System.Linq;
using System.Runtime.Serialization;
using Hl7.Fhir.Introspection;
using Hl7.Fhir.Serialization;
using Hl7.Fhir.Specification;
using Hl7.Fhir.Utility;
using Hl7.Fhir.Validation;

/*
  Copyright (c) 2011+, HL7, Inc.
  All rights reserved.
  
  Redistribution and use in source and binary forms, with or without modification, 
  are permitted provided that the following conditions are met:
  
   * Redistributions of source code must retain the above copyright notice, this 
     list of conditions and the following disclaimer.
   * Redistributions in binary form must reproduce the above copyright notice, 
     this list of conditions and the following disclaimer in the documentation 
     and/or other materials provided with the distribution.
   * Neither the name of HL7 nor the names of its contributors may be used to 
     endorse or promote products derived from this software without specific 
     prior written permission.
  
  THIS SOFTWARE IS PROVIDED BY THE COPYRIGHT HOLDERS AND CONTRIBUTORS "AS IS" AND 
  ANY EXPRESS OR IMPLIED WARRANTIES, INCLUDING, BUT NOT LIMITED TO, THE IMPLIED 
  WARRANTIES OF MERCHANTABILITY AND FITNESS FOR A PARTICULAR PURPOSE ARE DISCLAIMED. 
  IN NO EVENT SHALL THE COPYRIGHT HOLDER OR CONTRIBUTORS BE LIABLE FOR ANY DIRECT, 
  INDIRECT, INCIDENTAL, SPECIAL, EXEMPLARY, OR CONSEQUENTIAL DAMAGES (INCLUDING, BUT 
  NOT LIMITED TO, PROCUREMENT OF SUBSTITUTE GOODS OR SERVICES; LOSS OF USE, DATA, OR 
  PROFITS; OR BUSINESS INTERRUPTION) HOWEVER CAUSED AND ON ANY THEORY OF LIABILITY, 
  WHETHER IN CONTRACT, STRICT LIABILITY, OR TORT (INCLUDING NEGLIGENCE OR OTHERWISE) 
  ARISING IN ANY WAY OUT OF THE USE OF THIS SOFTWARE, EVEN IF ADVISED OF THE 
  POSSIBILITY OF SUCH DAMAGE.
  
*/

namespace Hl7.Fhir.Model
{
  /// <summary>
  /// Record of medication being taken by a patient
  /// </summary>
  [Serializable]
  [DataContract]
  [FhirType("MedicationStatement","http://hl7.org/fhir/StructureDefinition/MedicationStatement", IsResource=true)]
  public partial class MedicationStatement : Hl7.Fhir.Model.DomainResource
  {
    /// <summary>
    /// FHIR Type Name
    /// </summary>
    public override string TypeName { get { return "MedicationStatement"; } }

    /// <summary>
    /// A coded concept indicating the current status of a MedicationStatement.
    /// (url: http://hl7.org/fhir/ValueSet/medication-statement-status)
    /// (system: http://hl7.org/fhir/medication-statement-status)
    /// </summary>
    [FhirEnumeration("MedicationStatementStatus")]
    public enum MedicationStatementStatus
    {
      /// <summary>
      /// The medication is still being taken.
      /// (system: http://hl7.org/fhir/medication-statement-status)
      /// </summary>
      [EnumLiteral("active", "http://hl7.org/fhir/medication-statement-status"), Description("Active")]
      Active,
      /// <summary>
      /// The medication is no longer being taken.
      /// (system: http://hl7.org/fhir/medication-statement-status)
      /// </summary>
      [EnumLiteral("completed", "http://hl7.org/fhir/medication-statement-status"), Description("Completed")]
      Completed,
      /// <summary>
      /// The statement was recorded incorrectly.
      /// (system: http://hl7.org/fhir/medication-statement-status)
      /// </summary>
      [EnumLiteral("entered-in-error", "http://hl7.org/fhir/medication-statement-status"), Description("Entered in Error")]
      EnteredInError,
      /// <summary>
      /// The medication may be taken at some time in the future.
      /// (system: http://hl7.org/fhir/medication-statement-status)
      /// </summary>
      [EnumLiteral("intended", "http://hl7.org/fhir/medication-statement-status"), Description("Intended")]
      Intended,
      /// <summary>
      /// Actions implied by the statement have been permanently halted, before all of them occurred.
      /// (system: http://hl7.org/fhir/medication-statement-status)
      /// </summary>
      [EnumLiteral("stopped", "http://hl7.org/fhir/medication-statement-status"), Description("Stopped")]
      Stopped,
      /// <summary>
      /// Actions implied by the statement have been temporarily halted, but are expected to continue later. May also be called "suspended".
      /// (system: http://hl7.org/fhir/medication-statement-status)
      /// </summary>
      [EnumLiteral("on-hold", "http://hl7.org/fhir/medication-statement-status"), Description("On Hold")]
      OnHold,
    }

    /// <summary>
    /// A coded concept identifying level of certainty if patient has taken or has not taken the medication
    /// (url: http://hl7.org/fhir/ValueSet/medication-statement-taken)
    /// (system: http://hl7.org/fhir/medication-statement-taken)
    /// </summary>
    [FhirEnumeration("MedicationStatementTaken")]
    public enum MedicationStatementTaken
    {
      /// <summary>
      /// Positive assertion that patient has taken medication
      /// (system: http://hl7.org/fhir/medication-statement-taken)
      /// </summary>
      [EnumLiteral("y", "http://hl7.org/fhir/medication-statement-taken"), Description("Yes")]
      Y,
      /// <summary>
      /// Negative assertion that patient has not taken medication
      /// (system: http://hl7.org/fhir/medication-statement-taken)
      /// </summary>
      [EnumLiteral("n", "http://hl7.org/fhir/medication-statement-taken"), Description("No")]
      N,
      /// <summary>
      /// Unknown assertion if patient has taken medication
      /// (system: http://hl7.org/fhir/medication-statement-taken)
      /// </summary>
      [EnumLiteral("unk", "http://hl7.org/fhir/medication-statement-taken"), Description("Unknown")]
      Unk,
      /// <summary>
      /// Patient reporting does not apply
      /// (system: http://hl7.org/fhir/medication-statement-taken)
      /// </summary>
      [EnumLiteral("na", "http://hl7.org/fhir/medication-statement-taken"), Description("Not Applicable")]
      Na,
    }

    /// <summary>
    /// External identifier
    /// </summary>
    [FhirElement("identifier", InSummary=true, Order=90)]
    [Cardinality(Min=0,Max=-1)]
    [DataMember]
    public List<Hl7.Fhir.Model.Identifier> Identifier
    {
      get { if(_Identifier==null) _Identifier = new List<Hl7.Fhir.Model.Identifier>(); return _Identifier; }
      set { _Identifier = value; OnPropertyChanged("Identifier"); }
    }

    private List<Hl7.Fhir.Model.Identifier> _Identifier;

    /// <summary>
    /// Fulfils plan, proposal or order
    /// </summary>
    [FhirElement("basedOn", InSummary=true, Order=100)]
    [CLSCompliant(false)]
    [References("MedicationRequest","CarePlan","ProcedureRequest","ReferralRequest")]
    [Cardinality(Min=0,Max=-1)]
    [DataMember]
    public List<Hl7.Fhir.Model.ResourceReference> BasedOn
    {
      get { if(_BasedOn==null) _BasedOn = new List<Hl7.Fhir.Model.ResourceReference>(); return _BasedOn; }
      set { _BasedOn = value; OnPropertyChanged("BasedOn"); }
    }

    private List<Hl7.Fhir.Model.ResourceReference> _BasedOn;

    /// <summary>
    /// Part of referenced event
    /// </summary>
    [FhirElement("partOf", InSummary=true, Order=110)]
    [CLSCompliant(false)]
    [References("MedicationAdministration","MedicationDispense","MedicationStatement","Procedure","Observation")]
    [Cardinality(Min=0,Max=-1)]
    [DataMember]
    public List<Hl7.Fhir.Model.ResourceReference> PartOf
    {
      get { if(_PartOf==null) _PartOf = new List<Hl7.Fhir.Model.ResourceReference>(); return _PartOf; }
      set { _PartOf = value; OnPropertyChanged("PartOf"); }
    }

    private List<Hl7.Fhir.Model.ResourceReference> _PartOf;

    /// <summary>
    /// Encounter / Episode associated with MedicationStatement
    /// </summary>
    [FhirElement("context", InSummary=true, Order=120)]
    [CLSCompliant(false)]
    [References("Encounter","EpisodeOfCare")]
    [DataMember]
    public Hl7.Fhir.Model.ResourceReference Context
    {
      get { return _Context; }
      set { _Context = value; OnPropertyChanged("Context"); }
    }

    private Hl7.Fhir.Model.ResourceReference _Context;

    /// <summary>
    /// active | completed | entered-in-error | intended | stopped | on-hold
    /// </summary>
    [FhirElement("status", InSummary=true, Order=130)]
    [DeclaredType(Type = typeof(Code))]
    [Cardinality(Min=1,Max=1)]
    [DataMember]
    public Code<Hl7.Fhir.Model.MedicationStatement.MedicationStatementStatus> StatusElement
    {
      get { return _StatusElement; }
      set { _StatusElement = value; OnPropertyChanged("StatusElement"); }
    }

    private Code<Hl7.Fhir.Model.MedicationStatement.MedicationStatementStatus> _StatusElement;

    /// <summary>
    /// active | completed | entered-in-error | intended | stopped | on-hold
    /// </summary>
    /// <remarks>This uses the native .NET datatype, rather than the FHIR equivalent</remarks>
    [IgnoreDataMember]
    public Hl7.Fhir.Model.MedicationStatement.MedicationStatementStatus? Status
    {
      get { return StatusElement != null ? StatusElement.Value : null; }
      set
      {
        if (value == null)
          StatusElement = null;
        else
          StatusElement = new Code<Hl7.Fhir.Model.MedicationStatement.MedicationStatementStatus>(value);
        OnPropertyChanged("Status");
      }
    }

    /// <summary>
    /// Type of medication usage
    /// </summary>
    [FhirElement("category", InSummary=true, Order=140)]
    [DataMember]
    public Hl7.Fhir.Model.CodeableConcept Category
    {
      get { return _Category; }
      set { _Category = value; OnPropertyChanged("Category"); }
    }

    private Hl7.Fhir.Model.CodeableConcept _Category;

    /// <summary>
    /// What medication was taken
    /// </summary>
    [FhirElement("medication", InSummary=true, Order=150, Choice=ChoiceType.DatatypeChoice)]
    [CLSCompliant(false)]
    [References("Medication")]
    [AllowedTypes(typeof(Hl7.Fhir.Model.CodeableConcept),typeof(Hl7.Fhir.Model.ResourceReference))]
    [Cardinality(Min=1,Max=1)]
    [DataMember]
    public Hl7.Fhir.Model.DataType Medication
    {
      get { return _Medication; }
      set { _Medication = value; OnPropertyChanged("Medication"); }
    }

    private Hl7.Fhir.Model.DataType _Medication;

    /// <summary>
    /// The date/time or interval when the medication was taken
    /// </summary>
    [FhirElement("effective", InSummary=true, Order=160, Choice=ChoiceType.DatatypeChoice)]
    [CLSCompliant(false)]
    [AllowedTypes(typeof(Hl7.Fhir.Model.FhirDateTime),typeof(Hl7.Fhir.Model.Period))]
    [DataMember]
    public Hl7.Fhir.Model.DataType Effective
    {
      get { return _Effective; }
      set { _Effective = value; OnPropertyChanged("Effective"); }
    }

    private Hl7.Fhir.Model.DataType _Effective;

    /// <summary>
    /// When the statement was asserted?
    /// </summary>
    [FhirElement("dateAsserted", InSummary=true, Order=170)]
    [DataMember]
    public Hl7.Fhir.Model.FhirDateTime DateAssertedElement
    {
      get { return _DateAssertedElement; }
      set { _DateAssertedElement = value; OnPropertyChanged("DateAssertedElement"); }
    }

    private Hl7.Fhir.Model.FhirDateTime _DateAssertedElement;

    /// <summary>
    /// When the statement was asserted?
    /// </summary>
    /// <remarks>This uses the native .NET datatype, rather than the FHIR equivalent</remarks>
    [IgnoreDataMember]
    public string DateAsserted
    {
      get { return DateAssertedElement != null ? DateAssertedElement.Value : null; }
      set
      {
        if (value == null)
          DateAssertedElement = null;
        else
          DateAssertedElement = new Hl7.Fhir.Model.FhirDateTime(value);
        OnPropertyChanged("DateAsserted");
      }
    }

    /// <summary>
    /// Person or organization that provided the information about the taking of this medication
    /// </summary>
    [FhirElement("informationSource", Order=180)]
    [CLSCompliant(false)]
    [References("Patient","Practitioner","RelatedPerson","Organization")]
    [DataMember]
    public Hl7.Fhir.Model.ResourceReference InformationSource
    {
      get { return _InformationSource; }
      set { _InformationSource = value; OnPropertyChanged("InformationSource"); }
    }

    private Hl7.Fhir.Model.ResourceReference _InformationSource;

    /// <summary>
    /// Who is/was taking  the medication
    /// </summary>
    [FhirElement("subject", InSummary=true, Order=190)]
    [CLSCompliant(false)]
    [References("Patient","Group")]
    [Cardinality(Min=1,Max=1)]
    [DataMember]
    public Hl7.Fhir.Model.ResourceReference Subject
    {
      get { return _Subject; }
      set { _Subject = value; OnPropertyChanged("Subject"); }
    }

    private Hl7.Fhir.Model.ResourceReference _Subject;

    /// <summary>
    /// Additional supporting information
    /// </summary>
    [FhirElement("derivedFrom", Order=200)]
    [CLSCompliant(false)]
    [References("Resource")]
    [Cardinality(Min=0,Max=-1)]
    [DataMember]
    public List<Hl7.Fhir.Model.ResourceReference> DerivedFrom
    {
      get { if(_DerivedFrom==null) _DerivedFrom = new List<Hl7.Fhir.Model.ResourceReference>(); return _DerivedFrom; }
      set { _DerivedFrom = value; OnPropertyChanged("DerivedFrom"); }
    }

    private List<Hl7.Fhir.Model.ResourceReference> _DerivedFrom;

    /// <summary>
    /// y | n | unk | na
    /// </summary>
    [FhirElement("taken", InSummary=true, Order=210)]
    [DeclaredType(Type = typeof(Code))]
    [Cardinality(Min=1,Max=1)]
    [DataMember]
    public Code<Hl7.Fhir.Model.MedicationStatement.MedicationStatementTaken> TakenElement
    {
      get { return _TakenElement; }
      set { _TakenElement = value; OnPropertyChanged("TakenElement"); }
    }

    private Code<Hl7.Fhir.Model.MedicationStatement.MedicationStatementTaken> _TakenElement;

    /// <summary>
    /// y | n | unk | na
    /// </summary>
    /// <remarks>This uses the native .NET datatype, rather than the FHIR equivalent</remarks>
    [IgnoreDataMember]
    public Hl7.Fhir.Model.MedicationStatement.MedicationStatementTaken? Taken
    {
      get { return TakenElement != null ? TakenElement.Value : null; }
      set
      {
        if (value == null)
          TakenElement = null;
        else
          TakenElement = new Code<Hl7.Fhir.Model.MedicationStatement.MedicationStatementTaken>(value);
        OnPropertyChanged("Taken");
      }
    }

    /// <summary>
    /// True if asserting medication was not given
    /// </summary>
    [FhirElement("reasonNotTaken", Order=220)]
    [Cardinality(Min=0,Max=-1)]
    [DataMember]
    public List<Hl7.Fhir.Model.CodeableConcept> ReasonNotTaken
    {
      get { if(_ReasonNotTaken==null) _ReasonNotTaken = new List<Hl7.Fhir.Model.CodeableConcept>(); return _ReasonNotTaken; }
      set { _ReasonNotTaken = value; OnPropertyChanged("ReasonNotTaken"); }
    }

    private List<Hl7.Fhir.Model.CodeableConcept> _ReasonNotTaken;

    /// <summary>
    /// Reason for why the medication is being/was taken
    /// </summary>
    [FhirElement("reasonCode", Order=230)]
    [Cardinality(Min=0,Max=-1)]
    [DataMember]
    public List<Hl7.Fhir.Model.CodeableConcept> ReasonCode
    {
      get { if(_ReasonCode==null) _ReasonCode = new List<Hl7.Fhir.Model.CodeableConcept>(); return _ReasonCode; }
      set { _ReasonCode = value; OnPropertyChanged("ReasonCode"); }
    }

    private List<Hl7.Fhir.Model.CodeableConcept> _ReasonCode;

    /// <summary>
    /// Condition or observation that supports why the medication is being/was taken
    /// </summary>
    [FhirElement("reasonReference", Order=240)]
    [CLSCompliant(false)]
    [References("Condition","Observation")]
    [Cardinality(Min=0,Max=-1)]
    [DataMember]
    public List<Hl7.Fhir.Model.ResourceReference> ReasonReference
    {
      get { if(_ReasonReference==null) _ReasonReference = new List<Hl7.Fhir.Model.ResourceReference>(); return _ReasonReference; }
      set { _ReasonReference = value; OnPropertyChanged("ReasonReference"); }
    }

    private List<Hl7.Fhir.Model.ResourceReference> _ReasonReference;

    /// <summary>
    /// Further information about the statement
    /// </summary>
    [FhirElement("note", Order=250)]
    [Cardinality(Min=0,Max=-1)]
    [DataMember]
    public List<Hl7.Fhir.Model.Annotation> Note
    {
      get { if(_Note==null) _Note = new List<Hl7.Fhir.Model.Annotation>(); return _Note; }
      set { _Note = value; OnPropertyChanged("Note"); }
    }

    private List<Hl7.Fhir.Model.Annotation> _Note;

    /// <summary>
    /// Details of how medication is/was taken or should be taken
    /// </summary>
    [FhirElement("dosage", Order=260)]
    [Cardinality(Min=0,Max=-1)]
    [DataMember]
    public List<Hl7.Fhir.Model.Dosage> Dosage
    {
      get { if(_Dosage==null) _Dosage = new List<Hl7.Fhir.Model.Dosage>(); return _Dosage; }
      set { _Dosage = value; OnPropertyChanged("Dosage"); }
    }

    private List<Hl7.Fhir.Model.Dosage> _Dosage;

    public override IDeepCopyable CopyTo(IDeepCopyable other)
    {
      var dest = other as MedicationStatement;

      if (dest == null)
      {
        throw new ArgumentException("Can only copy to an object of the same type", "other");
      }

      base.CopyTo(dest);
      if(Identifier != null) dest.Identifier = new List<Hl7.Fhir.Model.Identifier>(Identifier.DeepCopy());
      if(BasedOn != null) dest.BasedOn = new List<Hl7.Fhir.Model.ResourceReference>(BasedOn.DeepCopy());
      if(PartOf != null) dest.PartOf = new List<Hl7.Fhir.Model.ResourceReference>(PartOf.DeepCopy());
      if(Context != null) dest.Context = (Hl7.Fhir.Model.ResourceReference)Context.DeepCopy();
      if(StatusElement != null) dest.StatusElement = (Code<Hl7.Fhir.Model.MedicationStatement.MedicationStatementStatus>)StatusElement.DeepCopy();
      if(Category != null) dest.Category = (Hl7.Fhir.Model.CodeableConcept)Category.DeepCopy();
      if(Medication != null) dest.Medication = (Hl7.Fhir.Model.DataType)Medication.DeepCopy();
      if(Effective != null) dest.Effective = (Hl7.Fhir.Model.DataType)Effective.DeepCopy();
      if(DateAssertedElement != null) dest.DateAssertedElement = (Hl7.Fhir.Model.FhirDateTime)DateAssertedElement.DeepCopy();
      if(InformationSource != null) dest.InformationSource = (Hl7.Fhir.Model.ResourceReference)InformationSource.DeepCopy();
      if(Subject != null) dest.Subject = (Hl7.Fhir.Model.ResourceReference)Subject.DeepCopy();
      if(DerivedFrom != null) dest.DerivedFrom = new List<Hl7.Fhir.Model.ResourceReference>(DerivedFrom.DeepCopy());
      if(TakenElement != null) dest.TakenElement = (Code<Hl7.Fhir.Model.MedicationStatement.MedicationStatementTaken>)TakenElement.DeepCopy();
      if(ReasonNotTaken != null) dest.ReasonNotTaken = new List<Hl7.Fhir.Model.CodeableConcept>(ReasonNotTaken.DeepCopy());
      if(ReasonCode != null) dest.ReasonCode = new List<Hl7.Fhir.Model.CodeableConcept>(ReasonCode.DeepCopy());
      if(ReasonReference != null) dest.ReasonReference = new List<Hl7.Fhir.Model.ResourceReference>(ReasonReference.DeepCopy());
      if(Note != null) dest.Note = new List<Hl7.Fhir.Model.Annotation>(Note.DeepCopy());
      if(Dosage != null) dest.Dosage = new List<Hl7.Fhir.Model.Dosage>(Dosage.DeepCopy());
      return dest;
    }

    public override IDeepCopyable DeepCopy()
    {
      return CopyTo(new MedicationStatement());
    }

    public override bool Matches(IDeepComparable other)
    {
      var otherT = other as MedicationStatement;
      if(otherT == null) return false;

      if(!base.Matches(otherT)) return false;
      if( !DeepComparable.Matches(Identifier, otherT.Identifier)) return false;
      if( !DeepComparable.Matches(BasedOn, otherT.BasedOn)) return false;
      if( !DeepComparable.Matches(PartOf, otherT.PartOf)) return false;
      if( !DeepComparable.Matches(Context, otherT.Context)) return false;
      if( !DeepComparable.Matches(StatusElement, otherT.StatusElement)) return false;
      if( !DeepComparable.Matches(Category, otherT.Category)) return false;
      if( !DeepComparable.Matches(Medication, otherT.Medication)) return false;
      if( !DeepComparable.Matches(Effective, otherT.Effective)) return false;
      if( !DeepComparable.Matches(DateAssertedElement, otherT.DateAssertedElement)) return false;
      if( !DeepComparable.Matches(InformationSource, otherT.InformationSource)) return false;
      if( !DeepComparable.Matches(Subject, otherT.Subject)) return false;
      if( !DeepComparable.Matches(DerivedFrom, otherT.DerivedFrom)) return false;
      if( !DeepComparable.Matches(TakenElement, otherT.TakenElement)) return false;
      if( !DeepComparable.Matches(ReasonNotTaken, otherT.ReasonNotTaken)) return false;
      if( !DeepComparable.Matches(ReasonCode, otherT.ReasonCode)) return false;
      if( !DeepComparable.Matches(ReasonReference, otherT.ReasonReference)) return false;
      if( !DeepComparable.Matches(Note, otherT.Note)) return false;
      if( !DeepComparable.Matches(Dosage, otherT.Dosage)) return false;

      return true;
    }

    public override bool IsExactly(IDeepComparable other)
    {
      var otherT = other as MedicationStatement;
      if(otherT == null) return false;

      if(!base.IsExactly(otherT)) return false;
      if( !DeepComparable.IsExactly(Identifier, otherT.Identifier)) return false;
      if( !DeepComparable.IsExactly(BasedOn, otherT.BasedOn)) return false;
      if( !DeepComparable.IsExactly(PartOf, otherT.PartOf)) return false;
      if( !DeepComparable.IsExactly(Context, otherT.Context)) return false;
      if( !DeepComparable.IsExactly(StatusElement, otherT.StatusElement)) return false;
      if( !DeepComparable.IsExactly(Category, otherT.Category)) return false;
      if( !DeepComparable.IsExactly(Medication, otherT.Medication)) return false;
      if( !DeepComparable.IsExactly(Effective, otherT.Effective)) return false;
      if( !DeepComparable.IsExactly(DateAssertedElement, otherT.DateAssertedElement)) return false;
      if( !DeepComparable.IsExactly(InformationSource, otherT.InformationSource)) return false;
      if( !DeepComparable.IsExactly(Subject, otherT.Subject)) return false;
      if( !DeepComparable.IsExactly(DerivedFrom, otherT.DerivedFrom)) return false;
      if( !DeepComparable.IsExactly(TakenElement, otherT.TakenElement)) return false;
      if( !DeepComparable.IsExactly(ReasonNotTaken, otherT.ReasonNotTaken)) return false;
      if( !DeepComparable.IsExactly(ReasonCode, otherT.ReasonCode)) return false;
      if( !DeepComparable.IsExactly(ReasonReference, otherT.ReasonReference)) return false;
      if( !DeepComparable.IsExactly(Note, otherT.Note)) return false;
      if( !DeepComparable.IsExactly(Dosage, otherT.Dosage)) return false;

      return true;
    }

    [IgnoreDataMember]
    public override IEnumerable<Base> Children
    {
      get
      {
        foreach (var item in base.Children) yield return item;
        foreach (var elem in Identifier) { if (elem != null) yield return elem; }
        foreach (var elem in BasedOn) { if (elem != null) yield return elem; }
        foreach (var elem in PartOf) { if (elem != null) yield return elem; }
        if (Context != null) yield return Context;
        if (StatusElement != null) yield return StatusElement;
        if (Category != null) yield return Category;
        if (Medication != null) yield return Medication;
        if (Effective != null) yield return Effective;
        if (DateAssertedElement != null) yield return DateAssertedElement;
        if (InformationSource != null) yield return InformationSource;
        if (Subject != null) yield return Subject;
        foreach (var elem in DerivedFrom) { if (elem != null) yield return elem; }
        if (TakenElement != null) yield return TakenElement;
        foreach (var elem in ReasonNotTaken) { if (elem != null) yield return elem; }
        foreach (var elem in ReasonCode) { if (elem != null) yield return elem; }
        foreach (var elem in ReasonReference) { if (elem != null) yield return elem; }
        foreach (var elem in Note) { if (elem != null) yield return elem; }
        foreach (var elem in Dosage) { if (elem != null) yield return elem; }
      }
    }

    [IgnoreDataMember]
    public override IEnumerable<ElementValue> NamedChildren
    {
      get
      {
        foreach (var item in base.NamedChildren) yield return item;
        foreach (var elem in Identifier) { if (elem != null) yield return new ElementValue("identifier", elem); }
        foreach (var elem in BasedOn) { if (elem != null) yield return new ElementValue("basedOn", elem); }
        foreach (var elem in PartOf) { if (elem != null) yield return new ElementValue("partOf", elem); }
        if (Context != null) yield return new ElementValue("context", Context);
        if (StatusElement != null) yield return new ElementValue("status", StatusElement);
        if (Category != null) yield return new ElementValue("category", Category);
        if (Medication != null) yield return new ElementValue("medication", Medication);
        if (Effective != null) yield return new ElementValue("effective", Effective);
        if (DateAssertedElement != null) yield return new ElementValue("dateAsserted", DateAssertedElement);
        if (InformationSource != null) yield return new ElementValue("informationSource", InformationSource);
        if (Subject != null) yield return new ElementValue("subject", Subject);
        foreach (var elem in DerivedFrom) { if (elem != null) yield return new ElementValue("derivedFrom", elem); }
        if (TakenElement != null) yield return new ElementValue("taken", TakenElement);
        foreach (var elem in ReasonNotTaken) { if (elem != null) yield return new ElementValue("reasonNotTaken", elem); }
        foreach (var elem in ReasonCode) { if (elem != null) yield return new ElementValue("reasonCode", elem); }
        foreach (var elem in ReasonReference) { if (elem != null) yield return new ElementValue("reasonReference", elem); }
        foreach (var elem in Note) { if (elem != null) yield return new ElementValue("note", elem); }
        foreach (var elem in Dosage) { if (elem != null) yield return new ElementValue("dosage", elem); }
      }
    }

    protected override bool TryGetValue(string key, out object value)
    {
      switch (key)
      {
        case "identifier":
          value = Identifier;
          return Identifier?.Any() == true;
        case "basedOn":
          value = BasedOn;
          return BasedOn?.Any() == true;
        case "partOf":
          value = PartOf;
          return PartOf?.Any() == true;
        case "context":
          value = Context;
          return Context is not null;
        case "status":
          value = StatusElement;
          return StatusElement is not null;
        case "category":
          value = Category;
          return Category is not null;
        case "medication":
          value = Medication;
          return Medication is not null;
        case "effective":
          value = Effective;
          return Effective is not null;
        case "dateAsserted":
          value = DateAssertedElement;
          return DateAssertedElement is not null;
        case "informationSource":
          value = InformationSource;
          return InformationSource is not null;
        case "subject":
          value = Subject;
          return Subject is not null;
        case "derivedFrom":
          value = DerivedFrom;
          return DerivedFrom?.Any() == true;
        case "taken":
          value = TakenElement;
          return TakenElement is not null;
        case "reasonNotTaken":
          value = ReasonNotTaken;
          return ReasonNotTaken?.Any() == true;
        case "reasonCode":
          value = ReasonCode;
          return ReasonCode?.Any() == true;
        case "reasonReference":
          value = ReasonReference;
          return ReasonReference?.Any() == true;
        case "note":
          value = Note;
          return Note?.Any() == true;
        case "dosage":
          value = Dosage;
          return Dosage?.Any() == true;
        default:
<<<<<<< HEAD
          return choiceMatches(out value);
      };

      bool choiceMatches(out object value)
      {
        if (key.StartsWith("medication"))
        {
          value = Medication;
          return Medication is not null && ElementName.HasCorrectSuffix(key, "medication", Medication.TypeName);
        }
        else if (key.StartsWith("effective"))
        {
          value = Effective;
          return Effective is not null && ElementName.HasCorrectSuffix(key, "effective", Effective.TypeName);
        }
        return base.TryGetValue(key, out value);
      }

=======
          return base.TryGetValue(key, out value);
      };

>>>>>>> f6ebe357
    }

    protected override IEnumerable<KeyValuePair<string, object>> GetElementPairs()
    {
      foreach (var kvp in base.GetElementPairs()) yield return kvp;
      if (Identifier?.Any() == true) yield return new KeyValuePair<string,object>("identifier",Identifier);
      if (BasedOn?.Any() == true) yield return new KeyValuePair<string,object>("basedOn",BasedOn);
      if (PartOf?.Any() == true) yield return new KeyValuePair<string,object>("partOf",PartOf);
      if (Context is not null) yield return new KeyValuePair<string,object>("context",Context);
      if (StatusElement is not null) yield return new KeyValuePair<string,object>("status",StatusElement);
      if (Category is not null) yield return new KeyValuePair<string,object>("category",Category);
<<<<<<< HEAD
      if (Medication is not null) yield return new KeyValuePair<string,object>(ElementName.AddSuffixToElementName("medication", Medication),Medication);
      if (Effective is not null) yield return new KeyValuePair<string,object>(ElementName.AddSuffixToElementName("effective", Effective),Effective);
=======
      if (Medication is not null) yield return new KeyValuePair<string,object>("medication",Medication);
      if (Effective is not null) yield return new KeyValuePair<string,object>("effective",Effective);
>>>>>>> f6ebe357
      if (DateAssertedElement is not null) yield return new KeyValuePair<string,object>("dateAsserted",DateAssertedElement);
      if (InformationSource is not null) yield return new KeyValuePair<string,object>("informationSource",InformationSource);
      if (Subject is not null) yield return new KeyValuePair<string,object>("subject",Subject);
      if (DerivedFrom?.Any() == true) yield return new KeyValuePair<string,object>("derivedFrom",DerivedFrom);
      if (TakenElement is not null) yield return new KeyValuePair<string,object>("taken",TakenElement);
      if (ReasonNotTaken?.Any() == true) yield return new KeyValuePair<string,object>("reasonNotTaken",ReasonNotTaken);
      if (ReasonCode?.Any() == true) yield return new KeyValuePair<string,object>("reasonCode",ReasonCode);
      if (ReasonReference?.Any() == true) yield return new KeyValuePair<string,object>("reasonReference",ReasonReference);
      if (Note?.Any() == true) yield return new KeyValuePair<string,object>("note",Note);
      if (Dosage?.Any() == true) yield return new KeyValuePair<string,object>("dosage",Dosage);
    }

  }

}

// end of file<|MERGE_RESOLUTION|>--- conflicted
+++ resolved
@@ -662,30 +662,9 @@
           value = Dosage;
           return Dosage?.Any() == true;
         default:
-<<<<<<< HEAD
-          return choiceMatches(out value);
-      };
-
-      bool choiceMatches(out object value)
-      {
-        if (key.StartsWith("medication"))
-        {
-          value = Medication;
-          return Medication is not null && ElementName.HasCorrectSuffix(key, "medication", Medication.TypeName);
-        }
-        else if (key.StartsWith("effective"))
-        {
-          value = Effective;
-          return Effective is not null && ElementName.HasCorrectSuffix(key, "effective", Effective.TypeName);
-        }
-        return base.TryGetValue(key, out value);
-      }
-
-=======
           return base.TryGetValue(key, out value);
       };
 
->>>>>>> f6ebe357
     }
 
     protected override IEnumerable<KeyValuePair<string, object>> GetElementPairs()
@@ -697,13 +676,8 @@
       if (Context is not null) yield return new KeyValuePair<string,object>("context",Context);
       if (StatusElement is not null) yield return new KeyValuePair<string,object>("status",StatusElement);
       if (Category is not null) yield return new KeyValuePair<string,object>("category",Category);
-<<<<<<< HEAD
-      if (Medication is not null) yield return new KeyValuePair<string,object>(ElementName.AddSuffixToElementName("medication", Medication),Medication);
-      if (Effective is not null) yield return new KeyValuePair<string,object>(ElementName.AddSuffixToElementName("effective", Effective),Effective);
-=======
       if (Medication is not null) yield return new KeyValuePair<string,object>("medication",Medication);
       if (Effective is not null) yield return new KeyValuePair<string,object>("effective",Effective);
->>>>>>> f6ebe357
       if (DateAssertedElement is not null) yield return new KeyValuePair<string,object>("dateAsserted",DateAssertedElement);
       if (InformationSource is not null) yield return new KeyValuePair<string,object>("informationSource",InformationSource);
       if (Subject is not null) yield return new KeyValuePair<string,object>("subject",Subject);
