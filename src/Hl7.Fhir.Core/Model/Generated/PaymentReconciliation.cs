--- conflicted
+++ resolved
@@ -57,7 +57,7 @@
         
         [FhirType("DetailsComponent")]
         [DataContract]
-        public partial class DetailsComponent : Hl7.Fhir.Model.BackboneElement, System.ComponentModel.INotifyPropertyChanged, IBackboneElement
+        public partial class DetailsComponent : Hl7.Fhir.Model.BackboneElement, System.ComponentModel.INotifyPropertyChanged
         {
             [NotMapped]
             public override string TypeName { get { return "DetailsComponent"; } }
@@ -316,26 +316,16 @@
                 get
                 {
                     foreach (var item in base.NamedChildren) yield return item;
-<<<<<<< HEAD
-                    if (Identifier != null) yield return new ElementValue("identifier", false, Identifier);
-                    if (Predecessor != null) yield return new ElementValue("predecessor", false, Predecessor);
-                    if (Type != null) yield return new ElementValue("type", false, Type);
-                    if (Request != null) yield return new ElementValue("request", false, Request);
-                    if (Submitter != null) yield return new ElementValue("submitter", false, Submitter);
-                    if (Response != null) yield return new ElementValue("response", false, Response);
-                    if (DateElement != null) yield return new ElementValue("date", false, DateElement);
-                    if (Responsible != null) yield return new ElementValue("responsible", false, Responsible);
-                    if (Payee != null) yield return new ElementValue("payee", false, Payee);
-                    if (Amount != null) yield return new ElementValue("amount", false, Amount);
-=======
+                    if (Identifier != null) yield return new ElementValue("identifier", Identifier);
+                    if (Predecessor != null) yield return new ElementValue("predecessor", Predecessor);
                     if (Type != null) yield return new ElementValue("type", Type);
                     if (Request != null) yield return new ElementValue("request", Request);
+                    if (Submitter != null) yield return new ElementValue("submitter", Submitter);
                     if (Response != null) yield return new ElementValue("response", Response);
-                    if (Submitter != null) yield return new ElementValue("submitter", Submitter);
+                    if (DateElement != null) yield return new ElementValue("date", DateElement);
+                    if (Responsible != null) yield return new ElementValue("responsible", Responsible);
                     if (Payee != null) yield return new ElementValue("payee", Payee);
-                    if (DateElement != null) yield return new ElementValue("date", DateElement);
                     if (Amount != null) yield return new ElementValue("amount", Amount);
->>>>>>> 824431c8
                 }
             }
 
@@ -345,7 +335,7 @@
         
         [FhirType("NotesComponent")]
         [DataContract]
-        public partial class NotesComponent : Hl7.Fhir.Model.BackboneElement, System.ComponentModel.INotifyPropertyChanged, IBackboneElement
+        public partial class NotesComponent : Hl7.Fhir.Model.BackboneElement, System.ComponentModel.INotifyPropertyChanged
         {
             [NotMapped]
             public override string TypeName { get { return "NotesComponent"; } }
@@ -908,37 +898,21 @@
             get
             {
                 foreach (var item in base.NamedChildren) yield return item;
-<<<<<<< HEAD
-                foreach (var elem in Identifier) { if (elem != null) yield return new ElementValue("identifier", true, elem); }
-                if (StatusElement != null) yield return new ElementValue("status", false, StatusElement);
-                if (Period != null) yield return new ElementValue("period", false, Period);
-                if (CreatedElement != null) yield return new ElementValue("created", false, CreatedElement);
-                if (PaymentIssuer != null) yield return new ElementValue("paymentIssuer", false, PaymentIssuer);
-                if (Request != null) yield return new ElementValue("request", false, Request);
-                if (Requestor != null) yield return new ElementValue("requestor", false, Requestor);
-                if (OutcomeElement != null) yield return new ElementValue("outcome", false, OutcomeElement);
-                if (DispositionElement != null) yield return new ElementValue("disposition", false, DispositionElement);
-                if (PaymentDateElement != null) yield return new ElementValue("paymentDate", false, PaymentDateElement);
-                if (PaymentAmount != null) yield return new ElementValue("paymentAmount", false, PaymentAmount);
-                if (PaymentIdentifier != null) yield return new ElementValue("paymentIdentifier", false, PaymentIdentifier);
-                foreach (var elem in Detail) { if (elem != null) yield return new ElementValue("detail", true, elem); }
-                if (FormCode != null) yield return new ElementValue("formCode", false, FormCode);
-                foreach (var elem in ProcessNote) { if (elem != null) yield return new ElementValue("processNote", true, elem); }
-=======
                 foreach (var elem in Identifier) { if (elem != null) yield return new ElementValue("identifier", elem); }
                 if (StatusElement != null) yield return new ElementValue("status", StatusElement);
                 if (Period != null) yield return new ElementValue("period", Period);
                 if (CreatedElement != null) yield return new ElementValue("created", CreatedElement);
-                if (Organization != null) yield return new ElementValue("organization", Organization);
+                if (PaymentIssuer != null) yield return new ElementValue("paymentIssuer", PaymentIssuer);
                 if (Request != null) yield return new ElementValue("request", Request);
+                if (Requestor != null) yield return new ElementValue("requestor", Requestor);
                 if (OutcomeElement != null) yield return new ElementValue("outcome", OutcomeElement);
                 if (DispositionElement != null) yield return new ElementValue("disposition", DispositionElement);
-                if (RequestProvider != null) yield return new ElementValue("requestProvider", RequestProvider);
+                if (PaymentDateElement != null) yield return new ElementValue("paymentDate", PaymentDateElement);
+                if (PaymentAmount != null) yield return new ElementValue("paymentAmount", PaymentAmount);
+                if (PaymentIdentifier != null) yield return new ElementValue("paymentIdentifier", PaymentIdentifier);
                 foreach (var elem in Detail) { if (elem != null) yield return new ElementValue("detail", elem); }
-                if (Form != null) yield return new ElementValue("form", Form);
-                if (Total != null) yield return new ElementValue("total", Total);
+                if (FormCode != null) yield return new ElementValue("formCode", FormCode);
                 foreach (var elem in ProcessNote) { if (elem != null) yield return new ElementValue("processNote", elem); }
->>>>>>> 824431c8
             }
         }
 
