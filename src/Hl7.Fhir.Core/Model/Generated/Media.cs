--- conflicted
+++ resolved
@@ -383,7 +383,6 @@
             Xpath = "(f:type/@value='photo') or not(f:frames)"
         };
 
-<<<<<<< HEAD
         public static ElementDefinition.ConstraintComponent Media_MDA_4 = new ElementDefinition.ConstraintComponent()
         {
             Expression = "duration.empty() or type != 'photo'",
@@ -392,17 +391,16 @@
             Human = "Duration can only be used for an audio or a video",
             Xpath = "not(f:type/@value='photo') or not(f:duration)"
         };
-=======
+
         public override void AddDefaultConstraints()
         {
             base.AddDefaultConstraints();
 
             InvariantConstraints.Add(Media_MDA_1);
             InvariantConstraints.Add(Media_MDA_2);
+            InvariantConstraints.Add(Media_MDA_3);
             InvariantConstraints.Add(Media_MDA_4);
-            InvariantConstraints.Add(Media_MDA_3);
-        }
->>>>>>> e67bab70
+        }
 
         public override IDeepCopyable CopyTo(IDeepCopyable other)
         {
