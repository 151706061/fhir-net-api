﻿using System;
using System.Collections.Generic;
using Hl7.Fhir.Introspection;
using Hl7.Fhir.Validation;
using System.Linq;
using System.Runtime.Serialization;
using Hl7.Fhir.Utility;

/*
  Copyright (c) 2011+, HL7, Inc.
  All rights reserved.
  
  Redistribution and use in source and binary forms, with or without modification, 
  are permitted provided that the following conditions are met:
  
   * Redistributions of source code must retain the above copyright notice, this 
     list of conditions and the following disclaimer.
   * Redistributions in binary form must reproduce the above copyright notice, 
     this list of conditions and the following disclaimer in the documentation 
     and/or other materials provided with the distribution.
   * Neither the name of HL7 nor the names of its contributors may be used to 
     endorse or promote products derived from this software without specific 
     prior written permission.
  
  THIS SOFTWARE IS PROVIDED BY THE COPYRIGHT HOLDERS AND CONTRIBUTORS "AS IS" AND 
  ANY EXPRESS OR IMPLIED WARRANTIES, INCLUDING, BUT NOT LIMITED TO, THE IMPLIED 
  WARRANTIES OF MERCHANTABILITY AND FITNESS FOR A PARTICULAR PURPOSE ARE DISCLAIMED. 
  IN NO EVENT SHALL THE COPYRIGHT HOLDER OR CONTRIBUTORS BE LIABLE FOR ANY DIRECT, 
  INDIRECT, INCIDENTAL, SPECIAL, EXEMPLARY, OR CONSEQUENTIAL DAMAGES (INCLUDING, BUT 
  NOT LIMITED TO, PROCUREMENT OF SUBSTITUTE GOODS OR SERVICES; LOSS OF USE, DATA, OR 
  PROFITS; OR BUSINESS INTERRUPTION) HOWEVER CAUSED AND ON ANY THEORY OF LIABILITY, 
  WHETHER IN CONTRACT, STRICT LIABILITY, OR TORT (INCLUDING NEGLIGENCE OR OTHERWISE) 
  ARISING IN ANY WAY OUT OF THE USE OF THIS SOFTWARE, EVEN IF ADVISED OF THE 
  POSSIBILITY OF SUCH DAMAGE.
  

*/

#pragma warning disable 1591 // suppress XML summary warnings 

//
// Generated for FHIR v3.0.1
//
namespace Hl7.Fhir.Model
{
    /// <summary>
    /// Information about the success/failure of an action
    /// </summary>
    [FhirType("OperationOutcome", IsResource=true)]
    [DataContract]
    public partial class OperationOutcome : Hl7.Fhir.Model.DomainResource, System.ComponentModel.INotifyPropertyChanged
    {
        [NotMapped]
        public override ResourceType ResourceType { get { return ResourceType.OperationOutcome; } }
        [NotMapped]
        public override string TypeName { get { return "OperationOutcome"; } }
        
        /// <summary>
        /// How the issue affects the success of the action.
        /// (url: http://hl7.org/fhir/ValueSet/issue-severity)
        /// </summary>
        [FhirEnumeration("IssueSeverity")]
        public enum IssueSeverity
        {
            /// <summary>
            /// MISSING DESCRIPTION
            /// (system: http://hl7.org/fhir/issue-severity)
            /// </summary>
            [EnumLiteral("fatal", "http://hl7.org/fhir/issue-severity"), Description("Fatal")]
            Fatal,
            /// <summary>
            /// MISSING DESCRIPTION
            /// (system: http://hl7.org/fhir/issue-severity)
            /// </summary>
            [EnumLiteral("error", "http://hl7.org/fhir/issue-severity"), Description("Error")]
            Error,
            /// <summary>
            /// MISSING DESCRIPTION
            /// (system: http://hl7.org/fhir/issue-severity)
            /// </summary>
            [EnumLiteral("warning", "http://hl7.org/fhir/issue-severity"), Description("Warning")]
            Warning,
            /// <summary>
            /// MISSING DESCRIPTION
            /// (system: http://hl7.org/fhir/issue-severity)
            /// </summary>
            [EnumLiteral("information", "http://hl7.org/fhir/issue-severity"), Description("Information")]
            Information,
        }

        /// <summary>
        /// A code that describes the type of issue.
        /// (url: http://hl7.org/fhir/ValueSet/issue-type)
        /// </summary>
        [FhirEnumeration("IssueType")]
        public enum IssueType
        {
            /// <summary>
            /// MISSING DESCRIPTION
            /// (system: http://hl7.org/fhir/issue-type)
            /// </summary>
            [EnumLiteral("invalid", "http://hl7.org/fhir/issue-type"), Description("Invalid Content")]
            Invalid,
            /// <summary>
            /// MISSING DESCRIPTION
            /// (system: http://hl7.org/fhir/issue-type)
            /// </summary>
            [EnumLiteral("structure", "http://hl7.org/fhir/issue-type"), Description("Structural Issue")]
            Structure,
            /// <summary>
            /// MISSING DESCRIPTION
            /// (system: http://hl7.org/fhir/issue-type)
            /// </summary>
            [EnumLiteral("required", "http://hl7.org/fhir/issue-type"), Description("Required element missing")]
            Required,
            /// <summary>
            /// MISSING DESCRIPTION
            /// (system: http://hl7.org/fhir/issue-type)
            /// </summary>
            [EnumLiteral("value", "http://hl7.org/fhir/issue-type"), Description("Element value invalid")]
            Value,
            /// <summary>
            /// MISSING DESCRIPTION
            /// (system: http://hl7.org/fhir/issue-type)
            /// </summary>
            [EnumLiteral("invariant", "http://hl7.org/fhir/issue-type"), Description("Validation rule failed")]
            Invariant,
            /// <summary>
            /// MISSING DESCRIPTION
            /// (system: http://hl7.org/fhir/issue-type)
            /// </summary>
            [EnumLiteral("security", "http://hl7.org/fhir/issue-type"), Description("Security Problem")]
            Security,
            /// <summary>
            /// MISSING DESCRIPTION
            /// (system: http://hl7.org/fhir/issue-type)
            /// </summary>
            [EnumLiteral("login", "http://hl7.org/fhir/issue-type"), Description("Login Required")]
            Login,
            /// <summary>
            /// MISSING DESCRIPTION
            /// (system: http://hl7.org/fhir/issue-type)
            /// </summary>
            [EnumLiteral("unknown", "http://hl7.org/fhir/issue-type"), Description("Unknown User")]
            Unknown,
            /// <summary>
            /// MISSING DESCRIPTION
            /// (system: http://hl7.org/fhir/issue-type)
            /// </summary>
            [EnumLiteral("expired", "http://hl7.org/fhir/issue-type"), Description("Session Expired")]
            Expired,
            /// <summary>
            /// MISSING DESCRIPTION
            /// (system: http://hl7.org/fhir/issue-type)
            /// </summary>
            [EnumLiteral("forbidden", "http://hl7.org/fhir/issue-type"), Description("Forbidden")]
            Forbidden,
            /// <summary>
            /// MISSING DESCRIPTION
            /// (system: http://hl7.org/fhir/issue-type)
            /// </summary>
            [EnumLiteral("suppressed", "http://hl7.org/fhir/issue-type"), Description("Information  Suppressed")]
            Suppressed,
            /// <summary>
            /// MISSING DESCRIPTION
            /// (system: http://hl7.org/fhir/issue-type)
            /// </summary>
            [EnumLiteral("processing", "http://hl7.org/fhir/issue-type"), Description("Processing Failure")]
            Processing,
            /// <summary>
            /// MISSING DESCRIPTION
            /// (system: http://hl7.org/fhir/issue-type)
            /// </summary>
            [EnumLiteral("not-supported", "http://hl7.org/fhir/issue-type"), Description("Content not supported")]
            NotSupported,
            /// <summary>
            /// MISSING DESCRIPTION
            /// (system: http://hl7.org/fhir/issue-type)
            /// </summary>
            [EnumLiteral("duplicate", "http://hl7.org/fhir/issue-type"), Description("Duplicate")]
            Duplicate,
            /// <summary>
            /// MISSING DESCRIPTION
            /// (system: http://hl7.org/fhir/issue-type)
            /// </summary>
            [EnumLiteral("not-found", "http://hl7.org/fhir/issue-type"), Description("Not Found")]
            NotFound,
            /// <summary>
            /// MISSING DESCRIPTION
            /// (system: http://hl7.org/fhir/issue-type)
            /// </summary>
            [EnumLiteral("too-long", "http://hl7.org/fhir/issue-type"), Description("Content Too Long")]
            TooLong,
            /// <summary>
            /// MISSING DESCRIPTION
            /// (system: http://hl7.org/fhir/issue-type)
            /// </summary>
            [EnumLiteral("code-invalid", "http://hl7.org/fhir/issue-type"), Description("Invalid Code")]
            CodeInvalid,
            /// <summary>
            /// MISSING DESCRIPTION
            /// (system: http://hl7.org/fhir/issue-type)
            /// </summary>
            [EnumLiteral("extension", "http://hl7.org/fhir/issue-type"), Description("Unacceptable Extension")]
            Extension,
            /// <summary>
            /// MISSING DESCRIPTION
            /// (system: http://hl7.org/fhir/issue-type)
            /// </summary>
            [EnumLiteral("too-costly", "http://hl7.org/fhir/issue-type"), Description("Operation Too Costly")]
            TooCostly,
            /// <summary>
            /// MISSING DESCRIPTION
            /// (system: http://hl7.org/fhir/issue-type)
            /// </summary>
            [EnumLiteral("business-rule", "http://hl7.org/fhir/issue-type"), Description("Business Rule Violation")]
            BusinessRule,
            /// <summary>
            /// MISSING DESCRIPTION
            /// (system: http://hl7.org/fhir/issue-type)
            /// </summary>
            [EnumLiteral("conflict", "http://hl7.org/fhir/issue-type"), Description("Edit Version Conflict")]
            Conflict,
            /// <summary>
            /// MISSING DESCRIPTION
            /// (system: http://hl7.org/fhir/issue-type)
            /// </summary>
            [EnumLiteral("incomplete", "http://hl7.org/fhir/issue-type"), Description("Incomplete Results")]
            Incomplete,
            /// <summary>
            /// MISSING DESCRIPTION
            /// (system: http://hl7.org/fhir/issue-type)
            /// </summary>
            [EnumLiteral("transient", "http://hl7.org/fhir/issue-type"), Description("Transient Issue")]
            Transient,
            /// <summary>
            /// MISSING DESCRIPTION
            /// (system: http://hl7.org/fhir/issue-type)
            /// </summary>
            [EnumLiteral("lock-error", "http://hl7.org/fhir/issue-type"), Description("Lock Error")]
            LockError,
            /// <summary>
            /// MISSING DESCRIPTION
            /// (system: http://hl7.org/fhir/issue-type)
            /// </summary>
            [EnumLiteral("no-store", "http://hl7.org/fhir/issue-type"), Description("No Store Available")]
            NoStore,
            /// <summary>
            /// MISSING DESCRIPTION
            /// (system: http://hl7.org/fhir/issue-type)
            /// </summary>
            [EnumLiteral("exception", "http://hl7.org/fhir/issue-type"), Description("Exception")]
            Exception,
            /// <summary>
            /// MISSING DESCRIPTION
            /// (system: http://hl7.org/fhir/issue-type)
            /// </summary>
            [EnumLiteral("timeout", "http://hl7.org/fhir/issue-type"), Description("Timeout")]
            Timeout,
            /// <summary>
            /// MISSING DESCRIPTION
            /// (system: http://hl7.org/fhir/issue-type)
            /// </summary>
            [EnumLiteral("throttled", "http://hl7.org/fhir/issue-type"), Description("Throttled")]
            Throttled,
            /// <summary>
            /// MISSING DESCRIPTION
            /// (system: http://hl7.org/fhir/issue-type)
            /// </summary>
            [EnumLiteral("informational", "http://hl7.org/fhir/issue-type"), Description("Informational Note")]
            Informational,
        }

        [FhirType("IssueComponent")]
        [DataContract]
        public partial class IssueComponent : Hl7.Fhir.Model.BackboneElement, System.ComponentModel.INotifyPropertyChanged, IBackboneElement
        {
            [NotMapped]
            public override string TypeName { get { return "IssueComponent"; } }
            
            /// <summary>
            /// fatal | error | warning | information
            /// </summary>
            [FhirElement("severity", InSummary=true, Order=40)]
            [Cardinality(Min=1,Max=1)]
            [DataMember]
            public Code<Hl7.Fhir.Model.OperationOutcome.IssueSeverity> SeverityElement
            {
                get { return _SeverityElement; }
                set { _SeverityElement = value; OnPropertyChanged("SeverityElement"); }
            }
            
            private Code<Hl7.Fhir.Model.OperationOutcome.IssueSeverity> _SeverityElement;
            
            /// <summary>
            /// fatal | error | warning | information
            /// </summary>
            /// <remarks>This uses the native .NET datatype, rather than the FHIR equivalent</remarks>
            [NotMapped]
            [IgnoreDataMemberAttribute]
            public Hl7.Fhir.Model.OperationOutcome.IssueSeverity? Severity
            {
                get { return SeverityElement != null ? SeverityElement.Value : null; }
                set
                {
                    if (!value.HasValue)
                        SeverityElement = null; 
                    else
                        SeverityElement = new Code<Hl7.Fhir.Model.OperationOutcome.IssueSeverity>(value);
                    OnPropertyChanged("Severity");
                }
            }
            
            /// <summary>
            /// Error or warning code
            /// </summary>
            [FhirElement("code", InSummary=true, Order=50)]
            [Cardinality(Min=1,Max=1)]
            [DataMember]
            public Code<Hl7.Fhir.Model.OperationOutcome.IssueType> CodeElement
            {
                get { return _CodeElement; }
                set { _CodeElement = value; OnPropertyChanged("CodeElement"); }
            }
            
            private Code<Hl7.Fhir.Model.OperationOutcome.IssueType> _CodeElement;
            
            /// <summary>
            /// Error or warning code
            /// </summary>
            /// <remarks>This uses the native .NET datatype, rather than the FHIR equivalent</remarks>
            [NotMapped]
            [IgnoreDataMemberAttribute]
            public Hl7.Fhir.Model.OperationOutcome.IssueType? Code
            {
                get { return CodeElement != null ? CodeElement.Value : null; }
                set
                {
                    if (!value.HasValue)
                        CodeElement = null; 
                    else
                        CodeElement = new Code<Hl7.Fhir.Model.OperationOutcome.IssueType>(value);
                    OnPropertyChanged("Code");
                }
            }
            
            /// <summary>
            /// Additional details about the error
            /// </summary>
            [FhirElement("details", InSummary=true, Order=60)]
            [DataMember]
            public Hl7.Fhir.Model.CodeableConcept Details
            {
                get { return _Details; }
                set { _Details = value; OnPropertyChanged("Details"); }
            }
            
            private Hl7.Fhir.Model.CodeableConcept _Details;
            
            /// <summary>
            /// Additional diagnostic information about the issue
            /// </summary>
            [FhirElement("diagnostics", InSummary=true, Order=70)]
            [DataMember]
            public Hl7.Fhir.Model.FhirString DiagnosticsElement
            {
                get { return _DiagnosticsElement; }
                set { _DiagnosticsElement = value; OnPropertyChanged("DiagnosticsElement"); }
            }
            
            private Hl7.Fhir.Model.FhirString _DiagnosticsElement;
            
            /// <summary>
            /// Additional diagnostic information about the issue
            /// </summary>
            /// <remarks>This uses the native .NET datatype, rather than the FHIR equivalent</remarks>
            [NotMapped]
            [IgnoreDataMemberAttribute]
            public string Diagnostics
            {
                get { return DiagnosticsElement != null ? DiagnosticsElement.Value : null; }
                set
                {
                    if (value == null)
                        DiagnosticsElement = null; 
                    else
                        DiagnosticsElement = new Hl7.Fhir.Model.FhirString(value);
                    OnPropertyChanged("Diagnostics");
                }
            }
            
            /// <summary>
            /// Path of element(s) related to issue
            /// </summary>
            [FhirElement("location", InSummary=true, Order=80)]
            [Cardinality(Min=0,Max=-1)]
            [DataMember]
            public List<Hl7.Fhir.Model.FhirString> LocationElement
            {
                get { if(_LocationElement==null) _LocationElement = new List<Hl7.Fhir.Model.FhirString>(); return _LocationElement; }
                set { _LocationElement = value; OnPropertyChanged("LocationElement"); }
            }
            
            private List<Hl7.Fhir.Model.FhirString> _LocationElement;
            
            /// <summary>
            /// Path of element(s) related to issue
            /// </summary>
            /// <remarks>This uses the native .NET datatype, rather than the FHIR equivalent</remarks>
            [NotMapped]
            [IgnoreDataMemberAttribute]
            public IEnumerable<string> Location
            {
                get { return LocationElement != null ? LocationElement.Select(elem => elem.Value) : null; }
                set
                {
                    if (value == null)
                        LocationElement = null; 
                    else
                        LocationElement = new List<Hl7.Fhir.Model.FhirString>(value.Select(elem=>new Hl7.Fhir.Model.FhirString(elem)));
                    OnPropertyChanged("Location");
                }
            }
            
            /// <summary>
            /// FHIRPath of element(s) related to issue
            /// </summary>
            [FhirElement("expression", InSummary=true, Order=90)]
            [Cardinality(Min=0,Max=-1)]
            [DataMember]
            public List<Hl7.Fhir.Model.FhirString> ExpressionElement
            {
                get { if(_ExpressionElement==null) _ExpressionElement = new List<Hl7.Fhir.Model.FhirString>(); return _ExpressionElement; }
                set { _ExpressionElement = value; OnPropertyChanged("ExpressionElement"); }
            }
            
            private List<Hl7.Fhir.Model.FhirString> _ExpressionElement;
            
            /// <summary>
            /// FHIRPath of element(s) related to issue
            /// </summary>
            /// <remarks>This uses the native .NET datatype, rather than the FHIR equivalent</remarks>
            [NotMapped]
            [IgnoreDataMemberAttribute]
            public IEnumerable<string> Expression
            {
                get { return ExpressionElement != null ? ExpressionElement.Select(elem => elem.Value) : null; }
                set
                {
                    if (value == null)
                        ExpressionElement = null; 
                    else
                        ExpressionElement = new List<Hl7.Fhir.Model.FhirString>(value.Select(elem=>new Hl7.Fhir.Model.FhirString(elem)));
                    OnPropertyChanged("Expression");
                }
            }
            
            public override IDeepCopyable CopyTo(IDeepCopyable other)
            {
                var dest = other as IssueComponent;
                
                if (dest != null)
                {
                    base.CopyTo(dest);
                    if(SeverityElement != null) dest.SeverityElement = (Code<Hl7.Fhir.Model.OperationOutcome.IssueSeverity>)SeverityElement.DeepCopy();
                    if(CodeElement != null) dest.CodeElement = (Code<Hl7.Fhir.Model.OperationOutcome.IssueType>)CodeElement.DeepCopy();
                    if(Details != null) dest.Details = (Hl7.Fhir.Model.CodeableConcept)Details.DeepCopy();
                    if(DiagnosticsElement != null) dest.DiagnosticsElement = (Hl7.Fhir.Model.FhirString)DiagnosticsElement.DeepCopy();
                    if(LocationElement != null) dest.LocationElement = new List<Hl7.Fhir.Model.FhirString>(LocationElement.DeepCopy());
                    if(ExpressionElement != null) dest.ExpressionElement = new List<Hl7.Fhir.Model.FhirString>(ExpressionElement.DeepCopy());
                    return dest;
                }
                else
                	throw new ArgumentException("Can only copy to an object of the same type", "other");
            }
            
            public override IDeepCopyable DeepCopy()
            {
                return CopyTo(new IssueComponent());
            }
            
            public override bool Matches(IDeepComparable other)
            {
                var otherT = other as IssueComponent;
                if(otherT == null) return false;
                
                if(!base.Matches(otherT)) return false;
                if( !DeepComparable.Matches(SeverityElement, otherT.SeverityElement)) return false;
                if( !DeepComparable.Matches(CodeElement, otherT.CodeElement)) return false;
                if( !DeepComparable.Matches(Details, otherT.Details)) return false;
                if( !DeepComparable.Matches(DiagnosticsElement, otherT.DiagnosticsElement)) return false;
                if( !DeepComparable.Matches(LocationElement, otherT.LocationElement)) return false;
                if( !DeepComparable.Matches(ExpressionElement, otherT.ExpressionElement)) return false;
                
                return true;
            }
            
            public override bool IsExactly(IDeepComparable other)
            {
                var otherT = other as IssueComponent;
                if(otherT == null) return false;
                
                if(!base.IsExactly(otherT)) return false;
                if( !DeepComparable.IsExactly(SeverityElement, otherT.SeverityElement)) return false;
                if( !DeepComparable.IsExactly(CodeElement, otherT.CodeElement)) return false;
                if( !DeepComparable.IsExactly(Details, otherT.Details)) return false;
                if( !DeepComparable.IsExactly(DiagnosticsElement, otherT.DiagnosticsElement)) return false;
                if( !DeepComparable.IsExactly(LocationElement, otherT.LocationElement)) return false;
                if( !DeepComparable.IsExactly(ExpressionElement, otherT.ExpressionElement)) return false;
                
                return true;
            }


            [NotMapped]
            public override IEnumerable<Base> Children
            {
                get
                {
                    foreach (var item in base.Children) yield return item;
                    if (SeverityElement != null) yield return SeverityElement;
                    if (CodeElement != null) yield return CodeElement;
                    if (Details != null) yield return Details;
                    if (DiagnosticsElement != null) yield return DiagnosticsElement;
                    foreach (var elem in LocationElement) { if (elem != null) yield return elem; }
                    foreach (var elem in ExpressionElement) { if (elem != null) yield return elem; }
                }
            }

            [NotMapped]
            internal override IEnumerable<ElementValue> NamedChildren
            {
                get
                {
                    foreach (var item in base.NamedChildren) yield return item;
<<<<<<< HEAD
                    if (SeverityElement != null) yield return new ElementValue("severity", SeverityElement);
                    if (CodeElement != null) yield return new ElementValue("code", CodeElement);
                    if (Details != null) yield return new ElementValue("details", Details);
                    if (DiagnosticsElement != null) yield return new ElementValue("diagnostics", DiagnosticsElement);
                    foreach (var elem in LocationElement) { if (elem != null) yield return new ElementValue("location", elem); }
=======
                    if (SeverityElement != null) yield return new ElementValue("severity", false, SeverityElement);
                    if (CodeElement != null) yield return new ElementValue("code", false, CodeElement);
                    if (Details != null) yield return new ElementValue("details", false, Details);
                    if (DiagnosticsElement != null) yield return new ElementValue("diagnostics", false, DiagnosticsElement);
                    foreach (var elem in LocationElement) { if (elem != null) yield return new ElementValue("location", true, elem); }
                    foreach (var elem in ExpressionElement) { if (elem != null) yield return new ElementValue("expression", true, elem); }
>>>>>>> a220f7af
                }
            }

            
        }
        
        
        /// <summary>
        /// A single issue associated with the action
        /// </summary>
        [FhirElement("issue", InSummary=true, Order=90)]
        [Cardinality(Min=1,Max=-1)]
        [DataMember]
        public List<Hl7.Fhir.Model.OperationOutcome.IssueComponent> Issue
        {
            get { if(_Issue==null) _Issue = new List<Hl7.Fhir.Model.OperationOutcome.IssueComponent>(); return _Issue; }
            set { _Issue = value; OnPropertyChanged("Issue"); }
        }
        
        private List<Hl7.Fhir.Model.OperationOutcome.IssueComponent> _Issue;
        

        public override void AddDefaultConstraints()
        {
            base.AddDefaultConstraints();

        }

        public override IDeepCopyable CopyTo(IDeepCopyable other)
        {
            var dest = other as OperationOutcome;
            
            if (dest != null)
            {
                base.CopyTo(dest);
                if(Issue != null) dest.Issue = new List<Hl7.Fhir.Model.OperationOutcome.IssueComponent>(Issue.DeepCopy());
                return dest;
            }
            else
            	throw new ArgumentException("Can only copy to an object of the same type", "other");
        }
        
        public override IDeepCopyable DeepCopy()
        {
            return CopyTo(new OperationOutcome());
        }
        
        public override bool Matches(IDeepComparable other)
        {
            var otherT = other as OperationOutcome;
            if(otherT == null) return false;
            
            if(!base.Matches(otherT)) return false;
            if( !DeepComparable.Matches(Issue, otherT.Issue)) return false;
            
            return true;
        }
        
        public override bool IsExactly(IDeepComparable other)
        {
            var otherT = other as OperationOutcome;
            if(otherT == null) return false;
            
            if(!base.IsExactly(otherT)) return false;
            if( !DeepComparable.IsExactly(Issue, otherT.Issue)) return false;
            
            return true;
        }

        [NotMapped]
        public override IEnumerable<Base> Children
        {
            get
            {
                foreach (var item in base.Children) yield return item;
				foreach (var elem in Issue) { if (elem != null) yield return elem; }
            }
        }

        [NotMapped]
        internal override IEnumerable<ElementValue> NamedChildren
        {
            get
            {
                foreach (var item in base.NamedChildren) yield return item;
                foreach (var elem in Issue) { if (elem != null) yield return new ElementValue("issue", elem); }
            }
        }

    }
    
}<|MERGE_RESOLUTION|>--- conflicted
+++ resolved
@@ -273,7 +273,7 @@
 
         [FhirType("IssueComponent")]
         [DataContract]
-        public partial class IssueComponent : Hl7.Fhir.Model.BackboneElement, System.ComponentModel.INotifyPropertyChanged, IBackboneElement
+        public partial class IssueComponent : Hl7.Fhir.Model.BackboneElement, System.ComponentModel.INotifyPropertyChanged
         {
             [NotMapped]
             public override string TypeName { get { return "IssueComponent"; } }
@@ -533,20 +533,12 @@
                 get
                 {
                     foreach (var item in base.NamedChildren) yield return item;
-<<<<<<< HEAD
-                    if (SeverityElement != null) yield return new ElementValue("severity", SeverityElement);
-                    if (CodeElement != null) yield return new ElementValue("code", CodeElement);
-                    if (Details != null) yield return new ElementValue("details", Details);
-                    if (DiagnosticsElement != null) yield return new ElementValue("diagnostics", DiagnosticsElement);
-                    foreach (var elem in LocationElement) { if (elem != null) yield return new ElementValue("location", elem); }
-=======
                     if (SeverityElement != null) yield return new ElementValue("severity", false, SeverityElement);
                     if (CodeElement != null) yield return new ElementValue("code", false, CodeElement);
                     if (Details != null) yield return new ElementValue("details", false, Details);
                     if (DiagnosticsElement != null) yield return new ElementValue("diagnostics", false, DiagnosticsElement);
                     foreach (var elem in LocationElement) { if (elem != null) yield return new ElementValue("location", true, elem); }
                     foreach (var elem in ExpressionElement) { if (elem != null) yield return new ElementValue("expression", true, elem); }
->>>>>>> a220f7af
                 }
             }
 
@@ -632,7 +624,7 @@
             get
             {
                 foreach (var item in base.NamedChildren) yield return item;
-                foreach (var elem in Issue) { if (elem != null) yield return new ElementValue("issue", elem); }
+                foreach (var elem in Issue) { if (elem != null) yield return new ElementValue("issue", true, elem); }
             }
         }
 
