--- conflicted
+++ resolved
@@ -71,11 +71,7 @@
         /// </summary>
         [FhirElement("value", InSummary=true, Order=40, Choice=ChoiceType.DatatypeChoice)]
         [CLSCompliant(false)]
-<<<<<<< HEAD
-		[AllowedTypes(typeof(Hl7.Fhir.Model.CodeableConcept),typeof(Quantity),typeof(Hl7.Fhir.Model.Range),typeof(Hl7.Fhir.Model.ResourceReference))]
-=======
-		[AllowedTypes(typeof(Hl7.Fhir.Model.CodeableConcept),typeof(Hl7.Fhir.Model.Quantity),typeof(Hl7.Fhir.Model.Range))]
->>>>>>> 88ba2e81
+		[AllowedTypes(typeof(Hl7.Fhir.Model.CodeableConcept),typeof(Hl7.Fhir.Model.Quantity),typeof(Hl7.Fhir.Model.Range),typeof(Hl7.Fhir.Model.ResourceReference))]
         [Cardinality(Min=1,Max=1)]
         [DataMember]
         public Hl7.Fhir.Model.Element Value
