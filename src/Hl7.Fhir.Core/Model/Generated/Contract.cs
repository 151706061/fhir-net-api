--- conflicted
+++ resolved
@@ -255,7 +255,7 @@
 
         [FhirType("ContentDefinitionComponent")]
         [DataContract]
-        public partial class ContentDefinitionComponent : Hl7.Fhir.Model.BackboneElement, System.ComponentModel.INotifyPropertyChanged, IBackboneElement
+        public partial class ContentDefinitionComponent : Hl7.Fhir.Model.BackboneElement, System.ComponentModel.INotifyPropertyChanged
         {
             [NotMapped]
             public override string TypeName { get { return "ContentDefinitionComponent"; } }
@@ -477,21 +477,12 @@
                 get
                 {
                     foreach (var item in base.NamedChildren) yield return item;
-<<<<<<< HEAD
-                    if (Type != null) yield return new ElementValue("type", false, Type);
-                    if (SubType != null) yield return new ElementValue("subType", false, SubType);
-                    if (Publisher != null) yield return new ElementValue("publisher", false, Publisher);
-                    if (PublicationDateElement != null) yield return new ElementValue("publicationDate", false, PublicationDateElement);
-                    if (PublicationStatusElement != null) yield return new ElementValue("publicationStatus", false, PublicationStatusElement);
-                    if (CopyrightElement != null) yield return new ElementValue("copyright", false, CopyrightElement);
-=======
                     if (Type != null) yield return new ElementValue("type", Type);
                     if (SubType != null) yield return new ElementValue("subType", SubType);
                     if (Publisher != null) yield return new ElementValue("publisher", Publisher);
                     if (PublicationDateElement != null) yield return new ElementValue("publicationDate", PublicationDateElement);
                     if (PublicationStatusElement != null) yield return new ElementValue("publicationStatus", PublicationStatusElement);
-                    if (Copyright != null) yield return new ElementValue("copyright", Copyright);
->>>>>>> 824431c8
+                    if (CopyrightElement != null) yield return new ElementValue("copyright", CopyrightElement);
                 }
             }
 
@@ -501,7 +492,7 @@
         
         [FhirType("TermComponent")]
         [DataContract]
-        public partial class TermComponent : Hl7.Fhir.Model.BackboneElement, System.ComponentModel.INotifyPropertyChanged, IBackboneElement
+        public partial class TermComponent : Hl7.Fhir.Model.BackboneElement, System.ComponentModel.INotifyPropertyChanged
         {
             [NotMapped]
             public override string TypeName { get { return "TermComponent"; } }
@@ -830,7 +821,7 @@
         
         [FhirType("SecurityLabelComponent")]
         [DataContract]
-        public partial class SecurityLabelComponent : Hl7.Fhir.Model.BackboneElement, System.ComponentModel.INotifyPropertyChanged, IBackboneElement
+        public partial class SecurityLabelComponent : Hl7.Fhir.Model.BackboneElement, System.ComponentModel.INotifyPropertyChanged
         {
             [NotMapped]
             public override string TypeName { get { return "SecurityLabelComponent"; } }
@@ -993,7 +984,7 @@
         
         [FhirType("ContractOfferComponent")]
         [DataContract]
-        public partial class ContractOfferComponent : Hl7.Fhir.Model.BackboneElement, System.ComponentModel.INotifyPropertyChanged, IBackboneElement
+        public partial class ContractOfferComponent : Hl7.Fhir.Model.BackboneElement, System.ComponentModel.INotifyPropertyChanged
         {
             [NotMapped]
             public override string TypeName { get { return "ContractOfferComponent"; } }
@@ -1306,7 +1297,7 @@
         
         [FhirType("ContractPartyComponent")]
         [DataContract]
-        public partial class ContractPartyComponent : Hl7.Fhir.Model.BackboneElement, System.ComponentModel.INotifyPropertyChanged, IBackboneElement
+        public partial class ContractPartyComponent : Hl7.Fhir.Model.BackboneElement, System.ComponentModel.INotifyPropertyChanged
         {
             [NotMapped]
             public override string TypeName { get { return "ContractPartyComponent"; } }
@@ -1414,7 +1405,7 @@
         
         [FhirType("AnswerComponent")]
         [DataContract]
-        public partial class AnswerComponent : Hl7.Fhir.Model.BackboneElement, System.ComponentModel.INotifyPropertyChanged, IBackboneElement
+        public partial class AnswerComponent : Hl7.Fhir.Model.BackboneElement, System.ComponentModel.INotifyPropertyChanged
         {
             [NotMapped]
             public override string TypeName { get { return "AnswerComponent"; } }
@@ -1503,7 +1494,7 @@
         
         [FhirType("ContractAssetComponent")]
         [DataContract]
-        public partial class ContractAssetComponent : Hl7.Fhir.Model.BackboneElement, System.ComponentModel.INotifyPropertyChanged, IBackboneElement
+        public partial class ContractAssetComponent : Hl7.Fhir.Model.BackboneElement, System.ComponentModel.INotifyPropertyChanged
         {
             [NotMapped]
             public override string TypeName { get { return "ContractAssetComponent"; } }
@@ -1930,7 +1921,7 @@
         
         [FhirType("AssetContextComponent")]
         [DataContract]
-        public partial class AssetContextComponent : Hl7.Fhir.Model.BackboneElement, System.ComponentModel.INotifyPropertyChanged, IBackboneElement
+        public partial class AssetContextComponent : Hl7.Fhir.Model.BackboneElement, System.ComponentModel.INotifyPropertyChanged
         {
             [NotMapped]
             public override string TypeName { get { return "AssetContextComponent"; } }
@@ -2074,7 +2065,7 @@
         
         [FhirType("ValuedItemComponent")]
         [DataContract]
-        public partial class ValuedItemComponent : Hl7.Fhir.Model.BackboneElement, System.ComponentModel.INotifyPropertyChanged, IBackboneElement
+        public partial class ValuedItemComponent : Hl7.Fhir.Model.BackboneElement, System.ComponentModel.INotifyPropertyChanged
         {
             [NotMapped]
             public override string TypeName { get { return "ValuedItemComponent"; } }
@@ -2535,7 +2526,7 @@
         
         [FhirType("ActionComponent")]
         [DataContract]
-        public partial class ActionComponent : Hl7.Fhir.Model.BackboneElement, System.ComponentModel.INotifyPropertyChanged, IBackboneElement
+        public partial class ActionComponent : Hl7.Fhir.Model.BackboneElement, System.ComponentModel.INotifyPropertyChanged
         {
             [NotMapped]
             public override string TypeName { get { return "ActionComponent"; } }
@@ -3159,7 +3150,7 @@
         
         [FhirType("ActionSubjectComponent")]
         [DataContract]
-        public partial class ActionSubjectComponent : Hl7.Fhir.Model.BackboneElement, System.ComponentModel.INotifyPropertyChanged, IBackboneElement
+        public partial class ActionSubjectComponent : Hl7.Fhir.Model.BackboneElement, System.ComponentModel.INotifyPropertyChanged
         {
             [NotMapped]
             public override string TypeName { get { return "ActionSubjectComponent"; } }
@@ -3266,7 +3257,7 @@
         
         [FhirType("SignatoryComponent")]
         [DataContract]
-        public partial class SignatoryComponent : Hl7.Fhir.Model.BackboneElement, System.ComponentModel.INotifyPropertyChanged, IBackboneElement
+        public partial class SignatoryComponent : Hl7.Fhir.Model.BackboneElement, System.ComponentModel.INotifyPropertyChanged
         {
             [NotMapped]
             public override string TypeName { get { return "SignatoryComponent"; } }
@@ -3393,7 +3384,7 @@
         
         [FhirType("FriendlyLanguageComponent")]
         [DataContract]
-        public partial class FriendlyLanguageComponent : Hl7.Fhir.Model.BackboneElement, System.ComponentModel.INotifyPropertyChanged, IBackboneElement
+        public partial class FriendlyLanguageComponent : Hl7.Fhir.Model.BackboneElement, System.ComponentModel.INotifyPropertyChanged
         {
             [NotMapped]
             public override string TypeName { get { return "FriendlyLanguageComponent"; } }
@@ -3482,7 +3473,7 @@
         
         [FhirType("LegalLanguageComponent")]
         [DataContract]
-        public partial class LegalLanguageComponent : Hl7.Fhir.Model.BackboneElement, System.ComponentModel.INotifyPropertyChanged, IBackboneElement
+        public partial class LegalLanguageComponent : Hl7.Fhir.Model.BackboneElement, System.ComponentModel.INotifyPropertyChanged
         {
             [NotMapped]
             public override string TypeName { get { return "LegalLanguageComponent"; } }
@@ -3571,7 +3562,7 @@
         
         [FhirType("ComputableLanguageComponent")]
         [DataContract]
-        public partial class ComputableLanguageComponent : Hl7.Fhir.Model.BackboneElement, System.ComponentModel.INotifyPropertyChanged, IBackboneElement
+        public partial class ComputableLanguageComponent : Hl7.Fhir.Model.BackboneElement, System.ComponentModel.INotifyPropertyChanged
         {
             [NotMapped]
             public override string TypeName { get { return "ComputableLanguageComponent"; } }
