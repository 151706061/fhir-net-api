--- conflicted
+++ resolved
@@ -197,12 +197,8 @@
                     base.CopyTo(dest);
                     if(Collector != null) dest.Collector = (Hl7.Fhir.Model.ResourceReference)Collector.DeepCopy();
                     if(Collected != null) dest.Collected = (Hl7.Fhir.Model.Element)Collected.DeepCopy();
-<<<<<<< HEAD
                     if(Duration != null) dest.Duration = (Duration)Duration.DeepCopy();
-                    if(Quantity != null) dest.Quantity = (Hl7.Fhir.Model.SimpleQuantity)Quantity.DeepCopy();
-=======
                     if(Quantity != null) dest.Quantity = (Hl7.Fhir.Model.Quantity)Quantity.DeepCopy();
->>>>>>> 88ba2e81
                     if(Method != null) dest.Method = (Hl7.Fhir.Model.CodeableConcept)Method.DeepCopy();
                     if(BodySite != null) dest.BodySite = (Hl7.Fhir.Model.CodeableConcept)BodySite.DeepCopy();
                     if(FastingStatus != null) dest.FastingStatus = (Hl7.Fhir.Model.Element)FastingStatus.DeepCopy();
