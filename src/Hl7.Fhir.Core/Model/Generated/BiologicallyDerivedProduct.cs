﻿using System;
using System.Collections.Generic;
using Hl7.Fhir.Introspection;
using Hl7.Fhir.Validation;
using System.Linq;
using System.Runtime.Serialization;
using Hl7.Fhir.Utility;

/*
  Copyright (c) 2011+, HL7, Inc.
  All rights reserved.
  
  Redistribution and use in source and binary forms, with or without modification, 
  are permitted provided that the following conditions are met:
  
   * Redistributions of source code must retain the above copyright notice, this 
     list of conditions and the following disclaimer.
   * Redistributions in binary form must reproduce the above copyright notice, 
     this list of conditions and the following disclaimer in the documentation 
     and/or other materials provided with the distribution.
   * Neither the name of HL7 nor the names of its contributors may be used to 
     endorse or promote products derived from this software without specific 
     prior written permission.
  
  THIS SOFTWARE IS PROVIDED BY THE COPYRIGHT HOLDERS AND CONTRIBUTORS "AS IS" AND 
  ANY EXPRESS OR IMPLIED WARRANTIES, INCLUDING, BUT NOT LIMITED TO, THE IMPLIED 
  WARRANTIES OF MERCHANTABILITY AND FITNESS FOR A PARTICULAR PURPOSE ARE DISCLAIMED. 
  IN NO EVENT SHALL THE COPYRIGHT HOLDER OR CONTRIBUTORS BE LIABLE FOR ANY DIRECT, 
  INDIRECT, INCIDENTAL, SPECIAL, EXEMPLARY, OR CONSEQUENTIAL DAMAGES (INCLUDING, BUT 
  NOT LIMITED TO, PROCUREMENT OF SUBSTITUTE GOODS OR SERVICES; LOSS OF USE, DATA, OR 
  PROFITS; OR BUSINESS INTERRUPTION) HOWEVER CAUSED AND ON ANY THEORY OF LIABILITY, 
  WHETHER IN CONTRACT, STRICT LIABILITY, OR TORT (INCLUDING NEGLIGENCE OR OTHERWISE) 
  ARISING IN ANY WAY OUT OF THE USE OF THIS SOFTWARE, EVEN IF ADVISED OF THE 
  POSSIBILITY OF SUCH DAMAGE.
  

*/

#pragma warning disable 1591 // suppress XML summary warnings 

//
// Generated for FHIR v3.6.0
//
namespace Hl7.Fhir.Model
{
    /// <summary>
    /// A material substance originating from a biological entity
    /// </summary>
    [FhirType("BiologicallyDerivedProduct", IsResource=true)]
    [DataContract]
    public partial class BiologicallyDerivedProduct : Hl7.Fhir.Model.DomainResource, System.ComponentModel.INotifyPropertyChanged
    {
        [NotMapped]
        public override ResourceType ResourceType { get { return ResourceType.BiologicallyDerivedProduct; } }
        [NotMapped]
        public override string TypeName { get { return "BiologicallyDerivedProduct"; } }
        
        /// <summary>
        /// Biologically Derived Product Category.
        /// (url: http://hl7.org/fhir/ValueSet/product-category)
        /// </summary>
        [FhirEnumeration("BiologicallyDerivedProductCategory")]
        public enum BiologicallyDerivedProductCategory
        {
            /// <summary>
            /// MISSING DESCRIPTION
            /// (system: http://hl7.org/fhir/product-category)
            /// </summary>
            [EnumLiteral("organ", "http://hl7.org/fhir/product-category"), Description("Organ")]
            Organ,
            /// <summary>
            /// MISSING DESCRIPTION
            /// (system: http://hl7.org/fhir/product-category)
            /// </summary>
            [EnumLiteral("tissue", "http://hl7.org/fhir/product-category"), Description("Tissue")]
            Tissue,
            /// <summary>
            /// MISSING DESCRIPTION
            /// (system: http://hl7.org/fhir/product-category)
            /// </summary>
            [EnumLiteral("fluid", "http://hl7.org/fhir/product-category"), Description("Fluid")]
            Fluid,
            /// <summary>
            /// MISSING DESCRIPTION
            /// (system: http://hl7.org/fhir/product-category)
            /// </summary>
            [EnumLiteral("cells", "http://hl7.org/fhir/product-category"), Description("Cells")]
            Cells,
            /// <summary>
            /// MISSING DESCRIPTION
            /// (system: http://hl7.org/fhir/product-category)
            /// </summary>
            [EnumLiteral("biologicalAgent", "http://hl7.org/fhir/product-category"), Description("BiologicalAgent")]
            BiologicalAgent,
        }

        /// <summary>
        /// Biologically Derived Product Status.
        /// (url: http://hl7.org/fhir/ValueSet/product-status)
        /// </summary>
        [FhirEnumeration("BiologicallyDerivedProductStatus")]
        public enum BiologicallyDerivedProductStatus
        {
            /// <summary>
            /// MISSING DESCRIPTION
            /// (system: http://hl7.org/fhir/product-status)
            /// </summary>
            [EnumLiteral("available", "http://hl7.org/fhir/product-status"), Description("Available")]
            Available,
            /// <summary>
            /// MISSING DESCRIPTION
            /// (system: http://hl7.org/fhir/product-status)
            /// </summary>
            [EnumLiteral("unavailable", "http://hl7.org/fhir/product-status"), Description("Unavailable")]
            Unavailable,
        }

        /// <summary>
        /// BiologicallyDerived Product Storage Scale.
        /// (url: http://hl7.org/fhir/ValueSet/product-storage-scale)
        /// </summary>
        [FhirEnumeration("BiologicallyDerivedProductStorageScale")]
        public enum BiologicallyDerivedProductStorageScale
        {
            /// <summary>
            /// MISSING DESCRIPTION
            /// (system: http://hl7.org/fhir/product-storage-scale)
            /// </summary>
            [EnumLiteral("farenheit", "http://hl7.org/fhir/product-storage-scale"), Description("Fahrenheit")]
            Farenheit,
            /// <summary>
            /// MISSING DESCRIPTION
            /// (system: http://hl7.org/fhir/product-storage-scale)
            /// </summary>
            [EnumLiteral("celsius", "http://hl7.org/fhir/product-storage-scale"), Description("Celsius")]
            Celsius,
            /// <summary>
            /// MISSING DESCRIPTION
            /// (system: http://hl7.org/fhir/product-storage-scale)
            /// </summary>
            [EnumLiteral("kelvin", "http://hl7.org/fhir/product-storage-scale"), Description("Kelvin")]
            Kelvin,
        }

        [FhirType("CollectionComponent")]
        [DataContract]
        public partial class CollectionComponent : Hl7.Fhir.Model.BackboneElement, System.ComponentModel.INotifyPropertyChanged, IBackboneElement
        {
            [NotMapped]
            public override string TypeName { get { return "CollectionComponent"; } }
            
            /// <summary>
            /// Individual performing collection
            /// </summary>
            [FhirElement("collector", Order=40)]
            [CLSCompliant(false)]
			[References("Practitioner")]
            [DataMember]
            public Hl7.Fhir.Model.ResourceReference Collector
            {
                get { return _Collector; }
                set { _Collector = value; OnPropertyChanged("Collector"); }
            }
            
            private Hl7.Fhir.Model.ResourceReference _Collector;
            
            /// <summary>
            /// Who is product from
            /// </summary>
            [FhirElement("source", Order=50)]
            [CLSCompliant(false)]
			[References("Patient","Organization")]
            [DataMember]
            public Hl7.Fhir.Model.ResourceReference Source
            {
                get { return _Source; }
                set { _Source = value; OnPropertyChanged("Source"); }
            }
            
            private Hl7.Fhir.Model.ResourceReference _Source;
            
            /// <summary>
            /// Time of product collection
            /// </summary>
            [FhirElement("collected", Order=60, Choice=ChoiceType.DatatypeChoice)]
            [CLSCompliant(false)]
			[AllowedTypes(typeof(Hl7.Fhir.Model.FhirDateTime),typeof(Hl7.Fhir.Model.Period))]
            [DataMember]
            public Hl7.Fhir.Model.Element Collected
            {
                get { return _Collected; }
                set { _Collected = value; OnPropertyChanged("Collected"); }
            }
            
            private Hl7.Fhir.Model.Element _Collected;
            
            public override IDeepCopyable CopyTo(IDeepCopyable other)
            {
                var dest = other as CollectionComponent;
                
                if (dest != null)
                {
                    base.CopyTo(dest);
                    if(Collector != null) dest.Collector = (Hl7.Fhir.Model.ResourceReference)Collector.DeepCopy();
                    if(Source != null) dest.Source = (Hl7.Fhir.Model.ResourceReference)Source.DeepCopy();
                    if(Collected != null) dest.Collected = (Hl7.Fhir.Model.Element)Collected.DeepCopy();
                    return dest;
                }
                else
                	throw new ArgumentException("Can only copy to an object of the same type", "other");
            }
            
            public override IDeepCopyable DeepCopy()
            {
                return CopyTo(new CollectionComponent());
            }
            
            public override bool Matches(IDeepComparable other)
            {
                var otherT = other as CollectionComponent;
                if(otherT == null) return false;
                
                if(!base.Matches(otherT)) return false;
                if( !DeepComparable.Matches(Collector, otherT.Collector)) return false;
                if( !DeepComparable.Matches(Source, otherT.Source)) return false;
                if( !DeepComparable.Matches(Collected, otherT.Collected)) return false;
                
                return true;
            }
            
            public override bool IsExactly(IDeepComparable other)
            {
                var otherT = other as CollectionComponent;
                if(otherT == null) return false;
                
                if(!base.IsExactly(otherT)) return false;
                if( !DeepComparable.IsExactly(Collector, otherT.Collector)) return false;
                if( !DeepComparable.IsExactly(Source, otherT.Source)) return false;
                if( !DeepComparable.IsExactly(Collected, otherT.Collected)) return false;
                
                return true;
            }


            [NotMapped]
            public override IEnumerable<Base> Children
            {
                get
                {
                    foreach (var item in base.Children) yield return item;
                    if (Collector != null) yield return Collector;
                    if (Source != null) yield return Source;
                    if (Collected != null) yield return Collected;
                }
            }

            [NotMapped]
            internal override IEnumerable<ElementValue> NamedChildren
            {
                get
                {
                    foreach (var item in base.NamedChildren) yield return item;
                    if (Collector != null) yield return new ElementValue("collector", Collector);
                    if (Source != null) yield return new ElementValue("source", Source);
                    if (Collected != null) yield return new ElementValue("collected", Collected);
                }
            }

            
        }
        
        
        [FhirType("ProcessingComponent")]
        [DataContract]
        public partial class ProcessingComponent : Hl7.Fhir.Model.BackboneElement, System.ComponentModel.INotifyPropertyChanged, IBackboneElement
        {
            [NotMapped]
            public override string TypeName { get { return "ProcessingComponent"; } }
            
            /// <summary>
            /// Description of of processing
            /// </summary>
            [FhirElement("description", Order=40)]
            [DataMember]
            public Hl7.Fhir.Model.FhirString DescriptionElement
            {
                get { return _DescriptionElement; }
                set { _DescriptionElement = value; OnPropertyChanged("DescriptionElement"); }
            }
            
            private Hl7.Fhir.Model.FhirString _DescriptionElement;
            
            /// <summary>
            /// Description of of processing
            /// </summary>
            /// <remarks>This uses the native .NET datatype, rather than the FHIR equivalent</remarks>
            [NotMapped]
            [IgnoreDataMemberAttribute]
            public string Description
            {
                get { return DescriptionElement != null ? DescriptionElement.Value : null; }
                set
                {
                    if (value == null)
                        DescriptionElement = null; 
                    else
                        DescriptionElement = new Hl7.Fhir.Model.FhirString(value);
                    OnPropertyChanged("Description");
                }
            }
            
            /// <summary>
            /// Procesing code
            /// </summary>
            [FhirElement("procedure", Order=50)]
            [DataMember]
            public Hl7.Fhir.Model.CodeableConcept Procedure
            {
                get { return _Procedure; }
                set { _Procedure = value; OnPropertyChanged("Procedure"); }
            }
            
            private Hl7.Fhir.Model.CodeableConcept _Procedure;
            
            /// <summary>
            /// Substance added during processing
            /// </summary>
            [FhirElement("additive", Order=60)]
            [CLSCompliant(false)]
			[References("Substance")]
            [DataMember]
            public Hl7.Fhir.Model.ResourceReference Additive
            {
                get { return _Additive; }
                set { _Additive = value; OnPropertyChanged("Additive"); }
            }
            
            private Hl7.Fhir.Model.ResourceReference _Additive;
            
            /// <summary>
            /// Time of processing
            /// </summary>
            [FhirElement("time", Order=70, Choice=ChoiceType.DatatypeChoice)]
            [CLSCompliant(false)]
			[AllowedTypes(typeof(Hl7.Fhir.Model.FhirDateTime),typeof(Hl7.Fhir.Model.Period))]
            [DataMember]
            public Hl7.Fhir.Model.Element Time
            {
                get { return _Time; }
                set { _Time = value; OnPropertyChanged("Time"); }
            }
            
            private Hl7.Fhir.Model.Element _Time;
            
            public override IDeepCopyable CopyTo(IDeepCopyable other)
            {
                var dest = other as ProcessingComponent;
                
                if (dest != null)
                {
                    base.CopyTo(dest);
                    if(DescriptionElement != null) dest.DescriptionElement = (Hl7.Fhir.Model.FhirString)DescriptionElement.DeepCopy();
                    if(Procedure != null) dest.Procedure = (Hl7.Fhir.Model.CodeableConcept)Procedure.DeepCopy();
                    if(Additive != null) dest.Additive = (Hl7.Fhir.Model.ResourceReference)Additive.DeepCopy();
                    if(Time != null) dest.Time = (Hl7.Fhir.Model.Element)Time.DeepCopy();
                    return dest;
                }
                else
                	throw new ArgumentException("Can only copy to an object of the same type", "other");
            }
            
            public override IDeepCopyable DeepCopy()
            {
                return CopyTo(new ProcessingComponent());
            }
            
            public override bool Matches(IDeepComparable other)
            {
                var otherT = other as ProcessingComponent;
                if(otherT == null) return false;
                
                if(!base.Matches(otherT)) return false;
                if( !DeepComparable.Matches(DescriptionElement, otherT.DescriptionElement)) return false;
                if( !DeepComparable.Matches(Procedure, otherT.Procedure)) return false;
                if( !DeepComparable.Matches(Additive, otherT.Additive)) return false;
                if( !DeepComparable.Matches(Time, otherT.Time)) return false;
                
                return true;
            }
            
            public override bool IsExactly(IDeepComparable other)
            {
                var otherT = other as ProcessingComponent;
                if(otherT == null) return false;
                
                if(!base.IsExactly(otherT)) return false;
                if( !DeepComparable.IsExactly(DescriptionElement, otherT.DescriptionElement)) return false;
                if( !DeepComparable.IsExactly(Procedure, otherT.Procedure)) return false;
                if( !DeepComparable.IsExactly(Additive, otherT.Additive)) return false;
                if( !DeepComparable.IsExactly(Time, otherT.Time)) return false;
                
                return true;
            }


            [NotMapped]
            public override IEnumerable<Base> Children
            {
                get
                {
                    foreach (var item in base.Children) yield return item;
                    if (DescriptionElement != null) yield return DescriptionElement;
                    if (Procedure != null) yield return Procedure;
                    if (Additive != null) yield return Additive;
                    if (Time != null) yield return Time;
                }
            }

            [NotMapped]
            internal override IEnumerable<ElementValue> NamedChildren
            {
                get
                {
                    foreach (var item in base.NamedChildren) yield return item;
                    if (DescriptionElement != null) yield return new ElementValue("description", DescriptionElement);
                    if (Procedure != null) yield return new ElementValue("procedure", Procedure);
                    if (Additive != null) yield return new ElementValue("additive", Additive);
                    if (Time != null) yield return new ElementValue("time", Time);
                }
            }

            
        }
        
        
        [FhirType("ManipulationComponent")]
        [DataContract]
        public partial class ManipulationComponent : Hl7.Fhir.Model.BackboneElement, System.ComponentModel.INotifyPropertyChanged, IBackboneElement
        {
            [NotMapped]
            public override string TypeName { get { return "ManipulationComponent"; } }
            
            /// <summary>
            /// Description of manipulation
            /// </summary>
            [FhirElement("description", Order=40)]
            [DataMember]
            public Hl7.Fhir.Model.FhirString DescriptionElement
            {
                get { return _DescriptionElement; }
                set { _DescriptionElement = value; OnPropertyChanged("DescriptionElement"); }
            }
            
            private Hl7.Fhir.Model.FhirString _DescriptionElement;
            
            /// <summary>
            /// Description of manipulation
            /// </summary>
            /// <remarks>This uses the native .NET datatype, rather than the FHIR equivalent</remarks>
            [NotMapped]
            [IgnoreDataMemberAttribute]
            public string Description
            {
                get { return DescriptionElement != null ? DescriptionElement.Value : null; }
                set
                {
                    if (value == null)
                        DescriptionElement = null; 
                    else
                        DescriptionElement = new Hl7.Fhir.Model.FhirString(value);
                    OnPropertyChanged("Description");
                }
            }
            
            /// <summary>
            /// Time of manipulation
            /// </summary>
            [FhirElement("time", Order=50, Choice=ChoiceType.DatatypeChoice)]
            [CLSCompliant(false)]
			[AllowedTypes(typeof(Hl7.Fhir.Model.FhirDateTime),typeof(Hl7.Fhir.Model.Period))]
            [DataMember]
            public Hl7.Fhir.Model.Element Time
            {
                get { return _Time; }
                set { _Time = value; OnPropertyChanged("Time"); }
            }
            
            private Hl7.Fhir.Model.Element _Time;
            
            public override IDeepCopyable CopyTo(IDeepCopyable other)
            {
                var dest = other as ManipulationComponent;
                
                if (dest != null)
                {
                    base.CopyTo(dest);
                    if(DescriptionElement != null) dest.DescriptionElement = (Hl7.Fhir.Model.FhirString)DescriptionElement.DeepCopy();
                    if(Time != null) dest.Time = (Hl7.Fhir.Model.Element)Time.DeepCopy();
                    return dest;
                }
                else
                	throw new ArgumentException("Can only copy to an object of the same type", "other");
            }
            
            public override IDeepCopyable DeepCopy()
            {
                return CopyTo(new ManipulationComponent());
            }
            
            public override bool Matches(IDeepComparable other)
            {
                var otherT = other as ManipulationComponent;
                if(otherT == null) return false;
                
                if(!base.Matches(otherT)) return false;
                if( !DeepComparable.Matches(DescriptionElement, otherT.DescriptionElement)) return false;
                if( !DeepComparable.Matches(Time, otherT.Time)) return false;
                
                return true;
            }
            
            public override bool IsExactly(IDeepComparable other)
            {
                var otherT = other as ManipulationComponent;
                if(otherT == null) return false;
                
                if(!base.IsExactly(otherT)) return false;
                if( !DeepComparable.IsExactly(DescriptionElement, otherT.DescriptionElement)) return false;
                if( !DeepComparable.IsExactly(Time, otherT.Time)) return false;
                
                return true;
            }


            [NotMapped]
            public override IEnumerable<Base> Children
            {
                get
                {
                    foreach (var item in base.Children) yield return item;
                    if (DescriptionElement != null) yield return DescriptionElement;
                    if (Time != null) yield return Time;
                }
            }

            [NotMapped]
            internal override IEnumerable<ElementValue> NamedChildren
            {
                get
                {
                    foreach (var item in base.NamedChildren) yield return item;
                    if (DescriptionElement != null) yield return new ElementValue("description", DescriptionElement);
                    if (Time != null) yield return new ElementValue("time", Time);
                }
            }

            
        }
        
        
        [FhirType("StorageComponent")]
        [DataContract]
        public partial class StorageComponent : Hl7.Fhir.Model.BackboneElement, System.ComponentModel.INotifyPropertyChanged, IBackboneElement
        {
            [NotMapped]
            public override string TypeName { get { return "StorageComponent"; } }
            
            /// <summary>
            /// Description of storage
            /// </summary>
            [FhirElement("description", Order=40)]
            [DataMember]
            public Hl7.Fhir.Model.FhirString DescriptionElement
            {
                get { return _DescriptionElement; }
                set { _DescriptionElement = value; OnPropertyChanged("DescriptionElement"); }
            }
            
            private Hl7.Fhir.Model.FhirString _DescriptionElement;
            
            /// <summary>
            /// Description of storage
            /// </summary>
            /// <remarks>This uses the native .NET datatype, rather than the FHIR equivalent</remarks>
            [NotMapped]
            [IgnoreDataMemberAttribute]
            public string Description
            {
                get { return DescriptionElement != null ? DescriptionElement.Value : null; }
                set
                {
                    if (value == null)
                        DescriptionElement = null; 
                    else
                        DescriptionElement = new Hl7.Fhir.Model.FhirString(value);
                    OnPropertyChanged("Description");
                }
            }
            
            /// <summary>
            /// Storage temperature
            /// </summary>
            [FhirElement("temperature", Order=50)]
            [DataMember]
            public Hl7.Fhir.Model.FhirDecimal TemperatureElement
            {
                get { return _TemperatureElement; }
                set { _TemperatureElement = value; OnPropertyChanged("TemperatureElement"); }
            }
            
            private Hl7.Fhir.Model.FhirDecimal _TemperatureElement;
            
            /// <summary>
            /// Storage temperature
            /// </summary>
            /// <remarks>This uses the native .NET datatype, rather than the FHIR equivalent</remarks>
            [NotMapped]
            [IgnoreDataMemberAttribute]
            public decimal? Temperature
            {
                get { return TemperatureElement != null ? TemperatureElement.Value : null; }
                set
                {
                    if (!value.HasValue)
                        TemperatureElement = null; 
                    else
                        TemperatureElement = new Hl7.Fhir.Model.FhirDecimal(value);
                    OnPropertyChanged("Temperature");
                }
            }
            
            /// <summary>
            /// farenheit | celsius | kelvin
            /// </summary>
            [FhirElement("scale", Order=60)]
            [DataMember]
            public Code<Hl7.Fhir.Model.BiologicallyDerivedProduct.BiologicallyDerivedProductStorageScale> ScaleElement
            {
                get { return _ScaleElement; }
                set { _ScaleElement = value; OnPropertyChanged("ScaleElement"); }
            }
            
            private Code<Hl7.Fhir.Model.BiologicallyDerivedProduct.BiologicallyDerivedProductStorageScale> _ScaleElement;
            
            /// <summary>
            /// farenheit | celsius | kelvin
            /// </summary>
            /// <remarks>This uses the native .NET datatype, rather than the FHIR equivalent</remarks>
            [NotMapped]
            [IgnoreDataMemberAttribute]
            public Hl7.Fhir.Model.BiologicallyDerivedProduct.BiologicallyDerivedProductStorageScale? Scale
            {
                get { return ScaleElement != null ? ScaleElement.Value : null; }
                set
                {
                    if (!value.HasValue)
                        ScaleElement = null; 
                    else
                        ScaleElement = new Code<Hl7.Fhir.Model.BiologicallyDerivedProduct.BiologicallyDerivedProductStorageScale>(value);
                    OnPropertyChanged("Scale");
                }
            }
            
            /// <summary>
            /// Storage timeperiod
            /// </summary>
            [FhirElement("duration", Order=70)]
            [DataMember]
            public Hl7.Fhir.Model.Period Duration
            {
                get { return _Duration; }
                set { _Duration = value; OnPropertyChanged("Duration"); }
            }
            
            private Hl7.Fhir.Model.Period _Duration;
            
            public override IDeepCopyable CopyTo(IDeepCopyable other)
            {
                var dest = other as StorageComponent;
                
                if (dest != null)
                {
                    base.CopyTo(dest);
                    if(DescriptionElement != null) dest.DescriptionElement = (Hl7.Fhir.Model.FhirString)DescriptionElement.DeepCopy();
                    if(TemperatureElement != null) dest.TemperatureElement = (Hl7.Fhir.Model.FhirDecimal)TemperatureElement.DeepCopy();
                    if(ScaleElement != null) dest.ScaleElement = (Code<Hl7.Fhir.Model.BiologicallyDerivedProduct.BiologicallyDerivedProductStorageScale>)ScaleElement.DeepCopy();
                    if(Duration != null) dest.Duration = (Hl7.Fhir.Model.Period)Duration.DeepCopy();
                    return dest;
                }
                else
                	throw new ArgumentException("Can only copy to an object of the same type", "other");
            }
            
            public override IDeepCopyable DeepCopy()
            {
                return CopyTo(new StorageComponent());
            }
            
            public override bool Matches(IDeepComparable other)
            {
                var otherT = other as StorageComponent;
                if(otherT == null) return false;
                
                if(!base.Matches(otherT)) return false;
                if( !DeepComparable.Matches(DescriptionElement, otherT.DescriptionElement)) return false;
                if( !DeepComparable.Matches(TemperatureElement, otherT.TemperatureElement)) return false;
                if( !DeepComparable.Matches(ScaleElement, otherT.ScaleElement)) return false;
                if( !DeepComparable.Matches(Duration, otherT.Duration)) return false;
                
                return true;
            }
            
            public override bool IsExactly(IDeepComparable other)
            {
                var otherT = other as StorageComponent;
                if(otherT == null) return false;
                
                if(!base.IsExactly(otherT)) return false;
                if( !DeepComparable.IsExactly(DescriptionElement, otherT.DescriptionElement)) return false;
                if( !DeepComparable.IsExactly(TemperatureElement, otherT.TemperatureElement)) return false;
                if( !DeepComparable.IsExactly(ScaleElement, otherT.ScaleElement)) return false;
                if( !DeepComparable.IsExactly(Duration, otherT.Duration)) return false;
                
                return true;
            }


            [NotMapped]
            public override IEnumerable<Base> Children
            {
                get
                {
                    foreach (var item in base.Children) yield return item;
                    if (DescriptionElement != null) yield return DescriptionElement;
                    if (TemperatureElement != null) yield return TemperatureElement;
                    if (ScaleElement != null) yield return ScaleElement;
                    if (Duration != null) yield return Duration;
                }
            }

            [NotMapped]
            internal override IEnumerable<ElementValue> NamedChildren
            {
                get
                {
                    foreach (var item in base.NamedChildren) yield return item;
                    if (DescriptionElement != null) yield return new ElementValue("description", DescriptionElement);
                    if (TemperatureElement != null) yield return new ElementValue("temperature", TemperatureElement);
                    if (ScaleElement != null) yield return new ElementValue("scale", ScaleElement);
                    if (Duration != null) yield return new ElementValue("duration", Duration);
                }
            }

            
        }
        
        
        /// <summary>
        /// External ids for this item
        /// </summary>
        [FhirElement("identifier", InSummary=true, Order=90)]
        [Cardinality(Min=0,Max=-1)]
        [DataMember]
        public List<Hl7.Fhir.Model.Identifier> Identifier
        {
            get { if(_Identifier==null) _Identifier = new List<Hl7.Fhir.Model.Identifier>(); return _Identifier; }
            set { _Identifier = value; OnPropertyChanged("Identifier"); }
        }
        
        private List<Hl7.Fhir.Model.Identifier> _Identifier;
        
        /// <summary>
        /// organ | tissue | fluid | cells | biologicalAgent
        /// </summary>
        [FhirElement("productCategory", Order=100)]
        [DataMember]
        public Code<Hl7.Fhir.Model.BiologicallyDerivedProduct.BiologicallyDerivedProductCategory> ProductCategoryElement
        {
            get { return _ProductCategoryElement; }
            set { _ProductCategoryElement = value; OnPropertyChanged("ProductCategoryElement"); }
        }
        
        private Code<Hl7.Fhir.Model.BiologicallyDerivedProduct.BiologicallyDerivedProductCategory> _ProductCategoryElement;
        
        /// <summary>
        /// organ | tissue | fluid | cells | biologicalAgent
        /// </summary>
        /// <remarks>This uses the native .NET datatype, rather than the FHIR equivalent</remarks>
        [NotMapped]
        [IgnoreDataMemberAttribute]
        public Hl7.Fhir.Model.BiologicallyDerivedProduct.BiologicallyDerivedProductCategory? ProductCategory
        {
            get { return ProductCategoryElement != null ? ProductCategoryElement.Value : null; }
            set
            {
                if (!value.HasValue)
                  ProductCategoryElement = null; 
                else
                  ProductCategoryElement = new Code<Hl7.Fhir.Model.BiologicallyDerivedProduct.BiologicallyDerivedProductCategory>(value);
                OnPropertyChanged("ProductCategory");
            }
        }
        
        /// <summary>
        /// What this biologically derived product is
        /// </summary>
        [FhirElement("productCode", Order=110)]
        [DataMember]
        public Hl7.Fhir.Model.CodeableConcept ProductCode
        {
            get { return _ProductCode; }
            set { _ProductCode = value; OnPropertyChanged("ProductCode"); }
        }
        
        private Hl7.Fhir.Model.CodeableConcept _ProductCode;
        
        /// <summary>
        /// available | unavailable
        /// </summary>
        [FhirElement("status", Order=120)]
        [DataMember]
        public Code<Hl7.Fhir.Model.BiologicallyDerivedProduct.BiologicallyDerivedProductStatus> StatusElement
        {
            get { return _StatusElement; }
            set { _StatusElement = value; OnPropertyChanged("StatusElement"); }
        }
        
        private Code<Hl7.Fhir.Model.BiologicallyDerivedProduct.BiologicallyDerivedProductStatus> _StatusElement;
        
        /// <summary>
        /// available | unavailable
        /// </summary>
        /// <remarks>This uses the native .NET datatype, rather than the FHIR equivalent</remarks>
        [NotMapped]
        [IgnoreDataMemberAttribute]
        public Hl7.Fhir.Model.BiologicallyDerivedProduct.BiologicallyDerivedProductStatus? Status
        {
            get { return StatusElement != null ? StatusElement.Value : null; }
            set
            {
                if (!value.HasValue)
                  StatusElement = null; 
                else
                  StatusElement = new Code<Hl7.Fhir.Model.BiologicallyDerivedProduct.BiologicallyDerivedProductStatus>(value);
                OnPropertyChanged("Status");
            }
        }
        
        /// <summary>
        /// Procedure request
        /// </summary>
        [FhirElement("request", Order=130)]
        [CLSCompliant(false)]
		[References("ServiceRequest")]
        [Cardinality(Min=0,Max=-1)]
        [DataMember]
        public List<Hl7.Fhir.Model.ResourceReference> Request
        {
            get { if(_Request==null) _Request = new List<Hl7.Fhir.Model.ResourceReference>(); return _Request; }
            set { _Request = value; OnPropertyChanged("Request"); }
        }
        
        private List<Hl7.Fhir.Model.ResourceReference> _Request;
        
        /// <summary>
        /// The amount of this biologically derived product
        /// </summary>
        [FhirElement("quantity", Order=140)]
        [DataMember]
        public Hl7.Fhir.Model.Integer QuantityElement
        {
            get { return _QuantityElement; }
            set { _QuantityElement = value; OnPropertyChanged("QuantityElement"); }
        }
        
        private Hl7.Fhir.Model.Integer _QuantityElement;
        
        /// <summary>
        /// The amount of this biologically derived product
        /// </summary>
        /// <remarks>This uses the native .NET datatype, rather than the FHIR equivalent</remarks>
        [NotMapped]
        [IgnoreDataMemberAttribute]
        public int? Quantity
        {
            get { return QuantityElement != null ? QuantityElement.Value : null; }
            set
            {
                if (!value.HasValue)
                  QuantityElement = null; 
                else
                  QuantityElement = new Hl7.Fhir.Model.Integer(value);
                OnPropertyChanged("Quantity");
            }
        }
        
        /// <summary>
        /// BiologicallyDerivedProduct parent
        /// </summary>
        [FhirElement("parent", Order=150)]
        [CLSCompliant(false)]
		[References("BiologicallyDerivedProduct")]
        [Cardinality(Min=0,Max=-1)]
        [DataMember]
        public List<Hl7.Fhir.Model.ResourceReference> Parent
        {
            get { if(_Parent==null) _Parent = new List<Hl7.Fhir.Model.ResourceReference>(); return _Parent; }
            set { _Parent = value; OnPropertyChanged("Parent"); }
        }
        
        private List<Hl7.Fhir.Model.ResourceReference> _Parent;
        
        /// <summary>
        /// How this product was collected
        /// </summary>
        [FhirElement("collection", Order=160)]
        [DataMember]
        public Hl7.Fhir.Model.BiologicallyDerivedProduct.CollectionComponent Collection
        {
            get { return _Collection; }
            set { _Collection = value; OnPropertyChanged("Collection"); }
        }
        
        private Hl7.Fhir.Model.BiologicallyDerivedProduct.CollectionComponent _Collection;
        
        /// <summary>
        /// Any processing of the product during collection
        /// </summary>
        [FhirElement("processing", Order=170)]
        [Cardinality(Min=0,Max=-1)]
        [DataMember]
        public List<Hl7.Fhir.Model.BiologicallyDerivedProduct.ProcessingComponent> Processing
        {
            get { if(_Processing==null) _Processing = new List<Hl7.Fhir.Model.BiologicallyDerivedProduct.ProcessingComponent>(); return _Processing; }
            set { _Processing = value; OnPropertyChanged("Processing"); }
        }
        
        private List<Hl7.Fhir.Model.BiologicallyDerivedProduct.ProcessingComponent> _Processing;
        
        /// <summary>
        /// Any manipulation of product post-collection
        /// </summary>
        [FhirElement("manipulation", Order=180)]
        [DataMember]
        public Hl7.Fhir.Model.BiologicallyDerivedProduct.ManipulationComponent Manipulation
        {
            get { return _Manipulation; }
            set { _Manipulation = value; OnPropertyChanged("Manipulation"); }
        }
        
        private Hl7.Fhir.Model.BiologicallyDerivedProduct.ManipulationComponent _Manipulation;
        
        /// <summary>
        /// Product storage
        /// </summary>
        [FhirElement("storage", Order=190)]
        [Cardinality(Min=0,Max=-1)]
        [DataMember]
        public List<Hl7.Fhir.Model.BiologicallyDerivedProduct.StorageComponent> Storage
        {
            get { if(_Storage==null) _Storage = new List<Hl7.Fhir.Model.BiologicallyDerivedProduct.StorageComponent>(); return _Storage; }
            set { _Storage = value; OnPropertyChanged("Storage"); }
        }
        
        private List<Hl7.Fhir.Model.BiologicallyDerivedProduct.StorageComponent> _Storage;
        

        public override void AddDefaultConstraints()
        {
            base.AddDefaultConstraints();

        }

        public override IDeepCopyable CopyTo(IDeepCopyable other)
        {
            var dest = other as BiologicallyDerivedProduct;
            
            if (dest != null)
            {
                base.CopyTo(dest);
                if(Identifier != null) dest.Identifier = new List<Hl7.Fhir.Model.Identifier>(Identifier.DeepCopy());
                if(ProductCategoryElement != null) dest.ProductCategoryElement = (Code<Hl7.Fhir.Model.BiologicallyDerivedProduct.BiologicallyDerivedProductCategory>)ProductCategoryElement.DeepCopy();
                if(ProductCode != null) dest.ProductCode = (Hl7.Fhir.Model.CodeableConcept)ProductCode.DeepCopy();
                if(StatusElement != null) dest.StatusElement = (Code<Hl7.Fhir.Model.BiologicallyDerivedProduct.BiologicallyDerivedProductStatus>)StatusElement.DeepCopy();
                if(Request != null) dest.Request = new List<Hl7.Fhir.Model.ResourceReference>(Request.DeepCopy());
                if(QuantityElement != null) dest.QuantityElement = (Hl7.Fhir.Model.Integer)QuantityElement.DeepCopy();
                if(Parent != null) dest.Parent = new List<Hl7.Fhir.Model.ResourceReference>(Parent.DeepCopy());
                if(Collection != null) dest.Collection = (Hl7.Fhir.Model.BiologicallyDerivedProduct.CollectionComponent)Collection.DeepCopy();
                if(Processing != null) dest.Processing = new List<Hl7.Fhir.Model.BiologicallyDerivedProduct.ProcessingComponent>(Processing.DeepCopy());
                if(Manipulation != null) dest.Manipulation = (Hl7.Fhir.Model.BiologicallyDerivedProduct.ManipulationComponent)Manipulation.DeepCopy();
                if(Storage != null) dest.Storage = new List<Hl7.Fhir.Model.BiologicallyDerivedProduct.StorageComponent>(Storage.DeepCopy());
                return dest;
            }
            else
            	throw new ArgumentException("Can only copy to an object of the same type", "other");
        }
        
        public override IDeepCopyable DeepCopy()
        {
            return CopyTo(new BiologicallyDerivedProduct());
        }
        
        public override bool Matches(IDeepComparable other)
        {
            var otherT = other as BiologicallyDerivedProduct;
            if(otherT == null) return false;
            
            if(!base.Matches(otherT)) return false;
            if( !DeepComparable.Matches(Identifier, otherT.Identifier)) return false;
            if( !DeepComparable.Matches(ProductCategoryElement, otherT.ProductCategoryElement)) return false;
            if( !DeepComparable.Matches(ProductCode, otherT.ProductCode)) return false;
            if( !DeepComparable.Matches(StatusElement, otherT.StatusElement)) return false;
            if( !DeepComparable.Matches(Request, otherT.Request)) return false;
            if( !DeepComparable.Matches(QuantityElement, otherT.QuantityElement)) return false;
            if( !DeepComparable.Matches(Parent, otherT.Parent)) return false;
            if( !DeepComparable.Matches(Collection, otherT.Collection)) return false;
            if( !DeepComparable.Matches(Processing, otherT.Processing)) return false;
            if( !DeepComparable.Matches(Manipulation, otherT.Manipulation)) return false;
            if( !DeepComparable.Matches(Storage, otherT.Storage)) return false;
            
            return true;
        }
        
        public override bool IsExactly(IDeepComparable other)
        {
            var otherT = other as BiologicallyDerivedProduct;
            if(otherT == null) return false;
            
            if(!base.IsExactly(otherT)) return false;
            if( !DeepComparable.IsExactly(Identifier, otherT.Identifier)) return false;
            if( !DeepComparable.IsExactly(ProductCategoryElement, otherT.ProductCategoryElement)) return false;
            if( !DeepComparable.IsExactly(ProductCode, otherT.ProductCode)) return false;
            if( !DeepComparable.IsExactly(StatusElement, otherT.StatusElement)) return false;
            if( !DeepComparable.IsExactly(Request, otherT.Request)) return false;
            if( !DeepComparable.IsExactly(QuantityElement, otherT.QuantityElement)) return false;
            if( !DeepComparable.IsExactly(Parent, otherT.Parent)) return false;
            if( !DeepComparable.IsExactly(Collection, otherT.Collection)) return false;
            if( !DeepComparable.IsExactly(Processing, otherT.Processing)) return false;
            if( !DeepComparable.IsExactly(Manipulation, otherT.Manipulation)) return false;
            if( !DeepComparable.IsExactly(Storage, otherT.Storage)) return false;
            
            return true;
        }

        [NotMapped]
        public override IEnumerable<Base> Children
        {
            get
            {
                foreach (var item in base.Children) yield return item;
				foreach (var elem in Identifier) { if (elem != null) yield return elem; }
				if (ProductCategoryElement != null) yield return ProductCategoryElement;
				if (ProductCode != null) yield return ProductCode;
				if (StatusElement != null) yield return StatusElement;
				foreach (var elem in Request) { if (elem != null) yield return elem; }
				if (QuantityElement != null) yield return QuantityElement;
				foreach (var elem in Parent) { if (elem != null) yield return elem; }
				if (Collection != null) yield return Collection;
				foreach (var elem in Processing) { if (elem != null) yield return elem; }
				if (Manipulation != null) yield return Manipulation;
				foreach (var elem in Storage) { if (elem != null) yield return elem; }
            }
        }

        [NotMapped]
        internal override IEnumerable<ElementValue> NamedChildren
        {
            get
            {
                foreach (var item in base.NamedChildren) yield return item;
<<<<<<< HEAD
                foreach (var elem in Identifier) { if (elem != null) yield return new ElementValue("identifier", true, elem); }
                if (ProductCategoryElement != null) yield return new ElementValue("productCategory", false, ProductCategoryElement);
                if (ProductCode != null) yield return new ElementValue("productCode", false, ProductCode);
                if (StatusElement != null) yield return new ElementValue("status", false, StatusElement);
                foreach (var elem in Request) { if (elem != null) yield return new ElementValue("request", true, elem); }
                if (QuantityElement != null) yield return new ElementValue("quantity", false, QuantityElement);
                foreach (var elem in Parent) { if (elem != null) yield return new ElementValue("parent", true, elem); }
                if (Collection != null) yield return new ElementValue("collection", false, Collection);
                foreach (var elem in Processing) { if (elem != null) yield return new ElementValue("processing", true, elem); }
                if (Manipulation != null) yield return new ElementValue("manipulation", false, Manipulation);
                foreach (var elem in Storage) { if (elem != null) yield return new ElementValue("storage", true, elem); }
=======
                foreach (var elem in Identifier) { if (elem != null) yield return new ElementValue("identifier", elem); }
                if (ProductCategoryElement != null) yield return new ElementValue("productCategory", ProductCategoryElement);
                if (ProductCode != null) yield return new ElementValue("productCode", ProductCode);
                if (StatusElement != null) yield return new ElementValue("status", StatusElement);
                foreach (var elem in Request) { if (elem != null) yield return new ElementValue("request", elem); }
                if (QuantityElement != null) yield return new ElementValue("quantity", QuantityElement);
                if (Parent != null) yield return new ElementValue("parent", Parent);
                if (Collection != null) yield return new ElementValue("collection", Collection);
                foreach (var elem in Processing) { if (elem != null) yield return new ElementValue("processing", elem); }
                if (Manipulation != null) yield return new ElementValue("manipulation", Manipulation);
                foreach (var elem in Storage) { if (elem != null) yield return new ElementValue("storage", elem); }
>>>>>>> 824431c8
            }
        }

    }
    
}<|MERGE_RESOLUTION|>--- conflicted
+++ resolved
@@ -144,7 +144,7 @@
 
         [FhirType("CollectionComponent")]
         [DataContract]
-        public partial class CollectionComponent : Hl7.Fhir.Model.BackboneElement, System.ComponentModel.INotifyPropertyChanged, IBackboneElement
+        public partial class CollectionComponent : Hl7.Fhir.Model.BackboneElement, System.ComponentModel.INotifyPropertyChanged
         {
             [NotMapped]
             public override string TypeName { get { return "CollectionComponent"; } }
@@ -272,7 +272,7 @@
         
         [FhirType("ProcessingComponent")]
         [DataContract]
-        public partial class ProcessingComponent : Hl7.Fhir.Model.BackboneElement, System.ComponentModel.INotifyPropertyChanged, IBackboneElement
+        public partial class ProcessingComponent : Hl7.Fhir.Model.BackboneElement, System.ComponentModel.INotifyPropertyChanged
         {
             [NotMapped]
             public override string TypeName { get { return "ProcessingComponent"; } }
@@ -435,7 +435,7 @@
         
         [FhirType("ManipulationComponent")]
         [DataContract]
-        public partial class ManipulationComponent : Hl7.Fhir.Model.BackboneElement, System.ComponentModel.INotifyPropertyChanged, IBackboneElement
+        public partial class ManipulationComponent : Hl7.Fhir.Model.BackboneElement, System.ComponentModel.INotifyPropertyChanged
         {
             [NotMapped]
             public override string TypeName { get { return "ManipulationComponent"; } }
@@ -560,7 +560,7 @@
         
         [FhirType("StorageComponent")]
         [DataContract]
-        public partial class StorageComponent : Hl7.Fhir.Model.BackboneElement, System.ComponentModel.INotifyPropertyChanged, IBackboneElement
+        public partial class StorageComponent : Hl7.Fhir.Model.BackboneElement, System.ComponentModel.INotifyPropertyChanged
         {
             [NotMapped]
             public override string TypeName { get { return "StorageComponent"; } }
@@ -1068,31 +1068,17 @@
             get
             {
                 foreach (var item in base.NamedChildren) yield return item;
-<<<<<<< HEAD
-                foreach (var elem in Identifier) { if (elem != null) yield return new ElementValue("identifier", true, elem); }
-                if (ProductCategoryElement != null) yield return new ElementValue("productCategory", false, ProductCategoryElement);
-                if (ProductCode != null) yield return new ElementValue("productCode", false, ProductCode);
-                if (StatusElement != null) yield return new ElementValue("status", false, StatusElement);
-                foreach (var elem in Request) { if (elem != null) yield return new ElementValue("request", true, elem); }
-                if (QuantityElement != null) yield return new ElementValue("quantity", false, QuantityElement);
-                foreach (var elem in Parent) { if (elem != null) yield return new ElementValue("parent", true, elem); }
-                if (Collection != null) yield return new ElementValue("collection", false, Collection);
-                foreach (var elem in Processing) { if (elem != null) yield return new ElementValue("processing", true, elem); }
-                if (Manipulation != null) yield return new ElementValue("manipulation", false, Manipulation);
-                foreach (var elem in Storage) { if (elem != null) yield return new ElementValue("storage", true, elem); }
-=======
                 foreach (var elem in Identifier) { if (elem != null) yield return new ElementValue("identifier", elem); }
                 if (ProductCategoryElement != null) yield return new ElementValue("productCategory", ProductCategoryElement);
                 if (ProductCode != null) yield return new ElementValue("productCode", ProductCode);
                 if (StatusElement != null) yield return new ElementValue("status", StatusElement);
                 foreach (var elem in Request) { if (elem != null) yield return new ElementValue("request", elem); }
                 if (QuantityElement != null) yield return new ElementValue("quantity", QuantityElement);
-                if (Parent != null) yield return new ElementValue("parent", Parent);
+                foreach (var elem in Parent) { if (elem != null) yield return new ElementValue("parent", elem); }
                 if (Collection != null) yield return new ElementValue("collection", Collection);
                 foreach (var elem in Processing) { if (elem != null) yield return new ElementValue("processing", elem); }
                 if (Manipulation != null) yield return new ElementValue("manipulation", Manipulation);
                 foreach (var elem in Storage) { if (elem != null) yield return new ElementValue("storage", elem); }
->>>>>>> 824431c8
             }
         }
 
