--- conflicted
+++ resolved
@@ -181,8 +181,8 @@
                 get
                 {
                     foreach (var item in base.NamedChildren) yield return item;
-                    foreach (var elem in Code) { if (elem != null) yield return new ElementValue("code", true, elem); }
-                    foreach (var elem in Detail) { if (elem != null) yield return new ElementValue("detail", true, elem); }
+                    foreach (var elem in Code) { if (elem != null) yield return new ElementValue("code", elem); }
+                    foreach (var elem in Detail) { if (elem != null) yield return new ElementValue("detail", elem); }
                 }
             }
 
@@ -192,7 +192,7 @@
         
         [FhirType("MitigationComponent")]
         [DataContract]
-        public partial class MitigationComponent : Hl7.Fhir.Model.BackboneElement, System.ComponentModel.INotifyPropertyChanged, IBackboneElement
+        public partial class MitigationComponent : Hl7.Fhir.Model.BackboneElement, System.ComponentModel.INotifyPropertyChanged
         {
             [NotMapped]
             public override string TypeName { get { return "MitigationComponent"; } }
@@ -687,32 +687,18 @@
             get
             {
                 foreach (var item in base.NamedChildren) yield return item;
-<<<<<<< HEAD
-                foreach (var elem in Identifier) { if (elem != null) yield return new ElementValue("identifier", true, elem); }
-                if (StatusElement != null) yield return new ElementValue("status", false, StatusElement);
-                if (Code != null) yield return new ElementValue("code", false, Code);
-                if (SeverityElement != null) yield return new ElementValue("severity", false, SeverityElement);
-                if (Patient != null) yield return new ElementValue("patient", false, Patient);
-                if (Identified != null) yield return new ElementValue("identified", false, Identified);
-                if (Author != null) yield return new ElementValue("author", false, Author);
-                foreach (var elem in Implicated) { if (elem != null) yield return new ElementValue("implicated", true, elem); }
-                foreach (var elem in Evidence) { if (elem != null) yield return new ElementValue("evidence", true, elem); }
-                if (DetailElement != null) yield return new ElementValue("detail", false, DetailElement);
-                if (ReferenceElement != null) yield return new ElementValue("reference", false, ReferenceElement);
-                foreach (var elem in Mitigation) { if (elem != null) yield return new ElementValue("mitigation", true, elem); }
-=======
                 foreach (var elem in Identifier) { if (elem != null) yield return new ElementValue("identifier", elem); }
                 if (StatusElement != null) yield return new ElementValue("status", StatusElement);
-                if (Category != null) yield return new ElementValue("category", Category);
+                if (Code != null) yield return new ElementValue("code", Code);
                 if (SeverityElement != null) yield return new ElementValue("severity", SeverityElement);
                 if (Patient != null) yield return new ElementValue("patient", Patient);
-                if (DateElement != null) yield return new ElementValue("date", DateElement);
+                if (Identified != null) yield return new ElementValue("identified", Identified);
                 if (Author != null) yield return new ElementValue("author", Author);
                 foreach (var elem in Implicated) { if (elem != null) yield return new ElementValue("implicated", elem); }
+                foreach (var elem in Evidence) { if (elem != null) yield return new ElementValue("evidence", elem); }
                 if (DetailElement != null) yield return new ElementValue("detail", DetailElement);
                 if (ReferenceElement != null) yield return new ElementValue("reference", ReferenceElement);
                 foreach (var elem in Mitigation) { if (elem != null) yield return new ElementValue("mitigation", elem); }
->>>>>>> 824431c8
             }
         }
 
