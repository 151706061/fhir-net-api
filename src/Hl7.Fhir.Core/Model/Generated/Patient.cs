﻿using System;
using System.Collections.Generic;
using Hl7.Fhir.Introspection;
using Hl7.Fhir.Validation;
using System.Linq;
using System.Runtime.Serialization;
using Hl7.Fhir.Utility;

/*
  Copyright (c) 2011+, HL7, Inc.
  All rights reserved.
  
  Redistribution and use in source and binary forms, with or without modification, 
  are permitted provided that the following conditions are met:
  
   * Redistributions of source code must retain the above copyright notice, this 
     list of conditions and the following disclaimer.
   * Redistributions in binary form must reproduce the above copyright notice, 
     this list of conditions and the following disclaimer in the documentation 
     and/or other materials provided with the distribution.
   * Neither the name of HL7 nor the names of its contributors may be used to 
     endorse or promote products derived from this software without specific 
     prior written permission.
  
  THIS SOFTWARE IS PROVIDED BY THE COPYRIGHT HOLDERS AND CONTRIBUTORS "AS IS" AND 
  ANY EXPRESS OR IMPLIED WARRANTIES, INCLUDING, BUT NOT LIMITED TO, THE IMPLIED 
  WARRANTIES OF MERCHANTABILITY AND FITNESS FOR A PARTICULAR PURPOSE ARE DISCLAIMED. 
  IN NO EVENT SHALL THE COPYRIGHT HOLDER OR CONTRIBUTORS BE LIABLE FOR ANY DIRECT, 
  INDIRECT, INCIDENTAL, SPECIAL, EXEMPLARY, OR CONSEQUENTIAL DAMAGES (INCLUDING, BUT 
  NOT LIMITED TO, PROCUREMENT OF SUBSTITUTE GOODS OR SERVICES; LOSS OF USE, DATA, OR 
  PROFITS; OR BUSINESS INTERRUPTION) HOWEVER CAUSED AND ON ANY THEORY OF LIABILITY, 
  WHETHER IN CONTRACT, STRICT LIABILITY, OR TORT (INCLUDING NEGLIGENCE OR OTHERWISE) 
  ARISING IN ANY WAY OUT OF THE USE OF THIS SOFTWARE, EVEN IF ADVISED OF THE 
  POSSIBILITY OF SUCH DAMAGE.
  

*/

#pragma warning disable 1591 // suppress XML summary warnings 

//
// Generated for FHIR v3.0.1
//
namespace Hl7.Fhir.Model
{
    /// <summary>
    /// Information about an individual or animal receiving health care services
    /// </summary>
    [FhirType("Patient", IsResource=true)]
    [DataContract]
    public partial class Patient : Hl7.Fhir.Model.DomainResource, System.ComponentModel.INotifyPropertyChanged
    {
        [NotMapped]
        public override ResourceType ResourceType { get { return ResourceType.Patient; } }
        [NotMapped]
        public override string TypeName { get { return "Patient"; } }
        
        /// <summary>
        /// The type of link between this patient resource and another patient resource.
        /// (url: http://hl7.org/fhir/ValueSet/link-type)
        /// </summary>
        [FhirEnumeration("LinkType")]
        public enum LinkType
        {
            /// <summary>
            /// MISSING DESCRIPTION
            /// (system: http://hl7.org/fhir/link-type)
            /// </summary>
            [EnumLiteral("replaced-by", "http://hl7.org/fhir/link-type"), Description("Replaced-by")]
            ReplacedBy,
            /// <summary>
            /// MISSING DESCRIPTION
            /// (system: http://hl7.org/fhir/link-type)
            /// </summary>
            [EnumLiteral("replaces", "http://hl7.org/fhir/link-type"), Description("Replaces")]
            Replaces,
            /// <summary>
            /// MISSING DESCRIPTION
            /// (system: http://hl7.org/fhir/link-type)
            /// </summary>
            [EnumLiteral("refer", "http://hl7.org/fhir/link-type"), Description("Refer")]
            Refer,
            /// <summary>
            /// MISSING DESCRIPTION
            /// (system: http://hl7.org/fhir/link-type)
            /// </summary>
            [EnumLiteral("seealso", "http://hl7.org/fhir/link-type"), Description("See also")]
            Seealso,
        }

        [FhirType("ContactComponent")]
        [DataContract]
        public partial class ContactComponent : Hl7.Fhir.Model.BackboneElement, System.ComponentModel.INotifyPropertyChanged, IBackboneElement
        {
            [NotMapped]
            public override string TypeName { get { return "ContactComponent"; } }
            
            /// <summary>
            /// The kind of relationship
            /// </summary>
            [FhirElement("relationship", Order=40)]
            [Cardinality(Min=0,Max=-1)]
            [DataMember]
            public List<Hl7.Fhir.Model.CodeableConcept> Relationship
            {
                get { if(_Relationship==null) _Relationship = new List<Hl7.Fhir.Model.CodeableConcept>(); return _Relationship; }
                set { _Relationship = value; OnPropertyChanged("Relationship"); }
            }
            
            private List<Hl7.Fhir.Model.CodeableConcept> _Relationship;
            
            /// <summary>
            /// A name associated with the contact person
            /// </summary>
            [FhirElement("name", Order=50)]
            [DataMember]
            public Hl7.Fhir.Model.HumanName Name
            {
                get { return _Name; }
                set { _Name = value; OnPropertyChanged("Name"); }
            }
            
            private Hl7.Fhir.Model.HumanName _Name;
            
            /// <summary>
            /// A contact detail for the person
            /// </summary>
            [FhirElement("telecom", Order=60)]
            [Cardinality(Min=0,Max=-1)]
            [DataMember]
            public List<Hl7.Fhir.Model.ContactPoint> Telecom
            {
                get { if(_Telecom==null) _Telecom = new List<Hl7.Fhir.Model.ContactPoint>(); return _Telecom; }
                set { _Telecom = value; OnPropertyChanged("Telecom"); }
            }
            
            private List<Hl7.Fhir.Model.ContactPoint> _Telecom;
            
            /// <summary>
            /// Address for the contact person
            /// </summary>
            [FhirElement("address", Order=70)]
            [DataMember]
            public Hl7.Fhir.Model.Address Address
            {
                get { return _Address; }
                set { _Address = value; OnPropertyChanged("Address"); }
            }
            
            private Hl7.Fhir.Model.Address _Address;
            
            /// <summary>
            /// male | female | other | unknown
            /// </summary>
            [FhirElement("gender", Order=80)]
            [DataMember]
            public Code<Hl7.Fhir.Model.AdministrativeGender> GenderElement
            {
                get { return _GenderElement; }
                set { _GenderElement = value; OnPropertyChanged("GenderElement"); }
            }
            
            private Code<Hl7.Fhir.Model.AdministrativeGender> _GenderElement;
            
            /// <summary>
            /// male | female | other | unknown
            /// </summary>
            /// <remarks>This uses the native .NET datatype, rather than the FHIR equivalent</remarks>
            [NotMapped]
            [IgnoreDataMemberAttribute]
            public Hl7.Fhir.Model.AdministrativeGender? Gender
            {
                get { return GenderElement != null ? GenderElement.Value : null; }
                set
                {
                    if (!value.HasValue)
                        GenderElement = null; 
                    else
                        GenderElement = new Code<Hl7.Fhir.Model.AdministrativeGender>(value);
                    OnPropertyChanged("Gender");
                }
            }
            
            /// <summary>
            /// Organization that is associated with the contact
            /// </summary>
            [FhirElement("organization", Order=90)]
            [CLSCompliant(false)]
			[References("Organization")]
            [DataMember]
            public Hl7.Fhir.Model.ResourceReference Organization
            {
                get { return _Organization; }
                set { _Organization = value; OnPropertyChanged("Organization"); }
            }
            
            private Hl7.Fhir.Model.ResourceReference _Organization;
            
            /// <summary>
            /// The period during which this contact person or organization is valid to be contacted relating to this patient
            /// </summary>
            [FhirElement("period", Order=100)]
            [DataMember]
            public Hl7.Fhir.Model.Period Period
            {
                get { return _Period; }
                set { _Period = value; OnPropertyChanged("Period"); }
            }
            
            private Hl7.Fhir.Model.Period _Period;
            
            public override IDeepCopyable CopyTo(IDeepCopyable other)
            {
                var dest = other as ContactComponent;
                
                if (dest != null)
                {
                    base.CopyTo(dest);
                    if(Relationship != null) dest.Relationship = new List<Hl7.Fhir.Model.CodeableConcept>(Relationship.DeepCopy());
                    if(Name != null) dest.Name = (Hl7.Fhir.Model.HumanName)Name.DeepCopy();
                    if(Telecom != null) dest.Telecom = new List<Hl7.Fhir.Model.ContactPoint>(Telecom.DeepCopy());
                    if(Address != null) dest.Address = (Hl7.Fhir.Model.Address)Address.DeepCopy();
                    if(GenderElement != null) dest.GenderElement = (Code<Hl7.Fhir.Model.AdministrativeGender>)GenderElement.DeepCopy();
                    if(Organization != null) dest.Organization = (Hl7.Fhir.Model.ResourceReference)Organization.DeepCopy();
                    if(Period != null) dest.Period = (Hl7.Fhir.Model.Period)Period.DeepCopy();
                    return dest;
                }
                else
                	throw new ArgumentException("Can only copy to an object of the same type", "other");
            }
            
            public override IDeepCopyable DeepCopy()
            {
                return CopyTo(new ContactComponent());
            }
            
            public override bool Matches(IDeepComparable other)
            {
                var otherT = other as ContactComponent;
                if(otherT == null) return false;
                
                if(!base.Matches(otherT)) return false;
                if( !DeepComparable.Matches(Relationship, otherT.Relationship)) return false;
                if( !DeepComparable.Matches(Name, otherT.Name)) return false;
                if( !DeepComparable.Matches(Telecom, otherT.Telecom)) return false;
                if( !DeepComparable.Matches(Address, otherT.Address)) return false;
                if( !DeepComparable.Matches(GenderElement, otherT.GenderElement)) return false;
                if( !DeepComparable.Matches(Organization, otherT.Organization)) return false;
                if( !DeepComparable.Matches(Period, otherT.Period)) return false;
                
                return true;
            }
            
            public override bool IsExactly(IDeepComparable other)
            {
                var otherT = other as ContactComponent;
                if(otherT == null) return false;
                
                if(!base.IsExactly(otherT)) return false;
                if( !DeepComparable.IsExactly(Relationship, otherT.Relationship)) return false;
                if( !DeepComparable.IsExactly(Name, otherT.Name)) return false;
                if( !DeepComparable.IsExactly(Telecom, otherT.Telecom)) return false;
                if( !DeepComparable.IsExactly(Address, otherT.Address)) return false;
                if( !DeepComparable.IsExactly(GenderElement, otherT.GenderElement)) return false;
                if( !DeepComparable.IsExactly(Organization, otherT.Organization)) return false;
                if( !DeepComparable.IsExactly(Period, otherT.Period)) return false;
                
                return true;
            }


            [NotMapped]
            public override IEnumerable<Base> Children
            {
                get
                {
                    foreach (var item in base.Children) yield return item;
                    foreach (var elem in Relationship) { if (elem != null) yield return elem; }
                    if (Name != null) yield return Name;
                    foreach (var elem in Telecom) { if (elem != null) yield return elem; }
                    if (Address != null) yield return Address;
                    if (GenderElement != null) yield return GenderElement;
                    if (Organization != null) yield return Organization;
                    if (Period != null) yield return Period;
                }
            }

            [NotMapped]
            internal override IEnumerable<ElementValue> NamedChildren
            {
                get
                {
                    foreach (var item in base.NamedChildren) yield return item;
                    foreach (var elem in Relationship) { if (elem != null) yield return new ElementValue("relationship", elem); }
                    if (Name != null) yield return new ElementValue("name", Name);
                    foreach (var elem in Telecom) { if (elem != null) yield return new ElementValue("telecom", elem); }
                    if (Address != null) yield return new ElementValue("address", Address);
                    if (GenderElement != null) yield return new ElementValue("gender", GenderElement);
                    if (Organization != null) yield return new ElementValue("organization", Organization);
                    if (Period != null) yield return new ElementValue("period", Period);
                }
            }

            
        }
        
        
        [FhirType("AnimalComponent")]
        [DataContract]
        public partial class AnimalComponent : Hl7.Fhir.Model.BackboneElement, System.ComponentModel.INotifyPropertyChanged, IBackboneElement
        {
            [NotMapped]
            public override string TypeName { get { return "AnimalComponent"; } }
            
            /// <summary>
            /// E.g. Dog, Cow
            /// </summary>
            [FhirElement("species", InSummary=true, Order=40)]
            [Cardinality(Min=1,Max=1)]
            [DataMember]
            public Hl7.Fhir.Model.CodeableConcept Species
            {
                get { return _Species; }
                set { _Species = value; OnPropertyChanged("Species"); }
            }
            
            private Hl7.Fhir.Model.CodeableConcept _Species;
            
            /// <summary>
            /// E.g. Poodle, Angus
            /// </summary>
            [FhirElement("breed", InSummary=true, Order=50)]
            [DataMember]
            public Hl7.Fhir.Model.CodeableConcept Breed
            {
                get { return _Breed; }
                set { _Breed = value; OnPropertyChanged("Breed"); }
            }
            
            private Hl7.Fhir.Model.CodeableConcept _Breed;
            
            /// <summary>
            /// E.g. Neutered, Intact
            /// </summary>
            [FhirElement("genderStatus", InSummary=true, Order=60)]
            [DataMember]
            public Hl7.Fhir.Model.CodeableConcept GenderStatus
            {
                get { return _GenderStatus; }
                set { _GenderStatus = value; OnPropertyChanged("GenderStatus"); }
            }
            
            private Hl7.Fhir.Model.CodeableConcept _GenderStatus;
            
            public override IDeepCopyable CopyTo(IDeepCopyable other)
            {
                var dest = other as AnimalComponent;
                
                if (dest != null)
                {
                    base.CopyTo(dest);
                    if(Species != null) dest.Species = (Hl7.Fhir.Model.CodeableConcept)Species.DeepCopy();
                    if(Breed != null) dest.Breed = (Hl7.Fhir.Model.CodeableConcept)Breed.DeepCopy();
                    if(GenderStatus != null) dest.GenderStatus = (Hl7.Fhir.Model.CodeableConcept)GenderStatus.DeepCopy();
                    return dest;
                }
                else
                	throw new ArgumentException("Can only copy to an object of the same type", "other");
            }
            
            public override IDeepCopyable DeepCopy()
            {
                return CopyTo(new AnimalComponent());
            }
            
            public override bool Matches(IDeepComparable other)
            {
                var otherT = other as AnimalComponent;
                if(otherT == null) return false;
                
                if(!base.Matches(otherT)) return false;
                if( !DeepComparable.Matches(Species, otherT.Species)) return false;
                if( !DeepComparable.Matches(Breed, otherT.Breed)) return false;
                if( !DeepComparable.Matches(GenderStatus, otherT.GenderStatus)) return false;
                
                return true;
            }
            
            public override bool IsExactly(IDeepComparable other)
            {
                var otherT = other as AnimalComponent;
                if(otherT == null) return false;
                
                if(!base.IsExactly(otherT)) return false;
                if( !DeepComparable.IsExactly(Species, otherT.Species)) return false;
                if( !DeepComparable.IsExactly(Breed, otherT.Breed)) return false;
                if( !DeepComparable.IsExactly(GenderStatus, otherT.GenderStatus)) return false;
                
                return true;
            }


            [NotMapped]
            public override IEnumerable<Base> Children
            {
                get
                {
                    foreach (var item in base.Children) yield return item;
                    if (Species != null) yield return Species;
                    if (Breed != null) yield return Breed;
                    if (GenderStatus != null) yield return GenderStatus;
                }
            }

            [NotMapped]
            internal override IEnumerable<ElementValue> NamedChildren
            {
                get
                {
                    foreach (var item in base.NamedChildren) yield return item;
                    if (Species != null) yield return new ElementValue("species", Species);
                    if (Breed != null) yield return new ElementValue("breed", Breed);
                    if (GenderStatus != null) yield return new ElementValue("genderStatus", GenderStatus);
                }
            }

            
        }
        
        
        [FhirType("CommunicationComponent")]
        [DataContract]
        public partial class CommunicationComponent : Hl7.Fhir.Model.BackboneElement, System.ComponentModel.INotifyPropertyChanged, IBackboneElement
        {
            [NotMapped]
            public override string TypeName { get { return "CommunicationComponent"; } }
            
            /// <summary>
            /// The language which can be used to communicate with the patient about his or her health
            /// </summary>
            [FhirElement("language", Order=40)]
            [Cardinality(Min=1,Max=1)]
            [DataMember]
            public Hl7.Fhir.Model.CodeableConcept Language
            {
                get { return _Language; }
                set { _Language = value; OnPropertyChanged("Language"); }
            }
            
            private Hl7.Fhir.Model.CodeableConcept _Language;
            
            /// <summary>
            /// Language preference indicator
            /// </summary>
            [FhirElement("preferred", Order=50)]
            [DataMember]
            public Hl7.Fhir.Model.FhirBoolean PreferredElement
            {
                get { return _PreferredElement; }
                set { _PreferredElement = value; OnPropertyChanged("PreferredElement"); }
            }
            
            private Hl7.Fhir.Model.FhirBoolean _PreferredElement;
            
            /// <summary>
            /// Language preference indicator
            /// </summary>
            /// <remarks>This uses the native .NET datatype, rather than the FHIR equivalent</remarks>
            [NotMapped]
            [IgnoreDataMemberAttribute]
            public bool? Preferred
            {
                get { return PreferredElement != null ? PreferredElement.Value : null; }
                set
                {
                    if (!value.HasValue)
                        PreferredElement = null; 
                    else
                        PreferredElement = new Hl7.Fhir.Model.FhirBoolean(value);
                    OnPropertyChanged("Preferred");
                }
            }
            
            public override IDeepCopyable CopyTo(IDeepCopyable other)
            {
                var dest = other as CommunicationComponent;
                
                if (dest != null)
                {
                    base.CopyTo(dest);
                    if(Language != null) dest.Language = (Hl7.Fhir.Model.CodeableConcept)Language.DeepCopy();
                    if(PreferredElement != null) dest.PreferredElement = (Hl7.Fhir.Model.FhirBoolean)PreferredElement.DeepCopy();
                    return dest;
                }
                else
                	throw new ArgumentException("Can only copy to an object of the same type", "other");
            }
            
            public override IDeepCopyable DeepCopy()
            {
                return CopyTo(new CommunicationComponent());
            }
            
            public override bool Matches(IDeepComparable other)
            {
                var otherT = other as CommunicationComponent;
                if(otherT == null) return false;
                
                if(!base.Matches(otherT)) return false;
                if( !DeepComparable.Matches(Language, otherT.Language)) return false;
                if( !DeepComparable.Matches(PreferredElement, otherT.PreferredElement)) return false;
                
                return true;
            }
            
            public override bool IsExactly(IDeepComparable other)
            {
                var otherT = other as CommunicationComponent;
                if(otherT == null) return false;
                
                if(!base.IsExactly(otherT)) return false;
                if( !DeepComparable.IsExactly(Language, otherT.Language)) return false;
                if( !DeepComparable.IsExactly(PreferredElement, otherT.PreferredElement)) return false;
                
                return true;
            }


            [NotMapped]
            public override IEnumerable<Base> Children
            {
                get
                {
                    foreach (var item in base.Children) yield return item;
                    if (Language != null) yield return Language;
                    if (PreferredElement != null) yield return PreferredElement;
                }
            }

            [NotMapped]
            internal override IEnumerable<ElementValue> NamedChildren
            {
                get
                {
                    foreach (var item in base.NamedChildren) yield return item;
                    if (Language != null) yield return new ElementValue("language", Language);
                    if (PreferredElement != null) yield return new ElementValue("preferred", PreferredElement);
                }
            }

            
        }
        
        
        [FhirType("LinkComponent")]
        [DataContract]
        public partial class LinkComponent : Hl7.Fhir.Model.BackboneElement, System.ComponentModel.INotifyPropertyChanged, IBackboneElement
        {
            [NotMapped]
            public override string TypeName { get { return "LinkComponent"; } }
            
            /// <summary>
            /// The other patient or related person resource that the link refers to
            /// </summary>
            [FhirElement("other", InSummary=true, Order=40)]
            [CLSCompliant(false)]
			[References("Patient","RelatedPerson")]
            [Cardinality(Min=1,Max=1)]
            [DataMember]
            public Hl7.Fhir.Model.ResourceReference Other
            {
                get { return _Other; }
                set { _Other = value; OnPropertyChanged("Other"); }
            }
            
            private Hl7.Fhir.Model.ResourceReference _Other;
            
            /// <summary>
            /// replaced-by | replaces | refer | seealso - type of link
            /// </summary>
            [FhirElement("type", InSummary=true, Order=50)]
            [Cardinality(Min=1,Max=1)]
            [DataMember]
            public Code<Hl7.Fhir.Model.Patient.LinkType> TypeElement
            {
                get { return _TypeElement; }
                set { _TypeElement = value; OnPropertyChanged("TypeElement"); }
            }
            
            private Code<Hl7.Fhir.Model.Patient.LinkType> _TypeElement;
            
            /// <summary>
            /// replaced-by | replaces | refer | seealso - type of link
            /// </summary>
            /// <remarks>This uses the native .NET datatype, rather than the FHIR equivalent</remarks>
            [NotMapped]
            [IgnoreDataMemberAttribute]
            public Hl7.Fhir.Model.Patient.LinkType? Type
            {
                get { return TypeElement != null ? TypeElement.Value : null; }
                set
                {
                    if (!value.HasValue)
                        TypeElement = null; 
                    else
                        TypeElement = new Code<Hl7.Fhir.Model.Patient.LinkType>(value);
                    OnPropertyChanged("Type");
                }
            }
            
            public override IDeepCopyable CopyTo(IDeepCopyable other)
            {
                var dest = other as LinkComponent;
                
                if (dest != null)
                {
                    base.CopyTo(dest);
                    if(Other != null) dest.Other = (Hl7.Fhir.Model.ResourceReference)Other.DeepCopy();
                    if(TypeElement != null) dest.TypeElement = (Code<Hl7.Fhir.Model.Patient.LinkType>)TypeElement.DeepCopy();
                    return dest;
                }
                else
                	throw new ArgumentException("Can only copy to an object of the same type", "other");
            }
            
            public override IDeepCopyable DeepCopy()
            {
                return CopyTo(new LinkComponent());
            }
            
            public override bool Matches(IDeepComparable other)
            {
                var otherT = other as LinkComponent;
                if(otherT == null) return false;
                
                if(!base.Matches(otherT)) return false;
                if( !DeepComparable.Matches(Other, otherT.Other)) return false;
                if( !DeepComparable.Matches(TypeElement, otherT.TypeElement)) return false;
                
                return true;
            }
            
            public override bool IsExactly(IDeepComparable other)
            {
                var otherT = other as LinkComponent;
                if(otherT == null) return false;
                
                if(!base.IsExactly(otherT)) return false;
                if( !DeepComparable.IsExactly(Other, otherT.Other)) return false;
                if( !DeepComparable.IsExactly(TypeElement, otherT.TypeElement)) return false;
                
                return true;
            }


            [NotMapped]
            public override IEnumerable<Base> Children
            {
                get
                {
                    foreach (var item in base.Children) yield return item;
                    if (Other != null) yield return Other;
                    if (TypeElement != null) yield return TypeElement;
                }
            }

            [NotMapped]
            internal override IEnumerable<ElementValue> NamedChildren
            {
                get
                {
                    foreach (var item in base.NamedChildren) yield return item;
                    if (Other != null) yield return new ElementValue("other", Other);
                    if (TypeElement != null) yield return new ElementValue("type", TypeElement);
                }
            }

            
        }
        
        
        /// <summary>
        /// An identifier for this patient
        /// </summary>
        [FhirElement("identifier", InSummary=true, Order=90)]
        [Cardinality(Min=0,Max=-1)]
        [DataMember]
        public List<Hl7.Fhir.Model.Identifier> Identifier
        {
            get { if(_Identifier==null) _Identifier = new List<Hl7.Fhir.Model.Identifier>(); return _Identifier; }
            set { _Identifier = value; OnPropertyChanged("Identifier"); }
        }
        
        private List<Hl7.Fhir.Model.Identifier> _Identifier;
        
        /// <summary>
        /// Whether this patient's record is in active use
        /// </summary>
        [FhirElement("active", InSummary=true, Order=100)]
        [DataMember]
        public Hl7.Fhir.Model.FhirBoolean ActiveElement
        {
            get { return _ActiveElement; }
            set { _ActiveElement = value; OnPropertyChanged("ActiveElement"); }
        }
        
        private Hl7.Fhir.Model.FhirBoolean _ActiveElement;
        
        /// <summary>
        /// Whether this patient's record is in active use
        /// </summary>
        /// <remarks>This uses the native .NET datatype, rather than the FHIR equivalent</remarks>
        [NotMapped]
        [IgnoreDataMemberAttribute]
        public bool? Active
        {
            get { return ActiveElement != null ? ActiveElement.Value : null; }
            set
            {
                if (!value.HasValue)
                  ActiveElement = null; 
                else
                  ActiveElement = new Hl7.Fhir.Model.FhirBoolean(value);
                OnPropertyChanged("Active");
            }
        }
        
        /// <summary>
        /// A name associated with the patient
        /// </summary>
        [FhirElement("name", InSummary=true, Order=110)]
        [Cardinality(Min=0,Max=-1)]
        [DataMember]
        public List<Hl7.Fhir.Model.HumanName> Name
        {
            get { if(_Name==null) _Name = new List<Hl7.Fhir.Model.HumanName>(); return _Name; }
            set { _Name = value; OnPropertyChanged("Name"); }
        }
        
        private List<Hl7.Fhir.Model.HumanName> _Name;
        
        /// <summary>
        /// A contact detail for the individual
        /// </summary>
        [FhirElement("telecom", InSummary=true, Order=120)]
        [Cardinality(Min=0,Max=-1)]
        [DataMember]
        public List<Hl7.Fhir.Model.ContactPoint> Telecom
        {
            get { if(_Telecom==null) _Telecom = new List<Hl7.Fhir.Model.ContactPoint>(); return _Telecom; }
            set { _Telecom = value; OnPropertyChanged("Telecom"); }
        }
        
        private List<Hl7.Fhir.Model.ContactPoint> _Telecom;
        
        /// <summary>
        /// male | female | other | unknown
        /// </summary>
        [FhirElement("gender", InSummary=true, Order=130)]
        [DataMember]
        public Code<Hl7.Fhir.Model.AdministrativeGender> GenderElement
        {
            get { return _GenderElement; }
            set { _GenderElement = value; OnPropertyChanged("GenderElement"); }
        }
        
        private Code<Hl7.Fhir.Model.AdministrativeGender> _GenderElement;
        
        /// <summary>
        /// male | female | other | unknown
        /// </summary>
        /// <remarks>This uses the native .NET datatype, rather than the FHIR equivalent</remarks>
        [NotMapped]
        [IgnoreDataMemberAttribute]
        public Hl7.Fhir.Model.AdministrativeGender? Gender
        {
            get { return GenderElement != null ? GenderElement.Value : null; }
            set
            {
                if (!value.HasValue)
                  GenderElement = null; 
                else
                  GenderElement = new Code<Hl7.Fhir.Model.AdministrativeGender>(value);
                OnPropertyChanged("Gender");
            }
        }
        
        /// <summary>
        /// The date of birth for the individual
        /// </summary>
        [FhirElement("birthDate", InSummary=true, Order=140)]
        [DataMember]
        public Hl7.Fhir.Model.Date BirthDateElement
        {
            get { return _BirthDateElement; }
            set { _BirthDateElement = value; OnPropertyChanged("BirthDateElement"); }
        }
        
        private Hl7.Fhir.Model.Date _BirthDateElement;
        
        /// <summary>
        /// The date of birth for the individual
        /// </summary>
        /// <remarks>This uses the native .NET datatype, rather than the FHIR equivalent</remarks>
        [NotMapped]
        [IgnoreDataMemberAttribute]
        public string BirthDate
        {
            get { return BirthDateElement != null ? BirthDateElement.Value : null; }
            set
            {
                if (value == null)
                  BirthDateElement = null; 
                else
                  BirthDateElement = new Hl7.Fhir.Model.Date(value);
                OnPropertyChanged("BirthDate");
            }
        }
        
        /// <summary>
        /// Indicates if the individual is deceased or not
        /// </summary>
        [FhirElement("deceased", InSummary=true, Order=150, Choice=ChoiceType.DatatypeChoice)]
        [CLSCompliant(false)]
		[AllowedTypes(typeof(Hl7.Fhir.Model.FhirBoolean),typeof(Hl7.Fhir.Model.FhirDateTime))]
        [DataMember]
        public Hl7.Fhir.Model.Element Deceased
        {
            get { return _Deceased; }
            set { _Deceased = value; OnPropertyChanged("Deceased"); }
        }
        
        private Hl7.Fhir.Model.Element _Deceased;
        
        /// <summary>
        /// Addresses for the individual
        /// </summary>
        [FhirElement("address", InSummary=true, Order=160)]
        [Cardinality(Min=0,Max=-1)]
        [DataMember]
        public List<Hl7.Fhir.Model.Address> Address
        {
            get { if(_Address==null) _Address = new List<Hl7.Fhir.Model.Address>(); return _Address; }
            set { _Address = value; OnPropertyChanged("Address"); }
        }
        
        private List<Hl7.Fhir.Model.Address> _Address;
        
        /// <summary>
        /// Marital (civil) status of a patient
        /// </summary>
        [FhirElement("maritalStatus", Order=170)]
        [DataMember]
        public Hl7.Fhir.Model.CodeableConcept MaritalStatus
        {
            get { return _MaritalStatus; }
            set { _MaritalStatus = value; OnPropertyChanged("MaritalStatus"); }
        }
        
        private Hl7.Fhir.Model.CodeableConcept _MaritalStatus;
        
        /// <summary>
        /// Whether patient is part of a multiple birth
        /// </summary>
        [FhirElement("multipleBirth", Order=180, Choice=ChoiceType.DatatypeChoice)]
        [CLSCompliant(false)]
		[AllowedTypes(typeof(Hl7.Fhir.Model.FhirBoolean),typeof(Hl7.Fhir.Model.Integer))]
        [DataMember]
        public Hl7.Fhir.Model.Element MultipleBirth
        {
            get { return _MultipleBirth; }
            set { _MultipleBirth = value; OnPropertyChanged("MultipleBirth"); }
        }
        
        private Hl7.Fhir.Model.Element _MultipleBirth;
        
        /// <summary>
        /// Image of the patient
        /// </summary>
        [FhirElement("photo", Order=190)]
        [Cardinality(Min=0,Max=-1)]
        [DataMember]
        public List<Hl7.Fhir.Model.Attachment> Photo
        {
            get { if(_Photo==null) _Photo = new List<Hl7.Fhir.Model.Attachment>(); return _Photo; }
            set { _Photo = value; OnPropertyChanged("Photo"); }
        }
        
        private List<Hl7.Fhir.Model.Attachment> _Photo;
        
        /// <summary>
        /// A contact party (e.g. guardian, partner, friend) for the patient
        /// </summary>
        [FhirElement("contact", Order=200)]
        [Cardinality(Min=0,Max=-1)]
        [DataMember]
        public List<Hl7.Fhir.Model.Patient.ContactComponent> Contact
        {
            get { if(_Contact==null) _Contact = new List<Hl7.Fhir.Model.Patient.ContactComponent>(); return _Contact; }
            set { _Contact = value; OnPropertyChanged("Contact"); }
        }
        
        private List<Hl7.Fhir.Model.Patient.ContactComponent> _Contact;
        
        /// <summary>
        /// This patient is known to be an animal (non-human)
        /// </summary>
        [FhirElement("animal", InSummary=true, Order=210)]
        [DataMember]
        public Hl7.Fhir.Model.Patient.AnimalComponent Animal
        {
            get { return _Animal; }
            set { _Animal = value; OnPropertyChanged("Animal"); }
        }
        
        private Hl7.Fhir.Model.Patient.AnimalComponent _Animal;
        
        /// <summary>
        /// A list of Languages which may be used to communicate with the patient about his or her health
        /// </summary>
        [FhirElement("communication", Order=220)]
        [Cardinality(Min=0,Max=-1)]
        [DataMember]
        public List<Hl7.Fhir.Model.Patient.CommunicationComponent> Communication
        {
            get { if(_Communication==null) _Communication = new List<Hl7.Fhir.Model.Patient.CommunicationComponent>(); return _Communication; }
            set { _Communication = value; OnPropertyChanged("Communication"); }
        }
        
        private List<Hl7.Fhir.Model.Patient.CommunicationComponent> _Communication;
        
        /// <summary>
        /// Patient's nominated primary care provider
        /// </summary>
        [FhirElement("generalPractitioner", Order=230)]
        [CLSCompliant(false)]
		[References("Organization","Practitioner")]
        [Cardinality(Min=0,Max=-1)]
        [DataMember]
        public List<Hl7.Fhir.Model.ResourceReference> GeneralPractitioner
        {
            get { if(_GeneralPractitioner==null) _GeneralPractitioner = new List<Hl7.Fhir.Model.ResourceReference>(); return _GeneralPractitioner; }
            set { _GeneralPractitioner = value; OnPropertyChanged("GeneralPractitioner"); }
        }
        
        private List<Hl7.Fhir.Model.ResourceReference> _GeneralPractitioner;
        
        /// <summary>
        /// Organization that is the custodian of the patient record
        /// </summary>
        [FhirElement("managingOrganization", InSummary=true, Order=240)]
        [CLSCompliant(false)]
		[References("Organization")]
        [DataMember]
        public Hl7.Fhir.Model.ResourceReference ManagingOrganization
        {
            get { return _ManagingOrganization; }
            set { _ManagingOrganization = value; OnPropertyChanged("ManagingOrganization"); }
        }
        
        private Hl7.Fhir.Model.ResourceReference _ManagingOrganization;
        
        /// <summary>
        /// Link to another patient resource that concerns the same actual person
        /// </summary>
        [FhirElement("link", InSummary=true, Order=250)]
        [Cardinality(Min=0,Max=-1)]
        [DataMember]
        public List<Hl7.Fhir.Model.Patient.LinkComponent> Link
        {
            get { if(_Link==null) _Link = new List<Hl7.Fhir.Model.Patient.LinkComponent>(); return _Link; }
            set { _Link = value; OnPropertyChanged("Link"); }
        }
        
        private List<Hl7.Fhir.Model.Patient.LinkComponent> _Link;
        

        public static ElementDefinition.ConstraintComponent Patient_PAT_1 = new ElementDefinition.ConstraintComponent()
        {
            Expression = "contact.all(name.exists() or telecom.exists() or address.exists() or organization.exists())",
            Key = "pat-1",
            Severity = ElementDefinition.ConstraintSeverity.Warning,
            Human = "SHALL at least contain a contact's details or a reference to an organization",
            Xpath = "exists(f:name) or exists(f:telecom) or exists(f:address) or exists(f:organization)"
        };

        public override void AddDefaultConstraints()
        {
            base.AddDefaultConstraints();

            InvariantConstraints.Add(Patient_PAT_1);
        }

        public override IDeepCopyable CopyTo(IDeepCopyable other)
        {
            var dest = other as Patient;
            
            if (dest != null)
            {
                base.CopyTo(dest);
                if(Identifier != null) dest.Identifier = new List<Hl7.Fhir.Model.Identifier>(Identifier.DeepCopy());
                if(ActiveElement != null) dest.ActiveElement = (Hl7.Fhir.Model.FhirBoolean)ActiveElement.DeepCopy();
                if(Name != null) dest.Name = new List<Hl7.Fhir.Model.HumanName>(Name.DeepCopy());
                if(Telecom != null) dest.Telecom = new List<Hl7.Fhir.Model.ContactPoint>(Telecom.DeepCopy());
                if(GenderElement != null) dest.GenderElement = (Code<Hl7.Fhir.Model.AdministrativeGender>)GenderElement.DeepCopy();
                if(BirthDateElement != null) dest.BirthDateElement = (Hl7.Fhir.Model.Date)BirthDateElement.DeepCopy();
                if(Deceased != null) dest.Deceased = (Hl7.Fhir.Model.Element)Deceased.DeepCopy();
                if(Address != null) dest.Address = new List<Hl7.Fhir.Model.Address>(Address.DeepCopy());
                if(MaritalStatus != null) dest.MaritalStatus = (Hl7.Fhir.Model.CodeableConcept)MaritalStatus.DeepCopy();
                if(MultipleBirth != null) dest.MultipleBirth = (Hl7.Fhir.Model.Element)MultipleBirth.DeepCopy();
                if(Photo != null) dest.Photo = new List<Hl7.Fhir.Model.Attachment>(Photo.DeepCopy());
                if(Contact != null) dest.Contact = new List<Hl7.Fhir.Model.Patient.ContactComponent>(Contact.DeepCopy());
                if(Animal != null) dest.Animal = (Hl7.Fhir.Model.Patient.AnimalComponent)Animal.DeepCopy();
                if(Communication != null) dest.Communication = new List<Hl7.Fhir.Model.Patient.CommunicationComponent>(Communication.DeepCopy());
                if(GeneralPractitioner != null) dest.GeneralPractitioner = new List<Hl7.Fhir.Model.ResourceReference>(GeneralPractitioner.DeepCopy());
                if(ManagingOrganization != null) dest.ManagingOrganization = (Hl7.Fhir.Model.ResourceReference)ManagingOrganization.DeepCopy();
                if(Link != null) dest.Link = new List<Hl7.Fhir.Model.Patient.LinkComponent>(Link.DeepCopy());
                return dest;
            }
            else
            	throw new ArgumentException("Can only copy to an object of the same type", "other");
        }
        
        public override IDeepCopyable DeepCopy()
        {
            return CopyTo(new Patient());
        }
        
        public override bool Matches(IDeepComparable other)
        {
            var otherT = other as Patient;
            if(otherT == null) return false;
            
            if(!base.Matches(otherT)) return false;
            if( !DeepComparable.Matches(Identifier, otherT.Identifier)) return false;
            if( !DeepComparable.Matches(ActiveElement, otherT.ActiveElement)) return false;
            if( !DeepComparable.Matches(Name, otherT.Name)) return false;
            if( !DeepComparable.Matches(Telecom, otherT.Telecom)) return false;
            if( !DeepComparable.Matches(GenderElement, otherT.GenderElement)) return false;
            if( !DeepComparable.Matches(BirthDateElement, otherT.BirthDateElement)) return false;
            if( !DeepComparable.Matches(Deceased, otherT.Deceased)) return false;
            if( !DeepComparable.Matches(Address, otherT.Address)) return false;
            if( !DeepComparable.Matches(MaritalStatus, otherT.MaritalStatus)) return false;
            if( !DeepComparable.Matches(MultipleBirth, otherT.MultipleBirth)) return false;
            if( !DeepComparable.Matches(Photo, otherT.Photo)) return false;
            if( !DeepComparable.Matches(Contact, otherT.Contact)) return false;
            if( !DeepComparable.Matches(Animal, otherT.Animal)) return false;
            if( !DeepComparable.Matches(Communication, otherT.Communication)) return false;
            if( !DeepComparable.Matches(GeneralPractitioner, otherT.GeneralPractitioner)) return false;
            if( !DeepComparable.Matches(ManagingOrganization, otherT.ManagingOrganization)) return false;
            if( !DeepComparable.Matches(Link, otherT.Link)) return false;
            
            return true;
        }
        
        public override bool IsExactly(IDeepComparable other)
        {
            var otherT = other as Patient;
            if(otherT == null) return false;
            
            if(!base.IsExactly(otherT)) return false;
            if( !DeepComparable.IsExactly(Identifier, otherT.Identifier)) return false;
            if( !DeepComparable.IsExactly(ActiveElement, otherT.ActiveElement)) return false;
            if( !DeepComparable.IsExactly(Name, otherT.Name)) return false;
            if( !DeepComparable.IsExactly(Telecom, otherT.Telecom)) return false;
            if( !DeepComparable.IsExactly(GenderElement, otherT.GenderElement)) return false;
            if( !DeepComparable.IsExactly(BirthDateElement, otherT.BirthDateElement)) return false;
            if( !DeepComparable.IsExactly(Deceased, otherT.Deceased)) return false;
            if( !DeepComparable.IsExactly(Address, otherT.Address)) return false;
            if( !DeepComparable.IsExactly(MaritalStatus, otherT.MaritalStatus)) return false;
            if( !DeepComparable.IsExactly(MultipleBirth, otherT.MultipleBirth)) return false;
            if( !DeepComparable.IsExactly(Photo, otherT.Photo)) return false;
            if( !DeepComparable.IsExactly(Contact, otherT.Contact)) return false;
            if( !DeepComparable.IsExactly(Animal, otherT.Animal)) return false;
            if( !DeepComparable.IsExactly(Communication, otherT.Communication)) return false;
            if( !DeepComparable.IsExactly(GeneralPractitioner, otherT.GeneralPractitioner)) return false;
            if( !DeepComparable.IsExactly(ManagingOrganization, otherT.ManagingOrganization)) return false;
            if( !DeepComparable.IsExactly(Link, otherT.Link)) return false;
            
            return true;
        }

        [NotMapped]
        public override IEnumerable<Base> Children
        {
            get
            {
                foreach (var item in base.Children) yield return item;
				foreach (var elem in Identifier) { if (elem != null) yield return elem; }
				if (ActiveElement != null) yield return ActiveElement;
				foreach (var elem in Name) { if (elem != null) yield return elem; }
				foreach (var elem in Telecom) { if (elem != null) yield return elem; }
				if (GenderElement != null) yield return GenderElement;
				if (BirthDateElement != null) yield return BirthDateElement;
				if (Deceased != null) yield return Deceased;
				foreach (var elem in Address) { if (elem != null) yield return elem; }
				if (MaritalStatus != null) yield return MaritalStatus;
				if (MultipleBirth != null) yield return MultipleBirth;
				foreach (var elem in Photo) { if (elem != null) yield return elem; }
				foreach (var elem in Contact) { if (elem != null) yield return elem; }
				if (Animal != null) yield return Animal;
				foreach (var elem in Communication) { if (elem != null) yield return elem; }
				foreach (var elem in GeneralPractitioner) { if (elem != null) yield return elem; }
				if (ManagingOrganization != null) yield return ManagingOrganization;
				foreach (var elem in Link) { if (elem != null) yield return elem; }
            }
        }

        [NotMapped]
        internal override IEnumerable<ElementValue> NamedChildren
        {
            get
            {
                foreach (var item in base.NamedChildren) yield return item;
<<<<<<< HEAD
                foreach (var elem in Identifier) { if (elem != null) yield return new ElementValue("identifier", elem); }
                if (ActiveElement != null) yield return new ElementValue("active", ActiveElement);
                foreach (var elem in Name) { if (elem != null) yield return new ElementValue("name", elem); }
                foreach (var elem in Telecom) { if (elem != null) yield return new ElementValue("telecom", elem); }
                if (GenderElement != null) yield return new ElementValue("gender", GenderElement);
                if (BirthDateElement != null) yield return new ElementValue("birthDate", BirthDateElement);
                if (Deceased != null) yield return new ElementValue("deceased", Deceased);
                foreach (var elem in Address) { if (elem != null) yield return new ElementValue("address", elem); }
                if (MaritalStatus != null) yield return new ElementValue("maritalStatus", MaritalStatus);
                if (MultipleBirth != null) yield return new ElementValue("multipleBirth", MultipleBirth);
                foreach (var elem in Photo) { if (elem != null) yield return new ElementValue("photo", elem); }
                foreach (var elem in Contact) { if (elem != null) yield return new ElementValue("contact", elem); }
                if (Animal != null) yield return new ElementValue("animal", Animal);
                foreach (var elem in Communication) { if (elem != null) yield return new ElementValue("communication", elem); }
                foreach (var elem in CareProvider) { if (elem != null) yield return new ElementValue("careProvider", elem); }
                if (ManagingOrganization != null) yield return new ElementValue("managingOrganization", ManagingOrganization);
                foreach (var elem in Link) { if (elem != null) yield return new ElementValue("link", elem); }
=======
                foreach (var elem in Identifier) { if (elem != null) yield return new ElementValue("identifier", true, elem); }
                if (ActiveElement != null) yield return new ElementValue("active", false, ActiveElement);
                foreach (var elem in Name) { if (elem != null) yield return new ElementValue("name", true, elem); }
                foreach (var elem in Telecom) { if (elem != null) yield return new ElementValue("telecom", true, elem); }
                if (GenderElement != null) yield return new ElementValue("gender", false, GenderElement);
                if (BirthDateElement != null) yield return new ElementValue("birthDate", false, BirthDateElement);
                if (Deceased != null) yield return new ElementValue("deceased", false, Deceased);
                foreach (var elem in Address) { if (elem != null) yield return new ElementValue("address", true, elem); }
                if (MaritalStatus != null) yield return new ElementValue("maritalStatus", false, MaritalStatus);
                if (MultipleBirth != null) yield return new ElementValue("multipleBirth", false, MultipleBirth);
                foreach (var elem in Photo) { if (elem != null) yield return new ElementValue("photo", true, elem); }
                foreach (var elem in Contact) { if (elem != null) yield return new ElementValue("contact", true, elem); }
                if (Animal != null) yield return new ElementValue("animal", false, Animal);
                foreach (var elem in Communication) { if (elem != null) yield return new ElementValue("communication", true, elem); }
                foreach (var elem in GeneralPractitioner) { if (elem != null) yield return new ElementValue("generalPractitioner", true, elem); }
                if (ManagingOrganization != null) yield return new ElementValue("managingOrganization", false, ManagingOrganization);
                foreach (var elem in Link) { if (elem != null) yield return new ElementValue("link", true, elem); }
>>>>>>> a220f7af
            }
        }

    }
    
}<|MERGE_RESOLUTION|>--- conflicted
+++ resolved
@@ -90,7 +90,7 @@
 
         [FhirType("ContactComponent")]
         [DataContract]
-        public partial class ContactComponent : Hl7.Fhir.Model.BackboneElement, System.ComponentModel.INotifyPropertyChanged, IBackboneElement
+        public partial class ContactComponent : Hl7.Fhir.Model.BackboneElement, System.ComponentModel.INotifyPropertyChanged
         {
             [NotMapped]
             public override string TypeName { get { return "ContactComponent"; } }
@@ -291,13 +291,13 @@
                 get
                 {
                     foreach (var item in base.NamedChildren) yield return item;
-                    foreach (var elem in Relationship) { if (elem != null) yield return new ElementValue("relationship", elem); }
-                    if (Name != null) yield return new ElementValue("name", Name);
-                    foreach (var elem in Telecom) { if (elem != null) yield return new ElementValue("telecom", elem); }
-                    if (Address != null) yield return new ElementValue("address", Address);
-                    if (GenderElement != null) yield return new ElementValue("gender", GenderElement);
-                    if (Organization != null) yield return new ElementValue("organization", Organization);
-                    if (Period != null) yield return new ElementValue("period", Period);
+                    foreach (var elem in Relationship) { if (elem != null) yield return new ElementValue("relationship", true, elem); }
+                    if (Name != null) yield return new ElementValue("name", false, Name);
+                    foreach (var elem in Telecom) { if (elem != null) yield return new ElementValue("telecom", true, elem); }
+                    if (Address != null) yield return new ElementValue("address", false, Address);
+                    if (GenderElement != null) yield return new ElementValue("gender", false, GenderElement);
+                    if (Organization != null) yield return new ElementValue("organization", false, Organization);
+                    if (Period != null) yield return new ElementValue("period", false, Period);
                 }
             }
 
@@ -307,7 +307,7 @@
         
         [FhirType("AnimalComponent")]
         [DataContract]
-        public partial class AnimalComponent : Hl7.Fhir.Model.BackboneElement, System.ComponentModel.INotifyPropertyChanged, IBackboneElement
+        public partial class AnimalComponent : Hl7.Fhir.Model.BackboneElement, System.ComponentModel.INotifyPropertyChanged
         {
             [NotMapped]
             public override string TypeName { get { return "AnimalComponent"; } }
@@ -418,9 +418,9 @@
                 get
                 {
                     foreach (var item in base.NamedChildren) yield return item;
-                    if (Species != null) yield return new ElementValue("species", Species);
-                    if (Breed != null) yield return new ElementValue("breed", Breed);
-                    if (GenderStatus != null) yield return new ElementValue("genderStatus", GenderStatus);
+                    if (Species != null) yield return new ElementValue("species", false, Species);
+                    if (Breed != null) yield return new ElementValue("breed", false, Breed);
+                    if (GenderStatus != null) yield return new ElementValue("genderStatus", false, GenderStatus);
                 }
             }
 
@@ -430,7 +430,7 @@
         
         [FhirType("CommunicationComponent")]
         [DataContract]
-        public partial class CommunicationComponent : Hl7.Fhir.Model.BackboneElement, System.ComponentModel.INotifyPropertyChanged, IBackboneElement
+        public partial class CommunicationComponent : Hl7.Fhir.Model.BackboneElement, System.ComponentModel.INotifyPropertyChanged
         {
             [NotMapped]
             public override string TypeName { get { return "CommunicationComponent"; } }
@@ -543,8 +543,8 @@
                 get
                 {
                     foreach (var item in base.NamedChildren) yield return item;
-                    if (Language != null) yield return new ElementValue("language", Language);
-                    if (PreferredElement != null) yield return new ElementValue("preferred", PreferredElement);
+                    if (Language != null) yield return new ElementValue("language", false, Language);
+                    if (PreferredElement != null) yield return new ElementValue("preferred", false, PreferredElement);
                 }
             }
 
@@ -554,7 +554,7 @@
         
         [FhirType("LinkComponent")]
         [DataContract]
-        public partial class LinkComponent : Hl7.Fhir.Model.BackboneElement, System.ComponentModel.INotifyPropertyChanged, IBackboneElement
+        public partial class LinkComponent : Hl7.Fhir.Model.BackboneElement, System.ComponentModel.INotifyPropertyChanged
         {
             [NotMapped]
             public override string TypeName { get { return "LinkComponent"; } }
@@ -670,8 +670,8 @@
                 get
                 {
                     foreach (var item in base.NamedChildren) yield return item;
-                    if (Other != null) yield return new ElementValue("other", Other);
-                    if (TypeElement != null) yield return new ElementValue("type", TypeElement);
+                    if (Other != null) yield return new ElementValue("other", false, Other);
+                    if (TypeElement != null) yield return new ElementValue("type", false, TypeElement);
                 }
             }
 
@@ -1112,25 +1112,6 @@
             get
             {
                 foreach (var item in base.NamedChildren) yield return item;
-<<<<<<< HEAD
-                foreach (var elem in Identifier) { if (elem != null) yield return new ElementValue("identifier", elem); }
-                if (ActiveElement != null) yield return new ElementValue("active", ActiveElement);
-                foreach (var elem in Name) { if (elem != null) yield return new ElementValue("name", elem); }
-                foreach (var elem in Telecom) { if (elem != null) yield return new ElementValue("telecom", elem); }
-                if (GenderElement != null) yield return new ElementValue("gender", GenderElement);
-                if (BirthDateElement != null) yield return new ElementValue("birthDate", BirthDateElement);
-                if (Deceased != null) yield return new ElementValue("deceased", Deceased);
-                foreach (var elem in Address) { if (elem != null) yield return new ElementValue("address", elem); }
-                if (MaritalStatus != null) yield return new ElementValue("maritalStatus", MaritalStatus);
-                if (MultipleBirth != null) yield return new ElementValue("multipleBirth", MultipleBirth);
-                foreach (var elem in Photo) { if (elem != null) yield return new ElementValue("photo", elem); }
-                foreach (var elem in Contact) { if (elem != null) yield return new ElementValue("contact", elem); }
-                if (Animal != null) yield return new ElementValue("animal", Animal);
-                foreach (var elem in Communication) { if (elem != null) yield return new ElementValue("communication", elem); }
-                foreach (var elem in CareProvider) { if (elem != null) yield return new ElementValue("careProvider", elem); }
-                if (ManagingOrganization != null) yield return new ElementValue("managingOrganization", ManagingOrganization);
-                foreach (var elem in Link) { if (elem != null) yield return new ElementValue("link", elem); }
-=======
                 foreach (var elem in Identifier) { if (elem != null) yield return new ElementValue("identifier", true, elem); }
                 if (ActiveElement != null) yield return new ElementValue("active", false, ActiveElement);
                 foreach (var elem in Name) { if (elem != null) yield return new ElementValue("name", true, elem); }
@@ -1148,7 +1129,6 @@
                 foreach (var elem in GeneralPractitioner) { if (elem != null) yield return new ElementValue("generalPractitioner", true, elem); }
                 if (ManagingOrganization != null) yield return new ElementValue("managingOrganization", false, ManagingOrganization);
                 foreach (var elem in Link) { if (elem != null) yield return new ElementValue("link", true, elem); }
->>>>>>> a220f7af
             }
         }
 
