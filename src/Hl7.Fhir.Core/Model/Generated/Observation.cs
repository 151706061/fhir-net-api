﻿using System;
using System.Collections.Generic;
using Hl7.Fhir.Introspection;
using Hl7.Fhir.Validation;
using System.Linq;
using System.Runtime.Serialization;
using Hl7.Fhir.Utility;

/*
  Copyright (c) 2011+, HL7, Inc.
  All rights reserved.
  
  Redistribution and use in source and binary forms, with or without modification, 
  are permitted provided that the following conditions are met:
  
   * Redistributions of source code must retain the above copyright notice, this 
     list of conditions and the following disclaimer.
   * Redistributions in binary form must reproduce the above copyright notice, 
     this list of conditions and the following disclaimer in the documentation 
     and/or other materials provided with the distribution.
   * Neither the name of HL7 nor the names of its contributors may be used to 
     endorse or promote products derived from this software without specific 
     prior written permission.
  
  THIS SOFTWARE IS PROVIDED BY THE COPYRIGHT HOLDERS AND CONTRIBUTORS "AS IS" AND 
  ANY EXPRESS OR IMPLIED WARRANTIES, INCLUDING, BUT NOT LIMITED TO, THE IMPLIED 
  WARRANTIES OF MERCHANTABILITY AND FITNESS FOR A PARTICULAR PURPOSE ARE DISCLAIMED. 
  IN NO EVENT SHALL THE COPYRIGHT HOLDER OR CONTRIBUTORS BE LIABLE FOR ANY DIRECT, 
  INDIRECT, INCIDENTAL, SPECIAL, EXEMPLARY, OR CONSEQUENTIAL DAMAGES (INCLUDING, BUT 
  NOT LIMITED TO, PROCUREMENT OF SUBSTITUTE GOODS OR SERVICES; LOSS OF USE, DATA, OR 
  PROFITS; OR BUSINESS INTERRUPTION) HOWEVER CAUSED AND ON ANY THEORY OF LIABILITY, 
  WHETHER IN CONTRACT, STRICT LIABILITY, OR TORT (INCLUDING NEGLIGENCE OR OTHERWISE) 
  ARISING IN ANY WAY OUT OF THE USE OF THIS SOFTWARE, EVEN IF ADVISED OF THE 
  POSSIBILITY OF SUCH DAMAGE.
  

*/

#pragma warning disable 1591 // suppress XML summary warnings 

//
// Generated for FHIR v3.6.0
//
namespace Hl7.Fhir.Model
{
    /// <summary>
    /// Measurements and simple assertions
    /// </summary>
    [FhirType("Observation", IsResource=true)]
    [DataContract]
    public partial class Observation : Hl7.Fhir.Model.DomainResource, System.ComponentModel.INotifyPropertyChanged
    {
        [NotMapped]
        public override ResourceType ResourceType { get { return ResourceType.Observation; } }
        [NotMapped]
        public override string TypeName { get { return "Observation"; } }
        
        [FhirType("ReferenceRangeComponent")]
        [DataContract]
        public partial class ReferenceRangeComponent : Hl7.Fhir.Model.BackboneElement, System.ComponentModel.INotifyPropertyChanged, IBackboneElement
        {
            [NotMapped]
            public override string TypeName { get { return "ReferenceRangeComponent"; } }
            
            /// <summary>
            /// Low Range, if relevant
            /// </summary>
            [FhirElement("low", Order=40)]
            [DataMember]
            public Hl7.Fhir.Model.SimpleQuantity Low
            {
                get { return _Low; }
                set { _Low = value; OnPropertyChanged("Low"); }
            }
            
            private Hl7.Fhir.Model.SimpleQuantity _Low;
            
            /// <summary>
            /// High Range, if relevant
            /// </summary>
            [FhirElement("high", Order=50)]
            [DataMember]
            public Hl7.Fhir.Model.SimpleQuantity High
            {
                get { return _High; }
                set { _High = value; OnPropertyChanged("High"); }
            }
            
            private Hl7.Fhir.Model.SimpleQuantity _High;
            
            /// <summary>
            /// Reference range qualifier
            /// </summary>
            [FhirElement("type", Order=60)]
            [DataMember]
            public Hl7.Fhir.Model.CodeableConcept Type
            {
                get { return _Type; }
                set { _Type = value; OnPropertyChanged("Type"); }
            }
            
            private Hl7.Fhir.Model.CodeableConcept _Type;
            
            /// <summary>
            /// Reference range population
            /// </summary>
            [FhirElement("appliesTo", Order=70)]
            [Cardinality(Min=0,Max=-1)]
            [DataMember]
            public List<Hl7.Fhir.Model.CodeableConcept> AppliesTo
            {
                get { if(_AppliesTo==null) _AppliesTo = new List<Hl7.Fhir.Model.CodeableConcept>(); return _AppliesTo; }
                set { _AppliesTo = value; OnPropertyChanged("AppliesTo"); }
            }
            
            private List<Hl7.Fhir.Model.CodeableConcept> _AppliesTo;
            
            /// <summary>
            /// Applicable age range, if relevant
            /// </summary>
            [FhirElement("age", Order=80)]
            [DataMember]
            public Hl7.Fhir.Model.Range Age
            {
                get { return _Age; }
                set { _Age = value; OnPropertyChanged("Age"); }
            }
            
            private Hl7.Fhir.Model.Range _Age;
            
            /// <summary>
            /// Text based reference range in an observation
            /// </summary>
            [FhirElement("text", Order=90)]
            [DataMember]
            public Hl7.Fhir.Model.FhirString TextElement
            {
                get { return _TextElement; }
                set { _TextElement = value; OnPropertyChanged("TextElement"); }
            }
            
            private Hl7.Fhir.Model.FhirString _TextElement;
            
            /// <summary>
            /// Text based reference range in an observation
            /// </summary>
            /// <remarks>This uses the native .NET datatype, rather than the FHIR equivalent</remarks>
            [NotMapped]
            [IgnoreDataMemberAttribute]
            public string Text
            {
                get { return TextElement != null ? TextElement.Value : null; }
                set
                {
                    if (value == null)
                        TextElement = null; 
                    else
                        TextElement = new Hl7.Fhir.Model.FhirString(value);
                    OnPropertyChanged("Text");
                }
            }
            
            public override IDeepCopyable CopyTo(IDeepCopyable other)
            {
                var dest = other as ReferenceRangeComponent;
                
                if (dest != null)
                {
                    base.CopyTo(dest);
                    if(Low != null) dest.Low = (Hl7.Fhir.Model.SimpleQuantity)Low.DeepCopy();
                    if(High != null) dest.High = (Hl7.Fhir.Model.SimpleQuantity)High.DeepCopy();
                    if(Type != null) dest.Type = (Hl7.Fhir.Model.CodeableConcept)Type.DeepCopy();
                    if(AppliesTo != null) dest.AppliesTo = new List<Hl7.Fhir.Model.CodeableConcept>(AppliesTo.DeepCopy());
                    if(Age != null) dest.Age = (Hl7.Fhir.Model.Range)Age.DeepCopy();
                    if(TextElement != null) dest.TextElement = (Hl7.Fhir.Model.FhirString)TextElement.DeepCopy();
                    return dest;
                }
                else
                	throw new ArgumentException("Can only copy to an object of the same type", "other");
            }
            
            public override IDeepCopyable DeepCopy()
            {
                return CopyTo(new ReferenceRangeComponent());
            }
            
            public override bool Matches(IDeepComparable other)
            {
                var otherT = other as ReferenceRangeComponent;
                if(otherT == null) return false;
                
                if(!base.Matches(otherT)) return false;
                if( !DeepComparable.Matches(Low, otherT.Low)) return false;
                if( !DeepComparable.Matches(High, otherT.High)) return false;
                if( !DeepComparable.Matches(Type, otherT.Type)) return false;
                if( !DeepComparable.Matches(AppliesTo, otherT.AppliesTo)) return false;
                if( !DeepComparable.Matches(Age, otherT.Age)) return false;
                if( !DeepComparable.Matches(TextElement, otherT.TextElement)) return false;
                
                return true;
            }
            
            public override bool IsExactly(IDeepComparable other)
            {
                var otherT = other as ReferenceRangeComponent;
                if(otherT == null) return false;
                
                if(!base.IsExactly(otherT)) return false;
                if( !DeepComparable.IsExactly(Low, otherT.Low)) return false;
                if( !DeepComparable.IsExactly(High, otherT.High)) return false;
                if( !DeepComparable.IsExactly(Type, otherT.Type)) return false;
                if( !DeepComparable.IsExactly(AppliesTo, otherT.AppliesTo)) return false;
                if( !DeepComparable.IsExactly(Age, otherT.Age)) return false;
                if( !DeepComparable.IsExactly(TextElement, otherT.TextElement)) return false;
                
                return true;
            }


            [NotMapped]
            public override IEnumerable<Base> Children
            {
                get
                {
                    foreach (var item in base.Children) yield return item;
                    if (Low != null) yield return Low;
                    if (High != null) yield return High;
                    if (Type != null) yield return Type;
                    foreach (var elem in AppliesTo) { if (elem != null) yield return elem; }
                    if (Age != null) yield return Age;
                    if (TextElement != null) yield return TextElement;
                }
            }

            [NotMapped]
            internal override IEnumerable<ElementValue> NamedChildren
            {
                get
                {
                    foreach (var item in base.NamedChildren) yield return item;
                    if (Low != null) yield return new ElementValue("low", Low);
                    if (High != null) yield return new ElementValue("high", High);
                    if (Type != null) yield return new ElementValue("type", Type);
                    foreach (var elem in AppliesTo) { if (elem != null) yield return new ElementValue("appliesTo", elem); }
                    if (Age != null) yield return new ElementValue("age", Age);
                    if (TextElement != null) yield return new ElementValue("text", TextElement);
                }
            }

            
        }
        
        
        [FhirType("ComponentComponent")]
        [DataContract]
        public partial class ComponentComponent : Hl7.Fhir.Model.BackboneElement, System.ComponentModel.INotifyPropertyChanged, IBackboneElement
        {
            [NotMapped]
            public override string TypeName { get { return "ComponentComponent"; } }
            
            /// <summary>
            /// Type of component observation (code / type)
            /// </summary>
            [FhirElement("code", InSummary=true, Order=40)]
            [Cardinality(Min=1,Max=1)]
            [DataMember]
            public Hl7.Fhir.Model.CodeableConcept Code
            {
                get { return _Code; }
                set { _Code = value; OnPropertyChanged("Code"); }
            }
            
            private Hl7.Fhir.Model.CodeableConcept _Code;
            
            /// <summary>
            /// Actual component result
            /// </summary>
            [FhirElement("value", InSummary=true, Order=50, Choice=ChoiceType.DatatypeChoice)]
            [CLSCompliant(false)]
			[AllowedTypes(typeof(Quantity),typeof(Hl7.Fhir.Model.CodeableConcept),typeof(Hl7.Fhir.Model.FhirString),typeof(Hl7.Fhir.Model.FhirBoolean),typeof(Hl7.Fhir.Model.Integer),typeof(Hl7.Fhir.Model.Range),typeof(Hl7.Fhir.Model.Ratio),typeof(Hl7.Fhir.Model.SampledData),typeof(Hl7.Fhir.Model.Time),typeof(Hl7.Fhir.Model.FhirDateTime),typeof(Hl7.Fhir.Model.Period))]
            [DataMember]
            public Hl7.Fhir.Model.Element Value
            {
                get { return _Value; }
                set { _Value = value; OnPropertyChanged("Value"); }
            }
            
            private Hl7.Fhir.Model.Element _Value;
            
            /// <summary>
            /// Why the component result is missing
            /// </summary>
            [FhirElement("dataAbsentReason", Order=60)]
            [DataMember]
            public Hl7.Fhir.Model.CodeableConcept DataAbsentReason
            {
                get { return _DataAbsentReason; }
                set { _DataAbsentReason = value; OnPropertyChanged("DataAbsentReason"); }
            }
            
            private Hl7.Fhir.Model.CodeableConcept _DataAbsentReason;
            
            /// <summary>
            /// High, low, normal, etc.
            /// </summary>
            [FhirElement("interpretation", Order=70)]
            [Cardinality(Min=0,Max=-1)]
            [DataMember]
            public List<Hl7.Fhir.Model.CodeableConcept> Interpretation
            {
                get { if(_Interpretation==null) _Interpretation = new List<Hl7.Fhir.Model.CodeableConcept>(); return _Interpretation; }
                set { _Interpretation = value; OnPropertyChanged("Interpretation"); }
            }
            
            private List<Hl7.Fhir.Model.CodeableConcept> _Interpretation;
            
            /// <summary>
            /// Provides guide for interpretation of component result
            /// </summary>
            [FhirElement("referenceRange", Order=80)]
            [Cardinality(Min=0,Max=-1)]
            [DataMember]
            public List<Hl7.Fhir.Model.Observation.ReferenceRangeComponent> ReferenceRange
            {
                get { if(_ReferenceRange==null) _ReferenceRange = new List<Hl7.Fhir.Model.Observation.ReferenceRangeComponent>(); return _ReferenceRange; }
                set { _ReferenceRange = value; OnPropertyChanged("ReferenceRange"); }
            }
            
            private List<Hl7.Fhir.Model.Observation.ReferenceRangeComponent> _ReferenceRange;
            
            public override IDeepCopyable CopyTo(IDeepCopyable other)
            {
                var dest = other as ComponentComponent;
                
                if (dest != null)
                {
                    base.CopyTo(dest);
                    if(Code != null) dest.Code = (Hl7.Fhir.Model.CodeableConcept)Code.DeepCopy();
                    if(Value != null) dest.Value = (Hl7.Fhir.Model.Element)Value.DeepCopy();
                    if(DataAbsentReason != null) dest.DataAbsentReason = (Hl7.Fhir.Model.CodeableConcept)DataAbsentReason.DeepCopy();
                    if(Interpretation != null) dest.Interpretation = new List<Hl7.Fhir.Model.CodeableConcept>(Interpretation.DeepCopy());
                    if(ReferenceRange != null) dest.ReferenceRange = new List<Hl7.Fhir.Model.Observation.ReferenceRangeComponent>(ReferenceRange.DeepCopy());
                    return dest;
                }
                else
                	throw new ArgumentException("Can only copy to an object of the same type", "other");
            }
            
            public override IDeepCopyable DeepCopy()
            {
                return CopyTo(new ComponentComponent());
            }
            
            public override bool Matches(IDeepComparable other)
            {
                var otherT = other as ComponentComponent;
                if(otherT == null) return false;
                
                if(!base.Matches(otherT)) return false;
                if( !DeepComparable.Matches(Code, otherT.Code)) return false;
                if( !DeepComparable.Matches(Value, otherT.Value)) return false;
                if( !DeepComparable.Matches(DataAbsentReason, otherT.DataAbsentReason)) return false;
                if( !DeepComparable.Matches(Interpretation, otherT.Interpretation)) return false;
                if( !DeepComparable.Matches(ReferenceRange, otherT.ReferenceRange)) return false;
                
                return true;
            }
            
            public override bool IsExactly(IDeepComparable other)
            {
                var otherT = other as ComponentComponent;
                if(otherT == null) return false;
                
                if(!base.IsExactly(otherT)) return false;
                if( !DeepComparable.IsExactly(Code, otherT.Code)) return false;
                if( !DeepComparable.IsExactly(Value, otherT.Value)) return false;
                if( !DeepComparable.IsExactly(DataAbsentReason, otherT.DataAbsentReason)) return false;
                if( !DeepComparable.IsExactly(Interpretation, otherT.Interpretation)) return false;
                if( !DeepComparable.IsExactly(ReferenceRange, otherT.ReferenceRange)) return false;
                
                return true;
            }


            [NotMapped]
            public override IEnumerable<Base> Children
            {
                get
                {
                    foreach (var item in base.Children) yield return item;
                    if (Code != null) yield return Code;
                    if (Value != null) yield return Value;
                    if (DataAbsentReason != null) yield return DataAbsentReason;
                    foreach (var elem in Interpretation) { if (elem != null) yield return elem; }
                    foreach (var elem in ReferenceRange) { if (elem != null) yield return elem; }
                }
            }

            [NotMapped]
            internal override IEnumerable<ElementValue> NamedChildren
            {
                get
                {
                    foreach (var item in base.NamedChildren) yield return item;
                    if (Code != null) yield return new ElementValue("code", Code);
                    if (Value != null) yield return new ElementValue("value", Value);
                    if (DataAbsentReason != null) yield return new ElementValue("dataAbsentReason", DataAbsentReason);
                    foreach (var elem in Interpretation) { if (elem != null) yield return new ElementValue("interpretation", elem); }
                    foreach (var elem in ReferenceRange) { if (elem != null) yield return new ElementValue("referenceRange", elem); }
                }
            }

            
        }
        
        
        /// <summary>
        /// Business Identifier for observation
        /// </summary>
        [FhirElement("identifier", InSummary=true, Order=90)]
        [Cardinality(Min=0,Max=-1)]
        [DataMember]
        public List<Hl7.Fhir.Model.Identifier> Identifier
        {
            get { if(_Identifier==null) _Identifier = new List<Hl7.Fhir.Model.Identifier>(); return _Identifier; }
            set { _Identifier = value; OnPropertyChanged("Identifier"); }
        }
        
        private List<Hl7.Fhir.Model.Identifier> _Identifier;
        
        /// <summary>
        /// Fulfills plan, proposal or order
        /// </summary>
        [FhirElement("basedOn", InSummary=true, Order=100)]
        [CLSCompliant(false)]
		[References("CarePlan","DeviceRequest","ImmunizationRecommendation","MedicationRequest","NutritionOrder","ServiceRequest")]
        [Cardinality(Min=0,Max=-1)]
        [DataMember]
        public List<Hl7.Fhir.Model.ResourceReference> BasedOn
        {
            get { if(_BasedOn==null) _BasedOn = new List<Hl7.Fhir.Model.ResourceReference>(); return _BasedOn; }
            set { _BasedOn = value; OnPropertyChanged("BasedOn"); }
        }
        
        private List<Hl7.Fhir.Model.ResourceReference> _BasedOn;
        
        /// <summary>
        /// Part of referenced event
        /// </summary>
        [FhirElement("partOf", InSummary=true, Order=110)]
        [CLSCompliant(false)]
		[References("MedicationAdministration","MedicationDispense","MedicationStatement","Procedure","Immunization","ImagingStudy")]
        [Cardinality(Min=0,Max=-1)]
        [DataMember]
        public List<Hl7.Fhir.Model.ResourceReference> PartOf
        {
            get { if(_PartOf==null) _PartOf = new List<Hl7.Fhir.Model.ResourceReference>(); return _PartOf; }
            set { _PartOf = value; OnPropertyChanged("PartOf"); }
        }
        
        private List<Hl7.Fhir.Model.ResourceReference> _PartOf;
        
        /// <summary>
        /// registered | preliminary | final | amended +
        /// </summary>
        [FhirElement("status", InSummary=true, Order=120)]
        [Cardinality(Min=1,Max=1)]
        [DataMember]
        public Code<Hl7.Fhir.Model.ObservationStatus> StatusElement
        {
            get { return _StatusElement; }
            set { _StatusElement = value; OnPropertyChanged("StatusElement"); }
        }
        
        private Code<Hl7.Fhir.Model.ObservationStatus> _StatusElement;
        
        /// <summary>
        /// registered | preliminary | final | amended +
        /// </summary>
        /// <remarks>This uses the native .NET datatype, rather than the FHIR equivalent</remarks>
        [NotMapped]
        [IgnoreDataMemberAttribute]
        public Hl7.Fhir.Model.ObservationStatus? Status
        {
            get { return StatusElement != null ? StatusElement.Value : null; }
            set
            {
                if (!value.HasValue)
                  StatusElement = null; 
                else
                  StatusElement = new Code<Hl7.Fhir.Model.ObservationStatus>(value);
                OnPropertyChanged("Status");
            }
        }
        
        /// <summary>
        /// Classification of  type of observation
        /// </summary>
        [FhirElement("category", Order=130)]
        [Cardinality(Min=0,Max=-1)]
        [DataMember]
        public List<Hl7.Fhir.Model.CodeableConcept> Category
        {
            get { if(_Category==null) _Category = new List<Hl7.Fhir.Model.CodeableConcept>(); return _Category; }
            set { _Category = value; OnPropertyChanged("Category"); }
        }
        
        private List<Hl7.Fhir.Model.CodeableConcept> _Category;
        
        /// <summary>
        /// Type of observation (code / type)
        /// </summary>
        [FhirElement("code", InSummary=true, Order=140)]
        [Cardinality(Min=1,Max=1)]
        [DataMember]
        public Hl7.Fhir.Model.CodeableConcept Code
        {
            get { return _Code; }
            set { _Code = value; OnPropertyChanged("Code"); }
        }
        
        private Hl7.Fhir.Model.CodeableConcept _Code;
        
        /// <summary>
        /// Who and/or what the observation is about
        /// </summary>
        [FhirElement("subject", InSummary=true, Order=150)]
        [CLSCompliant(false)]
		[References("Patient","Group","Device","Location")]
        [DataMember]
        public Hl7.Fhir.Model.ResourceReference Subject
        {
            get { return _Subject; }
            set { _Subject = value; OnPropertyChanged("Subject"); }
        }
        
        private Hl7.Fhir.Model.ResourceReference _Subject;
        
        /// <summary>
        /// What the observation is about, when it is not about the subject of record
        /// </summary>
        [FhirElement("focus", InSummary=true, Order=160)]
        [CLSCompliant(false)]
		[References()]
        [Cardinality(Min=0,Max=-1)]
        [DataMember]
        public List<Hl7.Fhir.Model.ResourceReference> Focus
        {
            get { if(_Focus==null) _Focus = new List<Hl7.Fhir.Model.ResourceReference>(); return _Focus; }
            set { _Focus = value; OnPropertyChanged("Focus"); }
        }
        
        private List<Hl7.Fhir.Model.ResourceReference> _Focus;
        
        /// <summary>
        /// Healthcare event during which this observation is made
        /// </summary>
        [FhirElement("encounter", InSummary=true, Order=170)]
        [CLSCompliant(false)]
		[References("Encounter")]
        [DataMember]
        public Hl7.Fhir.Model.ResourceReference Encounter
        {
            get { return _Encounter; }
            set { _Encounter = value; OnPropertyChanged("Encounter"); }
        }
        
        private Hl7.Fhir.Model.ResourceReference _Encounter;
        
        /// <summary>
        /// Clinically relevant time/time-period for observation
        /// </summary>
        [FhirElement("effective", InSummary=true, Order=180, Choice=ChoiceType.DatatypeChoice)]
        [CLSCompliant(false)]
		[AllowedTypes(typeof(Hl7.Fhir.Model.FhirDateTime),typeof(Hl7.Fhir.Model.Period),typeof(Hl7.Fhir.Model.Timing),typeof(Hl7.Fhir.Model.Instant))]
        [DataMember]
        public Hl7.Fhir.Model.Element Effective
        {
            get { return _Effective; }
            set { _Effective = value; OnPropertyChanged("Effective"); }
        }
        
        private Hl7.Fhir.Model.Element _Effective;
        
        /// <summary>
        /// Date/Time this version was made available
        /// </summary>
        [FhirElement("issued", InSummary=true, Order=190)]
        [DataMember]
        public Hl7.Fhir.Model.Instant IssuedElement
        {
            get { return _IssuedElement; }
            set { _IssuedElement = value; OnPropertyChanged("IssuedElement"); }
        }
        
        private Hl7.Fhir.Model.Instant _IssuedElement;
        
        /// <summary>
        /// Date/Time this version was made available
        /// </summary>
        /// <remarks>This uses the native .NET datatype, rather than the FHIR equivalent</remarks>
        [NotMapped]
        [IgnoreDataMemberAttribute]
        public DateTimeOffset? Issued
        {
            get { return IssuedElement != null ? IssuedElement.Value : null; }
            set
            {
                if (!value.HasValue)
                  IssuedElement = null; 
                else
                  IssuedElement = new Hl7.Fhir.Model.Instant(value);
                OnPropertyChanged("Issued");
            }
        }
        
        /// <summary>
        /// Who is responsible for the observation
        /// </summary>
        [FhirElement("performer", InSummary=true, Order=200)]
        [CLSCompliant(false)]
		[References("Practitioner","PractitionerRole","Organization","CareTeam","Patient","RelatedPerson")]
        [Cardinality(Min=0,Max=-1)]
        [DataMember]
        public List<Hl7.Fhir.Model.ResourceReference> Performer
        {
            get { if(_Performer==null) _Performer = new List<Hl7.Fhir.Model.ResourceReference>(); return _Performer; }
            set { _Performer = value; OnPropertyChanged("Performer"); }
        }
        
        private List<Hl7.Fhir.Model.ResourceReference> _Performer;
        
        /// <summary>
        /// Actual result
        /// </summary>
        [FhirElement("value", InSummary=true, Order=210, Choice=ChoiceType.DatatypeChoice)]
        [CLSCompliant(false)]
		[AllowedTypes(typeof(Quantity),typeof(Hl7.Fhir.Model.CodeableConcept),typeof(Hl7.Fhir.Model.FhirString),typeof(Hl7.Fhir.Model.FhirBoolean),typeof(Hl7.Fhir.Model.Integer),typeof(Hl7.Fhir.Model.Range),typeof(Hl7.Fhir.Model.Ratio),typeof(Hl7.Fhir.Model.SampledData),typeof(Hl7.Fhir.Model.Time),typeof(Hl7.Fhir.Model.FhirDateTime),typeof(Hl7.Fhir.Model.Period))]
        [DataMember]
        public Hl7.Fhir.Model.Element Value
        {
            get { return _Value; }
            set { _Value = value; OnPropertyChanged("Value"); }
        }
        
        private Hl7.Fhir.Model.Element _Value;
        
        /// <summary>
        /// Why the result is missing
        /// </summary>
        [FhirElement("dataAbsentReason", Order=220)]
        [DataMember]
        public Hl7.Fhir.Model.CodeableConcept DataAbsentReason
        {
            get { return _DataAbsentReason; }
            set { _DataAbsentReason = value; OnPropertyChanged("DataAbsentReason"); }
        }
        
        private Hl7.Fhir.Model.CodeableConcept _DataAbsentReason;
        
        /// <summary>
        /// High, low, normal, etc.
        /// </summary>
        [FhirElement("interpretation", Order=230)]
        [Cardinality(Min=0,Max=-1)]
        [DataMember]
        public List<Hl7.Fhir.Model.CodeableConcept> Interpretation
        {
            get { if(_Interpretation==null) _Interpretation = new List<Hl7.Fhir.Model.CodeableConcept>(); return _Interpretation; }
            set { _Interpretation = value; OnPropertyChanged("Interpretation"); }
        }
        
        private List<Hl7.Fhir.Model.CodeableConcept> _Interpretation;
        
        /// <summary>
        /// Comments about the observation
        /// </summary>
        [FhirElement("note", Order=240)]
        [Cardinality(Min=0,Max=-1)]
        [DataMember]
        public List<Hl7.Fhir.Model.Annotation> Note
        {
            get { if(_Note==null) _Note = new List<Hl7.Fhir.Model.Annotation>(); return _Note; }
            set { _Note = value; OnPropertyChanged("Note"); }
        }
        
        private List<Hl7.Fhir.Model.Annotation> _Note;
        
        /// <summary>
        /// Observed body part
        /// </summary>
        [FhirElement("bodySite", Order=250)]
        [DataMember]
        public Hl7.Fhir.Model.CodeableConcept BodySite
        {
            get { return _BodySite; }
            set { _BodySite = value; OnPropertyChanged("BodySite"); }
        }
        
        private Hl7.Fhir.Model.CodeableConcept _BodySite;
        
        /// <summary>
        /// How it was done
        /// </summary>
        [FhirElement("method", Order=260)]
        [DataMember]
        public Hl7.Fhir.Model.CodeableConcept Method
        {
            get { return _Method; }
            set { _Method = value; OnPropertyChanged("Method"); }
        }
        
        private Hl7.Fhir.Model.CodeableConcept _Method;
        
        /// <summary>
        /// Specimen used for this observation
        /// </summary>
        [FhirElement("specimen", Order=270)]
        [CLSCompliant(false)]
		[References("Specimen")]
        [DataMember]
        public Hl7.Fhir.Model.ResourceReference Specimen
        {
            get { return _Specimen; }
            set { _Specimen = value; OnPropertyChanged("Specimen"); }
        }
        
        private Hl7.Fhir.Model.ResourceReference _Specimen;
        
        /// <summary>
        /// (Measurement) Device
        /// </summary>
        [FhirElement("device", Order=280)]
        [CLSCompliant(false)]
		[References("Device","DeviceMetric")]
        [DataMember]
        public Hl7.Fhir.Model.ResourceReference Device
        {
            get { return _Device; }
            set { _Device = value; OnPropertyChanged("Device"); }
        }
        
        private Hl7.Fhir.Model.ResourceReference _Device;
        
        /// <summary>
        /// Provides guide for interpretation
        /// </summary>
        [FhirElement("referenceRange", Order=290)]
        [Cardinality(Min=0,Max=-1)]
        [DataMember]
        public List<Hl7.Fhir.Model.Observation.ReferenceRangeComponent> ReferenceRange
        {
            get { if(_ReferenceRange==null) _ReferenceRange = new List<Hl7.Fhir.Model.Observation.ReferenceRangeComponent>(); return _ReferenceRange; }
            set { _ReferenceRange = value; OnPropertyChanged("ReferenceRange"); }
        }
        
        private List<Hl7.Fhir.Model.Observation.ReferenceRangeComponent> _ReferenceRange;
        
        /// <summary>
        /// Related resource that belongs to the Observation group
        /// </summary>
        [FhirElement("hasMember", InSummary=true, Order=300)]
        [CLSCompliant(false)]
		[References("Observation","QuestionnaireResponse","MolecularSequence")]
        [Cardinality(Min=0,Max=-1)]
        [DataMember]
        public List<Hl7.Fhir.Model.ResourceReference> HasMember
        {
            get { if(_HasMember==null) _HasMember = new List<Hl7.Fhir.Model.ResourceReference>(); return _HasMember; }
            set { _HasMember = value; OnPropertyChanged("HasMember"); }
        }
        
        private List<Hl7.Fhir.Model.ResourceReference> _HasMember;
        
        /// <summary>
        /// Related measurements the observation is made from
        /// </summary>
        [FhirElement("derivedFrom", InSummary=true, Order=310)]
        [CLSCompliant(false)]
		[References("DocumentReference","ImagingStudy","Media","QuestionnaireResponse","Observation","MolecularSequence")]
        [Cardinality(Min=0,Max=-1)]
        [DataMember]
        public List<Hl7.Fhir.Model.ResourceReference> DerivedFrom
        {
            get { if(_DerivedFrom==null) _DerivedFrom = new List<Hl7.Fhir.Model.ResourceReference>(); return _DerivedFrom; }
            set { _DerivedFrom = value; OnPropertyChanged("DerivedFrom"); }
        }
        
        private List<Hl7.Fhir.Model.ResourceReference> _DerivedFrom;
        
        /// <summary>
        /// Component results
        /// </summary>
        [FhirElement("component", InSummary=true, Order=320)]
        [Cardinality(Min=0,Max=-1)]
        [DataMember]
        public List<Hl7.Fhir.Model.Observation.ComponentComponent> Component
        {
            get { if(_Component==null) _Component = new List<Hl7.Fhir.Model.Observation.ComponentComponent>(); return _Component; }
            set { _Component = value; OnPropertyChanged("Component"); }
        }
        
        private List<Hl7.Fhir.Model.Observation.ComponentComponent> _Component;
        

        public static ElementDefinition.ConstraintComponent Observation_OBS_7 = new ElementDefinition.ConstraintComponent()
        {
            Expression = "value.empty() or component.code.where( (coding.code = %resource.code.coding.code) and (coding.system = %resource.code.coding.system)).empty()",
            Key = "obs-7",
            Severity = ElementDefinition.ConstraintSeverity.Warning,
            Human = "If Observation.code is the same as an Observation.component.code then the value element associated with the code SHALL NOT be present",
            Xpath = "not(f:*[starts-with(local-name(.), 'value')] and (for $coding in f:code/f:coding return f:component/f:code/f:coding[f:code/@value=$coding/f:code/@value] [f:system/@value=$coding/f:system/@value]))"
        };

        public static ElementDefinition.ConstraintComponent Observation_OBS_6 = new ElementDefinition.ConstraintComponent()
        {
            Expression = "dataAbsentReason.empty() or value.empty()",
            Key = "obs-6",
            Severity = ElementDefinition.ConstraintSeverity.Warning,
            Human = "dataAbsentReason SHALL only be present if Observation.value[x] is not present",
            Xpath = "not(exists(f:dataAbsentReason)) or (not(exists(*[starts-with(local-name(.), 'value')])))"
        };

        public static ElementDefinition.ConstraintComponent Observation_OBS_3 = new ElementDefinition.ConstraintComponent()
        {
            Expression = "referenceRange.all(low.exists() or high.exists() or text.exists())",
            Key = "obs-3",
            Severity = ElementDefinition.ConstraintSeverity.Warning,
            Human = "Must have at least a low or a high or text",
            Xpath = "(exists(f:low) or exists(f:high)or exists(f:text))"
        };

        public override void AddDefaultConstraints()
        {
            base.AddDefaultConstraints();

            InvariantConstraints.Add(Observation_OBS_7);
            InvariantConstraints.Add(Observation_OBS_6);
            InvariantConstraints.Add(Observation_OBS_3);
        }

        public override IDeepCopyable CopyTo(IDeepCopyable other)
        {
            var dest = other as Observation;
            
            if (dest != null)
            {
                base.CopyTo(dest);
                if(Identifier != null) dest.Identifier = new List<Hl7.Fhir.Model.Identifier>(Identifier.DeepCopy());
                if(BasedOn != null) dest.BasedOn = new List<Hl7.Fhir.Model.ResourceReference>(BasedOn.DeepCopy());
                if(PartOf != null) dest.PartOf = new List<Hl7.Fhir.Model.ResourceReference>(PartOf.DeepCopy());
                if(StatusElement != null) dest.StatusElement = (Code<Hl7.Fhir.Model.ObservationStatus>)StatusElement.DeepCopy();
                if(Category != null) dest.Category = new List<Hl7.Fhir.Model.CodeableConcept>(Category.DeepCopy());
                if(Code != null) dest.Code = (Hl7.Fhir.Model.CodeableConcept)Code.DeepCopy();
                if(Subject != null) dest.Subject = (Hl7.Fhir.Model.ResourceReference)Subject.DeepCopy();
                if(Focus != null) dest.Focus = new List<Hl7.Fhir.Model.ResourceReference>(Focus.DeepCopy());
                if(Encounter != null) dest.Encounter = (Hl7.Fhir.Model.ResourceReference)Encounter.DeepCopy();
                if(Effective != null) dest.Effective = (Hl7.Fhir.Model.Element)Effective.DeepCopy();
                if(IssuedElement != null) dest.IssuedElement = (Hl7.Fhir.Model.Instant)IssuedElement.DeepCopy();
                if(Performer != null) dest.Performer = new List<Hl7.Fhir.Model.ResourceReference>(Performer.DeepCopy());
                if(Value != null) dest.Value = (Hl7.Fhir.Model.Element)Value.DeepCopy();
                if(DataAbsentReason != null) dest.DataAbsentReason = (Hl7.Fhir.Model.CodeableConcept)DataAbsentReason.DeepCopy();
                if(Interpretation != null) dest.Interpretation = new List<Hl7.Fhir.Model.CodeableConcept>(Interpretation.DeepCopy());
                if(Note != null) dest.Note = new List<Hl7.Fhir.Model.Annotation>(Note.DeepCopy());
                if(BodySite != null) dest.BodySite = (Hl7.Fhir.Model.CodeableConcept)BodySite.DeepCopy();
                if(Method != null) dest.Method = (Hl7.Fhir.Model.CodeableConcept)Method.DeepCopy();
                if(Specimen != null) dest.Specimen = (Hl7.Fhir.Model.ResourceReference)Specimen.DeepCopy();
                if(Device != null) dest.Device = (Hl7.Fhir.Model.ResourceReference)Device.DeepCopy();
                if(ReferenceRange != null) dest.ReferenceRange = new List<Hl7.Fhir.Model.Observation.ReferenceRangeComponent>(ReferenceRange.DeepCopy());
                if(HasMember != null) dest.HasMember = new List<Hl7.Fhir.Model.ResourceReference>(HasMember.DeepCopy());
                if(DerivedFrom != null) dest.DerivedFrom = new List<Hl7.Fhir.Model.ResourceReference>(DerivedFrom.DeepCopy());
                if(Component != null) dest.Component = new List<Hl7.Fhir.Model.Observation.ComponentComponent>(Component.DeepCopy());
                return dest;
            }
            else
            	throw new ArgumentException("Can only copy to an object of the same type", "other");
        }
        
        public override IDeepCopyable DeepCopy()
        {
            return CopyTo(new Observation());
        }
        
        public override bool Matches(IDeepComparable other)
        {
            var otherT = other as Observation;
            if(otherT == null) return false;
            
            if(!base.Matches(otherT)) return false;
            if( !DeepComparable.Matches(Identifier, otherT.Identifier)) return false;
            if( !DeepComparable.Matches(BasedOn, otherT.BasedOn)) return false;
            if( !DeepComparable.Matches(PartOf, otherT.PartOf)) return false;
            if( !DeepComparable.Matches(StatusElement, otherT.StatusElement)) return false;
            if( !DeepComparable.Matches(Category, otherT.Category)) return false;
            if( !DeepComparable.Matches(Code, otherT.Code)) return false;
            if( !DeepComparable.Matches(Subject, otherT.Subject)) return false;
            if( !DeepComparable.Matches(Focus, otherT.Focus)) return false;
            if( !DeepComparable.Matches(Encounter, otherT.Encounter)) return false;
            if( !DeepComparable.Matches(Effective, otherT.Effective)) return false;
            if( !DeepComparable.Matches(IssuedElement, otherT.IssuedElement)) return false;
            if( !DeepComparable.Matches(Performer, otherT.Performer)) return false;
            if( !DeepComparable.Matches(Value, otherT.Value)) return false;
            if( !DeepComparable.Matches(DataAbsentReason, otherT.DataAbsentReason)) return false;
            if( !DeepComparable.Matches(Interpretation, otherT.Interpretation)) return false;
            if( !DeepComparable.Matches(Note, otherT.Note)) return false;
            if( !DeepComparable.Matches(BodySite, otherT.BodySite)) return false;
            if( !DeepComparable.Matches(Method, otherT.Method)) return false;
            if( !DeepComparable.Matches(Specimen, otherT.Specimen)) return false;
            if( !DeepComparable.Matches(Device, otherT.Device)) return false;
            if( !DeepComparable.Matches(ReferenceRange, otherT.ReferenceRange)) return false;
            if( !DeepComparable.Matches(HasMember, otherT.HasMember)) return false;
            if( !DeepComparable.Matches(DerivedFrom, otherT.DerivedFrom)) return false;
            if( !DeepComparable.Matches(Component, otherT.Component)) return false;
            
            return true;
        }
        
        public override bool IsExactly(IDeepComparable other)
        {
            var otherT = other as Observation;
            if(otherT == null) return false;
            
            if(!base.IsExactly(otherT)) return false;
            if( !DeepComparable.IsExactly(Identifier, otherT.Identifier)) return false;
            if( !DeepComparable.IsExactly(BasedOn, otherT.BasedOn)) return false;
            if( !DeepComparable.IsExactly(PartOf, otherT.PartOf)) return false;
            if( !DeepComparable.IsExactly(StatusElement, otherT.StatusElement)) return false;
            if( !DeepComparable.IsExactly(Category, otherT.Category)) return false;
            if( !DeepComparable.IsExactly(Code, otherT.Code)) return false;
            if( !DeepComparable.IsExactly(Subject, otherT.Subject)) return false;
            if( !DeepComparable.IsExactly(Focus, otherT.Focus)) return false;
            if( !DeepComparable.IsExactly(Encounter, otherT.Encounter)) return false;
            if( !DeepComparable.IsExactly(Effective, otherT.Effective)) return false;
            if( !DeepComparable.IsExactly(IssuedElement, otherT.IssuedElement)) return false;
            if( !DeepComparable.IsExactly(Performer, otherT.Performer)) return false;
            if( !DeepComparable.IsExactly(Value, otherT.Value)) return false;
            if( !DeepComparable.IsExactly(DataAbsentReason, otherT.DataAbsentReason)) return false;
            if( !DeepComparable.IsExactly(Interpretation, otherT.Interpretation)) return false;
            if( !DeepComparable.IsExactly(Note, otherT.Note)) return false;
            if( !DeepComparable.IsExactly(BodySite, otherT.BodySite)) return false;
            if( !DeepComparable.IsExactly(Method, otherT.Method)) return false;
            if( !DeepComparable.IsExactly(Specimen, otherT.Specimen)) return false;
            if( !DeepComparable.IsExactly(Device, otherT.Device)) return false;
            if( !DeepComparable.IsExactly(ReferenceRange, otherT.ReferenceRange)) return false;
            if( !DeepComparable.IsExactly(HasMember, otherT.HasMember)) return false;
            if( !DeepComparable.IsExactly(DerivedFrom, otherT.DerivedFrom)) return false;
            if( !DeepComparable.IsExactly(Component, otherT.Component)) return false;
            
            return true;
        }

        [NotMapped]
        public override IEnumerable<Base> Children
        {
            get
            {
                foreach (var item in base.Children) yield return item;
				foreach (var elem in Identifier) { if (elem != null) yield return elem; }
				foreach (var elem in BasedOn) { if (elem != null) yield return elem; }
				foreach (var elem in PartOf) { if (elem != null) yield return elem; }
				if (StatusElement != null) yield return StatusElement;
				foreach (var elem in Category) { if (elem != null) yield return elem; }
				if (Code != null) yield return Code;
				if (Subject != null) yield return Subject;
				foreach (var elem in Focus) { if (elem != null) yield return elem; }
				if (Encounter != null) yield return Encounter;
				if (Effective != null) yield return Effective;
				if (IssuedElement != null) yield return IssuedElement;
				foreach (var elem in Performer) { if (elem != null) yield return elem; }
				if (Value != null) yield return Value;
				if (DataAbsentReason != null) yield return DataAbsentReason;
				foreach (var elem in Interpretation) { if (elem != null) yield return elem; }
				foreach (var elem in Note) { if (elem != null) yield return elem; }
				if (BodySite != null) yield return BodySite;
				if (Method != null) yield return Method;
				if (Specimen != null) yield return Specimen;
				if (Device != null) yield return Device;
				foreach (var elem in ReferenceRange) { if (elem != null) yield return elem; }
				foreach (var elem in HasMember) { if (elem != null) yield return elem; }
				foreach (var elem in DerivedFrom) { if (elem != null) yield return elem; }
				foreach (var elem in Component) { if (elem != null) yield return elem; }
            }
        }

        [NotMapped]
        internal override IEnumerable<ElementValue> NamedChildren
        {
            get
            {
                foreach (var item in base.NamedChildren) yield return item;
<<<<<<< HEAD
                foreach (var elem in Identifier) { if (elem != null) yield return new ElementValue("identifier", true, elem); }
                foreach (var elem in BasedOn) { if (elem != null) yield return new ElementValue("basedOn", true, elem); }
                foreach (var elem in PartOf) { if (elem != null) yield return new ElementValue("partOf", true, elem); }
                if (StatusElement != null) yield return new ElementValue("status", false, StatusElement);
                foreach (var elem in Category) { if (elem != null) yield return new ElementValue("category", true, elem); }
                if (Code != null) yield return new ElementValue("code", false, Code);
                if (Subject != null) yield return new ElementValue("subject", false, Subject);
                foreach (var elem in Focus) { if (elem != null) yield return new ElementValue("focus", true, elem); }
                if (Encounter != null) yield return new ElementValue("encounter", false, Encounter);
                if (Effective != null) yield return new ElementValue("effective", false, Effective);
                if (IssuedElement != null) yield return new ElementValue("issued", false, IssuedElement);
                foreach (var elem in Performer) { if (elem != null) yield return new ElementValue("performer", true, elem); }
                if (Value != null) yield return new ElementValue("value", false, Value);
                if (DataAbsentReason != null) yield return new ElementValue("dataAbsentReason", false, DataAbsentReason);
                foreach (var elem in Interpretation) { if (elem != null) yield return new ElementValue("interpretation", true, elem); }
                foreach (var elem in Note) { if (elem != null) yield return new ElementValue("note", true, elem); }
                if (BodySite != null) yield return new ElementValue("bodySite", false, BodySite);
                if (Method != null) yield return new ElementValue("method", false, Method);
                if (Specimen != null) yield return new ElementValue("specimen", false, Specimen);
                if (Device != null) yield return new ElementValue("device", false, Device);
                foreach (var elem in ReferenceRange) { if (elem != null) yield return new ElementValue("referenceRange", true, elem); }
                foreach (var elem in HasMember) { if (elem != null) yield return new ElementValue("hasMember", true, elem); }
                foreach (var elem in DerivedFrom) { if (elem != null) yield return new ElementValue("derivedFrom", true, elem); }
                foreach (var elem in Component) { if (elem != null) yield return new ElementValue("component", true, elem); }
=======
                foreach (var elem in Identifier) { if (elem != null) yield return new ElementValue("identifier", elem); }
                foreach (var elem in BasedOn) { if (elem != null) yield return new ElementValue("basedOn", elem); }
                foreach (var elem in PartOf) { if (elem != null) yield return new ElementValue("partOf", elem); }
                if (StatusElement != null) yield return new ElementValue("status", StatusElement);
                foreach (var elem in Category) { if (elem != null) yield return new ElementValue("category", elem); }
                if (Code != null) yield return new ElementValue("code", Code);
                if (Subject != null) yield return new ElementValue("subject", Subject);
                foreach (var elem in Focus) { if (elem != null) yield return new ElementValue("focus", elem); }
                if (Encounter != null) yield return new ElementValue("encounter", Encounter);
                if (Effective != null) yield return new ElementValue("effective", Effective);
                if (IssuedElement != null) yield return new ElementValue("issued", IssuedElement);
                foreach (var elem in Performer) { if (elem != null) yield return new ElementValue("performer", elem); }
                if (Value != null) yield return new ElementValue("value", Value);
                if (DataAbsentReason != null) yield return new ElementValue("dataAbsentReason", DataAbsentReason);
                foreach (var elem in Interpretation) { if (elem != null) yield return new ElementValue("interpretation", elem); }
                if (CommentElement != null) yield return new ElementValue("comment", CommentElement);
                if (BodySite != null) yield return new ElementValue("bodySite", BodySite);
                if (Method != null) yield return new ElementValue("method", Method);
                if (Specimen != null) yield return new ElementValue("specimen", Specimen);
                if (Device != null) yield return new ElementValue("device", Device);
                foreach (var elem in ReferenceRange) { if (elem != null) yield return new ElementValue("referenceRange", elem); }
                foreach (var elem in HasMember) { if (elem != null) yield return new ElementValue("hasMember", elem); }
                foreach (var elem in DerivedFrom) { if (elem != null) yield return new ElementValue("derivedFrom", elem); }
                foreach (var elem in Component) { if (elem != null) yield return new ElementValue("component", elem); }
>>>>>>> 824431c8
            }
        }

    }
    
}<|MERGE_RESOLUTION|>--- conflicted
+++ resolved
@@ -57,7 +57,7 @@
         
         [FhirType("ReferenceRangeComponent")]
         [DataContract]
-        public partial class ReferenceRangeComponent : Hl7.Fhir.Model.BackboneElement, System.ComponentModel.INotifyPropertyChanged, IBackboneElement
+        public partial class ReferenceRangeComponent : Hl7.Fhir.Model.BackboneElement, System.ComponentModel.INotifyPropertyChanged
         {
             [NotMapped]
             public override string TypeName { get { return "ReferenceRangeComponent"; } }
@@ -253,7 +253,7 @@
         
         [FhirType("ComponentComponent")]
         [DataContract]
-        public partial class ComponentComponent : Hl7.Fhir.Model.BackboneElement, System.ComponentModel.INotifyPropertyChanged, IBackboneElement
+        public partial class ComponentComponent : Hl7.Fhir.Model.BackboneElement, System.ComponentModel.INotifyPropertyChanged
         {
             [NotMapped]
             public override string TypeName { get { return "ComponentComponent"; } }
@@ -988,32 +988,6 @@
             get
             {
                 foreach (var item in base.NamedChildren) yield return item;
-<<<<<<< HEAD
-                foreach (var elem in Identifier) { if (elem != null) yield return new ElementValue("identifier", true, elem); }
-                foreach (var elem in BasedOn) { if (elem != null) yield return new ElementValue("basedOn", true, elem); }
-                foreach (var elem in PartOf) { if (elem != null) yield return new ElementValue("partOf", true, elem); }
-                if (StatusElement != null) yield return new ElementValue("status", false, StatusElement);
-                foreach (var elem in Category) { if (elem != null) yield return new ElementValue("category", true, elem); }
-                if (Code != null) yield return new ElementValue("code", false, Code);
-                if (Subject != null) yield return new ElementValue("subject", false, Subject);
-                foreach (var elem in Focus) { if (elem != null) yield return new ElementValue("focus", true, elem); }
-                if (Encounter != null) yield return new ElementValue("encounter", false, Encounter);
-                if (Effective != null) yield return new ElementValue("effective", false, Effective);
-                if (IssuedElement != null) yield return new ElementValue("issued", false, IssuedElement);
-                foreach (var elem in Performer) { if (elem != null) yield return new ElementValue("performer", true, elem); }
-                if (Value != null) yield return new ElementValue("value", false, Value);
-                if (DataAbsentReason != null) yield return new ElementValue("dataAbsentReason", false, DataAbsentReason);
-                foreach (var elem in Interpretation) { if (elem != null) yield return new ElementValue("interpretation", true, elem); }
-                foreach (var elem in Note) { if (elem != null) yield return new ElementValue("note", true, elem); }
-                if (BodySite != null) yield return new ElementValue("bodySite", false, BodySite);
-                if (Method != null) yield return new ElementValue("method", false, Method);
-                if (Specimen != null) yield return new ElementValue("specimen", false, Specimen);
-                if (Device != null) yield return new ElementValue("device", false, Device);
-                foreach (var elem in ReferenceRange) { if (elem != null) yield return new ElementValue("referenceRange", true, elem); }
-                foreach (var elem in HasMember) { if (elem != null) yield return new ElementValue("hasMember", true, elem); }
-                foreach (var elem in DerivedFrom) { if (elem != null) yield return new ElementValue("derivedFrom", true, elem); }
-                foreach (var elem in Component) { if (elem != null) yield return new ElementValue("component", true, elem); }
-=======
                 foreach (var elem in Identifier) { if (elem != null) yield return new ElementValue("identifier", elem); }
                 foreach (var elem in BasedOn) { if (elem != null) yield return new ElementValue("basedOn", elem); }
                 foreach (var elem in PartOf) { if (elem != null) yield return new ElementValue("partOf", elem); }
@@ -1029,7 +1003,7 @@
                 if (Value != null) yield return new ElementValue("value", Value);
                 if (DataAbsentReason != null) yield return new ElementValue("dataAbsentReason", DataAbsentReason);
                 foreach (var elem in Interpretation) { if (elem != null) yield return new ElementValue("interpretation", elem); }
-                if (CommentElement != null) yield return new ElementValue("comment", CommentElement);
+                foreach (var elem in Note) { if (elem != null) yield return new ElementValue("note", elem); }
                 if (BodySite != null) yield return new ElementValue("bodySite", BodySite);
                 if (Method != null) yield return new ElementValue("method", Method);
                 if (Specimen != null) yield return new ElementValue("specimen", Specimen);
@@ -1038,7 +1012,6 @@
                 foreach (var elem in HasMember) { if (elem != null) yield return new ElementValue("hasMember", elem); }
                 foreach (var elem in DerivedFrom) { if (elem != null) yield return new ElementValue("derivedFrom", elem); }
                 foreach (var elem in Component) { if (elem != null) yield return new ElementValue("component", elem); }
->>>>>>> 824431c8
             }
         }
 
