﻿using System;
using System.Collections.Generic;
using Hl7.Fhir.Introspection;
using Hl7.Fhir.Validation;
using System.Linq;
using System.Runtime.Serialization;
using Hl7.Fhir.Utility;

/*
  Copyright (c) 2011+, HL7, Inc.
  All rights reserved.
  
  Redistribution and use in source and binary forms, with or without modification, 
  are permitted provided that the following conditions are met:
  
   * Redistributions of source code must retain the above copyright notice, this 
     list of conditions and the following disclaimer.
   * Redistributions in binary form must reproduce the above copyright notice, 
     this list of conditions and the following disclaimer in the documentation 
     and/or other materials provided with the distribution.
   * Neither the name of HL7 nor the names of its contributors may be used to 
     endorse or promote products derived from this software without specific 
     prior written permission.
  
  THIS SOFTWARE IS PROVIDED BY THE COPYRIGHT HOLDERS AND CONTRIBUTORS "AS IS" AND 
  ANY EXPRESS OR IMPLIED WARRANTIES, INCLUDING, BUT NOT LIMITED TO, THE IMPLIED 
  WARRANTIES OF MERCHANTABILITY AND FITNESS FOR A PARTICULAR PURPOSE ARE DISCLAIMED. 
  IN NO EVENT SHALL THE COPYRIGHT HOLDER OR CONTRIBUTORS BE LIABLE FOR ANY DIRECT, 
  INDIRECT, INCIDENTAL, SPECIAL, EXEMPLARY, OR CONSEQUENTIAL DAMAGES (INCLUDING, BUT 
  NOT LIMITED TO, PROCUREMENT OF SUBSTITUTE GOODS OR SERVICES; LOSS OF USE, DATA, OR 
  PROFITS; OR BUSINESS INTERRUPTION) HOWEVER CAUSED AND ON ANY THEORY OF LIABILITY, 
  WHETHER IN CONTRACT, STRICT LIABILITY, OR TORT (INCLUDING NEGLIGENCE OR OTHERWISE) 
  ARISING IN ANY WAY OUT OF THE USE OF THIS SOFTWARE, EVEN IF ADVISED OF THE 
  POSSIBILITY OF SUCH DAMAGE.
  

*/

#pragma warning disable 1591 // suppress XML summary warnings 

//
// Generated for FHIR v3.6.0
//
namespace Hl7.Fhir.Model
{
    /// <summary>
    /// MedicinalProductInteraction
    /// </summary>
    [FhirType("MedicinalProductInteraction", IsResource=true)]
    [DataContract]
    public partial class MedicinalProductInteraction : Hl7.Fhir.Model.DomainResource, System.ComponentModel.INotifyPropertyChanged
    {
        [NotMapped]
        public override ResourceType ResourceType { get { return ResourceType.MedicinalProductInteraction; } }
        [NotMapped]
        public override string TypeName { get { return "MedicinalProductInteraction"; } }
        
        [FhirType("InteractantComponent")]
        [DataContract]
        public partial class InteractantComponent : Hl7.Fhir.Model.BackboneElement, System.ComponentModel.INotifyPropertyChanged
        {
            [NotMapped]
            public override string TypeName { get { return "InteractantComponent"; } }
            
            /// <summary>
            /// The specific medication, food or laboratory test that interacts
            /// </summary>
            [FhirElement("item", InSummary=true, Order=40, Choice=ChoiceType.DatatypeChoice)]
            [CLSCompliant(false)]
			[AllowedTypes(typeof(Hl7.Fhir.Model.ResourceReference),typeof(Hl7.Fhir.Model.CodeableConcept))]
            [Cardinality(Min=1,Max=1)]
            [DataMember]
            public Hl7.Fhir.Model.Element Item
            {
                get { return _Item; }
                set { _Item = value; OnPropertyChanged("Item"); }
            }
            
            private Hl7.Fhir.Model.Element _Item;
            
            public override IDeepCopyable CopyTo(IDeepCopyable other)
            {
                var dest = other as InteractantComponent;
                
                if (dest != null)
                {
                    base.CopyTo(dest);
                    if(Item != null) dest.Item = (Hl7.Fhir.Model.Element)Item.DeepCopy();
                    return dest;
                }
                else
                	throw new ArgumentException("Can only copy to an object of the same type", "other");
            }
            
            public override IDeepCopyable DeepCopy()
            {
                return CopyTo(new InteractantComponent());
            }
            
            public override bool Matches(IDeepComparable other)
            {
                var otherT = other as InteractantComponent;
                if(otherT == null) return false;
                
                if(!base.Matches(otherT)) return false;
                if( !DeepComparable.Matches(Item, otherT.Item)) return false;
                
                return true;
            }
            
            public override bool IsExactly(IDeepComparable other)
            {
                var otherT = other as InteractantComponent;
                if(otherT == null) return false;
                
                if(!base.IsExactly(otherT)) return false;
                if( !DeepComparable.IsExactly(Item, otherT.Item)) return false;
                
                return true;
            }


            [NotMapped]
            public override IEnumerable<Base> Children
            {
                get
                {
                    foreach (var item in base.Children) yield return item;
                    if (Item != null) yield return Item;
                }
            }

            [NotMapped]
            internal override IEnumerable<ElementValue> NamedChildren
            {
                get
                {
                    foreach (var item in base.NamedChildren) yield return item;
                    if (Item != null) yield return new ElementValue("item", false, Item);
                }
            }

            
        }
        
        
        /// <summary>
        /// The medication for which this is a described interaction
        /// </summary>
        [FhirElement("subject", InSummary=true, Order=90)]
        [CLSCompliant(false)]
		[References("MedicinalProduct","Medication","Substance")]
        [Cardinality(Min=0,Max=-1)]
        [DataMember]
        public List<Hl7.Fhir.Model.ResourceReference> Subject
        {
            get { if(_Subject==null) _Subject = new List<Hl7.Fhir.Model.ResourceReference>(); return _Subject; }
            set { _Subject = value; OnPropertyChanged("Subject"); }
        }
        
        private List<Hl7.Fhir.Model.ResourceReference> _Subject;
        
        /// <summary>
        /// The interaction described
        /// </summary>
        [FhirElement("description", InSummary=true, Order=100)]
        [DataMember]
        public Hl7.Fhir.Model.FhirString DescriptionElement
        {
            get { return _DescriptionElement; }
            set { _DescriptionElement = value; OnPropertyChanged("DescriptionElement"); }
        }
        
        private Hl7.Fhir.Model.FhirString _DescriptionElement;
        
        /// <summary>
        /// The interaction described
        /// </summary>
        /// <remarks>This uses the native .NET datatype, rather than the FHIR equivalent</remarks>
        [NotMapped]
        [IgnoreDataMemberAttribute]
        public string Description
        {
            get { return DescriptionElement != null ? DescriptionElement.Value : null; }
            set
            {
                if (value == null)
                  DescriptionElement = null; 
                else
                  DescriptionElement = new Hl7.Fhir.Model.FhirString(value);
                OnPropertyChanged("Description");
            }
        }
        
        /// <summary>
        /// The specific medication, food or laboratory test that interacts
        /// </summary>
        [FhirElement("interactant", InSummary=true, Order=110)]
        [Cardinality(Min=0,Max=-1)]
        [DataMember]
        public List<Hl7.Fhir.Model.MedicinalProductInteraction.InteractantComponent> Interactant
        {
            get { if(_Interactant==null) _Interactant = new List<Hl7.Fhir.Model.MedicinalProductInteraction.InteractantComponent>(); return _Interactant; }
            set { _Interactant = value; OnPropertyChanged("Interactant"); }
        }
        
        private List<Hl7.Fhir.Model.MedicinalProductInteraction.InteractantComponent> _Interactant;
        
        /// <summary>
        /// The type of the interaction e.g. drug-drug interaction, drug-food interaction, drug-lab test interaction
        /// </summary>
        [FhirElement("type", InSummary=true, Order=120)]
        [DataMember]
        public Hl7.Fhir.Model.CodeableConcept Type
        {
            get { return _Type; }
            set { _Type = value; OnPropertyChanged("Type"); }
        }
        
        private Hl7.Fhir.Model.CodeableConcept _Type;
        
        /// <summary>
        /// The effect of the interaction, for example "reduced gastric absorption of primary medication"
        /// </summary>
        [FhirElement("effect", InSummary=true, Order=130)]
        [DataMember]
        public Hl7.Fhir.Model.CodeableConcept Effect
        {
            get { return _Effect; }
            set { _Effect = value; OnPropertyChanged("Effect"); }
        }
        
        private Hl7.Fhir.Model.CodeableConcept _Effect;
        
        /// <summary>
        /// The incidence of the interaction, e.g. theoretical, observed
        /// </summary>
        [FhirElement("incidence", InSummary=true, Order=140)]
        [DataMember]
        public Hl7.Fhir.Model.CodeableConcept Incidence
        {
            get { return _Incidence; }
            set { _Incidence = value; OnPropertyChanged("Incidence"); }
        }
        
        private Hl7.Fhir.Model.CodeableConcept _Incidence;
        
        /// <summary>
        /// Actions for managing the interaction
        /// </summary>
        [FhirElement("management", InSummary=true, Order=150)]
        [DataMember]
        public Hl7.Fhir.Model.CodeableConcept Management
        {
            get { return _Management; }
            set { _Management = value; OnPropertyChanged("Management"); }
        }
        
        private Hl7.Fhir.Model.CodeableConcept _Management;
        

        public override void AddDefaultConstraints()
        {
            base.AddDefaultConstraints();

        }

        public override IDeepCopyable CopyTo(IDeepCopyable other)
        {
            var dest = other as MedicinalProductInteraction;
            
            if (dest != null)
            {
                base.CopyTo(dest);
                if(Subject != null) dest.Subject = new List<Hl7.Fhir.Model.ResourceReference>(Subject.DeepCopy());
                if(DescriptionElement != null) dest.DescriptionElement = (Hl7.Fhir.Model.FhirString)DescriptionElement.DeepCopy();
                if(Interactant != null) dest.Interactant = new List<Hl7.Fhir.Model.MedicinalProductInteraction.InteractantComponent>(Interactant.DeepCopy());
                if(Type != null) dest.Type = (Hl7.Fhir.Model.CodeableConcept)Type.DeepCopy();
                if(Effect != null) dest.Effect = (Hl7.Fhir.Model.CodeableConcept)Effect.DeepCopy();
                if(Incidence != null) dest.Incidence = (Hl7.Fhir.Model.CodeableConcept)Incidence.DeepCopy();
                if(Management != null) dest.Management = (Hl7.Fhir.Model.CodeableConcept)Management.DeepCopy();
                return dest;
            }
            else
            	throw new ArgumentException("Can only copy to an object of the same type", "other");
        }
        
        public override IDeepCopyable DeepCopy()
        {
            return CopyTo(new MedicinalProductInteraction());
        }
        
        public override bool Matches(IDeepComparable other)
        {
            var otherT = other as MedicinalProductInteraction;
            if(otherT == null) return false;
            
            if(!base.Matches(otherT)) return false;
            if( !DeepComparable.Matches(Subject, otherT.Subject)) return false;
            if( !DeepComparable.Matches(DescriptionElement, otherT.DescriptionElement)) return false;
            if( !DeepComparable.Matches(Interactant, otherT.Interactant)) return false;
            if( !DeepComparable.Matches(Type, otherT.Type)) return false;
            if( !DeepComparable.Matches(Effect, otherT.Effect)) return false;
            if( !DeepComparable.Matches(Incidence, otherT.Incidence)) return false;
            if( !DeepComparable.Matches(Management, otherT.Management)) return false;
            
            return true;
        }
        
        public override bool IsExactly(IDeepComparable other)
        {
            var otherT = other as MedicinalProductInteraction;
            if(otherT == null) return false;
            
            if(!base.IsExactly(otherT)) return false;
            if( !DeepComparable.IsExactly(Subject, otherT.Subject)) return false;
            if( !DeepComparable.IsExactly(DescriptionElement, otherT.DescriptionElement)) return false;
            if( !DeepComparable.IsExactly(Interactant, otherT.Interactant)) return false;
            if( !DeepComparable.IsExactly(Type, otherT.Type)) return false;
            if( !DeepComparable.IsExactly(Effect, otherT.Effect)) return false;
            if( !DeepComparable.IsExactly(Incidence, otherT.Incidence)) return false;
            if( !DeepComparable.IsExactly(Management, otherT.Management)) return false;
            
            return true;
        }

        [NotMapped]
        public override IEnumerable<Base> Children
        {
            get
            {
                foreach (var item in base.Children) yield return item;
				foreach (var elem in Subject) { if (elem != null) yield return elem; }
				if (DescriptionElement != null) yield return DescriptionElement;
				foreach (var elem in Interactant) { if (elem != null) yield return elem; }
				if (Type != null) yield return Type;
				if (Effect != null) yield return Effect;
				if (Incidence != null) yield return Incidence;
				if (Management != null) yield return Management;
            }
        }

        [NotMapped]
        internal override IEnumerable<ElementValue> NamedChildren
        {
            get
            {
                foreach (var item in base.NamedChildren) yield return item;
<<<<<<< HEAD
                foreach (var elem in Subject) { if (elem != null) yield return new ElementValue("subject", true, elem); }
                if (DescriptionElement != null) yield return new ElementValue("description", false, DescriptionElement);
                foreach (var elem in Interactant) { if (elem != null) yield return new ElementValue("interactant", true, elem); }
                if (Type != null) yield return new ElementValue("type", false, Type);
                if (Effect != null) yield return new ElementValue("effect", false, Effect);
                if (Incidence != null) yield return new ElementValue("incidence", false, Incidence);
                if (Management != null) yield return new ElementValue("management", false, Management);
=======
                foreach (var elem in Subject) { if (elem != null) yield return new ElementValue("subject", elem); }
                if (InteractionElement != null) yield return new ElementValue("interaction", InteractionElement);
                foreach (var elem in Interactant) { if (elem != null) yield return new ElementValue("interactant", elem); }
                if (Type != null) yield return new ElementValue("type", Type);
                if (Effect != null) yield return new ElementValue("effect", Effect);
                if (Incidence != null) yield return new ElementValue("incidence", Incidence);
                if (Management != null) yield return new ElementValue("management", Management);
>>>>>>> 824431c8
            }
        }

    }
    
}<|MERGE_RESOLUTION|>--- conflicted
+++ resolved
@@ -136,7 +136,7 @@
                 get
                 {
                     foreach (var item in base.NamedChildren) yield return item;
-                    if (Item != null) yield return new ElementValue("item", false, Item);
+                    if (Item != null) yield return new ElementValue("item", Item);
                 }
             }
 
@@ -346,23 +346,13 @@
             get
             {
                 foreach (var item in base.NamedChildren) yield return item;
-<<<<<<< HEAD
-                foreach (var elem in Subject) { if (elem != null) yield return new ElementValue("subject", true, elem); }
-                if (DescriptionElement != null) yield return new ElementValue("description", false, DescriptionElement);
-                foreach (var elem in Interactant) { if (elem != null) yield return new ElementValue("interactant", true, elem); }
-                if (Type != null) yield return new ElementValue("type", false, Type);
-                if (Effect != null) yield return new ElementValue("effect", false, Effect);
-                if (Incidence != null) yield return new ElementValue("incidence", false, Incidence);
-                if (Management != null) yield return new ElementValue("management", false, Management);
-=======
                 foreach (var elem in Subject) { if (elem != null) yield return new ElementValue("subject", elem); }
-                if (InteractionElement != null) yield return new ElementValue("interaction", InteractionElement);
+                if (DescriptionElement != null) yield return new ElementValue("description", DescriptionElement);
                 foreach (var elem in Interactant) { if (elem != null) yield return new ElementValue("interactant", elem); }
                 if (Type != null) yield return new ElementValue("type", Type);
                 if (Effect != null) yield return new ElementValue("effect", Effect);
                 if (Incidence != null) yield return new ElementValue("incidence", Incidence);
                 if (Management != null) yield return new ElementValue("management", Management);
->>>>>>> 824431c8
             }
         }
 
