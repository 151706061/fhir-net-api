--- conflicted
+++ resolved
@@ -2244,7 +2244,7 @@
 
         [FhirType("DependsOnComponent")]
         [DataContract]
-        public partial class DependsOnComponent : Hl7.Fhir.Model.BackboneElement, System.ComponentModel.INotifyPropertyChanged, IBackboneElement
+        public partial class DependsOnComponent : Hl7.Fhir.Model.BackboneElement, System.ComponentModel.INotifyPropertyChanged
         {
             [NotMapped]
             public override string TypeName { get { return "DependsOnComponent"; } }
@@ -2424,7 +2424,7 @@
         
         [FhirType("GlobalComponent")]
         [DataContract]
-        public partial class GlobalComponent : Hl7.Fhir.Model.BackboneElement, System.ComponentModel.INotifyPropertyChanged, IBackboneElement
+        public partial class GlobalComponent : Hl7.Fhir.Model.BackboneElement, System.ComponentModel.INotifyPropertyChanged
         {
             [NotMapped]
             public override string TypeName { get { return "GlobalComponent"; } }
@@ -2568,7 +2568,7 @@
         
         [FhirType("DefinitionComponent")]
         [DataContract]
-        public partial class DefinitionComponent : Hl7.Fhir.Model.BackboneElement, System.ComponentModel.INotifyPropertyChanged, IBackboneElement
+        public partial class DefinitionComponent : Hl7.Fhir.Model.BackboneElement, System.ComponentModel.INotifyPropertyChanged
         {
             [NotMapped]
             public override string TypeName { get { return "DefinitionComponent"; } }
@@ -2716,19 +2716,11 @@
                 get
                 {
                     foreach (var item in base.NamedChildren) yield return item;
-<<<<<<< HEAD
-                    foreach (var elem in Grouping) { if (elem != null) yield return new ElementValue("grouping", true, elem); }
-                    foreach (var elem in Resource) { if (elem != null) yield return new ElementValue("resource", true, elem); }
-                    if (Page != null) yield return new ElementValue("page", false, Page);
-                    foreach (var elem in Parameter) { if (elem != null) yield return new ElementValue("parameter", true, elem); }
-                    foreach (var elem in Template) { if (elem != null) yield return new ElementValue("template", true, elem); }
-=======
-                    foreach (var elem in Package) { if (elem != null) yield return new ElementValue("package", elem); }
+                    foreach (var elem in Grouping) { if (elem != null) yield return new ElementValue("grouping", elem); }
                     foreach (var elem in Resource) { if (elem != null) yield return new ElementValue("resource", elem); }
                     if (Page != null) yield return new ElementValue("page", Page);
                     foreach (var elem in Parameter) { if (elem != null) yield return new ElementValue("parameter", elem); }
                     foreach (var elem in Template) { if (elem != null) yield return new ElementValue("template", elem); }
->>>>>>> 824431c8
                 }
             }
 
@@ -2738,11 +2730,7 @@
         
         [FhirType("GroupingComponent")]
         [DataContract]
-<<<<<<< HEAD
         public partial class GroupingComponent : Hl7.Fhir.Model.BackboneElement, System.ComponentModel.INotifyPropertyChanged
-=======
-        public partial class PackageComponent : Hl7.Fhir.Model.BackboneElement, System.ComponentModel.INotifyPropertyChanged, IBackboneElement
->>>>>>> 824431c8
         {
             [NotMapped]
             public override string TypeName { get { return "GroupingComponent"; } }
@@ -2885,7 +2873,7 @@
         
         [FhirType("ResourceComponent")]
         [DataContract]
-        public partial class ResourceComponent : Hl7.Fhir.Model.BackboneElement, System.ComponentModel.INotifyPropertyChanged, IBackboneElement
+        public partial class ResourceComponent : Hl7.Fhir.Model.BackboneElement, System.ComponentModel.INotifyPropertyChanged
         {
             [NotMapped]
             public override string TypeName { get { return "ResourceComponent"; } }
@@ -3128,20 +3116,12 @@
                 get
                 {
                     foreach (var item in base.NamedChildren) yield return item;
-<<<<<<< HEAD
-                    if (Reference != null) yield return new ElementValue("reference", false, Reference);
-                    foreach (var elem in FhirVersionElement) { if (elem != null) yield return new ElementValue("fhirVersion", true, elem); }
-                    if (NameElement != null) yield return new ElementValue("name", false, NameElement);
-                    if (DescriptionElement != null) yield return new ElementValue("description", false, DescriptionElement);
-                    if (Example != null) yield return new ElementValue("example", false, Example);
-                    if (GroupingIdElement != null) yield return new ElementValue("groupingId", false, GroupingIdElement);
-=======
                     if (Reference != null) yield return new ElementValue("reference", Reference);
+                    foreach (var elem in FhirVersionElement) { if (elem != null) yield return new ElementValue("fhirVersion", elem); }
                     if (NameElement != null) yield return new ElementValue("name", NameElement);
                     if (DescriptionElement != null) yield return new ElementValue("description", DescriptionElement);
                     if (Example != null) yield return new ElementValue("example", Example);
-                    if (PackageElement != null) yield return new ElementValue("package", PackageElement);
->>>>>>> 824431c8
+                    if (GroupingIdElement != null) yield return new ElementValue("groupingId", GroupingIdElement);
                 }
             }
 
@@ -3151,7 +3131,7 @@
         
         [FhirType("PageComponent")]
         [DataContract]
-        public partial class PageComponent : Hl7.Fhir.Model.BackboneElement, System.ComponentModel.INotifyPropertyChanged, IBackboneElement
+        public partial class PageComponent : Hl7.Fhir.Model.BackboneElement, System.ComponentModel.INotifyPropertyChanged
         {
             [NotMapped]
             public override string TypeName { get { return "PageComponent"; } }
@@ -3335,7 +3315,7 @@
         
         [FhirType("ParameterComponent")]
         [DataContract]
-        public partial class ParameterComponent : Hl7.Fhir.Model.BackboneElement, System.ComponentModel.INotifyPropertyChanged, IBackboneElement
+        public partial class ParameterComponent : Hl7.Fhir.Model.BackboneElement, System.ComponentModel.INotifyPropertyChanged
         {
             [NotMapped]
             public override string TypeName { get { return "ParameterComponent"; } }
@@ -3479,7 +3459,7 @@
         
         [FhirType("TemplateComponent")]
         [DataContract]
-        public partial class TemplateComponent : Hl7.Fhir.Model.BackboneElement, System.ComponentModel.INotifyPropertyChanged, IBackboneElement
+        public partial class TemplateComponent : Hl7.Fhir.Model.BackboneElement, System.ComponentModel.INotifyPropertyChanged
         {
             [NotMapped]
             public override string TypeName { get { return "TemplateComponent"; } }
@@ -3660,7 +3640,7 @@
         
         [FhirType("ManifestComponent")]
         [DataContract]
-        public partial class ManifestComponent : Hl7.Fhir.Model.BackboneElement, System.ComponentModel.INotifyPropertyChanged, IBackboneElement
+        public partial class ManifestComponent : Hl7.Fhir.Model.BackboneElement, System.ComponentModel.INotifyPropertyChanged
         {
             [NotMapped]
             public override string TypeName { get { return "ManifestComponent"; } }
@@ -3879,7 +3859,7 @@
         
         [FhirType("ManifestResourceComponent")]
         [DataContract]
-        public partial class ManifestResourceComponent : Hl7.Fhir.Model.BackboneElement, System.ComponentModel.INotifyPropertyChanged, IBackboneElement
+        public partial class ManifestResourceComponent : Hl7.Fhir.Model.BackboneElement, System.ComponentModel.INotifyPropertyChanged
         {
             [NotMapped]
             public override string TypeName { get { return "ManifestResourceComponent"; } }
@@ -4025,7 +4005,7 @@
         
         [FhirType("ManifestPageComponent")]
         [DataContract]
-        public partial class ManifestPageComponent : Hl7.Fhir.Model.BackboneElement, System.ComponentModel.INotifyPropertyChanged, IBackboneElement
+        public partial class ManifestPageComponent : Hl7.Fhir.Model.BackboneElement, System.ComponentModel.INotifyPropertyChanged
         {
             [NotMapped]
             public override string TypeName { get { return "ManifestPageComponent"; } }
@@ -4891,28 +4871,6 @@
             get
             {
                 foreach (var item in base.NamedChildren) yield return item;
-<<<<<<< HEAD
-                if (UrlElement != null) yield return new ElementValue("url", false, UrlElement);
-                if (VersionElement != null) yield return new ElementValue("version", false, VersionElement);
-                if (NameElement != null) yield return new ElementValue("name", false, NameElement);
-                if (TitleElement != null) yield return new ElementValue("title", false, TitleElement);
-                if (StatusElement != null) yield return new ElementValue("status", false, StatusElement);
-                if (ExperimentalElement != null) yield return new ElementValue("experimental", false, ExperimentalElement);
-                if (DateElement != null) yield return new ElementValue("date", false, DateElement);
-                if (PublisherElement != null) yield return new ElementValue("publisher", false, PublisherElement);
-                foreach (var elem in Contact) { if (elem != null) yield return new ElementValue("contact", true, elem); }
-                if (DescriptionElement != null) yield return new ElementValue("description", false, DescriptionElement);
-                foreach (var elem in UseContext) { if (elem != null) yield return new ElementValue("useContext", true, elem); }
-                foreach (var elem in Jurisdiction) { if (elem != null) yield return new ElementValue("jurisdiction", true, elem); }
-                if (CopyrightElement != null) yield return new ElementValue("copyright", false, CopyrightElement);
-                if (PackageIdElement != null) yield return new ElementValue("packageId", false, PackageIdElement);
-                if (LicenseElement != null) yield return new ElementValue("license", false, LicenseElement);
-                foreach (var elem in FhirVersionElement) { if (elem != null) yield return new ElementValue("fhirVersion", true, elem); }
-                foreach (var elem in DependsOn) { if (elem != null) yield return new ElementValue("dependsOn", true, elem); }
-                foreach (var elem in Global) { if (elem != null) yield return new ElementValue("global", true, elem); }
-                if (Definition != null) yield return new ElementValue("definition", false, Definition);
-                if (Manifest != null) yield return new ElementValue("manifest", false, Manifest);
-=======
                 if (UrlElement != null) yield return new ElementValue("url", UrlElement);
                 if (VersionElement != null) yield return new ElementValue("version", VersionElement);
                 if (NameElement != null) yield return new ElementValue("name", NameElement);
@@ -4922,18 +4880,17 @@
                 if (DateElement != null) yield return new ElementValue("date", DateElement);
                 if (PublisherElement != null) yield return new ElementValue("publisher", PublisherElement);
                 foreach (var elem in Contact) { if (elem != null) yield return new ElementValue("contact", elem); }
-                if (Description != null) yield return new ElementValue("description", Description);
+                if (DescriptionElement != null) yield return new ElementValue("description", DescriptionElement);
                 foreach (var elem in UseContext) { if (elem != null) yield return new ElementValue("useContext", elem); }
                 foreach (var elem in Jurisdiction) { if (elem != null) yield return new ElementValue("jurisdiction", elem); }
-                if (Copyright != null) yield return new ElementValue("copyright", Copyright);
+                if (CopyrightElement != null) yield return new ElementValue("copyright", CopyrightElement);
                 if (PackageIdElement != null) yield return new ElementValue("packageId", PackageIdElement);
                 if (LicenseElement != null) yield return new ElementValue("license", LicenseElement);
-                if (FhirVersionElement != null) yield return new ElementValue("fhirVersion", FhirVersionElement);
+                foreach (var elem in FhirVersionElement) { if (elem != null) yield return new ElementValue("fhirVersion", elem); }
                 foreach (var elem in DependsOn) { if (elem != null) yield return new ElementValue("dependsOn", elem); }
                 foreach (var elem in Global) { if (elem != null) yield return new ElementValue("global", elem); }
                 if (Definition != null) yield return new ElementValue("definition", Definition);
                 if (Manifest != null) yield return new ElementValue("manifest", Manifest);
->>>>>>> 824431c8
             }
         }
 
