﻿using System;
using System.Collections.Generic;
using Hl7.Fhir.Introspection;
using Hl7.Fhir.Validation;
using System.Linq;
using System.Runtime.Serialization;
using Hl7.Fhir.Utility;

/*
  Copyright (c) 2011+, HL7, Inc.
  All rights reserved.
  
  Redistribution and use in source and binary forms, with or without modification, 
  are permitted provided that the following conditions are met:
  
   * Redistributions of source code must retain the above copyright notice, this 
     list of conditions and the following disclaimer.
   * Redistributions in binary form must reproduce the above copyright notice, 
     this list of conditions and the following disclaimer in the documentation 
     and/or other materials provided with the distribution.
   * Neither the name of HL7 nor the names of its contributors may be used to 
     endorse or promote products derived from this software without specific 
     prior written permission.
  
  THIS SOFTWARE IS PROVIDED BY THE COPYRIGHT HOLDERS AND CONTRIBUTORS "AS IS" AND 
  ANY EXPRESS OR IMPLIED WARRANTIES, INCLUDING, BUT NOT LIMITED TO, THE IMPLIED 
  WARRANTIES OF MERCHANTABILITY AND FITNESS FOR A PARTICULAR PURPOSE ARE DISCLAIMED. 
  IN NO EVENT SHALL THE COPYRIGHT HOLDER OR CONTRIBUTORS BE LIABLE FOR ANY DIRECT, 
  INDIRECT, INCIDENTAL, SPECIAL, EXEMPLARY, OR CONSEQUENTIAL DAMAGES (INCLUDING, BUT 
  NOT LIMITED TO, PROCUREMENT OF SUBSTITUTE GOODS OR SERVICES; LOSS OF USE, DATA, OR 
  PROFITS; OR BUSINESS INTERRUPTION) HOWEVER CAUSED AND ON ANY THEORY OF LIABILITY, 
  WHETHER IN CONTRACT, STRICT LIABILITY, OR TORT (INCLUDING NEGLIGENCE OR OTHERWISE) 
  ARISING IN ANY WAY OUT OF THE USE OF THIS SOFTWARE, EVEN IF ADVISED OF THE 
  POSSIBILITY OF SUCH DAMAGE.
  

*/

#pragma warning disable 1591 // suppress XML summary warnings 

//
// Generated for FHIR v3.0.1
//
namespace Hl7.Fhir.Model
{
    /// <summary>
    /// A homogeneous material with a definite composition
    /// </summary>
    [FhirType("Substance", IsResource=true)]
    [DataContract]
    public partial class Substance : Hl7.Fhir.Model.DomainResource, System.ComponentModel.INotifyPropertyChanged
    {
        [NotMapped]
        public override ResourceType ResourceType { get { return ResourceType.Substance; } }
        [NotMapped]
        public override string TypeName { get { return "Substance"; } }
        
        /// <summary>
        /// A code to indicate if the substance is actively used
        /// (url: http://hl7.org/fhir/ValueSet/substance-status)
        /// </summary>
        [FhirEnumeration("FHIRSubstanceStatus")]
        public enum FHIRSubstanceStatus
        {
            /// <summary>
            /// MISSING DESCRIPTION
            /// (system: http://hl7.org/fhir/substance-status)
            /// </summary>
            [EnumLiteral("active", "http://hl7.org/fhir/substance-status"), Description("Active")]
            Active,
            /// <summary>
            /// MISSING DESCRIPTION
            /// (system: http://hl7.org/fhir/substance-status)
            /// </summary>
            [EnumLiteral("inactive", "http://hl7.org/fhir/substance-status"), Description("Inactive")]
            Inactive,
            /// <summary>
            /// MISSING DESCRIPTION
            /// (system: http://hl7.org/fhir/substance-status)
            /// </summary>
            [EnumLiteral("entered-in-error", "http://hl7.org/fhir/substance-status"), Description("Entered in Error")]
            EnteredInError,
        }

        [FhirType("InstanceComponent")]
        [DataContract]
        public partial class InstanceComponent : Hl7.Fhir.Model.BackboneElement, System.ComponentModel.INotifyPropertyChanged, IBackboneElement
        {
            [NotMapped]
            public override string TypeName { get { return "InstanceComponent"; } }
            
            /// <summary>
            /// Identifier of the package/container
            /// </summary>
            [FhirElement("identifier", InSummary=true, Order=40)]
            [DataMember]
            public Hl7.Fhir.Model.Identifier Identifier
            {
                get { return _Identifier; }
                set { _Identifier = value; OnPropertyChanged("Identifier"); }
            }
            
            private Hl7.Fhir.Model.Identifier _Identifier;
            
            /// <summary>
            /// When no longer valid to use
            /// </summary>
            [FhirElement("expiry", InSummary=true, Order=50)]
            [DataMember]
            public Hl7.Fhir.Model.FhirDateTime ExpiryElement
            {
                get { return _ExpiryElement; }
                set { _ExpiryElement = value; OnPropertyChanged("ExpiryElement"); }
            }
            
            private Hl7.Fhir.Model.FhirDateTime _ExpiryElement;
            
            /// <summary>
            /// When no longer valid to use
            /// </summary>
            /// <remarks>This uses the native .NET datatype, rather than the FHIR equivalent</remarks>
            [NotMapped]
            [IgnoreDataMemberAttribute]
            public string Expiry
            {
                get { return ExpiryElement != null ? ExpiryElement.Value : null; }
                set
                {
                    if (value == null)
                        ExpiryElement = null; 
                    else
                        ExpiryElement = new Hl7.Fhir.Model.FhirDateTime(value);
                    OnPropertyChanged("Expiry");
                }
            }
            
            /// <summary>
            /// Amount of substance in the package
            /// </summary>
            [FhirElement("quantity", InSummary=true, Order=60)]
            [DataMember]
            public Hl7.Fhir.Model.SimpleQuantity Quantity
            {
                get { return _Quantity; }
                set { _Quantity = value; OnPropertyChanged("Quantity"); }
            }
            
            private Hl7.Fhir.Model.SimpleQuantity _Quantity;
            
            public override IDeepCopyable CopyTo(IDeepCopyable other)
            {
                var dest = other as InstanceComponent;
                
                if (dest != null)
                {
                    base.CopyTo(dest);
                    if(Identifier != null) dest.Identifier = (Hl7.Fhir.Model.Identifier)Identifier.DeepCopy();
                    if(ExpiryElement != null) dest.ExpiryElement = (Hl7.Fhir.Model.FhirDateTime)ExpiryElement.DeepCopy();
                    if(Quantity != null) dest.Quantity = (Hl7.Fhir.Model.SimpleQuantity)Quantity.DeepCopy();
                    return dest;
                }
                else
                	throw new ArgumentException("Can only copy to an object of the same type", "other");
            }
            
            public override IDeepCopyable DeepCopy()
            {
                return CopyTo(new InstanceComponent());
            }
            
            public override bool Matches(IDeepComparable other)
            {
                var otherT = other as InstanceComponent;
                if(otherT == null) return false;
                
                if(!base.Matches(otherT)) return false;
                if( !DeepComparable.Matches(Identifier, otherT.Identifier)) return false;
                if( !DeepComparable.Matches(ExpiryElement, otherT.ExpiryElement)) return false;
                if( !DeepComparable.Matches(Quantity, otherT.Quantity)) return false;
                
                return true;
            }
            
            public override bool IsExactly(IDeepComparable other)
            {
                var otherT = other as InstanceComponent;
                if(otherT == null) return false;
                
                if(!base.IsExactly(otherT)) return false;
                if( !DeepComparable.IsExactly(Identifier, otherT.Identifier)) return false;
                if( !DeepComparable.IsExactly(ExpiryElement, otherT.ExpiryElement)) return false;
                if( !DeepComparable.IsExactly(Quantity, otherT.Quantity)) return false;
                
                return true;
            }


            [NotMapped]
            public override IEnumerable<Base> Children
            {
                get
                {
                    foreach (var item in base.Children) yield return item;
                    if (Identifier != null) yield return Identifier;
                    if (ExpiryElement != null) yield return ExpiryElement;
                    if (Quantity != null) yield return Quantity;
                }
            }

            [NotMapped]
            internal override IEnumerable<ElementValue> NamedChildren
            {
                get
                {
                    foreach (var item in base.NamedChildren) yield return item;
                    if (Identifier != null) yield return new ElementValue("identifier", Identifier);
                    if (ExpiryElement != null) yield return new ElementValue("expiry", ExpiryElement);
                    if (Quantity != null) yield return new ElementValue("quantity", Quantity);
                }
            }

            
        }
        
        
        [FhirType("IngredientComponent")]
        [DataContract]
        public partial class IngredientComponent : Hl7.Fhir.Model.BackboneElement, System.ComponentModel.INotifyPropertyChanged, IBackboneElement
        {
            [NotMapped]
            public override string TypeName { get { return "IngredientComponent"; } }
            
            /// <summary>
            /// Optional amount (concentration)
            /// </summary>
            [FhirElement("quantity", InSummary=true, Order=40)]
            [DataMember]
            public Hl7.Fhir.Model.Ratio Quantity
            {
                get { return _Quantity; }
                set { _Quantity = value; OnPropertyChanged("Quantity"); }
            }
            
            private Hl7.Fhir.Model.Ratio _Quantity;
            
            /// <summary>
            /// A component of the substance
            /// </summary>
            [FhirElement("substance", InSummary=true, Order=50, Choice=ChoiceType.DatatypeChoice)]
            [CLSCompliant(false)]
			[AllowedTypes(typeof(Hl7.Fhir.Model.CodeableConcept),typeof(Hl7.Fhir.Model.ResourceReference))]
            [Cardinality(Min=1,Max=1)]
            [DataMember]
            public Hl7.Fhir.Model.Element Substance
            {
                get { return _Substance; }
                set { _Substance = value; OnPropertyChanged("Substance"); }
            }
            
            private Hl7.Fhir.Model.Element _Substance;
            
            public override IDeepCopyable CopyTo(IDeepCopyable other)
            {
                var dest = other as IngredientComponent;
                
                if (dest != null)
                {
                    base.CopyTo(dest);
                    if(Quantity != null) dest.Quantity = (Hl7.Fhir.Model.Ratio)Quantity.DeepCopy();
                    if(Substance != null) dest.Substance = (Hl7.Fhir.Model.Element)Substance.DeepCopy();
                    return dest;
                }
                else
                	throw new ArgumentException("Can only copy to an object of the same type", "other");
            }
            
            public override IDeepCopyable DeepCopy()
            {
                return CopyTo(new IngredientComponent());
            }
            
            public override bool Matches(IDeepComparable other)
            {
                var otherT = other as IngredientComponent;
                if(otherT == null) return false;
                
                if(!base.Matches(otherT)) return false;
                if( !DeepComparable.Matches(Quantity, otherT.Quantity)) return false;
                if( !DeepComparable.Matches(Substance, otherT.Substance)) return false;
                
                return true;
            }
            
            public override bool IsExactly(IDeepComparable other)
            {
                var otherT = other as IngredientComponent;
                if(otherT == null) return false;
                
                if(!base.IsExactly(otherT)) return false;
                if( !DeepComparable.IsExactly(Quantity, otherT.Quantity)) return false;
                if( !DeepComparable.IsExactly(Substance, otherT.Substance)) return false;
                
                return true;
            }


            [NotMapped]
            public override IEnumerable<Base> Children
            {
                get
                {
                    foreach (var item in base.Children) yield return item;
                    if (Quantity != null) yield return Quantity;
                    if (Substance != null) yield return Substance;
                }
            }

            [NotMapped]
            internal override IEnumerable<ElementValue> NamedChildren
            {
                get
                {
                    foreach (var item in base.NamedChildren) yield return item;
                    if (Quantity != null) yield return new ElementValue("quantity", Quantity);
                    if (Substance != null) yield return new ElementValue("substance", Substance);
                }
            }

            
        }
        
        
        /// <summary>
        /// Unique identifier
        /// </summary>
        [FhirElement("identifier", InSummary=true, Order=90)]
        [Cardinality(Min=0,Max=-1)]
        [DataMember]
        public List<Hl7.Fhir.Model.Identifier> Identifier
        {
            get { if(_Identifier==null) _Identifier = new List<Hl7.Fhir.Model.Identifier>(); return _Identifier; }
            set { _Identifier = value; OnPropertyChanged("Identifier"); }
        }
        
        private List<Hl7.Fhir.Model.Identifier> _Identifier;
        
        /// <summary>
        /// active | inactive | entered-in-error
        /// </summary>
        [FhirElement("status", InSummary=true, Order=100)]
        [DataMember]
        public Code<Hl7.Fhir.Model.Substance.FHIRSubstanceStatus> StatusElement
        {
            get { return _StatusElement; }
            set { _StatusElement = value; OnPropertyChanged("StatusElement"); }
        }
        
        private Code<Hl7.Fhir.Model.Substance.FHIRSubstanceStatus> _StatusElement;
        
        /// <summary>
        /// active | inactive | entered-in-error
        /// </summary>
        /// <remarks>This uses the native .NET datatype, rather than the FHIR equivalent</remarks>
        [NotMapped]
        [IgnoreDataMemberAttribute]
        public Hl7.Fhir.Model.Substance.FHIRSubstanceStatus? Status
        {
            get { return StatusElement != null ? StatusElement.Value : null; }
            set
            {
                if (!value.HasValue)
                  StatusElement = null; 
                else
                  StatusElement = new Code<Hl7.Fhir.Model.Substance.FHIRSubstanceStatus>(value);
                OnPropertyChanged("Status");
            }
        }
        
        /// <summary>
        /// What class/type of substance this is
        /// </summary>
        [FhirElement("category", InSummary=true, Order=110)]
        [Cardinality(Min=0,Max=-1)]
        [DataMember]
        public List<Hl7.Fhir.Model.CodeableConcept> Category
        {
            get { if(_Category==null) _Category = new List<Hl7.Fhir.Model.CodeableConcept>(); return _Category; }
            set { _Category = value; OnPropertyChanged("Category"); }
        }
        
        private List<Hl7.Fhir.Model.CodeableConcept> _Category;
        
        /// <summary>
        /// What substance this is
        /// </summary>
        [FhirElement("code", InSummary=true, Order=120)]
        [Cardinality(Min=1,Max=1)]
        [DataMember]
        public Hl7.Fhir.Model.CodeableConcept Code
        {
            get { return _Code; }
            set { _Code = value; OnPropertyChanged("Code"); }
        }
        
        private Hl7.Fhir.Model.CodeableConcept _Code;
        
        /// <summary>
        /// Textual description of the substance, comments
        /// </summary>
        [FhirElement("description", InSummary=true, Order=130)]
        [DataMember]
        public Hl7.Fhir.Model.FhirString DescriptionElement
        {
            get { return _DescriptionElement; }
            set { _DescriptionElement = value; OnPropertyChanged("DescriptionElement"); }
        }
        
        private Hl7.Fhir.Model.FhirString _DescriptionElement;
        
        /// <summary>
        /// Textual description of the substance, comments
        /// </summary>
        /// <remarks>This uses the native .NET datatype, rather than the FHIR equivalent</remarks>
        [NotMapped]
        [IgnoreDataMemberAttribute]
        public string Description
        {
            get { return DescriptionElement != null ? DescriptionElement.Value : null; }
            set
            {
                if (value == null)
                  DescriptionElement = null; 
                else
                  DescriptionElement = new Hl7.Fhir.Model.FhirString(value);
                OnPropertyChanged("Description");
            }
        }
        
        /// <summary>
        /// If this describes a specific package/container of the substance
        /// </summary>
        [FhirElement("instance", InSummary=true, Order=140)]
        [Cardinality(Min=0,Max=-1)]
        [DataMember]
        public List<Hl7.Fhir.Model.Substance.InstanceComponent> Instance
        {
            get { if(_Instance==null) _Instance = new List<Hl7.Fhir.Model.Substance.InstanceComponent>(); return _Instance; }
            set { _Instance = value; OnPropertyChanged("Instance"); }
        }
        
        private List<Hl7.Fhir.Model.Substance.InstanceComponent> _Instance;
        
        /// <summary>
        /// Composition information about the substance
        /// </summary>
        [FhirElement("ingredient", InSummary=true, Order=150)]
        [Cardinality(Min=0,Max=-1)]
        [DataMember]
        public List<Hl7.Fhir.Model.Substance.IngredientComponent> Ingredient
        {
            get { if(_Ingredient==null) _Ingredient = new List<Hl7.Fhir.Model.Substance.IngredientComponent>(); return _Ingredient; }
            set { _Ingredient = value; OnPropertyChanged("Ingredient"); }
        }
        
        private List<Hl7.Fhir.Model.Substance.IngredientComponent> _Ingredient;
        

        public override void AddDefaultConstraints()
        {
            base.AddDefaultConstraints();

        }

        public override IDeepCopyable CopyTo(IDeepCopyable other)
        {
            var dest = other as Substance;
            
            if (dest != null)
            {
                base.CopyTo(dest);
                if(Identifier != null) dest.Identifier = new List<Hl7.Fhir.Model.Identifier>(Identifier.DeepCopy());
                if(StatusElement != null) dest.StatusElement = (Code<Hl7.Fhir.Model.Substance.FHIRSubstanceStatus>)StatusElement.DeepCopy();
                if(Category != null) dest.Category = new List<Hl7.Fhir.Model.CodeableConcept>(Category.DeepCopy());
                if(Code != null) dest.Code = (Hl7.Fhir.Model.CodeableConcept)Code.DeepCopy();
                if(DescriptionElement != null) dest.DescriptionElement = (Hl7.Fhir.Model.FhirString)DescriptionElement.DeepCopy();
                if(Instance != null) dest.Instance = new List<Hl7.Fhir.Model.Substance.InstanceComponent>(Instance.DeepCopy());
                if(Ingredient != null) dest.Ingredient = new List<Hl7.Fhir.Model.Substance.IngredientComponent>(Ingredient.DeepCopy());
                return dest;
            }
            else
            	throw new ArgumentException("Can only copy to an object of the same type", "other");
        }
        
        public override IDeepCopyable DeepCopy()
        {
            return CopyTo(new Substance());
        }
        
        public override bool Matches(IDeepComparable other)
        {
            var otherT = other as Substance;
            if(otherT == null) return false;
            
            if(!base.Matches(otherT)) return false;
            if( !DeepComparable.Matches(Identifier, otherT.Identifier)) return false;
            if( !DeepComparable.Matches(StatusElement, otherT.StatusElement)) return false;
            if( !DeepComparable.Matches(Category, otherT.Category)) return false;
            if( !DeepComparable.Matches(Code, otherT.Code)) return false;
            if( !DeepComparable.Matches(DescriptionElement, otherT.DescriptionElement)) return false;
            if( !DeepComparable.Matches(Instance, otherT.Instance)) return false;
            if( !DeepComparable.Matches(Ingredient, otherT.Ingredient)) return false;
            
            return true;
        }
        
        public override bool IsExactly(IDeepComparable other)
        {
            var otherT = other as Substance;
            if(otherT == null) return false;
            
            if(!base.IsExactly(otherT)) return false;
            if( !DeepComparable.IsExactly(Identifier, otherT.Identifier)) return false;
            if( !DeepComparable.IsExactly(StatusElement, otherT.StatusElement)) return false;
            if( !DeepComparable.IsExactly(Category, otherT.Category)) return false;
            if( !DeepComparable.IsExactly(Code, otherT.Code)) return false;
            if( !DeepComparable.IsExactly(DescriptionElement, otherT.DescriptionElement)) return false;
            if( !DeepComparable.IsExactly(Instance, otherT.Instance)) return false;
            if( !DeepComparable.IsExactly(Ingredient, otherT.Ingredient)) return false;
            
            return true;
        }

        [NotMapped]
        public override IEnumerable<Base> Children
        {
            get
            {
                foreach (var item in base.Children) yield return item;
				foreach (var elem in Identifier) { if (elem != null) yield return elem; }
				if (StatusElement != null) yield return StatusElement;
				foreach (var elem in Category) { if (elem != null) yield return elem; }
				if (Code != null) yield return Code;
				if (DescriptionElement != null) yield return DescriptionElement;
				foreach (var elem in Instance) { if (elem != null) yield return elem; }
				foreach (var elem in Ingredient) { if (elem != null) yield return elem; }
            }
        }

        [NotMapped]
        internal override IEnumerable<ElementValue> NamedChildren
        {
            get
            {
                foreach (var item in base.NamedChildren) yield return item;
<<<<<<< HEAD
                foreach (var elem in Identifier) { if (elem != null) yield return new ElementValue("identifier", elem); }
                foreach (var elem in Category) { if (elem != null) yield return new ElementValue("category", elem); }
                if (Code != null) yield return new ElementValue("code", Code);
                if (DescriptionElement != null) yield return new ElementValue("description", DescriptionElement);
                foreach (var elem in Instance) { if (elem != null) yield return new ElementValue("instance", elem); }
                foreach (var elem in Ingredient) { if (elem != null) yield return new ElementValue("ingredient", elem); }
=======
                foreach (var elem in Identifier) { if (elem != null) yield return new ElementValue("identifier", true, elem); }
                if (StatusElement != null) yield return new ElementValue("status", false, StatusElement);
                foreach (var elem in Category) { if (elem != null) yield return new ElementValue("category", true, elem); }
                if (Code != null) yield return new ElementValue("code", false, Code);
                if (DescriptionElement != null) yield return new ElementValue("description", false, DescriptionElement);
                foreach (var elem in Instance) { if (elem != null) yield return new ElementValue("instance", true, elem); }
                foreach (var elem in Ingredient) { if (elem != null) yield return new ElementValue("ingredient", true, elem); }
>>>>>>> a220f7af
            }
        }

    }
    
}<|MERGE_RESOLUTION|>--- conflicted
+++ resolved
@@ -84,7 +84,7 @@
 
         [FhirType("InstanceComponent")]
         [DataContract]
-        public partial class InstanceComponent : Hl7.Fhir.Model.BackboneElement, System.ComponentModel.INotifyPropertyChanged, IBackboneElement
+        public partial class InstanceComponent : Hl7.Fhir.Model.BackboneElement, System.ComponentModel.INotifyPropertyChanged
         {
             [NotMapped]
             public override string TypeName { get { return "InstanceComponent"; } }
@@ -213,9 +213,9 @@
                 get
                 {
                     foreach (var item in base.NamedChildren) yield return item;
-                    if (Identifier != null) yield return new ElementValue("identifier", Identifier);
-                    if (ExpiryElement != null) yield return new ElementValue("expiry", ExpiryElement);
-                    if (Quantity != null) yield return new ElementValue("quantity", Quantity);
+                    if (Identifier != null) yield return new ElementValue("identifier", false, Identifier);
+                    if (ExpiryElement != null) yield return new ElementValue("expiry", false, ExpiryElement);
+                    if (Quantity != null) yield return new ElementValue("quantity", false, Quantity);
                 }
             }
 
@@ -225,7 +225,7 @@
         
         [FhirType("IngredientComponent")]
         [DataContract]
-        public partial class IngredientComponent : Hl7.Fhir.Model.BackboneElement, System.ComponentModel.INotifyPropertyChanged, IBackboneElement
+        public partial class IngredientComponent : Hl7.Fhir.Model.BackboneElement, System.ComponentModel.INotifyPropertyChanged
         {
             [NotMapped]
             public override string TypeName { get { return "IngredientComponent"; } }
@@ -321,8 +321,8 @@
                 get
                 {
                     foreach (var item in base.NamedChildren) yield return item;
-                    if (Quantity != null) yield return new ElementValue("quantity", Quantity);
-                    if (Substance != null) yield return new ElementValue("substance", Substance);
+                    if (Quantity != null) yield return new ElementValue("quantity", false, Quantity);
+                    if (Substance != null) yield return new ElementValue("substance", false, Substance);
                 }
             }
 
@@ -552,14 +552,6 @@
             get
             {
                 foreach (var item in base.NamedChildren) yield return item;
-<<<<<<< HEAD
-                foreach (var elem in Identifier) { if (elem != null) yield return new ElementValue("identifier", elem); }
-                foreach (var elem in Category) { if (elem != null) yield return new ElementValue("category", elem); }
-                if (Code != null) yield return new ElementValue("code", Code);
-                if (DescriptionElement != null) yield return new ElementValue("description", DescriptionElement);
-                foreach (var elem in Instance) { if (elem != null) yield return new ElementValue("instance", elem); }
-                foreach (var elem in Ingredient) { if (elem != null) yield return new ElementValue("ingredient", elem); }
-=======
                 foreach (var elem in Identifier) { if (elem != null) yield return new ElementValue("identifier", true, elem); }
                 if (StatusElement != null) yield return new ElementValue("status", false, StatusElement);
                 foreach (var elem in Category) { if (elem != null) yield return new ElementValue("category", true, elem); }
@@ -567,7 +559,6 @@
                 if (DescriptionElement != null) yield return new ElementValue("description", false, DescriptionElement);
                 foreach (var elem in Instance) { if (elem != null) yield return new ElementValue("instance", true, elem); }
                 foreach (var elem in Ingredient) { if (elem != null) yield return new ElementValue("ingredient", true, elem); }
->>>>>>> a220f7af
             }
         }
 
