﻿using System;
using System.Collections.Generic;
using Hl7.Fhir.Introspection;
using Hl7.Fhir.Validation;
using System.Linq;
using System.Runtime.Serialization;
using Hl7.Fhir.Utility;

/*
  Copyright (c) 2011+, HL7, Inc.
  All rights reserved.
  
  Redistribution and use in source and binary forms, with or without modification, 
  are permitted provided that the following conditions are met:
  
   * Redistributions of source code must retain the above copyright notice, this 
     list of conditions and the following disclaimer.
   * Redistributions in binary form must reproduce the above copyright notice, 
     this list of conditions and the following disclaimer in the documentation 
     and/or other materials provided with the distribution.
   * Neither the name of HL7 nor the names of its contributors may be used to 
     endorse or promote products derived from this software without specific 
     prior written permission.
  
  THIS SOFTWARE IS PROVIDED BY THE COPYRIGHT HOLDERS AND CONTRIBUTORS "AS IS" AND 
  ANY EXPRESS OR IMPLIED WARRANTIES, INCLUDING, BUT NOT LIMITED TO, THE IMPLIED 
  WARRANTIES OF MERCHANTABILITY AND FITNESS FOR A PARTICULAR PURPOSE ARE DISCLAIMED. 
  IN NO EVENT SHALL THE COPYRIGHT HOLDER OR CONTRIBUTORS BE LIABLE FOR ANY DIRECT, 
  INDIRECT, INCIDENTAL, SPECIAL, EXEMPLARY, OR CONSEQUENTIAL DAMAGES (INCLUDING, BUT 
  NOT LIMITED TO, PROCUREMENT OF SUBSTITUTE GOODS OR SERVICES; LOSS OF USE, DATA, OR 
  PROFITS; OR BUSINESS INTERRUPTION) HOWEVER CAUSED AND ON ANY THEORY OF LIABILITY, 
  WHETHER IN CONTRACT, STRICT LIABILITY, OR TORT (INCLUDING NEGLIGENCE OR OTHERWISE) 
  ARISING IN ANY WAY OUT OF THE USE OF THIS SOFTWARE, EVEN IF ADVISED OF THE 
  POSSIBILITY OF SUCH DAMAGE.
  

*/

#pragma warning disable 1591 // suppress XML summary warnings 

//
// Generated for FHIR v3.6.0
//
namespace Hl7.Fhir.Model
{
    /// <summary>
    /// Detailed information about conditions, problems or diagnoses
    /// </summary>
    [FhirType("Condition", IsResource=true)]
    [DataContract]
    public partial class Condition : Hl7.Fhir.Model.DomainResource, System.ComponentModel.INotifyPropertyChanged
    {
        [NotMapped]
        public override ResourceType ResourceType { get { return ResourceType.Condition; } }
        [NotMapped]
        public override string TypeName { get { return "Condition"; } }
        
        [FhirType("StageComponent")]
        [DataContract]
        public partial class StageComponent : Hl7.Fhir.Model.BackboneElement, System.ComponentModel.INotifyPropertyChanged, IBackboneElement
        {
            [NotMapped]
            public override string TypeName { get { return "StageComponent"; } }
            
            /// <summary>
            /// Simple summary (disease specific)
            /// </summary>
            [FhirElement("summary", Order=40)]
            [DataMember]
            public Hl7.Fhir.Model.CodeableConcept Summary
            {
                get { return _Summary; }
                set { _Summary = value; OnPropertyChanged("Summary"); }
            }
            
            private Hl7.Fhir.Model.CodeableConcept _Summary;
            
            /// <summary>
            /// Formal record of assessment
            /// </summary>
            [FhirElement("assessment", Order=50)]
            [CLSCompliant(false)]
			[References("ClinicalImpression","DiagnosticReport","Observation")]
            [Cardinality(Min=0,Max=-1)]
            [DataMember]
            public List<Hl7.Fhir.Model.ResourceReference> Assessment
            {
                get { if(_Assessment==null) _Assessment = new List<Hl7.Fhir.Model.ResourceReference>(); return _Assessment; }
                set { _Assessment = value; OnPropertyChanged("Assessment"); }
            }
            
            private List<Hl7.Fhir.Model.ResourceReference> _Assessment;
            
            /// <summary>
            /// Kind of staging
            /// </summary>
            [FhirElement("type", Order=60)]
            [DataMember]
            public Hl7.Fhir.Model.CodeableConcept Type
            {
                get { return _Type; }
                set { _Type = value; OnPropertyChanged("Type"); }
            }
            
            private Hl7.Fhir.Model.CodeableConcept _Type;
            
            public override IDeepCopyable CopyTo(IDeepCopyable other)
            {
                var dest = other as StageComponent;
                
                if (dest != null)
                {
                    base.CopyTo(dest);
                    if(Summary != null) dest.Summary = (Hl7.Fhir.Model.CodeableConcept)Summary.DeepCopy();
                    if(Assessment != null) dest.Assessment = new List<Hl7.Fhir.Model.ResourceReference>(Assessment.DeepCopy());
                    if(Type != null) dest.Type = (Hl7.Fhir.Model.CodeableConcept)Type.DeepCopy();
                    return dest;
                }
                else
                	throw new ArgumentException("Can only copy to an object of the same type", "other");
            }
            
            public override IDeepCopyable DeepCopy()
            {
                return CopyTo(new StageComponent());
            }
            
            public override bool Matches(IDeepComparable other)
            {
                var otherT = other as StageComponent;
                if(otherT == null) return false;
                
                if(!base.Matches(otherT)) return false;
                if( !DeepComparable.Matches(Summary, otherT.Summary)) return false;
                if( !DeepComparable.Matches(Assessment, otherT.Assessment)) return false;
                if( !DeepComparable.Matches(Type, otherT.Type)) return false;
                
                return true;
            }
            
            public override bool IsExactly(IDeepComparable other)
            {
                var otherT = other as StageComponent;
                if(otherT == null) return false;
                
                if(!base.IsExactly(otherT)) return false;
                if( !DeepComparable.IsExactly(Summary, otherT.Summary)) return false;
                if( !DeepComparable.IsExactly(Assessment, otherT.Assessment)) return false;
                if( !DeepComparable.IsExactly(Type, otherT.Type)) return false;
                
                return true;
            }


            [NotMapped]
            public override IEnumerable<Base> Children
            {
                get
                {
                    foreach (var item in base.Children) yield return item;
                    if (Summary != null) yield return Summary;
                    foreach (var elem in Assessment) { if (elem != null) yield return elem; }
                    if (Type != null) yield return Type;
                }
            }

            [NotMapped]
            internal override IEnumerable<ElementValue> NamedChildren
            {
                get
                {
                    foreach (var item in base.NamedChildren) yield return item;
                    if (Summary != null) yield return new ElementValue("summary", Summary);
                    foreach (var elem in Assessment) { if (elem != null) yield return new ElementValue("assessment", elem); }
                    if (Type != null) yield return new ElementValue("type", Type);
                }
            }

            
        }
        
        
        [FhirType("EvidenceComponent")]
        [DataContract]
        public partial class EvidenceComponent : Hl7.Fhir.Model.BackboneElement, System.ComponentModel.INotifyPropertyChanged, IBackboneElement
        {
            [NotMapped]
            public override string TypeName { get { return "EvidenceComponent"; } }
            
            /// <summary>
            /// Manifestation/symptom
            /// </summary>
            [FhirElement("code", InSummary=true, Order=40)]
            [Cardinality(Min=0,Max=-1)]
            [DataMember]
            public List<Hl7.Fhir.Model.CodeableConcept> Code
            {
                get { if(_Code==null) _Code = new List<Hl7.Fhir.Model.CodeableConcept>(); return _Code; }
                set { _Code = value; OnPropertyChanged("Code"); }
            }
            
            private List<Hl7.Fhir.Model.CodeableConcept> _Code;
            
            /// <summary>
            /// Supporting information found elsewhere
            /// </summary>
            [FhirElement("detail", InSummary=true, Order=50)]
            [CLSCompliant(false)]
			[References()]
            [Cardinality(Min=0,Max=-1)]
            [DataMember]
            public List<Hl7.Fhir.Model.ResourceReference> Detail
            {
                get { if(_Detail==null) _Detail = new List<Hl7.Fhir.Model.ResourceReference>(); return _Detail; }
                set { _Detail = value; OnPropertyChanged("Detail"); }
            }
            
            private List<Hl7.Fhir.Model.ResourceReference> _Detail;
            
            public override IDeepCopyable CopyTo(IDeepCopyable other)
            {
                var dest = other as EvidenceComponent;
                
                if (dest != null)
                {
                    base.CopyTo(dest);
                    if(Code != null) dest.Code = new List<Hl7.Fhir.Model.CodeableConcept>(Code.DeepCopy());
                    if(Detail != null) dest.Detail = new List<Hl7.Fhir.Model.ResourceReference>(Detail.DeepCopy());
                    return dest;
                }
                else
                	throw new ArgumentException("Can only copy to an object of the same type", "other");
            }
            
            public override IDeepCopyable DeepCopy()
            {
                return CopyTo(new EvidenceComponent());
            }
            
            public override bool Matches(IDeepComparable other)
            {
                var otherT = other as EvidenceComponent;
                if(otherT == null) return false;
                
                if(!base.Matches(otherT)) return false;
                if( !DeepComparable.Matches(Code, otherT.Code)) return false;
                if( !DeepComparable.Matches(Detail, otherT.Detail)) return false;
                
                return true;
            }
            
            public override bool IsExactly(IDeepComparable other)
            {
                var otherT = other as EvidenceComponent;
                if(otherT == null) return false;
                
                if(!base.IsExactly(otherT)) return false;
                if( !DeepComparable.IsExactly(Code, otherT.Code)) return false;
                if( !DeepComparable.IsExactly(Detail, otherT.Detail)) return false;
                
                return true;
            }


            [NotMapped]
            public override IEnumerable<Base> Children
            {
                get
                {
                    foreach (var item in base.Children) yield return item;
                    foreach (var elem in Code) { if (elem != null) yield return elem; }
                    foreach (var elem in Detail) { if (elem != null) yield return elem; }
                }
            }

            [NotMapped]
            internal override IEnumerable<ElementValue> NamedChildren
            {
                get
                {
                    foreach (var item in base.NamedChildren) yield return item;
                    foreach (var elem in Code) { if (elem != null) yield return new ElementValue("code", elem); }
                    foreach (var elem in Detail) { if (elem != null) yield return new ElementValue("detail", elem); }
                }
            }

            
        }
        
        
        /// <summary>
        /// External Ids for this condition
        /// </summary>
        [FhirElement("identifier", InSummary=true, Order=90)]
        [Cardinality(Min=0,Max=-1)]
        [DataMember]
        public List<Hl7.Fhir.Model.Identifier> Identifier
        {
            get { if(_Identifier==null) _Identifier = new List<Hl7.Fhir.Model.Identifier>(); return _Identifier; }
            set { _Identifier = value; OnPropertyChanged("Identifier"); }
        }
        
        private List<Hl7.Fhir.Model.Identifier> _Identifier;
        
        /// <summary>
        /// active | recurrence | relapse | inactive | remission | resolved
        /// </summary>
        [FhirElement("clinicalStatus", InSummary=true, Order=100)]
        [DataMember]
        public Hl7.Fhir.Model.CodeableConcept ClinicalStatus
        {
            get { return _ClinicalStatus; }
            set { _ClinicalStatus = value; OnPropertyChanged("ClinicalStatus"); }
        }
        
        private Hl7.Fhir.Model.CodeableConcept _ClinicalStatus;
        
        /// <summary>
        /// unconfirmed | provisional | differential | confirmed | refuted | entered-in-error
        /// </summary>
        [FhirElement("verificationStatus", InSummary=true, Order=110)]
        [DataMember]
        public Hl7.Fhir.Model.CodeableConcept VerificationStatus
        {
            get { return _VerificationStatus; }
            set { _VerificationStatus = value; OnPropertyChanged("VerificationStatus"); }
        }
        
        private Hl7.Fhir.Model.CodeableConcept _VerificationStatus;
        
        /// <summary>
        /// problem-list-item | encounter-diagnosis
        /// </summary>
        [FhirElement("category", Order=120)]
        [Cardinality(Min=0,Max=-1)]
        [DataMember]
        public List<Hl7.Fhir.Model.CodeableConcept> Category
        {
            get { if(_Category==null) _Category = new List<Hl7.Fhir.Model.CodeableConcept>(); return _Category; }
            set { _Category = value; OnPropertyChanged("Category"); }
        }
        
        private List<Hl7.Fhir.Model.CodeableConcept> _Category;
        
        /// <summary>
        /// Subjective severity of condition
        /// </summary>
        [FhirElement("severity", Order=130)]
        [DataMember]
        public Hl7.Fhir.Model.CodeableConcept Severity
        {
            get { return _Severity; }
            set { _Severity = value; OnPropertyChanged("Severity"); }
        }
        
        private Hl7.Fhir.Model.CodeableConcept _Severity;
        
        /// <summary>
        /// Identification of the condition, problem or diagnosis
        /// </summary>
        [FhirElement("code", InSummary=true, Order=140)]
        [DataMember]
        public Hl7.Fhir.Model.CodeableConcept Code
        {
            get { return _Code; }
            set { _Code = value; OnPropertyChanged("Code"); }
        }
        
        private Hl7.Fhir.Model.CodeableConcept _Code;
        
        /// <summary>
        /// Anatomical location, if relevant
        /// </summary>
        [FhirElement("bodySite", InSummary=true, Order=150)]
        [Cardinality(Min=0,Max=-1)]
        [DataMember]
        public List<Hl7.Fhir.Model.CodeableConcept> BodySite
        {
            get { if(_BodySite==null) _BodySite = new List<Hl7.Fhir.Model.CodeableConcept>(); return _BodySite; }
            set { _BodySite = value; OnPropertyChanged("BodySite"); }
        }
        
        private List<Hl7.Fhir.Model.CodeableConcept> _BodySite;
        
        /// <summary>
        /// Who has the condition?
        /// </summary>
        [FhirElement("subject", InSummary=true, Order=160)]
        [CLSCompliant(false)]
		[References("Patient","Group")]
        [Cardinality(Min=1,Max=1)]
        [DataMember]
        public Hl7.Fhir.Model.ResourceReference Subject
        {
            get { return _Subject; }
            set { _Subject = value; OnPropertyChanged("Subject"); }
        }
        
        private Hl7.Fhir.Model.ResourceReference _Subject;
        
        /// <summary>
        /// Encounter created as part of
        /// </summary>
        [FhirElement("encounter", InSummary=true, Order=170)]
        [CLSCompliant(false)]
		[References("Encounter")]
        [DataMember]
        public Hl7.Fhir.Model.ResourceReference Encounter
        {
            get { return _Encounter; }
            set { _Encounter = value; OnPropertyChanged("Encounter"); }
        }
        
        private Hl7.Fhir.Model.ResourceReference _Encounter;
        
        /// <summary>
        /// Estimated or actual date,  date-time, or age
        /// </summary>
        [FhirElement("onset", InSummary=true, Order=180, Choice=ChoiceType.DatatypeChoice)]
        [CLSCompliant(false)]
		[AllowedTypes(typeof(Hl7.Fhir.Model.FhirDateTime),typeof(Age),typeof(Hl7.Fhir.Model.Period),typeof(Hl7.Fhir.Model.Range),typeof(Hl7.Fhir.Model.FhirString))]
        [DataMember]
        public Hl7.Fhir.Model.Element Onset
        {
            get { return _Onset; }
            set { _Onset = value; OnPropertyChanged("Onset"); }
        }
        
        private Hl7.Fhir.Model.Element _Onset;
        
        /// <summary>
        /// When in resolution/remission
        /// </summary>
        [FhirElement("abatement", Order=190, Choice=ChoiceType.DatatypeChoice)]
        [CLSCompliant(false)]
		[AllowedTypes(typeof(Hl7.Fhir.Model.FhirDateTime),typeof(Age),typeof(Hl7.Fhir.Model.Period),typeof(Hl7.Fhir.Model.Range),typeof(Hl7.Fhir.Model.FhirString))]
        [DataMember]
        public Hl7.Fhir.Model.Element Abatement
        {
            get { return _Abatement; }
            set { _Abatement = value; OnPropertyChanged("Abatement"); }
        }
        
        private Hl7.Fhir.Model.Element _Abatement;
        
        /// <summary>
        /// Date record was first recorded
        /// </summary>
        [FhirElement("recordedDate", InSummary=true, Order=200)]
        [DataMember]
        public Hl7.Fhir.Model.FhirDateTime RecordedDateElement
        {
            get { return _RecordedDateElement; }
            set { _RecordedDateElement = value; OnPropertyChanged("RecordedDateElement"); }
        }
        
        private Hl7.Fhir.Model.FhirDateTime _RecordedDateElement;
        
        /// <summary>
        /// Date record was first recorded
        /// </summary>
        /// <remarks>This uses the native .NET datatype, rather than the FHIR equivalent</remarks>
        [NotMapped]
        [IgnoreDataMemberAttribute]
        public string RecordedDate
        {
            get { return RecordedDateElement != null ? RecordedDateElement.Value : null; }
            set
            {
                if (value == null)
                  RecordedDateElement = null; 
                else
                  RecordedDateElement = new Hl7.Fhir.Model.FhirDateTime(value);
                OnPropertyChanged("RecordedDate");
            }
        }
        
        /// <summary>
        /// Who recorded the condition
        /// </summary>
        [FhirElement("recorder", InSummary=true, Order=210)]
        [CLSCompliant(false)]
		[References("Practitioner","PractitionerRole","Patient","RelatedPerson")]
        [DataMember]
        public Hl7.Fhir.Model.ResourceReference Recorder
        {
            get { return _Recorder; }
            set { _Recorder = value; OnPropertyChanged("Recorder"); }
        }
        
        private Hl7.Fhir.Model.ResourceReference _Recorder;
        
        /// <summary>
        /// Person who asserts this condition
        /// </summary>
        [FhirElement("asserter", InSummary=true, Order=220)]
        [CLSCompliant(false)]
		[References("Practitioner","PractitionerRole","Patient","RelatedPerson")]
        [DataMember]
        public Hl7.Fhir.Model.ResourceReference Asserter
        {
            get { return _Asserter; }
            set { _Asserter = value; OnPropertyChanged("Asserter"); }
        }
        
        private Hl7.Fhir.Model.ResourceReference _Asserter;
        
        /// <summary>
        /// Stage/grade, usually assessed formally
        /// </summary>
        [FhirElement("stage", Order=230)]
        [Cardinality(Min=0,Max=-1)]
        [DataMember]
        public List<Hl7.Fhir.Model.Condition.StageComponent> Stage
        {
            get { if(_Stage==null) _Stage = new List<Hl7.Fhir.Model.Condition.StageComponent>(); return _Stage; }
            set { _Stage = value; OnPropertyChanged("Stage"); }
        }
        
        private List<Hl7.Fhir.Model.Condition.StageComponent> _Stage;
        
        /// <summary>
        /// Supporting evidence
        /// </summary>
        [FhirElement("evidence", Order=240)]
        [Cardinality(Min=0,Max=-1)]
        [DataMember]
        public List<Hl7.Fhir.Model.Condition.EvidenceComponent> Evidence
        {
            get { if(_Evidence==null) _Evidence = new List<Hl7.Fhir.Model.Condition.EvidenceComponent>(); return _Evidence; }
            set { _Evidence = value; OnPropertyChanged("Evidence"); }
        }
        
        private List<Hl7.Fhir.Model.Condition.EvidenceComponent> _Evidence;
        
        /// <summary>
        /// Additional information about the Condition
        /// </summary>
        [FhirElement("note", Order=250)]
        [Cardinality(Min=0,Max=-1)]
        [DataMember]
        public List<Hl7.Fhir.Model.Annotation> Note
        {
            get { if(_Note==null) _Note = new List<Hl7.Fhir.Model.Annotation>(); return _Note; }
            set { _Note = value; OnPropertyChanged("Note"); }
        }
        
        private List<Hl7.Fhir.Model.Annotation> _Note;
        

        public static ElementDefinition.ConstraintComponent Condition_CON_5 = new ElementDefinition.ConstraintComponent()
        {
            Expression = "verificationStatus.coding.where(system='http://terminology.hl7.org/CodeSystem/condition-ver-status' and code='entered-in-error').empty() or clinicalStatus.empty()",
            Key = "con-5",
            Severity = ElementDefinition.ConstraintSeverity.Warning,
            Human = "Condition.clinicalStatus SHALL NOT be present if verification Status is entered-in-error",
            Xpath = "not(exists(f:verificationStatus/f:coding[f:system/@value='http://terminology.hl7.org/CodeSystem/condition-ver-status' and f:code/@value='entered-in-error'])) or not(exists(f:clinicalStatus))"
        };

        public static ElementDefinition.ConstraintComponent Condition_CON_4 = new ElementDefinition.ConstraintComponent()
        {
            Expression = "abatement.empty() or clinicalStatus.coding.where(system='http://terminology.hl7.org/CodeSystem/condition-clinical' and (code='resolved' or code='remission' or code='inactive')).exists()",
            Key = "con-4",
            Severity = ElementDefinition.ConstraintSeverity.Warning,
            Human = "If condition is abated, then clinicalStatus must be either inactive, resolved, or remission",
            Xpath = "not(exists(*[starts-with(local-name(.), 'abatement')])) or exists(f:clinicalStatus/f:coding[f:system/@value='http://terminology.hl7.org/CodeSystem/condition-clinical' and f:code/@value=('resolved', 'remission', 'inactive')])"
        };

        public static ElementDefinition.ConstraintComponent Condition_CON_3 = new ElementDefinition.ConstraintComponent()
        {
            Expression = "clinicalStatus.exists() or verificationStatus='entered-in-error' or category.select($this='problem-list-item').empty()",
            Key = "con-3",
            Severity = ElementDefinition.ConstraintSeverity.Warning,
            Human = "Condition.clinicalStatus SHALL be present if verificationStatus is not entered-in-error and category is problem-list-item",
            Xpath = "exists(f:clinicalStatus) or f:verificationStatus/@value='entered-in-error' or not(exists(category[@value='problem-list-item']))"
        };

        public static ElementDefinition.ConstraintComponent Condition_CON_1 = new ElementDefinition.ConstraintComponent()
        {
            Expression = "stage.all(summary.exists() or assessment.exists())",
            Key = "con-1",
            Severity = ElementDefinition.ConstraintSeverity.Warning,
            Human = "Stage SHALL have summary or assessment",
            Xpath = "exists(f:summary) or exists(f:assessment)"
        };

        public static ElementDefinition.ConstraintComponent Condition_CON_2 = new ElementDefinition.ConstraintComponent()
        {
            Expression = "evidence.all(code.exists() or detail.exists())",
            Key = "con-2",
            Severity = ElementDefinition.ConstraintSeverity.Warning,
            Human = "evidence SHALL have code or details",
            Xpath = "exists(f:code) or exists(f:detail)"
        };

        public override void AddDefaultConstraints()
        {
            base.AddDefaultConstraints();

            InvariantConstraints.Add(Condition_CON_5);
            InvariantConstraints.Add(Condition_CON_4);
            InvariantConstraints.Add(Condition_CON_3);
            InvariantConstraints.Add(Condition_CON_1);
            InvariantConstraints.Add(Condition_CON_2);
        }

        public override IDeepCopyable CopyTo(IDeepCopyable other)
        {
            var dest = other as Condition;
            
            if (dest != null)
            {
                base.CopyTo(dest);
                if(Identifier != null) dest.Identifier = new List<Hl7.Fhir.Model.Identifier>(Identifier.DeepCopy());
                if(ClinicalStatus != null) dest.ClinicalStatus = (Hl7.Fhir.Model.CodeableConcept)ClinicalStatus.DeepCopy();
                if(VerificationStatus != null) dest.VerificationStatus = (Hl7.Fhir.Model.CodeableConcept)VerificationStatus.DeepCopy();
                if(Category != null) dest.Category = new List<Hl7.Fhir.Model.CodeableConcept>(Category.DeepCopy());
                if(Severity != null) dest.Severity = (Hl7.Fhir.Model.CodeableConcept)Severity.DeepCopy();
                if(Code != null) dest.Code = (Hl7.Fhir.Model.CodeableConcept)Code.DeepCopy();
                if(BodySite != null) dest.BodySite = new List<Hl7.Fhir.Model.CodeableConcept>(BodySite.DeepCopy());
                if(Subject != null) dest.Subject = (Hl7.Fhir.Model.ResourceReference)Subject.DeepCopy();
                if(Encounter != null) dest.Encounter = (Hl7.Fhir.Model.ResourceReference)Encounter.DeepCopy();
                if(Onset != null) dest.Onset = (Hl7.Fhir.Model.Element)Onset.DeepCopy();
                if(Abatement != null) dest.Abatement = (Hl7.Fhir.Model.Element)Abatement.DeepCopy();
                if(RecordedDateElement != null) dest.RecordedDateElement = (Hl7.Fhir.Model.FhirDateTime)RecordedDateElement.DeepCopy();
                if(Recorder != null) dest.Recorder = (Hl7.Fhir.Model.ResourceReference)Recorder.DeepCopy();
                if(Asserter != null) dest.Asserter = (Hl7.Fhir.Model.ResourceReference)Asserter.DeepCopy();
                if(Stage != null) dest.Stage = new List<Hl7.Fhir.Model.Condition.StageComponent>(Stage.DeepCopy());
                if(Evidence != null) dest.Evidence = new List<Hl7.Fhir.Model.Condition.EvidenceComponent>(Evidence.DeepCopy());
                if(Note != null) dest.Note = new List<Hl7.Fhir.Model.Annotation>(Note.DeepCopy());
                return dest;
            }
            else
            	throw new ArgumentException("Can only copy to an object of the same type", "other");
        }
        
        public override IDeepCopyable DeepCopy()
        {
            return CopyTo(new Condition());
        }
        
        public override bool Matches(IDeepComparable other)
        {
            var otherT = other as Condition;
            if(otherT == null) return false;
            
            if(!base.Matches(otherT)) return false;
            if( !DeepComparable.Matches(Identifier, otherT.Identifier)) return false;
            if( !DeepComparable.Matches(ClinicalStatus, otherT.ClinicalStatus)) return false;
            if( !DeepComparable.Matches(VerificationStatus, otherT.VerificationStatus)) return false;
            if( !DeepComparable.Matches(Category, otherT.Category)) return false;
            if( !DeepComparable.Matches(Severity, otherT.Severity)) return false;
            if( !DeepComparable.Matches(Code, otherT.Code)) return false;
            if( !DeepComparable.Matches(BodySite, otherT.BodySite)) return false;
            if( !DeepComparable.Matches(Subject, otherT.Subject)) return false;
            if( !DeepComparable.Matches(Encounter, otherT.Encounter)) return false;
            if( !DeepComparable.Matches(Onset, otherT.Onset)) return false;
            if( !DeepComparable.Matches(Abatement, otherT.Abatement)) return false;
            if( !DeepComparable.Matches(RecordedDateElement, otherT.RecordedDateElement)) return false;
            if( !DeepComparable.Matches(Recorder, otherT.Recorder)) return false;
            if( !DeepComparable.Matches(Asserter, otherT.Asserter)) return false;
            if( !DeepComparable.Matches(Stage, otherT.Stage)) return false;
            if( !DeepComparable.Matches(Evidence, otherT.Evidence)) return false;
            if( !DeepComparable.Matches(Note, otherT.Note)) return false;
            
            return true;
        }
        
        public override bool IsExactly(IDeepComparable other)
        {
            var otherT = other as Condition;
            if(otherT == null) return false;
            
            if(!base.IsExactly(otherT)) return false;
            if( !DeepComparable.IsExactly(Identifier, otherT.Identifier)) return false;
            if( !DeepComparable.IsExactly(ClinicalStatus, otherT.ClinicalStatus)) return false;
            if( !DeepComparable.IsExactly(VerificationStatus, otherT.VerificationStatus)) return false;
            if( !DeepComparable.IsExactly(Category, otherT.Category)) return false;
            if( !DeepComparable.IsExactly(Severity, otherT.Severity)) return false;
            if( !DeepComparable.IsExactly(Code, otherT.Code)) return false;
            if( !DeepComparable.IsExactly(BodySite, otherT.BodySite)) return false;
            if( !DeepComparable.IsExactly(Subject, otherT.Subject)) return false;
            if( !DeepComparable.IsExactly(Encounter, otherT.Encounter)) return false;
            if( !DeepComparable.IsExactly(Onset, otherT.Onset)) return false;
            if( !DeepComparable.IsExactly(Abatement, otherT.Abatement)) return false;
            if( !DeepComparable.IsExactly(RecordedDateElement, otherT.RecordedDateElement)) return false;
            if( !DeepComparable.IsExactly(Recorder, otherT.Recorder)) return false;
            if( !DeepComparable.IsExactly(Asserter, otherT.Asserter)) return false;
            if( !DeepComparable.IsExactly(Stage, otherT.Stage)) return false;
            if( !DeepComparable.IsExactly(Evidence, otherT.Evidence)) return false;
            if( !DeepComparable.IsExactly(Note, otherT.Note)) return false;
            
            return true;
        }

        [NotMapped]
        public override IEnumerable<Base> Children
        {
            get
            {
                foreach (var item in base.Children) yield return item;
				foreach (var elem in Identifier) { if (elem != null) yield return elem; }
				if (ClinicalStatus != null) yield return ClinicalStatus;
				if (VerificationStatus != null) yield return VerificationStatus;
				foreach (var elem in Category) { if (elem != null) yield return elem; }
				if (Severity != null) yield return Severity;
				if (Code != null) yield return Code;
				foreach (var elem in BodySite) { if (elem != null) yield return elem; }
				if (Subject != null) yield return Subject;
				if (Encounter != null) yield return Encounter;
				if (Onset != null) yield return Onset;
				if (Abatement != null) yield return Abatement;
				if (RecordedDateElement != null) yield return RecordedDateElement;
				if (Recorder != null) yield return Recorder;
				if (Asserter != null) yield return Asserter;
				foreach (var elem in Stage) { if (elem != null) yield return elem; }
				foreach (var elem in Evidence) { if (elem != null) yield return elem; }
				foreach (var elem in Note) { if (elem != null) yield return elem; }
            }
        }

        [NotMapped]
        internal override IEnumerable<ElementValue> NamedChildren
        {
            get
            {
                foreach (var item in base.NamedChildren) yield return item;
<<<<<<< HEAD
                foreach (var elem in Identifier) { if (elem != null) yield return new ElementValue("identifier", true, elem); }
                if (ClinicalStatus != null) yield return new ElementValue("clinicalStatus", false, ClinicalStatus);
                if (VerificationStatus != null) yield return new ElementValue("verificationStatus", false, VerificationStatus);
                foreach (var elem in Category) { if (elem != null) yield return new ElementValue("category", true, elem); }
                if (Severity != null) yield return new ElementValue("severity", false, Severity);
                if (Code != null) yield return new ElementValue("code", false, Code);
                foreach (var elem in BodySite) { if (elem != null) yield return new ElementValue("bodySite", true, elem); }
                if (Subject != null) yield return new ElementValue("subject", false, Subject);
                if (Encounter != null) yield return new ElementValue("encounter", false, Encounter);
                if (Onset != null) yield return new ElementValue("onset", false, Onset);
                if (Abatement != null) yield return new ElementValue("abatement", false, Abatement);
                if (RecordedDateElement != null) yield return new ElementValue("recordedDate", false, RecordedDateElement);
                if (Recorder != null) yield return new ElementValue("recorder", false, Recorder);
                if (Asserter != null) yield return new ElementValue("asserter", false, Asserter);
                foreach (var elem in Stage) { if (elem != null) yield return new ElementValue("stage", true, elem); }
                foreach (var elem in Evidence) { if (elem != null) yield return new ElementValue("evidence", true, elem); }
                foreach (var elem in Note) { if (elem != null) yield return new ElementValue("note", true, elem); }
=======
                foreach (var elem in Identifier) { if (elem != null) yield return new ElementValue("identifier", elem); }
                if (ClinicalStatus != null) yield return new ElementValue("clinicalStatus", ClinicalStatus);
                if (VerificationStatus != null) yield return new ElementValue("verificationStatus", VerificationStatus);
                foreach (var elem in Category) { if (elem != null) yield return new ElementValue("category", elem); }
                if (Severity != null) yield return new ElementValue("severity", Severity);
                if (Code != null) yield return new ElementValue("code", Code);
                foreach (var elem in BodySite) { if (elem != null) yield return new ElementValue("bodySite", elem); }
                if (Subject != null) yield return new ElementValue("subject", Subject);
                if (Context != null) yield return new ElementValue("context", Context);
                if (Onset != null) yield return new ElementValue("onset", Onset);
                if (Abatement != null) yield return new ElementValue("abatement", Abatement);
                if (RecordedDateElement != null) yield return new ElementValue("recordedDate", RecordedDateElement);
                if (Recorder != null) yield return new ElementValue("recorder", Recorder);
                if (Asserter != null) yield return new ElementValue("asserter", Asserter);
                foreach (var elem in Stage) { if (elem != null) yield return new ElementValue("stage", elem); }
                foreach (var elem in Evidence) { if (elem != null) yield return new ElementValue("evidence", elem); }
                foreach (var elem in Note) { if (elem != null) yield return new ElementValue("note", elem); }
>>>>>>> 824431c8
            }
        }

    }
    
}<|MERGE_RESOLUTION|>--- conflicted
+++ resolved
@@ -57,7 +57,7 @@
         
         [FhirType("StageComponent")]
         [DataContract]
-        public partial class StageComponent : Hl7.Fhir.Model.BackboneElement, System.ComponentModel.INotifyPropertyChanged, IBackboneElement
+        public partial class StageComponent : Hl7.Fhir.Model.BackboneElement, System.ComponentModel.INotifyPropertyChanged
         {
             [NotMapped]
             public override string TypeName { get { return "StageComponent"; } }
@@ -182,7 +182,7 @@
         
         [FhirType("EvidenceComponent")]
         [DataContract]
-        public partial class EvidenceComponent : Hl7.Fhir.Model.BackboneElement, System.ComponentModel.INotifyPropertyChanged, IBackboneElement
+        public partial class EvidenceComponent : Hl7.Fhir.Model.BackboneElement, System.ComponentModel.INotifyPropertyChanged
         {
             [NotMapped]
             public override string TypeName { get { return "EvidenceComponent"; } }
@@ -725,25 +725,6 @@
             get
             {
                 foreach (var item in base.NamedChildren) yield return item;
-<<<<<<< HEAD
-                foreach (var elem in Identifier) { if (elem != null) yield return new ElementValue("identifier", true, elem); }
-                if (ClinicalStatus != null) yield return new ElementValue("clinicalStatus", false, ClinicalStatus);
-                if (VerificationStatus != null) yield return new ElementValue("verificationStatus", false, VerificationStatus);
-                foreach (var elem in Category) { if (elem != null) yield return new ElementValue("category", true, elem); }
-                if (Severity != null) yield return new ElementValue("severity", false, Severity);
-                if (Code != null) yield return new ElementValue("code", false, Code);
-                foreach (var elem in BodySite) { if (elem != null) yield return new ElementValue("bodySite", true, elem); }
-                if (Subject != null) yield return new ElementValue("subject", false, Subject);
-                if (Encounter != null) yield return new ElementValue("encounter", false, Encounter);
-                if (Onset != null) yield return new ElementValue("onset", false, Onset);
-                if (Abatement != null) yield return new ElementValue("abatement", false, Abatement);
-                if (RecordedDateElement != null) yield return new ElementValue("recordedDate", false, RecordedDateElement);
-                if (Recorder != null) yield return new ElementValue("recorder", false, Recorder);
-                if (Asserter != null) yield return new ElementValue("asserter", false, Asserter);
-                foreach (var elem in Stage) { if (elem != null) yield return new ElementValue("stage", true, elem); }
-                foreach (var elem in Evidence) { if (elem != null) yield return new ElementValue("evidence", true, elem); }
-                foreach (var elem in Note) { if (elem != null) yield return new ElementValue("note", true, elem); }
-=======
                 foreach (var elem in Identifier) { if (elem != null) yield return new ElementValue("identifier", elem); }
                 if (ClinicalStatus != null) yield return new ElementValue("clinicalStatus", ClinicalStatus);
                 if (VerificationStatus != null) yield return new ElementValue("verificationStatus", VerificationStatus);
@@ -752,7 +733,7 @@
                 if (Code != null) yield return new ElementValue("code", Code);
                 foreach (var elem in BodySite) { if (elem != null) yield return new ElementValue("bodySite", elem); }
                 if (Subject != null) yield return new ElementValue("subject", Subject);
-                if (Context != null) yield return new ElementValue("context", Context);
+                if (Encounter != null) yield return new ElementValue("encounter", Encounter);
                 if (Onset != null) yield return new ElementValue("onset", Onset);
                 if (Abatement != null) yield return new ElementValue("abatement", Abatement);
                 if (RecordedDateElement != null) yield return new ElementValue("recordedDate", RecordedDateElement);
@@ -761,7 +742,6 @@
                 foreach (var elem in Stage) { if (elem != null) yield return new ElementValue("stage", elem); }
                 foreach (var elem in Evidence) { if (elem != null) yield return new ElementValue("evidence", elem); }
                 foreach (var elem in Note) { if (elem != null) yield return new ElementValue("note", elem); }
->>>>>>> 824431c8
             }
         }
 
