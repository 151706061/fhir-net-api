--- conflicted
+++ resolved
@@ -623,14 +623,8 @@
             /// <summary>
             /// Initial value(s) when item is first rendered
             /// </summary>
-<<<<<<< HEAD
             [FhirElement("initial", Order=180)]
             [Cardinality(Min=0,Max=-1)]
-=======
-            [FhirElement("initial", Order=170, Choice=ChoiceType.DatatypeChoice)]
-            [CLSCompliant(false)]
-			[AllowedTypes(typeof(Hl7.Fhir.Model.FhirBoolean),typeof(Hl7.Fhir.Model.FhirDecimal),typeof(Hl7.Fhir.Model.Integer),typeof(Hl7.Fhir.Model.Date),typeof(Hl7.Fhir.Model.FhirDateTime),typeof(Hl7.Fhir.Model.Time),typeof(Hl7.Fhir.Model.FhirString),typeof(Hl7.Fhir.Model.FhirUri),typeof(Hl7.Fhir.Model.Attachment),typeof(Hl7.Fhir.Model.Coding),typeof(Hl7.Fhir.Model.Quantity),typeof(Hl7.Fhir.Model.ResourceReference))]
->>>>>>> 88ba2e81
             [DataMember]
             public List<Hl7.Fhir.Model.Questionnaire.InitialComponent> Initial
             {
@@ -868,12 +862,8 @@
             /// </summary>
             [FhirElement("answer", Order=60, Choice=ChoiceType.DatatypeChoice)]
             [CLSCompliant(false)]
-<<<<<<< HEAD
-			[AllowedTypes(typeof(Hl7.Fhir.Model.FhirBoolean),typeof(Hl7.Fhir.Model.FhirDecimal),typeof(Hl7.Fhir.Model.Integer),typeof(Hl7.Fhir.Model.Date),typeof(Hl7.Fhir.Model.FhirDateTime),typeof(Hl7.Fhir.Model.Time),typeof(Hl7.Fhir.Model.FhirString),typeof(Hl7.Fhir.Model.Coding),typeof(Quantity),typeof(Hl7.Fhir.Model.ResourceReference))]
+			[AllowedTypes(typeof(Hl7.Fhir.Model.FhirBoolean),typeof(Hl7.Fhir.Model.FhirDecimal),typeof(Hl7.Fhir.Model.Integer),typeof(Hl7.Fhir.Model.Date),typeof(Hl7.Fhir.Model.FhirDateTime),typeof(Hl7.Fhir.Model.Time),typeof(Hl7.Fhir.Model.FhirString),typeof(Hl7.Fhir.Model.Coding),typeof(Hl7.Fhir.Model.Quantity),typeof(Hl7.Fhir.Model.ResourceReference))]
             [Cardinality(Min=1,Max=1)]
-=======
-			[AllowedTypes(typeof(Hl7.Fhir.Model.FhirBoolean),typeof(Hl7.Fhir.Model.FhirDecimal),typeof(Hl7.Fhir.Model.Integer),typeof(Hl7.Fhir.Model.Date),typeof(Hl7.Fhir.Model.FhirDateTime),typeof(Hl7.Fhir.Model.Time),typeof(Hl7.Fhir.Model.FhirString),typeof(Hl7.Fhir.Model.FhirUri),typeof(Hl7.Fhir.Model.Attachment),typeof(Hl7.Fhir.Model.Coding),typeof(Hl7.Fhir.Model.Quantity),typeof(Hl7.Fhir.Model.ResourceReference))]
->>>>>>> 88ba2e81
             [DataMember]
             public Hl7.Fhir.Model.Element Answer
             {
@@ -1090,7 +1080,7 @@
             /// </summary>
             [FhirElement("value", Order=40, Choice=ChoiceType.DatatypeChoice)]
             [CLSCompliant(false)]
-			[AllowedTypes(typeof(Hl7.Fhir.Model.FhirBoolean),typeof(Hl7.Fhir.Model.FhirDecimal),typeof(Hl7.Fhir.Model.Integer),typeof(Hl7.Fhir.Model.Date),typeof(Hl7.Fhir.Model.FhirDateTime),typeof(Hl7.Fhir.Model.Time),typeof(Hl7.Fhir.Model.FhirString),typeof(Hl7.Fhir.Model.FhirUri),typeof(Hl7.Fhir.Model.Attachment),typeof(Hl7.Fhir.Model.Coding),typeof(Quantity),typeof(Hl7.Fhir.Model.ResourceReference))]
+			[AllowedTypes(typeof(Hl7.Fhir.Model.FhirBoolean),typeof(Hl7.Fhir.Model.FhirDecimal),typeof(Hl7.Fhir.Model.Integer),typeof(Hl7.Fhir.Model.Date),typeof(Hl7.Fhir.Model.FhirDateTime),typeof(Hl7.Fhir.Model.Time),typeof(Hl7.Fhir.Model.FhirString),typeof(Hl7.Fhir.Model.FhirUri),typeof(Hl7.Fhir.Model.Attachment),typeof(Hl7.Fhir.Model.Coding),typeof(Hl7.Fhir.Model.Quantity),typeof(Hl7.Fhir.Model.ResourceReference))]
             [Cardinality(Min=1,Max=1)]
             [DataMember]
             public Hl7.Fhir.Model.Element Value
