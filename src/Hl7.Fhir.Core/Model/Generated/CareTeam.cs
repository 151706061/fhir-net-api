﻿using System;
using System.Collections.Generic;
using Hl7.Fhir.Introspection;
using Hl7.Fhir.Validation;
using System.Linq;
using System.Runtime.Serialization;
using Hl7.Fhir.Utility;

/*
  Copyright (c) 2011+, HL7, Inc.
  All rights reserved.
  
  Redistribution and use in source and binary forms, with or without modification, 
  are permitted provided that the following conditions are met:
  
   * Redistributions of source code must retain the above copyright notice, this 
     list of conditions and the following disclaimer.
   * Redistributions in binary form must reproduce the above copyright notice, 
     this list of conditions and the following disclaimer in the documentation 
     and/or other materials provided with the distribution.
   * Neither the name of HL7 nor the names of its contributors may be used to 
     endorse or promote products derived from this software without specific 
     prior written permission.
  
  THIS SOFTWARE IS PROVIDED BY THE COPYRIGHT HOLDERS AND CONTRIBUTORS "AS IS" AND 
  ANY EXPRESS OR IMPLIED WARRANTIES, INCLUDING, BUT NOT LIMITED TO, THE IMPLIED 
  WARRANTIES OF MERCHANTABILITY AND FITNESS FOR A PARTICULAR PURPOSE ARE DISCLAIMED. 
  IN NO EVENT SHALL THE COPYRIGHT HOLDER OR CONTRIBUTORS BE LIABLE FOR ANY DIRECT, 
  INDIRECT, INCIDENTAL, SPECIAL, EXEMPLARY, OR CONSEQUENTIAL DAMAGES (INCLUDING, BUT 
  NOT LIMITED TO, PROCUREMENT OF SUBSTITUTE GOODS OR SERVICES; LOSS OF USE, DATA, OR 
  PROFITS; OR BUSINESS INTERRUPTION) HOWEVER CAUSED AND ON ANY THEORY OF LIABILITY, 
  WHETHER IN CONTRACT, STRICT LIABILITY, OR TORT (INCLUDING NEGLIGENCE OR OTHERWISE) 
  ARISING IN ANY WAY OUT OF THE USE OF THIS SOFTWARE, EVEN IF ADVISED OF THE 
  POSSIBILITY OF SUCH DAMAGE.
  

*/

#pragma warning disable 1591 // suppress XML summary warnings 

//
// Generated for FHIR v3.6.0
//
namespace Hl7.Fhir.Model
{
    /// <summary>
    /// Planned participants in the coordination and delivery of care for a patient or group
    /// </summary>
    [FhirType("CareTeam", IsResource=true)]
    [DataContract]
    public partial class CareTeam : Hl7.Fhir.Model.DomainResource, System.ComponentModel.INotifyPropertyChanged
    {
        [NotMapped]
        public override ResourceType ResourceType { get { return ResourceType.CareTeam; } }
        [NotMapped]
        public override string TypeName { get { return "CareTeam"; } }
        
        /// <summary>
        /// Indicates the status of the care team.
        /// (url: http://hl7.org/fhir/ValueSet/care-team-status)
        /// </summary>
        [FhirEnumeration("CareTeamStatus")]
        public enum CareTeamStatus
        {
            /// <summary>
            /// MISSING DESCRIPTION
            /// (system: http://hl7.org/fhir/care-team-status)
            /// </summary>
            [EnumLiteral("proposed", "http://hl7.org/fhir/care-team-status"), Description("Proposed")]
            Proposed,
            /// <summary>
            /// MISSING DESCRIPTION
            /// (system: http://hl7.org/fhir/care-team-status)
            /// </summary>
            [EnumLiteral("active", "http://hl7.org/fhir/care-team-status"), Description("Active")]
            Active,
            /// <summary>
            /// MISSING DESCRIPTION
            /// (system: http://hl7.org/fhir/care-team-status)
            /// </summary>
            [EnumLiteral("suspended", "http://hl7.org/fhir/care-team-status"), Description("Suspended")]
            Suspended,
            /// <summary>
            /// MISSING DESCRIPTION
            /// (system: http://hl7.org/fhir/care-team-status)
            /// </summary>
            [EnumLiteral("inactive", "http://hl7.org/fhir/care-team-status"), Description("Inactive")]
            Inactive,
            /// <summary>
            /// MISSING DESCRIPTION
            /// (system: http://hl7.org/fhir/care-team-status)
            /// </summary>
            [EnumLiteral("entered-in-error", "http://hl7.org/fhir/care-team-status"), Description("Entered in Error")]
            EnteredInError,
        }

        [FhirType("ParticipantComponent")]
        [DataContract]
        public partial class ParticipantComponent : Hl7.Fhir.Model.BackboneElement, System.ComponentModel.INotifyPropertyChanged, IBackboneElement
        {
            [NotMapped]
            public override string TypeName { get { return "ParticipantComponent"; } }
            
            /// <summary>
            /// Type of involvement
            /// </summary>
            [FhirElement("role", InSummary=true, Order=40)]
            [Cardinality(Min=0,Max=-1)]
            [DataMember]
            public List<Hl7.Fhir.Model.CodeableConcept> Role
            {
                get { if(_Role==null) _Role = new List<Hl7.Fhir.Model.CodeableConcept>(); return _Role; }
                set { _Role = value; OnPropertyChanged("Role"); }
            }
            
            private List<Hl7.Fhir.Model.CodeableConcept> _Role;
            
            /// <summary>
            /// Who is involved
            /// </summary>
            [FhirElement("member", InSummary=true, Order=50)]
            [CLSCompliant(false)]
			[References("Practitioner","PractitionerRole","RelatedPerson","Patient","Organization","CareTeam")]
            [DataMember]
            public Hl7.Fhir.Model.ResourceReference Member
            {
                get { return _Member; }
                set { _Member = value; OnPropertyChanged("Member"); }
            }
            
            private Hl7.Fhir.Model.ResourceReference _Member;
            
            /// <summary>
            /// Organization of the practitioner
            /// </summary>
            [FhirElement("onBehalfOf", InSummary=true, Order=60)]
            [CLSCompliant(false)]
			[References("Organization")]
            [DataMember]
            public Hl7.Fhir.Model.ResourceReference OnBehalfOf
            {
                get { return _OnBehalfOf; }
                set { _OnBehalfOf = value; OnPropertyChanged("OnBehalfOf"); }
            }
            
            private Hl7.Fhir.Model.ResourceReference _OnBehalfOf;
            
            /// <summary>
            /// Time period of participant
            /// </summary>
            [FhirElement("period", Order=70)]
            [DataMember]
            public Hl7.Fhir.Model.Period Period
            {
                get { return _Period; }
                set { _Period = value; OnPropertyChanged("Period"); }
            }
            
            private Hl7.Fhir.Model.Period _Period;
            
            public override IDeepCopyable CopyTo(IDeepCopyable other)
            {
                var dest = other as ParticipantComponent;
                
                if (dest != null)
                {
                    base.CopyTo(dest);
                    if(Role != null) dest.Role = new List<Hl7.Fhir.Model.CodeableConcept>(Role.DeepCopy());
                    if(Member != null) dest.Member = (Hl7.Fhir.Model.ResourceReference)Member.DeepCopy();
                    if(OnBehalfOf != null) dest.OnBehalfOf = (Hl7.Fhir.Model.ResourceReference)OnBehalfOf.DeepCopy();
                    if(Period != null) dest.Period = (Hl7.Fhir.Model.Period)Period.DeepCopy();
                    return dest;
                }
                else
                	throw new ArgumentException("Can only copy to an object of the same type", "other");
            }
            
            public override IDeepCopyable DeepCopy()
            {
                return CopyTo(new ParticipantComponent());
            }
            
            public override bool Matches(IDeepComparable other)
            {
                var otherT = other as ParticipantComponent;
                if(otherT == null) return false;
                
                if(!base.Matches(otherT)) return false;
                if( !DeepComparable.Matches(Role, otherT.Role)) return false;
                if( !DeepComparable.Matches(Member, otherT.Member)) return false;
                if( !DeepComparable.Matches(OnBehalfOf, otherT.OnBehalfOf)) return false;
                if( !DeepComparable.Matches(Period, otherT.Period)) return false;
                
                return true;
            }
            
            public override bool IsExactly(IDeepComparable other)
            {
                var otherT = other as ParticipantComponent;
                if(otherT == null) return false;
                
                if(!base.IsExactly(otherT)) return false;
                if( !DeepComparable.IsExactly(Role, otherT.Role)) return false;
                if( !DeepComparable.IsExactly(Member, otherT.Member)) return false;
                if( !DeepComparable.IsExactly(OnBehalfOf, otherT.OnBehalfOf)) return false;
                if( !DeepComparable.IsExactly(Period, otherT.Period)) return false;
                
                return true;
            }


            [NotMapped]
            public override IEnumerable<Base> Children
            {
                get
                {
                    foreach (var item in base.Children) yield return item;
                    foreach (var elem in Role) { if (elem != null) yield return elem; }
                    if (Member != null) yield return Member;
                    if (OnBehalfOf != null) yield return OnBehalfOf;
                    if (Period != null) yield return Period;
                }
            }

            [NotMapped]
            internal override IEnumerable<ElementValue> NamedChildren
            {
                get
                {
                    foreach (var item in base.NamedChildren) yield return item;
                    foreach (var elem in Role) { if (elem != null) yield return new ElementValue("role", elem); }
                    if (Member != null) yield return new ElementValue("member", Member);
                    if (OnBehalfOf != null) yield return new ElementValue("onBehalfOf", OnBehalfOf);
                    if (Period != null) yield return new ElementValue("period", Period);
                }
            }

            
        }
        
        
        /// <summary>
        /// External Ids for this team
        /// </summary>
        [FhirElement("identifier", InSummary=true, Order=90)]
        [Cardinality(Min=0,Max=-1)]
        [DataMember]
        public List<Hl7.Fhir.Model.Identifier> Identifier
        {
            get { if(_Identifier==null) _Identifier = new List<Hl7.Fhir.Model.Identifier>(); return _Identifier; }
            set { _Identifier = value; OnPropertyChanged("Identifier"); }
        }
        
        private List<Hl7.Fhir.Model.Identifier> _Identifier;
        
        /// <summary>
        /// proposed | active | suspended | inactive | entered-in-error
        /// </summary>
        [FhirElement("status", InSummary=true, Order=100)]
        [DataMember]
        public Code<Hl7.Fhir.Model.CareTeam.CareTeamStatus> StatusElement
        {
            get { return _StatusElement; }
            set { _StatusElement = value; OnPropertyChanged("StatusElement"); }
        }
        
        private Code<Hl7.Fhir.Model.CareTeam.CareTeamStatus> _StatusElement;
        
        /// <summary>
        /// proposed | active | suspended | inactive | entered-in-error
        /// </summary>
        /// <remarks>This uses the native .NET datatype, rather than the FHIR equivalent</remarks>
        [NotMapped]
        [IgnoreDataMemberAttribute]
        public Hl7.Fhir.Model.CareTeam.CareTeamStatus? Status
        {
            get { return StatusElement != null ? StatusElement.Value : null; }
            set
            {
                if (!value.HasValue)
                  StatusElement = null; 
                else
                  StatusElement = new Code<Hl7.Fhir.Model.CareTeam.CareTeamStatus>(value);
                OnPropertyChanged("Status");
            }
        }
        
        /// <summary>
        /// Type of team
        /// </summary>
        [FhirElement("category", InSummary=true, Order=110)]
        [Cardinality(Min=0,Max=-1)]
        [DataMember]
        public List<Hl7.Fhir.Model.CodeableConcept> Category
        {
            get { if(_Category==null) _Category = new List<Hl7.Fhir.Model.CodeableConcept>(); return _Category; }
            set { _Category = value; OnPropertyChanged("Category"); }
        }
        
        private List<Hl7.Fhir.Model.CodeableConcept> _Category;
        
        /// <summary>
        /// Name of the team, such as crisis assessment team
        /// </summary>
        [FhirElement("name", InSummary=true, Order=120)]
        [DataMember]
        public Hl7.Fhir.Model.FhirString NameElement
        {
            get { return _NameElement; }
            set { _NameElement = value; OnPropertyChanged("NameElement"); }
        }
        
        private Hl7.Fhir.Model.FhirString _NameElement;
        
        /// <summary>
        /// Name of the team, such as crisis assessment team
        /// </summary>
        /// <remarks>This uses the native .NET datatype, rather than the FHIR equivalent</remarks>
        [NotMapped]
        [IgnoreDataMemberAttribute]
        public string Name
        {
            get { return NameElement != null ? NameElement.Value : null; }
            set
            {
                if (value == null)
                  NameElement = null; 
                else
                  NameElement = new Hl7.Fhir.Model.FhirString(value);
                OnPropertyChanged("Name");
            }
        }
        
        /// <summary>
        /// Who care team is for
        /// </summary>
        [FhirElement("subject", InSummary=true, Order=130)]
        [CLSCompliant(false)]
		[References("Patient","Group")]
        [DataMember]
        public Hl7.Fhir.Model.ResourceReference Subject
        {
            get { return _Subject; }
            set { _Subject = value; OnPropertyChanged("Subject"); }
        }
        
        private Hl7.Fhir.Model.ResourceReference _Subject;
        
        /// <summary>
        /// Encounter created as part of
        /// </summary>
        [FhirElement("encounter", InSummary=true, Order=140)]
        [CLSCompliant(false)]
		[References("Encounter")]
        [DataMember]
        public Hl7.Fhir.Model.ResourceReference Encounter
        {
            get { return _Encounter; }
            set { _Encounter = value; OnPropertyChanged("Encounter"); }
        }
        
        private Hl7.Fhir.Model.ResourceReference _Encounter;
        
        /// <summary>
        /// Time period team covers
        /// </summary>
        [FhirElement("period", InSummary=true, Order=150)]
        [DataMember]
        public Hl7.Fhir.Model.Period Period
        {
            get { return _Period; }
            set { _Period = value; OnPropertyChanged("Period"); }
        }
        
        private Hl7.Fhir.Model.Period _Period;
        
        /// <summary>
        /// Members of the team
        /// </summary>
        [FhirElement("participant", Order=160)]
        [Cardinality(Min=0,Max=-1)]
        [DataMember]
        public List<Hl7.Fhir.Model.CareTeam.ParticipantComponent> Participant
        {
            get { if(_Participant==null) _Participant = new List<Hl7.Fhir.Model.CareTeam.ParticipantComponent>(); return _Participant; }
            set { _Participant = value; OnPropertyChanged("Participant"); }
        }
        
        private List<Hl7.Fhir.Model.CareTeam.ParticipantComponent> _Participant;
        
        /// <summary>
        /// Why the care team exists
        /// </summary>
        [FhirElement("reasonCode", Order=170)]
        [Cardinality(Min=0,Max=-1)]
        [DataMember]
        public List<Hl7.Fhir.Model.CodeableConcept> ReasonCode
        {
            get { if(_ReasonCode==null) _ReasonCode = new List<Hl7.Fhir.Model.CodeableConcept>(); return _ReasonCode; }
            set { _ReasonCode = value; OnPropertyChanged("ReasonCode"); }
        }
        
        private List<Hl7.Fhir.Model.CodeableConcept> _ReasonCode;
        
        /// <summary>
        /// Why the care team exists
        /// </summary>
        [FhirElement("reasonReference", Order=180)]
        [CLSCompliant(false)]
		[References("Condition")]
        [Cardinality(Min=0,Max=-1)]
        [DataMember]
        public List<Hl7.Fhir.Model.ResourceReference> ReasonReference
        {
            get { if(_ReasonReference==null) _ReasonReference = new List<Hl7.Fhir.Model.ResourceReference>(); return _ReasonReference; }
            set { _ReasonReference = value; OnPropertyChanged("ReasonReference"); }
        }
        
        private List<Hl7.Fhir.Model.ResourceReference> _ReasonReference;
        
        /// <summary>
        /// Organization responsible for the care team
        /// </summary>
        [FhirElement("managingOrganization", InSummary=true, Order=190)]
        [CLSCompliant(false)]
		[References("Organization")]
        [Cardinality(Min=0,Max=-1)]
        [DataMember]
        public List<Hl7.Fhir.Model.ResourceReference> ManagingOrganization
        {
            get { if(_ManagingOrganization==null) _ManagingOrganization = new List<Hl7.Fhir.Model.ResourceReference>(); return _ManagingOrganization; }
            set { _ManagingOrganization = value; OnPropertyChanged("ManagingOrganization"); }
        }
        
        private List<Hl7.Fhir.Model.ResourceReference> _ManagingOrganization;
        
        /// <summary>
        /// A contact detail for the care team (that applies to all members)
        /// </summary>
        [FhirElement("telecom", Order=200)]
        [Cardinality(Min=0,Max=-1)]
        [DataMember]
        public List<Hl7.Fhir.Model.ContactPoint> Telecom
        {
            get { if(_Telecom==null) _Telecom = new List<Hl7.Fhir.Model.ContactPoint>(); return _Telecom; }
            set { _Telecom = value; OnPropertyChanged("Telecom"); }
        }
        
        private List<Hl7.Fhir.Model.ContactPoint> _Telecom;
        
        /// <summary>
        /// Comments made about the CareTeam
        /// </summary>
        [FhirElement("note", Order=210)]
        [Cardinality(Min=0,Max=-1)]
        [DataMember]
        public List<Hl7.Fhir.Model.Annotation> Note
        {
            get { if(_Note==null) _Note = new List<Hl7.Fhir.Model.Annotation>(); return _Note; }
            set { _Note = value; OnPropertyChanged("Note"); }
        }
        
        private List<Hl7.Fhir.Model.Annotation> _Note;
        

        public static ElementDefinition.ConstraintComponent CareTeam_CTM_1 = new ElementDefinition.ConstraintComponent()
        {
            Expression = "participant.all(onBehalfOf.exists() implies (member.resolve() is Practitioner))",
            Key = "ctm-1",
            Severity = ElementDefinition.ConstraintSeverity.Warning,
            Human = "CareTeam.participant.onBehalfOf can only be populated when CareTeam.participant.member is a Practitioner",
            Xpath = "starts-with(f:member/f:reference/@value, 'Practitioner/') or contains(f:member/f:reference/@value, '/Practitioner/') or exists(ancestor::*/f:contains/f:Practitioner/f:id[@value=substring-after(current()/f:member/f:reference/@value, '#')]) or not(exists(f:onBehalfOf))"
        };

        public override void AddDefaultConstraints()
        {
            base.AddDefaultConstraints();

            InvariantConstraints.Add(CareTeam_CTM_1);
        }

        public override IDeepCopyable CopyTo(IDeepCopyable other)
        {
            var dest = other as CareTeam;
            
            if (dest != null)
            {
                base.CopyTo(dest);
                if(Identifier != null) dest.Identifier = new List<Hl7.Fhir.Model.Identifier>(Identifier.DeepCopy());
                if(StatusElement != null) dest.StatusElement = (Code<Hl7.Fhir.Model.CareTeam.CareTeamStatus>)StatusElement.DeepCopy();
                if(Category != null) dest.Category = new List<Hl7.Fhir.Model.CodeableConcept>(Category.DeepCopy());
                if(NameElement != null) dest.NameElement = (Hl7.Fhir.Model.FhirString)NameElement.DeepCopy();
                if(Subject != null) dest.Subject = (Hl7.Fhir.Model.ResourceReference)Subject.DeepCopy();
                if(Encounter != null) dest.Encounter = (Hl7.Fhir.Model.ResourceReference)Encounter.DeepCopy();
                if(Period != null) dest.Period = (Hl7.Fhir.Model.Period)Period.DeepCopy();
                if(Participant != null) dest.Participant = new List<Hl7.Fhir.Model.CareTeam.ParticipantComponent>(Participant.DeepCopy());
                if(ReasonCode != null) dest.ReasonCode = new List<Hl7.Fhir.Model.CodeableConcept>(ReasonCode.DeepCopy());
                if(ReasonReference != null) dest.ReasonReference = new List<Hl7.Fhir.Model.ResourceReference>(ReasonReference.DeepCopy());
                if(ManagingOrganization != null) dest.ManagingOrganization = new List<Hl7.Fhir.Model.ResourceReference>(ManagingOrganization.DeepCopy());
                if(Telecom != null) dest.Telecom = new List<Hl7.Fhir.Model.ContactPoint>(Telecom.DeepCopy());
                if(Note != null) dest.Note = new List<Hl7.Fhir.Model.Annotation>(Note.DeepCopy());
                return dest;
            }
            else
            	throw new ArgumentException("Can only copy to an object of the same type", "other");
        }
        
        public override IDeepCopyable DeepCopy()
        {
            return CopyTo(new CareTeam());
        }
        
        public override bool Matches(IDeepComparable other)
        {
            var otherT = other as CareTeam;
            if(otherT == null) return false;
            
            if(!base.Matches(otherT)) return false;
            if( !DeepComparable.Matches(Identifier, otherT.Identifier)) return false;
            if( !DeepComparable.Matches(StatusElement, otherT.StatusElement)) return false;
            if( !DeepComparable.Matches(Category, otherT.Category)) return false;
            if( !DeepComparable.Matches(NameElement, otherT.NameElement)) return false;
            if( !DeepComparable.Matches(Subject, otherT.Subject)) return false;
            if( !DeepComparable.Matches(Encounter, otherT.Encounter)) return false;
            if( !DeepComparable.Matches(Period, otherT.Period)) return false;
            if( !DeepComparable.Matches(Participant, otherT.Participant)) return false;
            if( !DeepComparable.Matches(ReasonCode, otherT.ReasonCode)) return false;
            if( !DeepComparable.Matches(ReasonReference, otherT.ReasonReference)) return false;
            if( !DeepComparable.Matches(ManagingOrganization, otherT.ManagingOrganization)) return false;
            if( !DeepComparable.Matches(Telecom, otherT.Telecom)) return false;
            if( !DeepComparable.Matches(Note, otherT.Note)) return false;
            
            return true;
        }
        
        public override bool IsExactly(IDeepComparable other)
        {
            var otherT = other as CareTeam;
            if(otherT == null) return false;
            
            if(!base.IsExactly(otherT)) return false;
            if( !DeepComparable.IsExactly(Identifier, otherT.Identifier)) return false;
            if( !DeepComparable.IsExactly(StatusElement, otherT.StatusElement)) return false;
            if( !DeepComparable.IsExactly(Category, otherT.Category)) return false;
            if( !DeepComparable.IsExactly(NameElement, otherT.NameElement)) return false;
            if( !DeepComparable.IsExactly(Subject, otherT.Subject)) return false;
            if( !DeepComparable.IsExactly(Encounter, otherT.Encounter)) return false;
            if( !DeepComparable.IsExactly(Period, otherT.Period)) return false;
            if( !DeepComparable.IsExactly(Participant, otherT.Participant)) return false;
            if( !DeepComparable.IsExactly(ReasonCode, otherT.ReasonCode)) return false;
            if( !DeepComparable.IsExactly(ReasonReference, otherT.ReasonReference)) return false;
            if( !DeepComparable.IsExactly(ManagingOrganization, otherT.ManagingOrganization)) return false;
            if( !DeepComparable.IsExactly(Telecom, otherT.Telecom)) return false;
            if( !DeepComparable.IsExactly(Note, otherT.Note)) return false;
            
            return true;
        }

        [NotMapped]
        public override IEnumerable<Base> Children
        {
            get
            {
                foreach (var item in base.Children) yield return item;
				foreach (var elem in Identifier) { if (elem != null) yield return elem; }
				if (StatusElement != null) yield return StatusElement;
				foreach (var elem in Category) { if (elem != null) yield return elem; }
				if (NameElement != null) yield return NameElement;
				if (Subject != null) yield return Subject;
				if (Encounter != null) yield return Encounter;
				if (Period != null) yield return Period;
				foreach (var elem in Participant) { if (elem != null) yield return elem; }
				foreach (var elem in ReasonCode) { if (elem != null) yield return elem; }
				foreach (var elem in ReasonReference) { if (elem != null) yield return elem; }
				foreach (var elem in ManagingOrganization) { if (elem != null) yield return elem; }
				foreach (var elem in Telecom) { if (elem != null) yield return elem; }
				foreach (var elem in Note) { if (elem != null) yield return elem; }
            }
        }

        [NotMapped]
        internal override IEnumerable<ElementValue> NamedChildren
        {
            get
            {
                foreach (var item in base.NamedChildren) yield return item;
<<<<<<< HEAD
                foreach (var elem in Identifier) { if (elem != null) yield return new ElementValue("identifier", true, elem); }
                if (StatusElement != null) yield return new ElementValue("status", false, StatusElement);
                foreach (var elem in Category) { if (elem != null) yield return new ElementValue("category", true, elem); }
                if (NameElement != null) yield return new ElementValue("name", false, NameElement);
                if (Subject != null) yield return new ElementValue("subject", false, Subject);
                if (Encounter != null) yield return new ElementValue("encounter", false, Encounter);
                if (Period != null) yield return new ElementValue("period", false, Period);
                foreach (var elem in Participant) { if (elem != null) yield return new ElementValue("participant", true, elem); }
                foreach (var elem in ReasonCode) { if (elem != null) yield return new ElementValue("reasonCode", true, elem); }
                foreach (var elem in ReasonReference) { if (elem != null) yield return new ElementValue("reasonReference", true, elem); }
                foreach (var elem in ManagingOrganization) { if (elem != null) yield return new ElementValue("managingOrganization", true, elem); }
                foreach (var elem in Telecom) { if (elem != null) yield return new ElementValue("telecom", true, elem); }
                foreach (var elem in Note) { if (elem != null) yield return new ElementValue("note", true, elem); }
=======
                foreach (var elem in Identifier) { if (elem != null) yield return new ElementValue("identifier", elem); }
                if (StatusElement != null) yield return new ElementValue("status", StatusElement);
                foreach (var elem in Category) { if (elem != null) yield return new ElementValue("category", elem); }
                if (NameElement != null) yield return new ElementValue("name", NameElement);
                if (Subject != null) yield return new ElementValue("subject", Subject);
                if (Context != null) yield return new ElementValue("context", Context);
                if (Period != null) yield return new ElementValue("period", Period);
                foreach (var elem in Participant) { if (elem != null) yield return new ElementValue("participant", elem); }
                foreach (var elem in ReasonCode) { if (elem != null) yield return new ElementValue("reasonCode", elem); }
                foreach (var elem in ReasonReference) { if (elem != null) yield return new ElementValue("reasonReference", elem); }
                foreach (var elem in ManagingOrganization) { if (elem != null) yield return new ElementValue("managingOrganization", elem); }
                foreach (var elem in Telecom) { if (elem != null) yield return new ElementValue("telecom", elem); }
                foreach (var elem in Note) { if (elem != null) yield return new ElementValue("note", elem); }
>>>>>>> 824431c8
            }
        }

    }
    
}<|MERGE_RESOLUTION|>--- conflicted
+++ resolved
@@ -96,7 +96,7 @@
 
         [FhirType("ParticipantComponent")]
         [DataContract]
-        public partial class ParticipantComponent : Hl7.Fhir.Model.BackboneElement, System.ComponentModel.INotifyPropertyChanged, IBackboneElement
+        public partial class ParticipantComponent : Hl7.Fhir.Model.BackboneElement, System.ComponentModel.INotifyPropertyChanged
         {
             [NotMapped]
             public override string TypeName { get { return "ParticipantComponent"; } }
@@ -584,27 +584,12 @@
             get
             {
                 foreach (var item in base.NamedChildren) yield return item;
-<<<<<<< HEAD
-                foreach (var elem in Identifier) { if (elem != null) yield return new ElementValue("identifier", true, elem); }
-                if (StatusElement != null) yield return new ElementValue("status", false, StatusElement);
-                foreach (var elem in Category) { if (elem != null) yield return new ElementValue("category", true, elem); }
-                if (NameElement != null) yield return new ElementValue("name", false, NameElement);
-                if (Subject != null) yield return new ElementValue("subject", false, Subject);
-                if (Encounter != null) yield return new ElementValue("encounter", false, Encounter);
-                if (Period != null) yield return new ElementValue("period", false, Period);
-                foreach (var elem in Participant) { if (elem != null) yield return new ElementValue("participant", true, elem); }
-                foreach (var elem in ReasonCode) { if (elem != null) yield return new ElementValue("reasonCode", true, elem); }
-                foreach (var elem in ReasonReference) { if (elem != null) yield return new ElementValue("reasonReference", true, elem); }
-                foreach (var elem in ManagingOrganization) { if (elem != null) yield return new ElementValue("managingOrganization", true, elem); }
-                foreach (var elem in Telecom) { if (elem != null) yield return new ElementValue("telecom", true, elem); }
-                foreach (var elem in Note) { if (elem != null) yield return new ElementValue("note", true, elem); }
-=======
                 foreach (var elem in Identifier) { if (elem != null) yield return new ElementValue("identifier", elem); }
                 if (StatusElement != null) yield return new ElementValue("status", StatusElement);
                 foreach (var elem in Category) { if (elem != null) yield return new ElementValue("category", elem); }
                 if (NameElement != null) yield return new ElementValue("name", NameElement);
                 if (Subject != null) yield return new ElementValue("subject", Subject);
-                if (Context != null) yield return new ElementValue("context", Context);
+                if (Encounter != null) yield return new ElementValue("encounter", Encounter);
                 if (Period != null) yield return new ElementValue("period", Period);
                 foreach (var elem in Participant) { if (elem != null) yield return new ElementValue("participant", elem); }
                 foreach (var elem in ReasonCode) { if (elem != null) yield return new ElementValue("reasonCode", elem); }
@@ -612,7 +597,6 @@
                 foreach (var elem in ManagingOrganization) { if (elem != null) yield return new ElementValue("managingOrganization", elem); }
                 foreach (var elem in Telecom) { if (elem != null) yield return new ElementValue("telecom", elem); }
                 foreach (var elem in Note) { if (elem != null) yield return new ElementValue("note", elem); }
->>>>>>> 824431c8
             }
         }
 
