--- conflicted
+++ resolved
@@ -117,7 +117,7 @@
 
         [FhirType("FocusComponent")]
         [DataContract]
-        public partial class FocusComponent : Hl7.Fhir.Model.BackboneElement, System.ComponentModel.INotifyPropertyChanged, IBackboneElement
+        public partial class FocusComponent : Hl7.Fhir.Model.BackboneElement, System.ComponentModel.INotifyPropertyChanged
         {
             [NotMapped]
             public override string TypeName { get { return "FocusComponent"; } }
@@ -335,7 +335,7 @@
         
         [FhirType("AllowedResponseComponent")]
         [DataContract]
-        public partial class AllowedResponseComponent : Hl7.Fhir.Model.BackboneElement, System.ComponentModel.INotifyPropertyChanged, IBackboneElement
+        public partial class AllowedResponseComponent : Hl7.Fhir.Model.BackboneElement, System.ComponentModel.INotifyPropertyChanged
         {
             [NotMapped]
             public override string TypeName { get { return "AllowedResponseComponent"; } }
@@ -467,13 +467,8 @@
                 get
                 {
                     foreach (var item in base.NamedChildren) yield return item;
-<<<<<<< HEAD
-                    if (MessageElement != null) yield return new ElementValue("message", false, MessageElement);
-                    if (SituationElement != null) yield return new ElementValue("situation", false, SituationElement);
-=======
                     if (MessageElement != null) yield return new ElementValue("message", MessageElement);
-                    if (Situation != null) yield return new ElementValue("situation", Situation);
->>>>>>> 824431c8
+                    if (SituationElement != null) yield return new ElementValue("situation", SituationElement);
                 }
             }
 
@@ -1306,32 +1301,6 @@
             get
             {
                 foreach (var item in base.NamedChildren) yield return item;
-<<<<<<< HEAD
-                if (UrlElement != null) yield return new ElementValue("url", false, UrlElement);
-                foreach (var elem in Identifier) { if (elem != null) yield return new ElementValue("identifier", true, elem); }
-                if (VersionElement != null) yield return new ElementValue("version", false, VersionElement);
-                if (NameElement != null) yield return new ElementValue("name", false, NameElement);
-                if (TitleElement != null) yield return new ElementValue("title", false, TitleElement);
-                foreach (var elem in ReplacesElement) { if (elem != null) yield return new ElementValue("replaces", true, elem); }
-                if (StatusElement != null) yield return new ElementValue("status", false, StatusElement);
-                if (ExperimentalElement != null) yield return new ElementValue("experimental", false, ExperimentalElement);
-                if (DateElement != null) yield return new ElementValue("date", false, DateElement);
-                if (PublisherElement != null) yield return new ElementValue("publisher", false, PublisherElement);
-                foreach (var elem in Contact) { if (elem != null) yield return new ElementValue("contact", true, elem); }
-                if (DescriptionElement != null) yield return new ElementValue("description", false, DescriptionElement);
-                foreach (var elem in UseContext) { if (elem != null) yield return new ElementValue("useContext", true, elem); }
-                foreach (var elem in Jurisdiction) { if (elem != null) yield return new ElementValue("jurisdiction", true, elem); }
-                if (PurposeElement != null) yield return new ElementValue("purpose", false, PurposeElement);
-                if (CopyrightElement != null) yield return new ElementValue("copyright", false, CopyrightElement);
-                if (BaseElement != null) yield return new ElementValue("base", false, BaseElement);
-                foreach (var elem in ParentElement) { if (elem != null) yield return new ElementValue("parent", true, elem); }
-                if (Event != null) yield return new ElementValue("event", false, Event);
-                if (CategoryElement != null) yield return new ElementValue("category", false, CategoryElement);
-                foreach (var elem in Focus) { if (elem != null) yield return new ElementValue("focus", true, elem); }
-                if (ResponseRequiredElement != null) yield return new ElementValue("responseRequired", false, ResponseRequiredElement);
-                foreach (var elem in AllowedResponse) { if (elem != null) yield return new ElementValue("allowedResponse", true, elem); }
-                foreach (var elem in GraphElement) { if (elem != null) yield return new ElementValue("graph", true, elem); }
-=======
                 if (UrlElement != null) yield return new ElementValue("url", UrlElement);
                 foreach (var elem in Identifier) { if (elem != null) yield return new ElementValue("identifier", elem); }
                 if (VersionElement != null) yield return new ElementValue("version", VersionElement);
@@ -1343,11 +1312,11 @@
                 if (DateElement != null) yield return new ElementValue("date", DateElement);
                 if (PublisherElement != null) yield return new ElementValue("publisher", PublisherElement);
                 foreach (var elem in Contact) { if (elem != null) yield return new ElementValue("contact", elem); }
-                if (Description != null) yield return new ElementValue("description", Description);
+                if (DescriptionElement != null) yield return new ElementValue("description", DescriptionElement);
                 foreach (var elem in UseContext) { if (elem != null) yield return new ElementValue("useContext", elem); }
                 foreach (var elem in Jurisdiction) { if (elem != null) yield return new ElementValue("jurisdiction", elem); }
-                if (Purpose != null) yield return new ElementValue("purpose", Purpose);
-                if (Copyright != null) yield return new ElementValue("copyright", Copyright);
+                if (PurposeElement != null) yield return new ElementValue("purpose", PurposeElement);
+                if (CopyrightElement != null) yield return new ElementValue("copyright", CopyrightElement);
                 if (BaseElement != null) yield return new ElementValue("base", BaseElement);
                 foreach (var elem in ParentElement) { if (elem != null) yield return new ElementValue("parent", elem); }
                 if (Event != null) yield return new ElementValue("event", Event);
@@ -1356,7 +1325,6 @@
                 if (ResponseRequiredElement != null) yield return new ElementValue("responseRequired", ResponseRequiredElement);
                 foreach (var elem in AllowedResponse) { if (elem != null) yield return new ElementValue("allowedResponse", elem); }
                 foreach (var elem in GraphElement) { if (elem != null) yield return new ElementValue("graph", elem); }
->>>>>>> 824431c8
             }
         }
 
