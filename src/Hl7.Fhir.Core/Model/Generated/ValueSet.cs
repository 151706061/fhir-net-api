--- conflicted
+++ resolved
@@ -84,8 +84,8 @@
                 get { return NameElement != null ? NameElement.Value : null; }
                 set
                 {
-                if (value == null)
-                      NameElement = null; 
+                    if (value == null)
+                        NameElement = null; 
                     else
                         NameElement = new Hl7.Fhir.Model.FhirString(value);
                     OnPropertyChanged("Name");
@@ -102,8 +102,6 @@
             {
                 get { if(_Telecom==null) _Telecom = new List<Hl7.Fhir.Model.ContactPoint>(); return _Telecom; }
                 set { _Telecom = value; OnPropertyChanged("Telecom"); }
-<<<<<<< HEAD
-=======
             }
             
             private List<Hl7.Fhir.Model.ContactPoint> _Telecom;
@@ -158,8 +156,6 @@
             {
                 get
                 {
-                    // Element elements
-                    foreach (var elem in Extension) { if (elem != null) yield return elem; }
                     // BackboneElement elements
                     foreach (var elem in ModifierExtension) { if (elem != null) yield return elem; }
                     // ContactComponent elements
@@ -171,590 +167,6 @@
         }
         
         
-        [FhirType("CodeSystemComponent")]
-        [DataContract]
-        public partial class CodeSystemComponent : Hl7.Fhir.Model.BackboneElement, System.ComponentModel.INotifyPropertyChanged
-        {
-            [NotMapped]
-            public override string TypeName { get { return "CodeSystemComponent"; } }
-            
-            /// <summary>
-            /// URI to identify the code system (e.g. in Coding.system)
-            /// </summary>
-            [FhirElement("system", InSummary=true, Order=40)]
-            [Cardinality(Min=1,Max=1)]
-            [DataMember]
-            public Hl7.Fhir.Model.FhirUri SystemElement
-            {
-                get { return _SystemElement; }
-                set { _SystemElement = value; OnPropertyChanged("SystemElement"); }
-            }
-            
-            private Hl7.Fhir.Model.FhirUri _SystemElement;
-            
-            /// <summary>
-            /// URI to identify the code system (e.g. in Coding.system)
-            /// </summary>
-            /// <remarks>This uses the native .NET datatype, rather than the FHIR equivalent</remarks>
-            [NotMapped]
-            [IgnoreDataMemberAttribute]
-            public string System
-            {
-                get { return SystemElement != null ? SystemElement.Value : null; }
-                set
-                {
-                    if (value == null)
-                        SystemElement = null; 
-                    else
-                        SystemElement = new Hl7.Fhir.Model.FhirUri(value);
-                    OnPropertyChanged("System");
-                }
-            }
-            
-            /// <summary>
-            /// Version (for use in Coding.version)
-            /// </summary>
-            [FhirElement("version", InSummary=true, Order=50)]
-            [DataMember]
-            public Hl7.Fhir.Model.FhirString VersionElement
-            {
-                get { return _VersionElement; }
-                set { _VersionElement = value; OnPropertyChanged("VersionElement"); }
-            }
-            
-            private Hl7.Fhir.Model.FhirString _VersionElement;
-            
-            /// <summary>
-            /// Version (for use in Coding.version)
-            /// </summary>
-            /// <remarks>This uses the native .NET datatype, rather than the FHIR equivalent</remarks>
-            [NotMapped]
-            [IgnoreDataMemberAttribute]
-            public string Version
-            {
-                get { return VersionElement != null ? VersionElement.Value : null; }
-                set
-                {
-                    if (value == null)
-                        VersionElement = null; 
-                    else
-                        VersionElement = new Hl7.Fhir.Model.FhirString(value);
-                    OnPropertyChanged("Version");
-                }
-            }
-            
-            /// <summary>
-            /// If code comparison is case sensitive
-            /// </summary>
-            [FhirElement("caseSensitive", InSummary=true, Order=60)]
-            [DataMember]
-            public Hl7.Fhir.Model.FhirBoolean CaseSensitiveElement
-            {
-                get { return _CaseSensitiveElement; }
-                set { _CaseSensitiveElement = value; OnPropertyChanged("CaseSensitiveElement"); }
-            }
-            
-            private Hl7.Fhir.Model.FhirBoolean _CaseSensitiveElement;
-            
-            /// <summary>
-            /// If code comparison is case sensitive
-            /// </summary>
-            /// <remarks>This uses the native .NET datatype, rather than the FHIR equivalent</remarks>
-            [NotMapped]
-            [IgnoreDataMemberAttribute]
-            public bool? CaseSensitive
-            {
-                get { return CaseSensitiveElement != null ? CaseSensitiveElement.Value : null; }
-                set
-                {
-                    if (!value.HasValue)
-                        CaseSensitiveElement = null; 
-                    else
-                        CaseSensitiveElement = new Hl7.Fhir.Model.FhirBoolean(value);
-                    OnPropertyChanged("CaseSensitive");
-                }
-            }
-            
-            /// <summary>
-            /// Concepts in the code system
-            /// </summary>
-            [FhirElement("concept", Order=70)]
-            [Cardinality(Min=1,Max=-1)]
-            [DataMember]
-            public List<Hl7.Fhir.Model.ValueSet.ConceptDefinitionComponent> Concept
-            {
-                get { if(_Concept==null) _Concept = new List<Hl7.Fhir.Model.ValueSet.ConceptDefinitionComponent>(); return _Concept; }
-                set { _Concept = value; OnPropertyChanged("Concept"); }
-            }
-            
-            private List<Hl7.Fhir.Model.ValueSet.ConceptDefinitionComponent> _Concept;
-            
-            public override IDeepCopyable CopyTo(IDeepCopyable other)
-            {
-                var dest = other as CodeSystemComponent;
-                
-                if (dest != null)
-                {
-                    base.CopyTo(dest);
-                    if(SystemElement != null) dest.SystemElement = (Hl7.Fhir.Model.FhirUri)SystemElement.DeepCopy();
-                    if(VersionElement != null) dest.VersionElement = (Hl7.Fhir.Model.FhirString)VersionElement.DeepCopy();
-                    if(CaseSensitiveElement != null) dest.CaseSensitiveElement = (Hl7.Fhir.Model.FhirBoolean)CaseSensitiveElement.DeepCopy();
-                    if(Concept != null) dest.Concept = new List<Hl7.Fhir.Model.ValueSet.ConceptDefinitionComponent>(Concept.DeepCopy());
-                    return dest;
-                }
-                else
-                	throw new ArgumentException("Can only copy to an object of the same type", "other");
-            }
-            
-            public override IDeepCopyable DeepCopy()
-            {
-                return CopyTo(new CodeSystemComponent());
-            }
-            
-            public override bool Matches(IDeepComparable other)
-            {
-                var otherT = other as CodeSystemComponent;
-                if(otherT == null) return false;
-                
-                if(!base.Matches(otherT)) return false;
-                if( !DeepComparable.Matches(SystemElement, otherT.SystemElement)) return false;
-                if( !DeepComparable.Matches(VersionElement, otherT.VersionElement)) return false;
-                if( !DeepComparable.Matches(CaseSensitiveElement, otherT.CaseSensitiveElement)) return false;
-                if( !DeepComparable.Matches(Concept, otherT.Concept)) return false;
-                
-                return true;
-            }
-            
-            public override bool IsExactly(IDeepComparable other)
-            {
-                var otherT = other as CodeSystemComponent;
-                if(otherT == null) return false;
-                
-                if(!base.IsExactly(otherT)) return false;
-                if( !DeepComparable.IsExactly(SystemElement, otherT.SystemElement)) return false;
-                if( !DeepComparable.IsExactly(VersionElement, otherT.VersionElement)) return false;
-                if( !DeepComparable.IsExactly(CaseSensitiveElement, otherT.CaseSensitiveElement)) return false;
-                if( !DeepComparable.IsExactly(Concept, otherT.Concept)) return false;
-                
-                return true;
-            }
-
-
-            [NotMapped]
-            public override IEnumerable<Base> Children
-            {
-                get
-                {
-                    // Element elements
-                    foreach (var elem in Extension) { if (elem != null) yield return elem; }
-                    // BackboneElement elements
-                    foreach (var elem in ModifierExtension) { if (elem != null) yield return elem; }
-                    // CodeSystemComponent elements
-                    if (SystemElement != null) yield return SystemElement;
-                    if (VersionElement != null) yield return VersionElement;
-                    if (CaseSensitiveElement != null) yield return CaseSensitiveElement;
-                    foreach (var elem in Concept) { if (elem != null) yield return elem; }
-                }
-            }
-            
-        }
-        
-        
-        [FhirType("ConceptDefinitionComponent")]
-        [DataContract]
-        public partial class ConceptDefinitionComponent : Hl7.Fhir.Model.BackboneElement, System.ComponentModel.INotifyPropertyChanged
-        {
-            [NotMapped]
-            public override string TypeName { get { return "ConceptDefinitionComponent"; } }
-            
-            /// <summary>
-            /// Code that identifies concept
-            /// </summary>
-            [FhirElement("code", Order=40)]
-            [Cardinality(Min=1,Max=1)]
-            [DataMember]
-            public Hl7.Fhir.Model.Code CodeElement
-            {
-                get { return _CodeElement; }
-                set { _CodeElement = value; OnPropertyChanged("CodeElement"); }
-            }
-            
-            private Hl7.Fhir.Model.Code _CodeElement;
-            
-            /// <summary>
-            /// Code that identifies concept
-            /// </summary>
-            /// <remarks>This uses the native .NET datatype, rather than the FHIR equivalent</remarks>
-            [NotMapped]
-            [IgnoreDataMemberAttribute]
-            public string Code
-            {
-                get { return CodeElement != null ? CodeElement.Value : null; }
-                set
-                {
-                    if (value == null)
-                        CodeElement = null; 
-                    else
-                        CodeElement = new Hl7.Fhir.Model.Code(value);
-                    OnPropertyChanged("Code");
-                }
-            }
-            
-            /// <summary>
-            /// If this code is not for use as a real concept
-            /// </summary>
-            [FhirElement("abstract", Order=50)]
-            [DataMember]
-            public Hl7.Fhir.Model.FhirBoolean AbstractElement
-            {
-                get { return _AbstractElement; }
-                set { _AbstractElement = value; OnPropertyChanged("AbstractElement"); }
-            }
-            
-            private Hl7.Fhir.Model.FhirBoolean _AbstractElement;
-            
-            /// <summary>
-            /// If this code is not for use as a real concept
-            /// </summary>
-            /// <remarks>This uses the native .NET datatype, rather than the FHIR equivalent</remarks>
-            [NotMapped]
-            [IgnoreDataMemberAttribute]
-            public bool? Abstract
-            {
-                get { return AbstractElement != null ? AbstractElement.Value : null; }
-                set
-                {
-                    if (!value.HasValue)
-                        AbstractElement = null; 
-                    else
-                        AbstractElement = new Hl7.Fhir.Model.FhirBoolean(value);
-                    OnPropertyChanged("Abstract");
-                }
-            }
-            
-            /// <summary>
-            /// Text to display to the user
-            /// </summary>
-            [FhirElement("display", Order=60)]
-            [DataMember]
-            public Hl7.Fhir.Model.FhirString DisplayElement
-            {
-                get { return _DisplayElement; }
-                set { _DisplayElement = value; OnPropertyChanged("DisplayElement"); }
-            }
-            
-            private Hl7.Fhir.Model.FhirString _DisplayElement;
-            
-            /// <summary>
-            /// Text to display to the user
-            /// </summary>
-            /// <remarks>This uses the native .NET datatype, rather than the FHIR equivalent</remarks>
-            [NotMapped]
-            [IgnoreDataMemberAttribute]
-            public string Display
-            {
-                get { return DisplayElement != null ? DisplayElement.Value : null; }
-                set
-                {
-                    if (value == null)
-                        DisplayElement = null; 
-                    else
-                        DisplayElement = new Hl7.Fhir.Model.FhirString(value);
-                    OnPropertyChanged("Display");
-                }
-            }
-            
-            /// <summary>
-            /// Formal definition
-            /// </summary>
-            [FhirElement("definition", Order=70)]
-            [DataMember]
-            public Hl7.Fhir.Model.FhirString DefinitionElement
-            {
-                get { return _DefinitionElement; }
-                set { _DefinitionElement = value; OnPropertyChanged("DefinitionElement"); }
-            }
-            
-            private Hl7.Fhir.Model.FhirString _DefinitionElement;
-            
-            /// <summary>
-            /// Formal definition
-            /// </summary>
-            /// <remarks>This uses the native .NET datatype, rather than the FHIR equivalent</remarks>
-            [NotMapped]
-            [IgnoreDataMemberAttribute]
-            public string Definition
-            {
-                get { return DefinitionElement != null ? DefinitionElement.Value : null; }
-                set
-                {
-                    if (value == null)
-                        DefinitionElement = null; 
-                    else
-                        DefinitionElement = new Hl7.Fhir.Model.FhirString(value);
-                    OnPropertyChanged("Definition");
-                }
-            }
-            
-            /// <summary>
-            /// Additional representations for the concept
-            /// </summary>
-            [FhirElement("designation", Order=80)]
-            [Cardinality(Min=0,Max=-1)]
-            [DataMember]
-            public List<Hl7.Fhir.Model.ValueSet.DesignationComponent> Designation
-            {
-                get { if(_Designation==null) _Designation = new List<Hl7.Fhir.Model.ValueSet.DesignationComponent>(); return _Designation; }
-                set { _Designation = value; OnPropertyChanged("Designation"); }
-            }
-            
-            private List<Hl7.Fhir.Model.ValueSet.DesignationComponent> _Designation;
-            
-            /// <summary>
-            /// Child Concepts (is-a/contains/categorizes)
-            /// </summary>
-            [FhirElement("concept", Order=90)]
-            [Cardinality(Min=0,Max=-1)]
-            [DataMember]
-            public List<Hl7.Fhir.Model.ValueSet.ConceptDefinitionComponent> Concept
-            {
-                get { if(_Concept==null) _Concept = new List<Hl7.Fhir.Model.ValueSet.ConceptDefinitionComponent>(); return _Concept; }
-                set { _Concept = value; OnPropertyChanged("Concept"); }
-            }
-            
-            private List<Hl7.Fhir.Model.ValueSet.ConceptDefinitionComponent> _Concept;
-            
-            public override IDeepCopyable CopyTo(IDeepCopyable other)
-            {
-                var dest = other as ConceptDefinitionComponent;
-                
-                if (dest != null)
-                {
-                    base.CopyTo(dest);
-                    if(CodeElement != null) dest.CodeElement = (Hl7.Fhir.Model.Code)CodeElement.DeepCopy();
-                    if(AbstractElement != null) dest.AbstractElement = (Hl7.Fhir.Model.FhirBoolean)AbstractElement.DeepCopy();
-                    if(DisplayElement != null) dest.DisplayElement = (Hl7.Fhir.Model.FhirString)DisplayElement.DeepCopy();
-                    if(DefinitionElement != null) dest.DefinitionElement = (Hl7.Fhir.Model.FhirString)DefinitionElement.DeepCopy();
-                    if(Designation != null) dest.Designation = new List<Hl7.Fhir.Model.ValueSet.DesignationComponent>(Designation.DeepCopy());
-                    if(Concept != null) dest.Concept = new List<Hl7.Fhir.Model.ValueSet.ConceptDefinitionComponent>(Concept.DeepCopy());
-                    return dest;
-                }
-                else
-                	throw new ArgumentException("Can only copy to an object of the same type", "other");
-            }
-            
-            public override IDeepCopyable DeepCopy()
-            {
-                return CopyTo(new ConceptDefinitionComponent());
-            }
-            
-            public override bool Matches(IDeepComparable other)
-            {
-                var otherT = other as ConceptDefinitionComponent;
-                if(otherT == null) return false;
-                
-                if(!base.Matches(otherT)) return false;
-                if( !DeepComparable.Matches(CodeElement, otherT.CodeElement)) return false;
-                if( !DeepComparable.Matches(AbstractElement, otherT.AbstractElement)) return false;
-                if( !DeepComparable.Matches(DisplayElement, otherT.DisplayElement)) return false;
-                if( !DeepComparable.Matches(DefinitionElement, otherT.DefinitionElement)) return false;
-                if( !DeepComparable.Matches(Designation, otherT.Designation)) return false;
-                if( !DeepComparable.Matches(Concept, otherT.Concept)) return false;
-                
-                return true;
-            }
-            
-            public override bool IsExactly(IDeepComparable other)
-            {
-                var otherT = other as ConceptDefinitionComponent;
-                if(otherT == null) return false;
-                
-                if(!base.IsExactly(otherT)) return false;
-                if( !DeepComparable.IsExactly(CodeElement, otherT.CodeElement)) return false;
-                if( !DeepComparable.IsExactly(AbstractElement, otherT.AbstractElement)) return false;
-                if( !DeepComparable.IsExactly(DisplayElement, otherT.DisplayElement)) return false;
-                if( !DeepComparable.IsExactly(DefinitionElement, otherT.DefinitionElement)) return false;
-                if( !DeepComparable.IsExactly(Designation, otherT.Designation)) return false;
-                if( !DeepComparable.IsExactly(Concept, otherT.Concept)) return false;
-                
-                return true;
-            }
-
-
-            [NotMapped]
-            public override IEnumerable<Base> Children
-            {
-                get
-                {
-                    // Element elements
-                    foreach (var elem in Extension) { if (elem != null) yield return elem; }
-                    // BackboneElement elements
-                    foreach (var elem in ModifierExtension) { if (elem != null) yield return elem; }
-                    // ConceptDefinitionComponent elements
-                    if (CodeElement != null) yield return CodeElement;
-                    if (AbstractElement != null) yield return AbstractElement;
-                    if (DisplayElement != null) yield return DisplayElement;
-                    if (DefinitionElement != null) yield return DefinitionElement;
-                    foreach (var elem in Designation) { if (elem != null) yield return elem; }
-                    foreach (var elem in Concept) { if (elem != null) yield return elem; }
-                }
-            }
-            
-        }
-        
-        
-        [FhirType("DesignationComponent")]
-        [DataContract]
-        public partial class DesignationComponent : Hl7.Fhir.Model.BackboneElement, System.ComponentModel.INotifyPropertyChanged
-        {
-            [NotMapped]
-            public override string TypeName { get { return "DesignationComponent"; } }
-            
-            /// <summary>
-            /// Human language of the designation
-            /// </summary>
-            [FhirElement("language", Order=40)]
-            [DataMember]
-            public Hl7.Fhir.Model.Code LanguageElement
-            {
-                get { return _LanguageElement; }
-                set { _LanguageElement = value; OnPropertyChanged("LanguageElement"); }
-            }
-            
-            private Hl7.Fhir.Model.Code _LanguageElement;
-            
-            /// <summary>
-            /// Human language of the designation
-            /// </summary>
-            /// <remarks>This uses the native .NET datatype, rather than the FHIR equivalent</remarks>
-            [NotMapped]
-            [IgnoreDataMemberAttribute]
-            public string Language
-            {
-                get { return LanguageElement != null ? LanguageElement.Value : null; }
-                set
-                {
-                    if (value == null)
-                        LanguageElement = null; 
-                    else
-                        LanguageElement = new Hl7.Fhir.Model.Code(value);
-                    OnPropertyChanged("Language");
-                }
-            }
-            
-            /// <summary>
-            /// Details how this designation would be used
-            /// </summary>
-            [FhirElement("use", Order=50)]
-            [DataMember]
-            public Hl7.Fhir.Model.Coding Use
-            {
-                get { return _Use; }
-                set { _Use = value; OnPropertyChanged("Use"); }
-            }
-            
-            private Hl7.Fhir.Model.Coding _Use;
-            
-            /// <summary>
-            /// The text value for this designation
-            /// </summary>
-            [FhirElement("value", Order=60)]
-            [Cardinality(Min=1,Max=1)]
-            [DataMember]
-            public Hl7.Fhir.Model.FhirString ValueElement
-            {
-                get { return _ValueElement; }
-                set { _ValueElement = value; OnPropertyChanged("ValueElement"); }
-            }
-            
-            private Hl7.Fhir.Model.FhirString _ValueElement;
-            
-            /// <summary>
-            /// The text value for this designation
-            /// </summary>
-            /// <remarks>This uses the native .NET datatype, rather than the FHIR equivalent</remarks>
-            [NotMapped]
-            [IgnoreDataMemberAttribute]
-            public string Value
-            {
-                get { return ValueElement != null ? ValueElement.Value : null; }
-                set
-                {
-                    if (value == null)
-                        ValueElement = null; 
-                    else
-                        ValueElement = new Hl7.Fhir.Model.FhirString(value);
-                    OnPropertyChanged("Value");
-                }
->>>>>>> 74210b01
-            }
-            
-            private List<Hl7.Fhir.Model.ContactPoint> _Telecom;
-            
-            public override IDeepCopyable CopyTo(IDeepCopyable other)
-            {
-                var dest = other as ContactComponent;
-                
-                if (dest != null)
-                {
-                    base.CopyTo(dest);
-                    if(NameElement != null) dest.NameElement = (Hl7.Fhir.Model.FhirString)NameElement.DeepCopy();
-                    if(Telecom != null) dest.Telecom = new List<Hl7.Fhir.Model.ContactPoint>(Telecom.DeepCopy());
-                    return dest;
-                }
-                else
-                	throw new ArgumentException("Can only copy to an object of the same type", "other");
-            }
-            
-            public override IDeepCopyable DeepCopy()
-            {
-                return CopyTo(new ContactComponent());
-            }
-            
-            public override bool Matches(IDeepComparable other)
-            {
-                var otherT = other as ContactComponent;
-                if(otherT == null) return false;
-                
-                if(!base.Matches(otherT)) return false;
-                if( !DeepComparable.Matches(NameElement, otherT.NameElement)) return false;
-                if( !DeepComparable.Matches(Telecom, otherT.Telecom)) return false;
-                
-                return true;
-            }
-            
-            public override bool IsExactly(IDeepComparable other)
-            {
-                var otherT = other as ContactComponent;
-                if(otherT == null) return false;
-                
-                if(!base.IsExactly(otherT)) return false;
-                if( !DeepComparable.IsExactly(NameElement, otherT.NameElement)) return false;
-                if( !DeepComparable.IsExactly(Telecom, otherT.Telecom)) return false;
-                
-                return true;
-            }
-
-
-            [NotMapped]
-            public override IEnumerable<Base> Children
-            {
-                get
-                {
-                    // Element elements
-                    foreach (var elem in Extension) { if (elem != null) yield return elem; }
-                    // BackboneElement elements
-                    foreach (var elem in ModifierExtension) { if (elem != null) yield return elem; }
-                    // DesignationComponent elements
-                    if (LanguageElement != null) yield return LanguageElement;
-                    if (Use != null) yield return Use;
-                    if (ValueElement != null) yield return ValueElement;
-                }
-            }
-            
-        }
-        
-        
         [FhirType("ComposeComponent")]
         [DataContract]
         public partial class ComposeComponent : Hl7.Fhir.Model.BackboneElement, System.ComponentModel.INotifyPropertyChanged
@@ -787,8 +199,8 @@
                 get { return ImportElement != null ? ImportElement.Select(elem => elem.Value) : null; }
                 set
                 {
-                if (value == null)
-                      ImportElement = null; 
+                    if (value == null)
+                        ImportElement = null; 
                     else
                         ImportElement = new List<Hl7.Fhir.Model.FhirUri>(value.Select(elem=>new Hl7.Fhir.Model.FhirUri(elem)));
                     OnPropertyChanged("Import");
@@ -876,8 +288,6 @@
             {
                 get
                 {
-                    // Element elements
-                    foreach (var elem in Extension) { if (elem != null) yield return elem; }
                     // BackboneElement elements
                     foreach (var elem in ModifierExtension) { if (elem != null) yield return elem; }
                     // ComposeComponent elements
@@ -922,8 +332,8 @@
                 get { return SystemElement != null ? SystemElement.Value : null; }
                 set
                 {
-                if (value == null)
-                      SystemElement = null; 
+                    if (value == null)
+                        SystemElement = null; 
                     else
                         SystemElement = new Hl7.Fhir.Model.FhirUri(value);
                     OnPropertyChanged("System");
@@ -954,8 +364,8 @@
                 get { return VersionElement != null ? VersionElement.Value : null; }
                 set
                 {
-                if (value == null)
-                      VersionElement = null; 
+                    if (value == null)
+                        VersionElement = null; 
                     else
                         VersionElement = new Hl7.Fhir.Model.FhirString(value);
                     OnPropertyChanged("Version");
@@ -1046,8 +456,6 @@
             {
                 get
                 {
-                    // Element elements
-                    foreach (var elem in Extension) { if (elem != null) yield return elem; }
                     // BackboneElement elements
                     foreach (var elem in ModifierExtension) { if (elem != null) yield return elem; }
                     // ConceptSetComponent elements
@@ -1093,8 +501,8 @@
                 get { return CodeElement != null ? CodeElement.Value : null; }
                 set
                 {
-                if (value == null)
-                      CodeElement = null; 
+                    if (value == null)
+                        CodeElement = null; 
                     else
                         CodeElement = new Hl7.Fhir.Model.Code(value);
                     OnPropertyChanged("Code");
@@ -1125,8 +533,8 @@
                 get { return DisplayElement != null ? DisplayElement.Value : null; }
                 set
                 {
-                if (value == null)
-                      DisplayElement = null; 
+                    if (value == null)
+                        DisplayElement = null; 
                     else
                         DisplayElement = new Hl7.Fhir.Model.FhirString(value);
                     OnPropertyChanged("Display");
@@ -1200,8 +608,6 @@
             {
                 get
                 {
-                    // Element elements
-                    foreach (var elem in Extension) { if (elem != null) yield return elem; }
                     // BackboneElement elements
                     foreach (var elem in ModifierExtension) { if (elem != null) yield return elem; }
                     // ConceptReferenceComponent elements
@@ -1245,8 +651,8 @@
                 get { return LanguageElement != null ? LanguageElement.Value : null; }
                 set
                 {
-                if (value == null)
-                      LanguageElement = null; 
+                    if (value == null)
+                        LanguageElement = null; 
                     else
                         LanguageElement = new Hl7.Fhir.Model.Code(value);
                     OnPropertyChanged("Language");
@@ -1291,8 +697,8 @@
                 get { return ValueElement != null ? ValueElement.Value : null; }
                 set
                 {
-                if (value == null)
-                      ValueElement = null; 
+                    if (value == null)
+                        ValueElement = null; 
                     else
                         ValueElement = new Hl7.Fhir.Model.FhirString(value);
                     OnPropertyChanged("Value");
@@ -1345,6 +751,21 @@
                 
                 return true;
             }
+
+
+            [NotMapped]
+            public override IEnumerable<Base> Children
+            {
+                get
+                {
+                    // BackboneElement elements
+                    foreach (var elem in ModifierExtension) { if (elem != null) yield return elem; }
+                    // DesignationComponent elements
+                    if (LanguageElement != null) yield return LanguageElement;
+                    if (Use != null) yield return Use;
+                    if (ValueElement != null) yield return ValueElement;
+                }
+            }
             
         }
         
@@ -1381,8 +802,8 @@
                 get { return PropertyElement != null ? PropertyElement.Value : null; }
                 set
                 {
-                if (value == null)
-                      PropertyElement = null; 
+                    if (value == null)
+                        PropertyElement = null; 
                     else
                         PropertyElement = new Hl7.Fhir.Model.Code(value);
                     OnPropertyChanged("Property");
@@ -1414,8 +835,8 @@
                 get { return OpElement != null ? OpElement.Value : null; }
                 set
                 {
-                if (!value.HasValue)
-                      OpElement = null; 
+                    if (!value.HasValue)
+                        OpElement = null; 
                     else
                         OpElement = new Code<Hl7.Fhir.Model.FilterOperator>(value);
                     OnPropertyChanged("Op");
@@ -1447,8 +868,8 @@
                 get { return ValueElement != null ? ValueElement.Value : null; }
                 set
                 {
-                if (value == null)
-                      ValueElement = null; 
+                    if (value == null)
+                        ValueElement = null; 
                     else
                         ValueElement = new Hl7.Fhir.Model.Code(value);
                     OnPropertyChanged("Value");
@@ -1508,8 +929,6 @@
             {
                 get
                 {
-                    // Element elements
-                    foreach (var elem in Extension) { if (elem != null) yield return elem; }
                     // BackboneElement elements
                     foreach (var elem in ModifierExtension) { if (elem != null) yield return elem; }
                     // FilterComponent elements
@@ -1554,8 +973,8 @@
                 get { return IdentifierElement != null ? IdentifierElement.Value : null; }
                 set
                 {
-                if (value == null)
-                      IdentifierElement = null; 
+                    if (value == null)
+                        IdentifierElement = null; 
                     else
                         IdentifierElement = new Hl7.Fhir.Model.FhirUri(value);
                     OnPropertyChanged("Identifier");
@@ -1587,8 +1006,8 @@
                 get { return TimestampElement != null ? TimestampElement.Value : null; }
                 set
                 {
-                if (value == null)
-                      TimestampElement = null; 
+                    if (value == null)
+                        TimestampElement = null; 
                     else
                         TimestampElement = new Hl7.Fhir.Model.FhirDateTime(value);
                     OnPropertyChanged("Timestamp");
@@ -1619,8 +1038,8 @@
                 get { return TotalElement != null ? TotalElement.Value : null; }
                 set
                 {
-                if (!value.HasValue)
-                      TotalElement = null; 
+                    if (!value.HasValue)
+                        TotalElement = null; 
                     else
                         TotalElement = new Hl7.Fhir.Model.Integer(value);
                     OnPropertyChanged("Total");
@@ -1651,8 +1070,8 @@
                 get { return OffsetElement != null ? OffsetElement.Value : null; }
                 set
                 {
-                if (!value.HasValue)
-                      OffsetElement = null; 
+                    if (!value.HasValue)
+                        OffsetElement = null; 
                     else
                         OffsetElement = new Hl7.Fhir.Model.Integer(value);
                     OnPropertyChanged("Offset");
@@ -1749,8 +1168,6 @@
             {
                 get
                 {
-                    // Element elements
-                    foreach (var elem in Extension) { if (elem != null) yield return elem; }
                     // BackboneElement elements
                     foreach (var elem in ModifierExtension) { if (elem != null) yield return elem; }
                     // ExpansionComponent elements
@@ -1798,8 +1215,8 @@
                 get { return NameElement != null ? NameElement.Value : null; }
                 set
                 {
-                if (value == null)
-                      NameElement = null; 
+                    if (value == null)
+                        NameElement = null; 
                     else
                         NameElement = new Hl7.Fhir.Model.FhirString(value);
                     OnPropertyChanged("Name");
@@ -1870,8 +1287,6 @@
             {
                 get
                 {
-                    // Element elements
-                    foreach (var elem in Extension) { if (elem != null) yield return elem; }
                     // BackboneElement elements
                     foreach (var elem in ModifierExtension) { if (elem != null) yield return elem; }
                     // ParameterComponent elements
@@ -1914,8 +1329,8 @@
                 get { return SystemElement != null ? SystemElement.Value : null; }
                 set
                 {
-                if (value == null)
-                      SystemElement = null; 
+                    if (value == null)
+                        SystemElement = null; 
                     else
                         SystemElement = new Hl7.Fhir.Model.FhirUri(value);
                     OnPropertyChanged("System");
@@ -1946,8 +1361,8 @@
                 get { return AbstractElement != null ? AbstractElement.Value : null; }
                 set
                 {
-                if (!value.HasValue)
-                      AbstractElement = null; 
+                    if (!value.HasValue)
+                        AbstractElement = null; 
                     else
                         AbstractElement = new Hl7.Fhir.Model.FhirBoolean(value);
                     OnPropertyChanged("Abstract");
@@ -1978,8 +1393,8 @@
                 get { return VersionElement != null ? VersionElement.Value : null; }
                 set
                 {
-                if (value == null)
-                      VersionElement = null; 
+                    if (value == null)
+                        VersionElement = null; 
                     else
                         VersionElement = new Hl7.Fhir.Model.FhirString(value);
                     OnPropertyChanged("Version");
@@ -2010,8 +1425,8 @@
                 get { return CodeElement != null ? CodeElement.Value : null; }
                 set
                 {
-                if (value == null)
-                      CodeElement = null; 
+                    if (value == null)
+                        CodeElement = null; 
                     else
                         CodeElement = new Hl7.Fhir.Model.Code(value);
                     OnPropertyChanged("Code");
@@ -2042,8 +1457,8 @@
                 get { return DisplayElement != null ? DisplayElement.Value : null; }
                 set
                 {
-                if (value == null)
-                      DisplayElement = null; 
+                    if (value == null)
+                        DisplayElement = null; 
                     else
                         DisplayElement = new Hl7.Fhir.Model.FhirString(value);
                     OnPropertyChanged("Display");
@@ -2126,8 +1541,6 @@
             {
                 get
                 {
-                    // Element elements
-                    foreach (var elem in Extension) { if (elem != null) yield return elem; }
                     // BackboneElement elements
                     foreach (var elem in ModifierExtension) { if (elem != null) yield return elem; }
                     // ContainsComponent elements
@@ -2596,33 +2009,14 @@
             Expression = "compose.import.count() != 1 or compose.include.exists() or compose.exclude.exists()",
             Key = "vsd-2",
             Severity = ElementDefinition.ConstraintSeverity.Warning,
-<<<<<<< HEAD
             Human = "A value set with only one import SHALL also have an include and/or an exclude",
             Xpath = "not(exists(f:compose)) or (count(f:compose/f:import)!=1 or exists(f:compose/f:include) or exists(f:compose/f:exclude))"
-=======
-            Human = "A value set with only one import SHALL also have an include and/or an exclude unless the value set includes and inline code system",
-            Xpath = "not(exists(f:compose)) or (count(f:compose/f:import)!=1 or exists(f:compose/f:include) or exists(f:compose/f:exclude) or exists(f:codeSystem))"
         };
 
-        public static ElementDefinition.ConstraintComponent ValueSet_VSD_8 = new ElementDefinition.ConstraintComponent()
-        {
-            Extension = new List<Model.Extension>() { new Model.Extension("http://hl7.org/fhir/StructureDefinition/structuredefinition-expression", new FhirString("codeSystem.all(descendants().concept.code.isDistinct())"))},
-            Key = "vsd-8",
-            Severity = ElementDefinition.ConstraintSeverity.Warning,
-            Human = "Codes must be unique",
-            Xpath = "count(descendant::f:concept)=count(distinct-values(descendant::f:concept/f:code/@value))"
->>>>>>> 74210b01
-        };
-
         public static ElementDefinition.ConstraintComponent ValueSet_VSD_5 = new ElementDefinition.ConstraintComponent()
         {
-<<<<<<< HEAD
             Expression = "compose.exists() or expansion.exists()",
             Key = "vsd-5",
-=======
-            Extension = new List<Model.Extension>() { new Model.Extension("http://hl7.org/fhir/StructureDefinition/structuredefinition-expression", new FhirString("codeSystem.all(descendants().concept.code.isDistinct())"))},
-            Key = "vsd-3",
->>>>>>> 74210b01
             Severity = ElementDefinition.ConstraintSeverity.Warning,
             Human = "Value set SHALL contain at least one of a a compose, or an expansion element",
             Xpath = "exists(f:compose) or exists(f:expansion)"
@@ -2630,11 +2024,7 @@
 
         public static ElementDefinition.ConstraintComponent ValueSet_VSD_1 = new ElementDefinition.ConstraintComponent()
         {
-<<<<<<< HEAD
             Expression = "compose.all(include.exists() or import.exists())",
-=======
-            Extension = new List<Model.Extension>() { new Model.Extension("http://hl7.org/fhir/StructureDefinition/structuredefinition-expression", new FhirString("compose.all(include or import)"))},
->>>>>>> 74210b01
             Key = "vsd-1",
             Severity = ElementDefinition.ConstraintSeverity.Warning,
             Human = "A value set composition SHALL have an include or an import",
@@ -2643,35 +2033,16 @@
 
         public static ElementDefinition.ConstraintComponent ValueSet_VSD_11 = new ElementDefinition.ConstraintComponent()
         {
-<<<<<<< HEAD
             Expression = "compose.include.all(concept.empty() or filter.empty())",
-=======
-            Extension = new List<Model.Extension>() { new Model.Extension("http://hl7.org/fhir/StructureDefinition/structuredefinition-expression", new FhirString("compose.include.all(concept.empty() or filter.empty())"))},
->>>>>>> 74210b01
             Key = "vsd-11",
             Severity = ElementDefinition.ConstraintSeverity.Warning,
             Human = "Cannot have both concept and filter",
             Xpath = "not(exists(f:concept)) or not(exists(f:filter))"
         };
 
-<<<<<<< HEAD
         public static ElementDefinition.ConstraintComponent ValueSet_VSD_6 = new ElementDefinition.ConstraintComponent()
         {
             Expression = "expansion.contains.all(code.exists() or display.exists())",
-=======
-        public static ElementDefinition.ConstraintComponent ValueSet_VSD_9 = new ElementDefinition.ConstraintComponent()
-        {
-            Extension = new List<Model.Extension>() { new Model.Extension("http://hl7.org/fhir/StructureDefinition/structuredefinition-expression", new FhirString("expansion.contains.all(code or abstract = 'true')"))},
-            Key = "vsd-9",
-            Severity = ElementDefinition.ConstraintSeverity.Warning,
-            Human = "Must have a code if not abstract",
-            Xpath = "exists(f:code) or (f:abstract/@value = true())"
-        };
-
-        public static ElementDefinition.ConstraintComponent ValueSet_VSD_6 = new ElementDefinition.ConstraintComponent()
-        {
-            Extension = new List<Model.Extension>() { new Model.Extension("http://hl7.org/fhir/StructureDefinition/structuredefinition-expression", new FhirString("expansion.contains.all(code or display)"))},
->>>>>>> 74210b01
             Key = "vsd-6",
             Severity = ElementDefinition.ConstraintSeverity.Warning,
             Human = "SHALL have a code or a display",
@@ -2689,11 +2060,7 @@
 
         public static ElementDefinition.ConstraintComponent ValueSet_VSD_10 = new ElementDefinition.ConstraintComponent()
         {
-<<<<<<< HEAD
             Expression = "expansion.contains.all(code.empty() or system.exists())",
-=======
-            Extension = new List<Model.Extension>() { new Model.Extension("http://hl7.org/fhir/StructureDefinition/structuredefinition-expression", new FhirString("expansion.contains.all(code.empty() or system)"))},
->>>>>>> 74210b01
             Key = "vsd-10",
             Severity = ElementDefinition.ConstraintSeverity.Warning,
             Human = "Must have a system if a code is present",
@@ -2704,24 +2071,12 @@
         {
             base.AddDefaultConstraints();
 
-<<<<<<< HEAD
             InvariantConstraints.Add(ValueSet_VSD_2);
             InvariantConstraints.Add(ValueSet_VSD_5);
             InvariantConstraints.Add(ValueSet_VSD_1);
             InvariantConstraints.Add(ValueSet_VSD_11);
             InvariantConstraints.Add(ValueSet_VSD_6);
             InvariantConstraints.Add(ValueSet_VSD_9);
-=======
-            InvariantConstraints.Add(ValueSet_VSD_7);
-            InvariantConstraints.Add(ValueSet_VSD_5);
-            InvariantConstraints.Add(ValueSet_VSD_2);
-            InvariantConstraints.Add(ValueSet_VSD_8);
-            InvariantConstraints.Add(ValueSet_VSD_3);
-            InvariantConstraints.Add(ValueSet_VSD_1);
-            InvariantConstraints.Add(ValueSet_VSD_11);
-            InvariantConstraints.Add(ValueSet_VSD_9);
-            InvariantConstraints.Add(ValueSet_VSD_6);
->>>>>>> 74210b01
             InvariantConstraints.Add(ValueSet_VSD_10);
         }
 
@@ -2822,19 +2177,9 @@
         {
             get
             {
-				// Resource elements
-				if (IdElement != null) yield return IdElement;
-				if (Meta != null) yield return Meta;
-				if (ImplicitRulesElement != null) yield return ImplicitRulesElement;
-				if (LanguageElement != null) yield return LanguageElement;
-				// DomainResource elements
-				if (Text != null) yield return Text;
-				foreach (var elem in Contained) { if (elem != null) yield return elem; }
-				foreach (var elem in Extension) { if (elem != null) yield return elem; }
-				foreach (var elem in ModifierExtension) { if (elem != null) yield return elem; }
 				// ValueSet elements
 				if (UrlElement != null) yield return UrlElement;
-				if (Identifier != null) yield return Identifier;
+				foreach (var elem in Identifier) { if (elem != null) yield return elem; }
 				if (VersionElement != null) yield return VersionElement;
 				if (NameElement != null) yield return NameElement;
 				if (StatusElement != null) yield return StatusElement;
@@ -2843,13 +2188,12 @@
 				foreach (var elem in Contact) { if (elem != null) yield return elem; }
 				if (DateElement != null) yield return DateElement;
 				if (LockedDateElement != null) yield return LockedDateElement;
-				if (DescriptionElement != null) yield return DescriptionElement;
+				if (Description != null) yield return Description;
 				foreach (var elem in UseContext) { if (elem != null) yield return elem; }
 				if (ImmutableElement != null) yield return ImmutableElement;
-				if (RequirementsElement != null) yield return RequirementsElement;
+				if (Requirements != null) yield return Requirements;
 				if (CopyrightElement != null) yield return CopyrightElement;
 				if (ExtensibleElement != null) yield return ExtensibleElement;
-				if (CodeSystem != null) yield return CodeSystem;
 				if (Compose != null) yield return Compose;
 				if (Expansion != null) yield return Expansion;
             }
