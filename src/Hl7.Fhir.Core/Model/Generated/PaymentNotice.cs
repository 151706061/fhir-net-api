﻿using System;
using System.Collections.Generic;
using Hl7.Fhir.Introspection;
using Hl7.Fhir.Validation;
using System.Linq;
using System.Runtime.Serialization;
using Hl7.Fhir.Utility;

/*
  Copyright (c) 2011+, HL7, Inc.
  All rights reserved.
  
  Redistribution and use in source and binary forms, with or without modification, 
  are permitted provided that the following conditions are met:
  
   * Redistributions of source code must retain the above copyright notice, this 
     list of conditions and the following disclaimer.
   * Redistributions in binary form must reproduce the above copyright notice, 
     this list of conditions and the following disclaimer in the documentation 
     and/or other materials provided with the distribution.
   * Neither the name of HL7 nor the names of its contributors may be used to 
     endorse or promote products derived from this software without specific 
     prior written permission.
  
  THIS SOFTWARE IS PROVIDED BY THE COPYRIGHT HOLDERS AND CONTRIBUTORS "AS IS" AND 
  ANY EXPRESS OR IMPLIED WARRANTIES, INCLUDING, BUT NOT LIMITED TO, THE IMPLIED 
  WARRANTIES OF MERCHANTABILITY AND FITNESS FOR A PARTICULAR PURPOSE ARE DISCLAIMED. 
  IN NO EVENT SHALL THE COPYRIGHT HOLDER OR CONTRIBUTORS BE LIABLE FOR ANY DIRECT, 
  INDIRECT, INCIDENTAL, SPECIAL, EXEMPLARY, OR CONSEQUENTIAL DAMAGES (INCLUDING, BUT 
  NOT LIMITED TO, PROCUREMENT OF SUBSTITUTE GOODS OR SERVICES; LOSS OF USE, DATA, OR 
  PROFITS; OR BUSINESS INTERRUPTION) HOWEVER CAUSED AND ON ANY THEORY OF LIABILITY, 
  WHETHER IN CONTRACT, STRICT LIABILITY, OR TORT (INCLUDING NEGLIGENCE OR OTHERWISE) 
  ARISING IN ANY WAY OUT OF THE USE OF THIS SOFTWARE, EVEN IF ADVISED OF THE 
  POSSIBILITY OF SUCH DAMAGE.
  

*/

#pragma warning disable 1591 // suppress XML summary warnings 

//
// Generated for FHIR v3.0.1
//
namespace Hl7.Fhir.Model
{
    /// <summary>
    /// PaymentNotice request
    /// </summary>
    [FhirType("PaymentNotice", IsResource=true)]
    [DataContract]
    public partial class PaymentNotice : Hl7.Fhir.Model.DomainResource, System.ComponentModel.INotifyPropertyChanged
    {
        [NotMapped]
        public override ResourceType ResourceType { get { return ResourceType.PaymentNotice; } }
        [NotMapped]
        public override string TypeName { get { return "PaymentNotice"; } }
        
        /// <summary>
        /// Business Identifier
        /// </summary>
        [FhirElement("identifier", Order=90)]
        [Cardinality(Min=0,Max=-1)]
        [DataMember]
        public List<Hl7.Fhir.Model.Identifier> Identifier
        {
            get { if(_Identifier==null) _Identifier = new List<Hl7.Fhir.Model.Identifier>(); return _Identifier; }
            set { _Identifier = value; OnPropertyChanged("Identifier"); }
        }
        
        private List<Hl7.Fhir.Model.Identifier> _Identifier;
        
        /// <summary>
        /// active | cancelled | draft | entered-in-error
        /// </summary>
        [FhirElement("status", InSummary=true, Order=100)]
        [DataMember]
        public Code<Hl7.Fhir.Model.FinancialResourceStatusCodes> StatusElement
        {
            get { return _StatusElement; }
            set { _StatusElement = value; OnPropertyChanged("StatusElement"); }
        }
        
        private Code<Hl7.Fhir.Model.FinancialResourceStatusCodes> _StatusElement;
        
        /// <summary>
        /// active | cancelled | draft | entered-in-error
        /// </summary>
        /// <remarks>This uses the native .NET datatype, rather than the FHIR equivalent</remarks>
        [NotMapped]
        [IgnoreDataMemberAttribute]
        public Hl7.Fhir.Model.FinancialResourceStatusCodes? Status
        {
            get { return StatusElement != null ? StatusElement.Value : null; }
            set
            {
                if (!value.HasValue)
                  StatusElement = null; 
                else
                  StatusElement = new Code<Hl7.Fhir.Model.FinancialResourceStatusCodes>(value);
                OnPropertyChanged("Status");
            }
        }
        
        /// <summary>
        /// Request reference
        /// </summary>
        [FhirElement("request", Order=110)]
        [CLSCompliant(false)]
		[References()]
        [DataMember]
        public Hl7.Fhir.Model.ResourceReference Request
        {
            get { return _Request; }
            set { _Request = value; OnPropertyChanged("Request"); }
        }
        
        private Hl7.Fhir.Model.ResourceReference _Request;
        
        /// <summary>
        /// Response reference
        /// </summary>
        [FhirElement("response", Order=120)]
        [CLSCompliant(false)]
		[References()]
        [DataMember]
        public Hl7.Fhir.Model.ResourceReference Response
        {
            get { return _Response; }
            set { _Response = value; OnPropertyChanged("Response"); }
        }
        
        private Hl7.Fhir.Model.ResourceReference _Response;
        
        /// <summary>
        /// Payment or clearing date
        /// </summary>
        [FhirElement("statusDate", Order=130)]
        [DataMember]
        public Hl7.Fhir.Model.Date StatusDateElement
        {
            get { return _StatusDateElement; }
            set { _StatusDateElement = value; OnPropertyChanged("StatusDateElement"); }
        }
        
        private Hl7.Fhir.Model.Date _StatusDateElement;
        
        /// <summary>
        /// Payment or clearing date
        /// </summary>
        /// <remarks>This uses the native .NET datatype, rather than the FHIR equivalent</remarks>
        [NotMapped]
        [IgnoreDataMemberAttribute]
        public string StatusDate
        {
            get { return StatusDateElement != null ? StatusDateElement.Value : null; }
            set
            {
                if (value == null)
                  StatusDateElement = null; 
                else
                  StatusDateElement = new Hl7.Fhir.Model.Date(value);
                OnPropertyChanged("StatusDate");
            }
        }
        
        /// <summary>
        /// Creation date
        /// </summary>
        [FhirElement("created", Order=140)]
        [DataMember]
        public Hl7.Fhir.Model.FhirDateTime CreatedElement
        {
            get { return _CreatedElement; }
            set { _CreatedElement = value; OnPropertyChanged("CreatedElement"); }
        }
        
        private Hl7.Fhir.Model.FhirDateTime _CreatedElement;
        
        /// <summary>
        /// Creation date
        /// </summary>
        /// <remarks>This uses the native .NET datatype, rather than the FHIR equivalent</remarks>
        [NotMapped]
        [IgnoreDataMemberAttribute]
        public string Created
        {
            get { return CreatedElement != null ? CreatedElement.Value : null; }
            set
            {
                if (value == null)
                  CreatedElement = null; 
                else
                  CreatedElement = new Hl7.Fhir.Model.FhirDateTime(value);
                OnPropertyChanged("Created");
            }
        }
        
        /// <summary>
        /// Insurer or Regulatory body
        /// </summary>
        [FhirElement("target", Order=150)]
        [CLSCompliant(false)]
		[References("Organization")]
        [DataMember]
        public Hl7.Fhir.Model.ResourceReference Target
        {
            get { return _Target; }
            set { _Target = value; OnPropertyChanged("Target"); }
        }
        
        private Hl7.Fhir.Model.ResourceReference _Target;
        
        /// <summary>
        /// Responsible practitioner
        /// </summary>
        [FhirElement("provider", Order=160)]
        [CLSCompliant(false)]
		[References("Practitioner")]
        [DataMember]
        public Hl7.Fhir.Model.ResourceReference Provider
        {
            get { return _Provider; }
            set { _Provider = value; OnPropertyChanged("Provider"); }
        }
        
        private Hl7.Fhir.Model.ResourceReference _Provider;
        
        /// <summary>
        /// Responsible organization
        /// </summary>
        [FhirElement("organization", Order=170)]
        [CLSCompliant(false)]
		[References("Organization")]
        [DataMember]
        public Hl7.Fhir.Model.ResourceReference Organization
        {
            get { return _Organization; }
            set { _Organization = value; OnPropertyChanged("Organization"); }
        }
        
        private Hl7.Fhir.Model.ResourceReference _Organization;
        
        /// <summary>
        /// Whether payment has been sent or cleared
        /// </summary>
        [FhirElement("paymentStatus", Order=180)]
        [DataMember]
        public Hl7.Fhir.Model.CodeableConcept PaymentStatus
        {
            get { return _PaymentStatus; }
            set { _PaymentStatus = value; OnPropertyChanged("PaymentStatus"); }
        }
        
        private Hl7.Fhir.Model.CodeableConcept _PaymentStatus;
        

        public override void AddDefaultConstraints()
        {
            base.AddDefaultConstraints();

        }

        public override IDeepCopyable CopyTo(IDeepCopyable other)
        {
            var dest = other as PaymentNotice;
            
            if (dest != null)
            {
                base.CopyTo(dest);
                if(Identifier != null) dest.Identifier = new List<Hl7.Fhir.Model.Identifier>(Identifier.DeepCopy());
                if(StatusElement != null) dest.StatusElement = (Code<Hl7.Fhir.Model.FinancialResourceStatusCodes>)StatusElement.DeepCopy();
                if(Request != null) dest.Request = (Hl7.Fhir.Model.ResourceReference)Request.DeepCopy();
                if(Response != null) dest.Response = (Hl7.Fhir.Model.ResourceReference)Response.DeepCopy();
                if(StatusDateElement != null) dest.StatusDateElement = (Hl7.Fhir.Model.Date)StatusDateElement.DeepCopy();
                if(CreatedElement != null) dest.CreatedElement = (Hl7.Fhir.Model.FhirDateTime)CreatedElement.DeepCopy();
                if(Target != null) dest.Target = (Hl7.Fhir.Model.ResourceReference)Target.DeepCopy();
                if(Provider != null) dest.Provider = (Hl7.Fhir.Model.ResourceReference)Provider.DeepCopy();
                if(Organization != null) dest.Organization = (Hl7.Fhir.Model.ResourceReference)Organization.DeepCopy();
                if(PaymentStatus != null) dest.PaymentStatus = (Hl7.Fhir.Model.CodeableConcept)PaymentStatus.DeepCopy();
                return dest;
            }
            else
            	throw new ArgumentException("Can only copy to an object of the same type", "other");
        }
        
        public override IDeepCopyable DeepCopy()
        {
            return CopyTo(new PaymentNotice());
        }
        
        public override bool Matches(IDeepComparable other)
        {
            var otherT = other as PaymentNotice;
            if(otherT == null) return false;
            
            if(!base.Matches(otherT)) return false;
            if( !DeepComparable.Matches(Identifier, otherT.Identifier)) return false;
            if( !DeepComparable.Matches(StatusElement, otherT.StatusElement)) return false;
            if( !DeepComparable.Matches(Request, otherT.Request)) return false;
            if( !DeepComparable.Matches(Response, otherT.Response)) return false;
            if( !DeepComparable.Matches(StatusDateElement, otherT.StatusDateElement)) return false;
            if( !DeepComparable.Matches(CreatedElement, otherT.CreatedElement)) return false;
            if( !DeepComparable.Matches(Target, otherT.Target)) return false;
            if( !DeepComparable.Matches(Provider, otherT.Provider)) return false;
            if( !DeepComparable.Matches(Organization, otherT.Organization)) return false;
            if( !DeepComparable.Matches(PaymentStatus, otherT.PaymentStatus)) return false;
            
            return true;
        }
        
        public override bool IsExactly(IDeepComparable other)
        {
            var otherT = other as PaymentNotice;
            if(otherT == null) return false;
            
            if(!base.IsExactly(otherT)) return false;
            if( !DeepComparable.IsExactly(Identifier, otherT.Identifier)) return false;
            if( !DeepComparable.IsExactly(StatusElement, otherT.StatusElement)) return false;
            if( !DeepComparable.IsExactly(Request, otherT.Request)) return false;
            if( !DeepComparable.IsExactly(Response, otherT.Response)) return false;
            if( !DeepComparable.IsExactly(StatusDateElement, otherT.StatusDateElement)) return false;
            if( !DeepComparable.IsExactly(CreatedElement, otherT.CreatedElement)) return false;
            if( !DeepComparable.IsExactly(Target, otherT.Target)) return false;
            if( !DeepComparable.IsExactly(Provider, otherT.Provider)) return false;
            if( !DeepComparable.IsExactly(Organization, otherT.Organization)) return false;
            if( !DeepComparable.IsExactly(PaymentStatus, otherT.PaymentStatus)) return false;
            
            return true;
        }

        [NotMapped]
        public override IEnumerable<Base> Children
        {
            get
            {
                foreach (var item in base.Children) yield return item;
				foreach (var elem in Identifier) { if (elem != null) yield return elem; }
				if (StatusElement != null) yield return StatusElement;
				if (Request != null) yield return Request;
				if (Response != null) yield return Response;
				if (StatusDateElement != null) yield return StatusDateElement;
				if (CreatedElement != null) yield return CreatedElement;
				if (Target != null) yield return Target;
				if (Provider != null) yield return Provider;
				if (Organization != null) yield return Organization;
				if (PaymentStatus != null) yield return PaymentStatus;
            }
        }

        [NotMapped]
        internal override IEnumerable<ElementValue> NamedChildren
        {
            get
            {
                foreach (var item in base.NamedChildren) yield return item;
<<<<<<< HEAD
                foreach (var elem in Identifier) { if (elem != null) yield return new ElementValue("identifier", elem); }
                if (Ruleset != null) yield return new ElementValue("ruleset", Ruleset);
                if (OriginalRuleset != null) yield return new ElementValue("originalRuleset", OriginalRuleset);
                if (CreatedElement != null) yield return new ElementValue("created", CreatedElement);
                if (Target != null) yield return new ElementValue("target", Target);
                if (Provider != null) yield return new ElementValue("provider", Provider);
                if (Organization != null) yield return new ElementValue("organization", Organization);
                if (Request != null) yield return new ElementValue("request", Request);
                if (Response != null) yield return new ElementValue("response", Response);
                if (PaymentStatus != null) yield return new ElementValue("paymentStatus", PaymentStatus);
=======
                foreach (var elem in Identifier) { if (elem != null) yield return new ElementValue("identifier", true, elem); }
                if (StatusElement != null) yield return new ElementValue("status", false, StatusElement);
                if (Request != null) yield return new ElementValue("request", false, Request);
                if (Response != null) yield return new ElementValue("response", false, Response);
                if (StatusDateElement != null) yield return new ElementValue("statusDate", false, StatusDateElement);
                if (CreatedElement != null) yield return new ElementValue("created", false, CreatedElement);
                if (Target != null) yield return new ElementValue("target", false, Target);
                if (Provider != null) yield return new ElementValue("provider", false, Provider);
                if (Organization != null) yield return new ElementValue("organization", false, Organization);
                if (PaymentStatus != null) yield return new ElementValue("paymentStatus", false, PaymentStatus);
>>>>>>> a220f7af
            }
        }

    }
    
}<|MERGE_RESOLUTION|>--- conflicted
+++ resolved
@@ -353,18 +353,6 @@
             get
             {
                 foreach (var item in base.NamedChildren) yield return item;
-<<<<<<< HEAD
-                foreach (var elem in Identifier) { if (elem != null) yield return new ElementValue("identifier", elem); }
-                if (Ruleset != null) yield return new ElementValue("ruleset", Ruleset);
-                if (OriginalRuleset != null) yield return new ElementValue("originalRuleset", OriginalRuleset);
-                if (CreatedElement != null) yield return new ElementValue("created", CreatedElement);
-                if (Target != null) yield return new ElementValue("target", Target);
-                if (Provider != null) yield return new ElementValue("provider", Provider);
-                if (Organization != null) yield return new ElementValue("organization", Organization);
-                if (Request != null) yield return new ElementValue("request", Request);
-                if (Response != null) yield return new ElementValue("response", Response);
-                if (PaymentStatus != null) yield return new ElementValue("paymentStatus", PaymentStatus);
-=======
                 foreach (var elem in Identifier) { if (elem != null) yield return new ElementValue("identifier", true, elem); }
                 if (StatusElement != null) yield return new ElementValue("status", false, StatusElement);
                 if (Request != null) yield return new ElementValue("request", false, Request);
@@ -375,7 +363,6 @@
                 if (Provider != null) yield return new ElementValue("provider", false, Provider);
                 if (Organization != null) yield return new ElementValue("organization", false, Organization);
                 if (PaymentStatus != null) yield return new ElementValue("paymentStatus", false, PaymentStatus);
->>>>>>> a220f7af
             }
         }
 
