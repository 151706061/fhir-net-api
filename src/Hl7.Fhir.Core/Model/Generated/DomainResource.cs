--- conflicted
+++ resolved
@@ -109,14 +109,27 @@
         private List<Extension> _ModifierExtension;
         
 
-<<<<<<< HEAD
         public static ElementDefinition.ConstraintComponent DomainResource_DOM_2 = new ElementDefinition.ConstraintComponent()
         {
             Expression = "contained.contained.empty()",
-=======
+            Key = "dom-2",
+            Severity = ElementDefinition.ConstraintSeverity.Warning,
+            Human = "If the resource is contained in another resource, it SHALL NOT contain nested Resources",
+            Xpath = "not(parent::f:contained and f:contained)"
+        };
+
+        public static ElementDefinition.ConstraintComponent DomainResource_DOM_1 = new ElementDefinition.ConstraintComponent()
+        {
+            Expression = "contained.text.empty()",
+            Key = "dom-1",
+            Severity = ElementDefinition.ConstraintSeverity.Warning,
+            Human = "If the resource is contained in another resource, it SHALL NOT contain any narrative",
+            Xpath = "not(parent::f:contained and f:text)"
+        };
+
         public static ElementDefinition.ConstraintComponent DomainResource_DOM_4 = new ElementDefinition.ConstraintComponent()
         {
-            Extension = new List<Model.Extension>() { new Model.Extension("http://hl7.org/fhir/StructureDefinition/structuredefinition-expression", new FhirString("contained.meta.versionId.empty() and contained.meta.lastUpdated.empty()"))},
+            Expression = "contained.meta.versionId.empty() and contained.meta.lastUpdated.empty()",
             Key = "dom-4",
             Severity = ElementDefinition.ConstraintSeverity.Warning,
             Human = "If a resource is contained in another resource, it SHALL NOT have a meta.versionId or a meta.lastUpdated",
@@ -125,65 +138,22 @@
 
         public static ElementDefinition.ConstraintComponent DomainResource_DOM_3 = new ElementDefinition.ConstraintComponent()
         {
-            Extension = new List<Model.Extension>() { new Model.Extension("http://hl7.org/fhir/StructureDefinition/structuredefinition-expression", new FhirString("contained.where(('#'+id in %resource.descendants().reference).not()).empty()"))},
+            Expression = "contained.where(('#'+id in %resource.descendants().reference).not()).empty()",
             Key = "dom-3",
             Severity = ElementDefinition.ConstraintSeverity.Warning,
             Human = "If the resource is contained in another resource, it SHALL be referred to from elsewhere in the resource",
             Xpath = "not(exists(for $id in f:contained/*/@id return $id[not(ancestor::f:contained/parent::*/descendant::f:reference/@value=concat('#', $id))]))"
         };
 
-        public static ElementDefinition.ConstraintComponent DomainResource_DOM_2 = new ElementDefinition.ConstraintComponent()
-        {
-            Extension = new List<Model.Extension>() { new Model.Extension("http://hl7.org/fhir/StructureDefinition/structuredefinition-expression", new FhirString("contained.contained.empty()"))},
->>>>>>> e67bab70
-            Key = "dom-2",
-            Severity = ElementDefinition.ConstraintSeverity.Warning,
-            Human = "If the resource is contained in another resource, it SHALL NOT contain nested Resources",
-            Xpath = "not(parent::f:contained and f:contained)"
-        };
-
-        public static ElementDefinition.ConstraintComponent DomainResource_DOM_1 = new ElementDefinition.ConstraintComponent()
-        {
-<<<<<<< HEAD
-            Expression = "contained.text.empty()",
-=======
-            Extension = new List<Model.Extension>() { new Model.Extension("http://hl7.org/fhir/StructureDefinition/structuredefinition-expression", new FhirString("contained.text.empty()"))},
->>>>>>> e67bab70
-            Key = "dom-1",
-            Severity = ElementDefinition.ConstraintSeverity.Warning,
-            Human = "If the resource is contained in another resource, it SHALL NOT contain any narrative",
-            Xpath = "not(parent::f:contained and f:text)"
-        };
-
-<<<<<<< HEAD
-        public static ElementDefinition.ConstraintComponent DomainResource_DOM_4 = new ElementDefinition.ConstraintComponent()
-        {
-            Expression = "contained.meta.versionId.empty() and contained.meta.lastUpdated.empty()",
-            Key = "dom-4",
-            Severity = ElementDefinition.ConstraintSeverity.Warning,
-            Human = "If a resource is contained in another resource, it SHALL NOT have a meta.versionId or a meta.lastUpdated",
-            Xpath = "not(exists(f:contained/*/f:meta/f:versionId)) and not(exists(f:contained/*/f:meta/f:lastUpdated))"
-        };
-
-        public static ElementDefinition.ConstraintComponent DomainResource_DOM_3 = new ElementDefinition.ConstraintComponent()
-        {
-            Expression = "contained.where(('#'+id in %resource.descendants().reference).not()).empty()",
-            Key = "dom-3",
-            Severity = ElementDefinition.ConstraintSeverity.Warning,
-            Human = "If the resource is contained in another resource, it SHALL be referred to from elsewhere in the resource",
-            Xpath = "not(exists(for $id in f:contained/*/@id return $id[not(ancestor::f:contained/parent::*/descendant::f:reference/@value=concat('#', $id))]))"
-        };
-=======
         public override void AddDefaultConstraints()
         {
             base.AddDefaultConstraints();
 
+            InvariantConstraints.Add(DomainResource_DOM_2);
+            InvariantConstraints.Add(DomainResource_DOM_1);
             InvariantConstraints.Add(DomainResource_DOM_4);
             InvariantConstraints.Add(DomainResource_DOM_3);
-            InvariantConstraints.Add(DomainResource_DOM_2);
-            InvariantConstraints.Add(DomainResource_DOM_1);
-        }
->>>>>>> e67bab70
+        }
 
         public override IDeepCopyable CopyTo(IDeepCopyable other)
         {
