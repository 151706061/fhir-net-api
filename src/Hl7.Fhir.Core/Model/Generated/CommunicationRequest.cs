--- conflicted
+++ resolved
@@ -154,35 +154,15 @@
             value = Content;
             return Content is not null;
           default:
-<<<<<<< HEAD
-            return choiceMatches(out value);
-        };
-
-        bool choiceMatches(out object value)
-        {
-          if (key.StartsWith("content"))
-          {
-            value = Content;
-            return Content is not null && ElementName.HasCorrectSuffix(key, "content", Content.TypeName);
-          }
-          return base.TryGetValue(key, out value);
-        }
-
-=======
             return base.TryGetValue(key, out value);
         };
 
->>>>>>> f6ebe357
       }
 
       protected override IEnumerable<KeyValuePair<string, object>> GetElementPairs()
       {
         foreach (var kvp in base.GetElementPairs()) yield return kvp;
-<<<<<<< HEAD
-        if (Content is not null) yield return new KeyValuePair<string,object>(ElementName.AddSuffixToElementName("content", Content),Content);
-=======
         if (Content is not null) yield return new KeyValuePair<string,object>("content",Content);
->>>>>>> f6ebe357
       }
 
     }
@@ -889,25 +869,9 @@
           value = Note;
           return Note?.Any() == true;
         default:
-<<<<<<< HEAD
-          return choiceMatches(out value);
-      };
-
-      bool choiceMatches(out object value)
-      {
-        if (key.StartsWith("occurrence"))
-        {
-          value = Occurrence;
-          return Occurrence is not null && ElementName.HasCorrectSuffix(key, "occurrence", Occurrence.TypeName);
-        }
-        return base.TryGetValue(key, out value);
-      }
-
-=======
           return base.TryGetValue(key, out value);
       };
 
->>>>>>> f6ebe357
     }
 
     protected override IEnumerable<KeyValuePair<string, object>> GetElementPairs()
@@ -926,11 +890,7 @@
       if (Topic?.Any() == true) yield return new KeyValuePair<string,object>("topic",Topic);
       if (Context is not null) yield return new KeyValuePair<string,object>("context",Context);
       if (Payload?.Any() == true) yield return new KeyValuePair<string,object>("payload",Payload);
-<<<<<<< HEAD
-      if (Occurrence is not null) yield return new KeyValuePair<string,object>(ElementName.AddSuffixToElementName("occurrence", Occurrence),Occurrence);
-=======
       if (Occurrence is not null) yield return new KeyValuePair<string,object>("occurrence",Occurrence);
->>>>>>> f6ebe357
       if (AuthoredOnElement is not null) yield return new KeyValuePair<string,object>("authoredOn",AuthoredOnElement);
       if (Sender is not null) yield return new KeyValuePair<string,object>("sender",Sender);
       if (Requester is not null) yield return new KeyValuePair<string,object>("requester",Requester);
