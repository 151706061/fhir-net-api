﻿using System;
using System.Collections.Generic;
using Hl7.Fhir.Introspection;
using Hl7.Fhir.Validation;
using System.Linq;
using System.Runtime.Serialization;
using Hl7.Fhir.Utility;

/*
  Copyright (c) 2011+, HL7, Inc.
  All rights reserved.
  
  Redistribution and use in source and binary forms, with or without modification, 
  are permitted provided that the following conditions are met:
  
   * Redistributions of source code must retain the above copyright notice, this 
     list of conditions and the following disclaimer.
   * Redistributions in binary form must reproduce the above copyright notice, 
     this list of conditions and the following disclaimer in the documentation 
     and/or other materials provided with the distribution.
   * Neither the name of HL7 nor the names of its contributors may be used to 
     endorse or promote products derived from this software without specific 
     prior written permission.
  
  THIS SOFTWARE IS PROVIDED BY THE COPYRIGHT HOLDERS AND CONTRIBUTORS "AS IS" AND 
  ANY EXPRESS OR IMPLIED WARRANTIES, INCLUDING, BUT NOT LIMITED TO, THE IMPLIED 
  WARRANTIES OF MERCHANTABILITY AND FITNESS FOR A PARTICULAR PURPOSE ARE DISCLAIMED. 
  IN NO EVENT SHALL THE COPYRIGHT HOLDER OR CONTRIBUTORS BE LIABLE FOR ANY DIRECT, 
  INDIRECT, INCIDENTAL, SPECIAL, EXEMPLARY, OR CONSEQUENTIAL DAMAGES (INCLUDING, BUT 
  NOT LIMITED TO, PROCUREMENT OF SUBSTITUTE GOODS OR SERVICES; LOSS OF USE, DATA, OR 
  PROFITS; OR BUSINESS INTERRUPTION) HOWEVER CAUSED AND ON ANY THEORY OF LIABILITY, 
  WHETHER IN CONTRACT, STRICT LIABILITY, OR TORT (INCLUDING NEGLIGENCE OR OTHERWISE) 
  ARISING IN ANY WAY OUT OF THE USE OF THIS SOFTWARE, EVEN IF ADVISED OF THE 
  POSSIBILITY OF SUCH DAMAGE.
  

*/

#pragma warning disable 1591 // suppress XML summary warnings 

//
// Generated for FHIR v3.6.0
//
namespace Hl7.Fhir.Model
{
    /// <summary>
    /// Medical device request
    /// </summary>
    [FhirType("DeviceRequest", IsResource=true)]
    [DataContract]
    public partial class DeviceRequest : Hl7.Fhir.Model.DomainResource, System.ComponentModel.INotifyPropertyChanged
    {
        [NotMapped]
        public override ResourceType ResourceType { get { return ResourceType.DeviceRequest; } }
        [NotMapped]
        public override string TypeName { get { return "DeviceRequest"; } }
        
        [FhirType("ParameterComponent")]
        [DataContract]
        public partial class ParameterComponent : Hl7.Fhir.Model.BackboneElement, System.ComponentModel.INotifyPropertyChanged, IBackboneElement
        {
            [NotMapped]
            public override string TypeName { get { return "ParameterComponent"; } }
            
            /// <summary>
            /// Device detail
            /// </summary>
            [FhirElement("code", Order=40)]
            [DataMember]
            public Hl7.Fhir.Model.CodeableConcept Code
            {
                get { return _Code; }
                set { _Code = value; OnPropertyChanged("Code"); }
            }
            
            private Hl7.Fhir.Model.CodeableConcept _Code;
            
            /// <summary>
            /// Value of detail
            /// </summary>
            [FhirElement("value", Order=50, Choice=ChoiceType.DatatypeChoice)]
            [CLSCompliant(false)]
			[AllowedTypes(typeof(Hl7.Fhir.Model.CodeableConcept),typeof(Quantity),typeof(Hl7.Fhir.Model.Range),typeof(Hl7.Fhir.Model.FhirBoolean))]
            [DataMember]
            public Hl7.Fhir.Model.Element Value
            {
                get { return _Value; }
                set { _Value = value; OnPropertyChanged("Value"); }
            }
            
            private Hl7.Fhir.Model.Element _Value;
            
            public override IDeepCopyable CopyTo(IDeepCopyable other)
            {
                var dest = other as ParameterComponent;
                
                if (dest != null)
                {
                    base.CopyTo(dest);
                    if(Code != null) dest.Code = (Hl7.Fhir.Model.CodeableConcept)Code.DeepCopy();
                    if(Value != null) dest.Value = (Hl7.Fhir.Model.Element)Value.DeepCopy();
                    return dest;
                }
                else
                	throw new ArgumentException("Can only copy to an object of the same type", "other");
            }
            
            public override IDeepCopyable DeepCopy()
            {
                return CopyTo(new ParameterComponent());
            }
            
            public override bool Matches(IDeepComparable other)
            {
                var otherT = other as ParameterComponent;
                if(otherT == null) return false;
                
                if(!base.Matches(otherT)) return false;
                if( !DeepComparable.Matches(Code, otherT.Code)) return false;
                if( !DeepComparable.Matches(Value, otherT.Value)) return false;
                
                return true;
            }
            
            public override bool IsExactly(IDeepComparable other)
            {
                var otherT = other as ParameterComponent;
                if(otherT == null) return false;
                
                if(!base.IsExactly(otherT)) return false;
                if( !DeepComparable.IsExactly(Code, otherT.Code)) return false;
                if( !DeepComparable.IsExactly(Value, otherT.Value)) return false;
                
                return true;
            }


            [NotMapped]
            public override IEnumerable<Base> Children
            {
                get
                {
                    foreach (var item in base.Children) yield return item;
                    if (Code != null) yield return Code;
                    if (Value != null) yield return Value;
                }
            }

            [NotMapped]
            internal override IEnumerable<ElementValue> NamedChildren
            {
                get
                {
                    foreach (var item in base.NamedChildren) yield return item;
                    if (Code != null) yield return new ElementValue("code", Code);
                    if (Value != null) yield return new ElementValue("value", Value);
                }
            }

            
        }
        
        
        /// <summary>
        /// External Request identifier
        /// </summary>
        [FhirElement("identifier", InSummary=true, Order=90)]
        [Cardinality(Min=0,Max=-1)]
        [DataMember]
        public List<Hl7.Fhir.Model.Identifier> Identifier
        {
            get { if(_Identifier==null) _Identifier = new List<Hl7.Fhir.Model.Identifier>(); return _Identifier; }
            set { _Identifier = value; OnPropertyChanged("Identifier"); }
        }
        
        private List<Hl7.Fhir.Model.Identifier> _Identifier;
        
        /// <summary>
        /// Instantiates FHIR protocol or definition
        /// </summary>
        [FhirElement("instantiatesCanonical", InSummary=true, Order=100)]
        [Cardinality(Min=0,Max=-1)]
        [DataMember]
        public List<Hl7.Fhir.Model.Canonical> InstantiatesCanonicalElement
        {
            get { if(_InstantiatesCanonicalElement==null) _InstantiatesCanonicalElement = new List<Hl7.Fhir.Model.Canonical>(); return _InstantiatesCanonicalElement; }
            set { _InstantiatesCanonicalElement = value; OnPropertyChanged("InstantiatesCanonicalElement"); }
        }
        
        private List<Hl7.Fhir.Model.Canonical> _InstantiatesCanonicalElement;
        
        /// <summary>
        /// Instantiates FHIR protocol or definition
        /// </summary>
        /// <remarks>This uses the native .NET datatype, rather than the FHIR equivalent</remarks>
        [NotMapped]
        [IgnoreDataMemberAttribute]
        public IEnumerable<string> InstantiatesCanonical
        {
            get { return InstantiatesCanonicalElement != null ? InstantiatesCanonicalElement.Select(elem => elem.Value) : null; }
            set
            {
                if (value == null)
                  InstantiatesCanonicalElement = null; 
                else
                  InstantiatesCanonicalElement = new List<Hl7.Fhir.Model.Canonical>(value.Select(elem=>new Hl7.Fhir.Model.Canonical(elem)));
                OnPropertyChanged("InstantiatesCanonical");
            }
        }
        
        /// <summary>
        /// Instantiates external protocol or definition
        /// </summary>
        [FhirElement("instantiatesUri", InSummary=true, Order=110)]
        [Cardinality(Min=0,Max=-1)]
        [DataMember]
        public List<Hl7.Fhir.Model.FhirUri> InstantiatesUriElement
        {
            get { if(_InstantiatesUriElement==null) _InstantiatesUriElement = new List<Hl7.Fhir.Model.FhirUri>(); return _InstantiatesUriElement; }
            set { _InstantiatesUriElement = value; OnPropertyChanged("InstantiatesUriElement"); }
        }
        
        private List<Hl7.Fhir.Model.FhirUri> _InstantiatesUriElement;
        
        /// <summary>
        /// Instantiates external protocol or definition
        /// </summary>
        /// <remarks>This uses the native .NET datatype, rather than the FHIR equivalent</remarks>
        [NotMapped]
        [IgnoreDataMemberAttribute]
        public IEnumerable<string> InstantiatesUri
        {
            get { return InstantiatesUriElement != null ? InstantiatesUriElement.Select(elem => elem.Value) : null; }
            set
            {
                if (value == null)
                  InstantiatesUriElement = null; 
                else
                  InstantiatesUriElement = new List<Hl7.Fhir.Model.FhirUri>(value.Select(elem=>new Hl7.Fhir.Model.FhirUri(elem)));
                OnPropertyChanged("InstantiatesUri");
            }
        }
        
        /// <summary>
        /// What request fulfills
        /// </summary>
        [FhirElement("basedOn", InSummary=true, Order=120)]
        [CLSCompliant(false)]
		[References()]
        [Cardinality(Min=0,Max=-1)]
        [DataMember]
        public List<Hl7.Fhir.Model.ResourceReference> BasedOn
        {
            get { if(_BasedOn==null) _BasedOn = new List<Hl7.Fhir.Model.ResourceReference>(); return _BasedOn; }
            set { _BasedOn = value; OnPropertyChanged("BasedOn"); }
        }
        
        private List<Hl7.Fhir.Model.ResourceReference> _BasedOn;
        
        /// <summary>
        /// What request replaces
        /// </summary>
        [FhirElement("priorRequest", InSummary=true, Order=130)]
        [CLSCompliant(false)]
		[References()]
        [Cardinality(Min=0,Max=-1)]
        [DataMember]
        public List<Hl7.Fhir.Model.ResourceReference> PriorRequest
        {
            get { if(_PriorRequest==null) _PriorRequest = new List<Hl7.Fhir.Model.ResourceReference>(); return _PriorRequest; }
            set { _PriorRequest = value; OnPropertyChanged("PriorRequest"); }
        }
        
        private List<Hl7.Fhir.Model.ResourceReference> _PriorRequest;
        
        /// <summary>
        /// Identifier of composite request
        /// </summary>
        [FhirElement("groupIdentifier", InSummary=true, Order=140)]
        [DataMember]
        public Hl7.Fhir.Model.Identifier GroupIdentifier
        {
            get { return _GroupIdentifier; }
            set { _GroupIdentifier = value; OnPropertyChanged("GroupIdentifier"); }
        }
        
        private Hl7.Fhir.Model.Identifier _GroupIdentifier;
        
        /// <summary>
        /// draft | active | suspended | completed | entered-in-error | cancelled
        /// </summary>
        [FhirElement("status", InSummary=true, Order=150)]
        [DataMember]
        public Code<Hl7.Fhir.Model.RequestStatus> StatusElement
        {
            get { return _StatusElement; }
            set { _StatusElement = value; OnPropertyChanged("StatusElement"); }
        }
        
        private Code<Hl7.Fhir.Model.RequestStatus> _StatusElement;
        
        /// <summary>
        /// draft | active | suspended | completed | entered-in-error | cancelled
        /// </summary>
        /// <remarks>This uses the native .NET datatype, rather than the FHIR equivalent</remarks>
        [NotMapped]
        [IgnoreDataMemberAttribute]
        public Hl7.Fhir.Model.RequestStatus? Status
        {
            get { return StatusElement != null ? StatusElement.Value : null; }
            set
            {
                if (!value.HasValue)
                  StatusElement = null; 
                else
                  StatusElement = new Code<Hl7.Fhir.Model.RequestStatus>(value);
                OnPropertyChanged("Status");
            }
        }
        
        /// <summary>
        /// proposal | plan | original-order | encoded | reflex-order
        /// </summary>
        [FhirElement("intent", InSummary=true, Order=160)]
        [Cardinality(Min=1,Max=1)]
        [DataMember]
        public Code<Hl7.Fhir.Model.RequestIntent> IntentElement
        {
            get { return _IntentElement; }
            set { _IntentElement = value; OnPropertyChanged("IntentElement"); }
        }
        
        private Code<Hl7.Fhir.Model.RequestIntent> _IntentElement;
        
        /// <summary>
        /// proposal | plan | original-order | encoded | reflex-order
        /// </summary>
        /// <remarks>This uses the native .NET datatype, rather than the FHIR equivalent</remarks>
        [NotMapped]
        [IgnoreDataMemberAttribute]
        public Hl7.Fhir.Model.RequestIntent? Intent
        {
            get { return IntentElement != null ? IntentElement.Value : null; }
            set
            {
                if (!value.HasValue)
                  IntentElement = null; 
                else
                  IntentElement = new Code<Hl7.Fhir.Model.RequestIntent>(value);
                OnPropertyChanged("Intent");
            }
        }
        
        /// <summary>
        /// Indicates how quickly the {{title}} should be addressed with respect to other requests
        /// </summary>
        [FhirElement("priority", InSummary=true, Order=170)]
        [DataMember]
        public Code<Hl7.Fhir.Model.RequestPriority> PriorityElement
        {
            get { return _PriorityElement; }
            set { _PriorityElement = value; OnPropertyChanged("PriorityElement"); }
        }
        
        private Code<Hl7.Fhir.Model.RequestPriority> _PriorityElement;
        
        /// <summary>
        /// Indicates how quickly the {{title}} should be addressed with respect to other requests
        /// </summary>
        /// <remarks>This uses the native .NET datatype, rather than the FHIR equivalent</remarks>
        [NotMapped]
        [IgnoreDataMemberAttribute]
        public Hl7.Fhir.Model.RequestPriority? Priority
        {
            get { return PriorityElement != null ? PriorityElement.Value : null; }
            set
            {
                if (!value.HasValue)
                  PriorityElement = null; 
                else
                  PriorityElement = new Code<Hl7.Fhir.Model.RequestPriority>(value);
                OnPropertyChanged("Priority");
            }
        }
        
        /// <summary>
        /// Device requested
        /// </summary>
        [FhirElement("code", InSummary=true, Order=180, Choice=ChoiceType.DatatypeChoice)]
        [CLSCompliant(false)]
		[AllowedTypes(typeof(Hl7.Fhir.Model.ResourceReference),typeof(Hl7.Fhir.Model.CodeableConcept))]
        [Cardinality(Min=1,Max=1)]
        [DataMember]
        public Hl7.Fhir.Model.Element Code
        {
            get { return _Code; }
            set { _Code = value; OnPropertyChanged("Code"); }
        }
        
        private Hl7.Fhir.Model.Element _Code;
        
        /// <summary>
        /// Device details
        /// </summary>
        [FhirElement("parameter", Order=190)]
        [Cardinality(Min=0,Max=-1)]
        [DataMember]
        public List<Hl7.Fhir.Model.DeviceRequest.ParameterComponent> Parameter
        {
            get { if(_Parameter==null) _Parameter = new List<Hl7.Fhir.Model.DeviceRequest.ParameterComponent>(); return _Parameter; }
            set { _Parameter = value; OnPropertyChanged("Parameter"); }
        }
        
        private List<Hl7.Fhir.Model.DeviceRequest.ParameterComponent> _Parameter;
        
        /// <summary>
        /// Focus of request
        /// </summary>
        [FhirElement("subject", InSummary=true, Order=200)]
        [CLSCompliant(false)]
		[References("Patient","Group","Location","Device")]
        [Cardinality(Min=1,Max=1)]
        [DataMember]
        public Hl7.Fhir.Model.ResourceReference Subject
        {
            get { return _Subject; }
            set { _Subject = value; OnPropertyChanged("Subject"); }
        }
        
        private Hl7.Fhir.Model.ResourceReference _Subject;
        
        /// <summary>
        /// Encounter motivating request
        /// </summary>
        [FhirElement("encounter", InSummary=true, Order=210)]
        [CLSCompliant(false)]
		[References("Encounter")]
        [DataMember]
        public Hl7.Fhir.Model.ResourceReference Encounter
        {
            get { return _Encounter; }
            set { _Encounter = value; OnPropertyChanged("Encounter"); }
        }
        
        private Hl7.Fhir.Model.ResourceReference _Encounter;
        
        /// <summary>
        /// Desired time or schedule for use
        /// </summary>
        [FhirElement("occurrence", InSummary=true, Order=220, Choice=ChoiceType.DatatypeChoice)]
        [CLSCompliant(false)]
		[AllowedTypes(typeof(Hl7.Fhir.Model.FhirDateTime),typeof(Hl7.Fhir.Model.Period),typeof(Hl7.Fhir.Model.Timing))]
        [DataMember]
        public Hl7.Fhir.Model.Element Occurrence
        {
            get { return _Occurrence; }
            set { _Occurrence = value; OnPropertyChanged("Occurrence"); }
        }
        
        private Hl7.Fhir.Model.Element _Occurrence;
        
        /// <summary>
        /// When recorded
        /// </summary>
        [FhirElement("authoredOn", InSummary=true, Order=230)]
        [DataMember]
        public Hl7.Fhir.Model.FhirDateTime AuthoredOnElement
        {
            get { return _AuthoredOnElement; }
            set { _AuthoredOnElement = value; OnPropertyChanged("AuthoredOnElement"); }
        }
        
        private Hl7.Fhir.Model.FhirDateTime _AuthoredOnElement;
        
        /// <summary>
        /// When recorded
        /// </summary>
        /// <remarks>This uses the native .NET datatype, rather than the FHIR equivalent</remarks>
        [NotMapped]
        [IgnoreDataMemberAttribute]
        public string AuthoredOn
        {
            get { return AuthoredOnElement != null ? AuthoredOnElement.Value : null; }
            set
            {
                if (value == null)
                  AuthoredOnElement = null; 
                else
                  AuthoredOnElement = new Hl7.Fhir.Model.FhirDateTime(value);
                OnPropertyChanged("AuthoredOn");
            }
        }
        
        /// <summary>
        /// Who/what is requesting diagnostics
        /// </summary>
        [FhirElement("requester", InSummary=true, Order=240)]
        [CLSCompliant(false)]
		[References("Device","Practitioner","PractitionerRole","Organization")]
        [DataMember]
        public Hl7.Fhir.Model.ResourceReference Requester
        {
            get { return _Requester; }
            set { _Requester = value; OnPropertyChanged("Requester"); }
        }
        
        private Hl7.Fhir.Model.ResourceReference _Requester;
        
        /// <summary>
        /// Filler role
        /// </summary>
        [FhirElement("performerType", InSummary=true, Order=250)]
        [DataMember]
        public Hl7.Fhir.Model.CodeableConcept PerformerType
        {
            get { return _PerformerType; }
            set { _PerformerType = value; OnPropertyChanged("PerformerType"); }
        }
        
        private Hl7.Fhir.Model.CodeableConcept _PerformerType;
        
        /// <summary>
        /// Requested Filler
        /// </summary>
        [FhirElement("performer", InSummary=true, Order=260)]
        [CLSCompliant(false)]
		[References("Practitioner","PractitionerRole","Organization","CareTeam","HealthcareService","Patient","Device","RelatedPerson")]
        [DataMember]
        public Hl7.Fhir.Model.ResourceReference Performer
        {
            get { return _Performer; }
            set { _Performer = value; OnPropertyChanged("Performer"); }
        }
        
        private Hl7.Fhir.Model.ResourceReference _Performer;
        
        /// <summary>
        /// Coded Reason for request
        /// </summary>
        [FhirElement("reasonCode", InSummary=true, Order=270)]
        [Cardinality(Min=0,Max=-1)]
        [DataMember]
        public List<Hl7.Fhir.Model.CodeableConcept> ReasonCode
        {
            get { if(_ReasonCode==null) _ReasonCode = new List<Hl7.Fhir.Model.CodeableConcept>(); return _ReasonCode; }
            set { _ReasonCode = value; OnPropertyChanged("ReasonCode"); }
        }
        
        private List<Hl7.Fhir.Model.CodeableConcept> _ReasonCode;
        
        /// <summary>
        /// Linked Reason for request
        /// </summary>
        [FhirElement("reasonReference", InSummary=true, Order=280)]
        [CLSCompliant(false)]
		[References("Condition","Observation","DiagnosticReport","DocumentReference")]
        [Cardinality(Min=0,Max=-1)]
        [DataMember]
        public List<Hl7.Fhir.Model.ResourceReference> ReasonReference
        {
            get { if(_ReasonReference==null) _ReasonReference = new List<Hl7.Fhir.Model.ResourceReference>(); return _ReasonReference; }
            set { _ReasonReference = value; OnPropertyChanged("ReasonReference"); }
        }
        
        private List<Hl7.Fhir.Model.ResourceReference> _ReasonReference;
        
        /// <summary>
        /// Associated insurance coverage
        /// </summary>
        [FhirElement("insurance", Order=290)]
        [CLSCompliant(false)]
		[References("Coverage","ClaimResponse")]
        [Cardinality(Min=0,Max=-1)]
        [DataMember]
        public List<Hl7.Fhir.Model.ResourceReference> Insurance
        {
            get { if(_Insurance==null) _Insurance = new List<Hl7.Fhir.Model.ResourceReference>(); return _Insurance; }
            set { _Insurance = value; OnPropertyChanged("Insurance"); }
        }
        
        private List<Hl7.Fhir.Model.ResourceReference> _Insurance;
        
        /// <summary>
        /// Additional clinical information
        /// </summary>
        [FhirElement("supportingInfo", Order=300)]
        [CLSCompliant(false)]
		[References()]
        [Cardinality(Min=0,Max=-1)]
        [DataMember]
        public List<Hl7.Fhir.Model.ResourceReference> SupportingInfo
        {
            get { if(_SupportingInfo==null) _SupportingInfo = new List<Hl7.Fhir.Model.ResourceReference>(); return _SupportingInfo; }
            set { _SupportingInfo = value; OnPropertyChanged("SupportingInfo"); }
        }
        
        private List<Hl7.Fhir.Model.ResourceReference> _SupportingInfo;
        
        /// <summary>
        /// Notes or comments
        /// </summary>
        [FhirElement("note", Order=310)]
        [Cardinality(Min=0,Max=-1)]
        [DataMember]
        public List<Hl7.Fhir.Model.Annotation> Note
        {
            get { if(_Note==null) _Note = new List<Hl7.Fhir.Model.Annotation>(); return _Note; }
            set { _Note = value; OnPropertyChanged("Note"); }
        }
        
        private List<Hl7.Fhir.Model.Annotation> _Note;
        
        /// <summary>
        /// Request provenance
        /// </summary>
        [FhirElement("relevantHistory", Order=320)]
        [CLSCompliant(false)]
		[References("Provenance")]
        [Cardinality(Min=0,Max=-1)]
        [DataMember]
        public List<Hl7.Fhir.Model.ResourceReference> RelevantHistory
        {
            get { if(_RelevantHistory==null) _RelevantHistory = new List<Hl7.Fhir.Model.ResourceReference>(); return _RelevantHistory; }
            set { _RelevantHistory = value; OnPropertyChanged("RelevantHistory"); }
        }
        
        private List<Hl7.Fhir.Model.ResourceReference> _RelevantHistory;
        

        public override void AddDefaultConstraints()
        {
            base.AddDefaultConstraints();

        }

        public override IDeepCopyable CopyTo(IDeepCopyable other)
        {
            var dest = other as DeviceRequest;
            
            if (dest != null)
            {
                base.CopyTo(dest);
                if(Identifier != null) dest.Identifier = new List<Hl7.Fhir.Model.Identifier>(Identifier.DeepCopy());
                if(InstantiatesCanonicalElement != null) dest.InstantiatesCanonicalElement = new List<Hl7.Fhir.Model.Canonical>(InstantiatesCanonicalElement.DeepCopy());
                if(InstantiatesUriElement != null) dest.InstantiatesUriElement = new List<Hl7.Fhir.Model.FhirUri>(InstantiatesUriElement.DeepCopy());
                if(BasedOn != null) dest.BasedOn = new List<Hl7.Fhir.Model.ResourceReference>(BasedOn.DeepCopy());
                if(PriorRequest != null) dest.PriorRequest = new List<Hl7.Fhir.Model.ResourceReference>(PriorRequest.DeepCopy());
                if(GroupIdentifier != null) dest.GroupIdentifier = (Hl7.Fhir.Model.Identifier)GroupIdentifier.DeepCopy();
                if(StatusElement != null) dest.StatusElement = (Code<Hl7.Fhir.Model.RequestStatus>)StatusElement.DeepCopy();
                if(IntentElement != null) dest.IntentElement = (Code<Hl7.Fhir.Model.RequestIntent>)IntentElement.DeepCopy();
                if(PriorityElement != null) dest.PriorityElement = (Code<Hl7.Fhir.Model.RequestPriority>)PriorityElement.DeepCopy();
                if(Code != null) dest.Code = (Hl7.Fhir.Model.Element)Code.DeepCopy();
                if(Parameter != null) dest.Parameter = new List<Hl7.Fhir.Model.DeviceRequest.ParameterComponent>(Parameter.DeepCopy());
                if(Subject != null) dest.Subject = (Hl7.Fhir.Model.ResourceReference)Subject.DeepCopy();
                if(Encounter != null) dest.Encounter = (Hl7.Fhir.Model.ResourceReference)Encounter.DeepCopy();
                if(Occurrence != null) dest.Occurrence = (Hl7.Fhir.Model.Element)Occurrence.DeepCopy();
                if(AuthoredOnElement != null) dest.AuthoredOnElement = (Hl7.Fhir.Model.FhirDateTime)AuthoredOnElement.DeepCopy();
                if(Requester != null) dest.Requester = (Hl7.Fhir.Model.ResourceReference)Requester.DeepCopy();
                if(PerformerType != null) dest.PerformerType = (Hl7.Fhir.Model.CodeableConcept)PerformerType.DeepCopy();
                if(Performer != null) dest.Performer = (Hl7.Fhir.Model.ResourceReference)Performer.DeepCopy();
                if(ReasonCode != null) dest.ReasonCode = new List<Hl7.Fhir.Model.CodeableConcept>(ReasonCode.DeepCopy());
                if(ReasonReference != null) dest.ReasonReference = new List<Hl7.Fhir.Model.ResourceReference>(ReasonReference.DeepCopy());
                if(Insurance != null) dest.Insurance = new List<Hl7.Fhir.Model.ResourceReference>(Insurance.DeepCopy());
                if(SupportingInfo != null) dest.SupportingInfo = new List<Hl7.Fhir.Model.ResourceReference>(SupportingInfo.DeepCopy());
                if(Note != null) dest.Note = new List<Hl7.Fhir.Model.Annotation>(Note.DeepCopy());
                if(RelevantHistory != null) dest.RelevantHistory = new List<Hl7.Fhir.Model.ResourceReference>(RelevantHistory.DeepCopy());
                return dest;
            }
            else
            	throw new ArgumentException("Can only copy to an object of the same type", "other");
        }
        
        public override IDeepCopyable DeepCopy()
        {
            return CopyTo(new DeviceRequest());
        }
        
        public override bool Matches(IDeepComparable other)
        {
            var otherT = other as DeviceRequest;
            if(otherT == null) return false;
            
            if(!base.Matches(otherT)) return false;
            if( !DeepComparable.Matches(Identifier, otherT.Identifier)) return false;
            if( !DeepComparable.Matches(InstantiatesCanonicalElement, otherT.InstantiatesCanonicalElement)) return false;
            if( !DeepComparable.Matches(InstantiatesUriElement, otherT.InstantiatesUriElement)) return false;
            if( !DeepComparable.Matches(BasedOn, otherT.BasedOn)) return false;
            if( !DeepComparable.Matches(PriorRequest, otherT.PriorRequest)) return false;
            if( !DeepComparable.Matches(GroupIdentifier, otherT.GroupIdentifier)) return false;
            if( !DeepComparable.Matches(StatusElement, otherT.StatusElement)) return false;
            if( !DeepComparable.Matches(IntentElement, otherT.IntentElement)) return false;
            if( !DeepComparable.Matches(PriorityElement, otherT.PriorityElement)) return false;
            if( !DeepComparable.Matches(Code, otherT.Code)) return false;
            if( !DeepComparable.Matches(Parameter, otherT.Parameter)) return false;
            if( !DeepComparable.Matches(Subject, otherT.Subject)) return false;
            if( !DeepComparable.Matches(Encounter, otherT.Encounter)) return false;
            if( !DeepComparable.Matches(Occurrence, otherT.Occurrence)) return false;
            if( !DeepComparable.Matches(AuthoredOnElement, otherT.AuthoredOnElement)) return false;
            if( !DeepComparable.Matches(Requester, otherT.Requester)) return false;
            if( !DeepComparable.Matches(PerformerType, otherT.PerformerType)) return false;
            if( !DeepComparable.Matches(Performer, otherT.Performer)) return false;
            if( !DeepComparable.Matches(ReasonCode, otherT.ReasonCode)) return false;
            if( !DeepComparable.Matches(ReasonReference, otherT.ReasonReference)) return false;
            if( !DeepComparable.Matches(Insurance, otherT.Insurance)) return false;
            if( !DeepComparable.Matches(SupportingInfo, otherT.SupportingInfo)) return false;
            if( !DeepComparable.Matches(Note, otherT.Note)) return false;
            if( !DeepComparable.Matches(RelevantHistory, otherT.RelevantHistory)) return false;
            
            return true;
        }
        
        public override bool IsExactly(IDeepComparable other)
        {
            var otherT = other as DeviceRequest;
            if(otherT == null) return false;
            
            if(!base.IsExactly(otherT)) return false;
            if( !DeepComparable.IsExactly(Identifier, otherT.Identifier)) return false;
            if( !DeepComparable.IsExactly(InstantiatesCanonicalElement, otherT.InstantiatesCanonicalElement)) return false;
            if( !DeepComparable.IsExactly(InstantiatesUriElement, otherT.InstantiatesUriElement)) return false;
            if( !DeepComparable.IsExactly(BasedOn, otherT.BasedOn)) return false;
            if( !DeepComparable.IsExactly(PriorRequest, otherT.PriorRequest)) return false;
            if( !DeepComparable.IsExactly(GroupIdentifier, otherT.GroupIdentifier)) return false;
            if( !DeepComparable.IsExactly(StatusElement, otherT.StatusElement)) return false;
            if( !DeepComparable.IsExactly(IntentElement, otherT.IntentElement)) return false;
            if( !DeepComparable.IsExactly(PriorityElement, otherT.PriorityElement)) return false;
            if( !DeepComparable.IsExactly(Code, otherT.Code)) return false;
            if( !DeepComparable.IsExactly(Parameter, otherT.Parameter)) return false;
            if( !DeepComparable.IsExactly(Subject, otherT.Subject)) return false;
            if( !DeepComparable.IsExactly(Encounter, otherT.Encounter)) return false;
            if( !DeepComparable.IsExactly(Occurrence, otherT.Occurrence)) return false;
            if( !DeepComparable.IsExactly(AuthoredOnElement, otherT.AuthoredOnElement)) return false;
            if( !DeepComparable.IsExactly(Requester, otherT.Requester)) return false;
            if( !DeepComparable.IsExactly(PerformerType, otherT.PerformerType)) return false;
            if( !DeepComparable.IsExactly(Performer, otherT.Performer)) return false;
            if( !DeepComparable.IsExactly(ReasonCode, otherT.ReasonCode)) return false;
            if( !DeepComparable.IsExactly(ReasonReference, otherT.ReasonReference)) return false;
            if( !DeepComparable.IsExactly(Insurance, otherT.Insurance)) return false;
            if( !DeepComparable.IsExactly(SupportingInfo, otherT.SupportingInfo)) return false;
            if( !DeepComparable.IsExactly(Note, otherT.Note)) return false;
            if( !DeepComparable.IsExactly(RelevantHistory, otherT.RelevantHistory)) return false;
            
            return true;
        }

        [NotMapped]
        public override IEnumerable<Base> Children
        {
            get
            {
                foreach (var item in base.Children) yield return item;
				foreach (var elem in Identifier) { if (elem != null) yield return elem; }
				foreach (var elem in InstantiatesCanonicalElement) { if (elem != null) yield return elem; }
				foreach (var elem in InstantiatesUriElement) { if (elem != null) yield return elem; }
				foreach (var elem in BasedOn) { if (elem != null) yield return elem; }
				foreach (var elem in PriorRequest) { if (elem != null) yield return elem; }
				if (GroupIdentifier != null) yield return GroupIdentifier;
				if (StatusElement != null) yield return StatusElement;
				if (IntentElement != null) yield return IntentElement;
				if (PriorityElement != null) yield return PriorityElement;
				if (Code != null) yield return Code;
				foreach (var elem in Parameter) { if (elem != null) yield return elem; }
				if (Subject != null) yield return Subject;
				if (Encounter != null) yield return Encounter;
				if (Occurrence != null) yield return Occurrence;
				if (AuthoredOnElement != null) yield return AuthoredOnElement;
				if (Requester != null) yield return Requester;
				if (PerformerType != null) yield return PerformerType;
				if (Performer != null) yield return Performer;
				foreach (var elem in ReasonCode) { if (elem != null) yield return elem; }
				foreach (var elem in ReasonReference) { if (elem != null) yield return elem; }
				foreach (var elem in Insurance) { if (elem != null) yield return elem; }
				foreach (var elem in SupportingInfo) { if (elem != null) yield return elem; }
				foreach (var elem in Note) { if (elem != null) yield return elem; }
				foreach (var elem in RelevantHistory) { if (elem != null) yield return elem; }
            }
        }

        [NotMapped]
        internal override IEnumerable<ElementValue> NamedChildren
        {
            get
            {
                foreach (var item in base.NamedChildren) yield return item;
<<<<<<< HEAD
                foreach (var elem in Identifier) { if (elem != null) yield return new ElementValue("identifier", true, elem); }
                foreach (var elem in InstantiatesCanonicalElement) { if (elem != null) yield return new ElementValue("instantiatesCanonical", true, elem); }
                foreach (var elem in InstantiatesUriElement) { if (elem != null) yield return new ElementValue("instantiatesUri", true, elem); }
                foreach (var elem in BasedOn) { if (elem != null) yield return new ElementValue("basedOn", true, elem); }
                foreach (var elem in PriorRequest) { if (elem != null) yield return new ElementValue("priorRequest", true, elem); }
                if (GroupIdentifier != null) yield return new ElementValue("groupIdentifier", false, GroupIdentifier);
                if (StatusElement != null) yield return new ElementValue("status", false, StatusElement);
                if (IntentElement != null) yield return new ElementValue("intent", false, IntentElement);
                if (PriorityElement != null) yield return new ElementValue("priority", false, PriorityElement);
                if (Code != null) yield return new ElementValue("code", false, Code);
                foreach (var elem in Parameter) { if (elem != null) yield return new ElementValue("parameter", true, elem); }
                if (Subject != null) yield return new ElementValue("subject", false, Subject);
                if (Encounter != null) yield return new ElementValue("encounter", false, Encounter);
                if (Occurrence != null) yield return new ElementValue("occurrence", false, Occurrence);
                if (AuthoredOnElement != null) yield return new ElementValue("authoredOn", false, AuthoredOnElement);
                if (Requester != null) yield return new ElementValue("requester", false, Requester);
                if (PerformerType != null) yield return new ElementValue("performerType", false, PerformerType);
                if (Performer != null) yield return new ElementValue("performer", false, Performer);
                foreach (var elem in ReasonCode) { if (elem != null) yield return new ElementValue("reasonCode", true, elem); }
                foreach (var elem in ReasonReference) { if (elem != null) yield return new ElementValue("reasonReference", true, elem); }
                foreach (var elem in Insurance) { if (elem != null) yield return new ElementValue("insurance", true, elem); }
                foreach (var elem in SupportingInfo) { if (elem != null) yield return new ElementValue("supportingInfo", true, elem); }
                foreach (var elem in Note) { if (elem != null) yield return new ElementValue("note", true, elem); }
                foreach (var elem in RelevantHistory) { if (elem != null) yield return new ElementValue("relevantHistory", true, elem); }
=======
                foreach (var elem in Identifier) { if (elem != null) yield return new ElementValue("identifier", elem); }
                foreach (var elem in InstantiatesCanonicalElement) { if (elem != null) yield return new ElementValue("instantiatesCanonical", elem); }
                foreach (var elem in InstantiatesUriElement) { if (elem != null) yield return new ElementValue("instantiatesUri", elem); }
                foreach (var elem in BasedOn) { if (elem != null) yield return new ElementValue("basedOn", elem); }
                foreach (var elem in PriorRequest) { if (elem != null) yield return new ElementValue("priorRequest", elem); }
                if (GroupIdentifier != null) yield return new ElementValue("groupIdentifier", GroupIdentifier);
                if (StatusElement != null) yield return new ElementValue("status", StatusElement);
                if (IntentElement != null) yield return new ElementValue("intent", IntentElement);
                if (PriorityElement != null) yield return new ElementValue("priority", PriorityElement);
                if (Code != null) yield return new ElementValue("code", Code);
                foreach (var elem in Parameter) { if (elem != null) yield return new ElementValue("parameter", elem); }
                if (Subject != null) yield return new ElementValue("subject", Subject);
                if (Context != null) yield return new ElementValue("context", Context);
                if (Occurrence != null) yield return new ElementValue("occurrence", Occurrence);
                if (AuthoredOnElement != null) yield return new ElementValue("authoredOn", AuthoredOnElement);
                if (Requester != null) yield return new ElementValue("requester", Requester);
                if (PerformerType != null) yield return new ElementValue("performerType", PerformerType);
                if (Performer != null) yield return new ElementValue("performer", Performer);
                foreach (var elem in ReasonCode) { if (elem != null) yield return new ElementValue("reasonCode", elem); }
                foreach (var elem in ReasonReference) { if (elem != null) yield return new ElementValue("reasonReference", elem); }
                foreach (var elem in Insurance) { if (elem != null) yield return new ElementValue("insurance", elem); }
                foreach (var elem in SupportingInfo) { if (elem != null) yield return new ElementValue("supportingInfo", elem); }
                foreach (var elem in Note) { if (elem != null) yield return new ElementValue("note", elem); }
                foreach (var elem in RelevantHistory) { if (elem != null) yield return new ElementValue("relevantHistory", elem); }
>>>>>>> 824431c8
            }
        }

    }
    
}<|MERGE_RESOLUTION|>--- conflicted
+++ resolved
@@ -57,7 +57,7 @@
         
         [FhirType("ParameterComponent")]
         [DataContract]
-        public partial class ParameterComponent : Hl7.Fhir.Model.BackboneElement, System.ComponentModel.INotifyPropertyChanged, IBackboneElement
+        public partial class ParameterComponent : Hl7.Fhir.Model.BackboneElement, System.ComponentModel.INotifyPropertyChanged
         {
             [NotMapped]
             public override string TypeName { get { return "ParameterComponent"; } }
@@ -782,32 +782,6 @@
             get
             {
                 foreach (var item in base.NamedChildren) yield return item;
-<<<<<<< HEAD
-                foreach (var elem in Identifier) { if (elem != null) yield return new ElementValue("identifier", true, elem); }
-                foreach (var elem in InstantiatesCanonicalElement) { if (elem != null) yield return new ElementValue("instantiatesCanonical", true, elem); }
-                foreach (var elem in InstantiatesUriElement) { if (elem != null) yield return new ElementValue("instantiatesUri", true, elem); }
-                foreach (var elem in BasedOn) { if (elem != null) yield return new ElementValue("basedOn", true, elem); }
-                foreach (var elem in PriorRequest) { if (elem != null) yield return new ElementValue("priorRequest", true, elem); }
-                if (GroupIdentifier != null) yield return new ElementValue("groupIdentifier", false, GroupIdentifier);
-                if (StatusElement != null) yield return new ElementValue("status", false, StatusElement);
-                if (IntentElement != null) yield return new ElementValue("intent", false, IntentElement);
-                if (PriorityElement != null) yield return new ElementValue("priority", false, PriorityElement);
-                if (Code != null) yield return new ElementValue("code", false, Code);
-                foreach (var elem in Parameter) { if (elem != null) yield return new ElementValue("parameter", true, elem); }
-                if (Subject != null) yield return new ElementValue("subject", false, Subject);
-                if (Encounter != null) yield return new ElementValue("encounter", false, Encounter);
-                if (Occurrence != null) yield return new ElementValue("occurrence", false, Occurrence);
-                if (AuthoredOnElement != null) yield return new ElementValue("authoredOn", false, AuthoredOnElement);
-                if (Requester != null) yield return new ElementValue("requester", false, Requester);
-                if (PerformerType != null) yield return new ElementValue("performerType", false, PerformerType);
-                if (Performer != null) yield return new ElementValue("performer", false, Performer);
-                foreach (var elem in ReasonCode) { if (elem != null) yield return new ElementValue("reasonCode", true, elem); }
-                foreach (var elem in ReasonReference) { if (elem != null) yield return new ElementValue("reasonReference", true, elem); }
-                foreach (var elem in Insurance) { if (elem != null) yield return new ElementValue("insurance", true, elem); }
-                foreach (var elem in SupportingInfo) { if (elem != null) yield return new ElementValue("supportingInfo", true, elem); }
-                foreach (var elem in Note) { if (elem != null) yield return new ElementValue("note", true, elem); }
-                foreach (var elem in RelevantHistory) { if (elem != null) yield return new ElementValue("relevantHistory", true, elem); }
-=======
                 foreach (var elem in Identifier) { if (elem != null) yield return new ElementValue("identifier", elem); }
                 foreach (var elem in InstantiatesCanonicalElement) { if (elem != null) yield return new ElementValue("instantiatesCanonical", elem); }
                 foreach (var elem in InstantiatesUriElement) { if (elem != null) yield return new ElementValue("instantiatesUri", elem); }
@@ -820,7 +794,7 @@
                 if (Code != null) yield return new ElementValue("code", Code);
                 foreach (var elem in Parameter) { if (elem != null) yield return new ElementValue("parameter", elem); }
                 if (Subject != null) yield return new ElementValue("subject", Subject);
-                if (Context != null) yield return new ElementValue("context", Context);
+                if (Encounter != null) yield return new ElementValue("encounter", Encounter);
                 if (Occurrence != null) yield return new ElementValue("occurrence", Occurrence);
                 if (AuthoredOnElement != null) yield return new ElementValue("authoredOn", AuthoredOnElement);
                 if (Requester != null) yield return new ElementValue("requester", Requester);
@@ -832,7 +806,6 @@
                 foreach (var elem in SupportingInfo) { if (elem != null) yield return new ElementValue("supportingInfo", elem); }
                 foreach (var elem in Note) { if (elem != null) yield return new ElementValue("note", elem); }
                 foreach (var elem in RelevantHistory) { if (elem != null) yield return new ElementValue("relevantHistory", elem); }
->>>>>>> 824431c8
             }
         }
 
