﻿using System;
using System.Collections.Generic;
using Hl7.Fhir.Introspection;
using Hl7.Fhir.Validation;
using System.Linq;
using System.Runtime.Serialization;
using Hl7.Fhir.Utility;

/*
  Copyright (c) 2011+, HL7, Inc.
  All rights reserved.
  
  Redistribution and use in source and binary forms, with or without modification, 
  are permitted provided that the following conditions are met:
  
   * Redistributions of source code must retain the above copyright notice, this 
     list of conditions and the following disclaimer.
   * Redistributions in binary form must reproduce the above copyright notice, 
     this list of conditions and the following disclaimer in the documentation 
     and/or other materials provided with the distribution.
   * Neither the name of HL7 nor the names of its contributors may be used to 
     endorse or promote products derived from this software without specific 
     prior written permission.
  
  THIS SOFTWARE IS PROVIDED BY THE COPYRIGHT HOLDERS AND CONTRIBUTORS "AS IS" AND 
  ANY EXPRESS OR IMPLIED WARRANTIES, INCLUDING, BUT NOT LIMITED TO, THE IMPLIED 
  WARRANTIES OF MERCHANTABILITY AND FITNESS FOR A PARTICULAR PURPOSE ARE DISCLAIMED. 
  IN NO EVENT SHALL THE COPYRIGHT HOLDER OR CONTRIBUTORS BE LIABLE FOR ANY DIRECT, 
  INDIRECT, INCIDENTAL, SPECIAL, EXEMPLARY, OR CONSEQUENTIAL DAMAGES (INCLUDING, BUT 
  NOT LIMITED TO, PROCUREMENT OF SUBSTITUTE GOODS OR SERVICES; LOSS OF USE, DATA, OR 
  PROFITS; OR BUSINESS INTERRUPTION) HOWEVER CAUSED AND ON ANY THEORY OF LIABILITY, 
  WHETHER IN CONTRACT, STRICT LIABILITY, OR TORT (INCLUDING NEGLIGENCE OR OTHERWISE) 
  ARISING IN ANY WAY OUT OF THE USE OF THIS SOFTWARE, EVEN IF ADVISED OF THE 
  POSSIBILITY OF SUCH DAMAGE.
  

*/

#pragma warning disable 1591 // suppress XML summary warnings 

//
// Generated for FHIR v3.6.0
//
namespace Hl7.Fhir.Model
{
    /// <summary>
    /// Dispensing a medication to a named patient
    /// </summary>
    [FhirType("MedicationDispense", IsResource=true)]
    [DataContract]
    public partial class MedicationDispense : Hl7.Fhir.Model.DomainResource, System.ComponentModel.INotifyPropertyChanged
    {
        [NotMapped]
        public override ResourceType ResourceType { get { return ResourceType.MedicationDispense; } }
        [NotMapped]
        public override string TypeName { get { return "MedicationDispense"; } }
        
        /// <summary>
        /// MedicationDispense Status Codes
        /// (url: http://hl7.org/fhir/ValueSet/medicationdispense-status)
        /// </summary>
        [FhirEnumeration("MedicationDispenseStatusCodes")]
        public enum MedicationDispenseStatusCodes
        {
            /// <summary>
            /// MISSING DESCRIPTION
            /// (system: http://terminology.hl7.org/CodeSystem/medicationdispense-status)
            /// </summary>
            [EnumLiteral("preparation", "http://terminology.hl7.org/CodeSystem/medicationdispense-status"), Description("Preparation")]
            Preparation,
            /// <summary>
            /// MISSING DESCRIPTION
            /// (system: http://terminology.hl7.org/CodeSystem/medicationdispense-status)
            /// </summary>
            [EnumLiteral("in-progress", "http://terminology.hl7.org/CodeSystem/medicationdispense-status"), Description("In Progress")]
            InProgress,
            /// <summary>
            /// MISSING DESCRIPTION
            /// (system: http://terminology.hl7.org/CodeSystem/medicationdispense-status)
            /// </summary>
            [EnumLiteral("cancelled", "http://terminology.hl7.org/CodeSystem/medicationdispense-status"), Description("Cancelled")]
            Cancelled,
            /// <summary>
            /// MISSING DESCRIPTION
            /// (system: http://terminology.hl7.org/CodeSystem/medicationdispense-status)
            /// </summary>
            [EnumLiteral("on-hold", "http://terminology.hl7.org/CodeSystem/medicationdispense-status"), Description("On Hold")]
            OnHold,
            /// <summary>
            /// MISSING DESCRIPTION
            /// (system: http://terminology.hl7.org/CodeSystem/medicationdispense-status)
            /// </summary>
            [EnumLiteral("completed", "http://terminology.hl7.org/CodeSystem/medicationdispense-status"), Description("Completed")]
            Completed,
            /// <summary>
            /// MISSING DESCRIPTION
            /// (system: http://terminology.hl7.org/CodeSystem/medicationdispense-status)
            /// </summary>
            [EnumLiteral("entered-in-error", "http://terminology.hl7.org/CodeSystem/medicationdispense-status"), Description("Entered in Error")]
            EnteredInError,
            /// <summary>
            /// MISSING DESCRIPTION
            /// (system: http://terminology.hl7.org/CodeSystem/medicationdispense-status)
            /// </summary>
            [EnumLiteral("stopped", "http://terminology.hl7.org/CodeSystem/medicationdispense-status"), Description("Stopped")]
            Stopped,
            /// <summary>
            /// MISSING DESCRIPTION
            /// (system: http://terminology.hl7.org/CodeSystem/medicationdispense-status)
            /// </summary>
            [EnumLiteral("declined", "http://terminology.hl7.org/CodeSystem/medicationdispense-status"), Description("Declined")]
            Declined,
            /// <summary>
            /// MISSING DESCRIPTION
            /// (system: http://terminology.hl7.org/CodeSystem/medicationdispense-status)
            /// </summary>
            [EnumLiteral("unknown", "http://terminology.hl7.org/CodeSystem/medicationdispense-status"), Description("Unknown")]
            Unknown,
        }

        [FhirType("PerformerComponent")]
        [DataContract]
        public partial class PerformerComponent : Hl7.Fhir.Model.BackboneElement, System.ComponentModel.INotifyPropertyChanged, IBackboneElement
        {
            [NotMapped]
            public override string TypeName { get { return "PerformerComponent"; } }
            
            /// <summary>
            /// Who performed the dispense and what they did
            /// </summary>
            [FhirElement("function", Order=40)]
            [DataMember]
            public Hl7.Fhir.Model.CodeableConcept Function
            {
                get { return _Function; }
                set { _Function = value; OnPropertyChanged("Function"); }
            }
            
            private Hl7.Fhir.Model.CodeableConcept _Function;
            
            /// <summary>
            /// Individual who was performing
            /// </summary>
            [FhirElement("actor", Order=50)]
            [CLSCompliant(false)]
			[References("Practitioner","PractitionerRole","Organization","Patient","Device","RelatedPerson")]
            [Cardinality(Min=1,Max=1)]
            [DataMember]
            public Hl7.Fhir.Model.ResourceReference Actor
            {
                get { return _Actor; }
                set { _Actor = value; OnPropertyChanged("Actor"); }
            }
            
            private Hl7.Fhir.Model.ResourceReference _Actor;
            
            public override IDeepCopyable CopyTo(IDeepCopyable other)
            {
                var dest = other as PerformerComponent;
                
                if (dest != null)
                {
                    base.CopyTo(dest);
                    if(Function != null) dest.Function = (Hl7.Fhir.Model.CodeableConcept)Function.DeepCopy();
                    if(Actor != null) dest.Actor = (Hl7.Fhir.Model.ResourceReference)Actor.DeepCopy();
                    return dest;
                }
                else
                	throw new ArgumentException("Can only copy to an object of the same type", "other");
            }
            
            public override IDeepCopyable DeepCopy()
            {
                return CopyTo(new PerformerComponent());
            }
            
            public override bool Matches(IDeepComparable other)
            {
                var otherT = other as PerformerComponent;
                if(otherT == null) return false;
                
                if(!base.Matches(otherT)) return false;
                if( !DeepComparable.Matches(Function, otherT.Function)) return false;
                if( !DeepComparable.Matches(Actor, otherT.Actor)) return false;
                
                return true;
            }
            
            public override bool IsExactly(IDeepComparable other)
            {
                var otherT = other as PerformerComponent;
                if(otherT == null) return false;
                
                if(!base.IsExactly(otherT)) return false;
                if( !DeepComparable.IsExactly(Function, otherT.Function)) return false;
                if( !DeepComparable.IsExactly(Actor, otherT.Actor)) return false;
                
                return true;
            }


            [NotMapped]
            public override IEnumerable<Base> Children
            {
                get
                {
                    foreach (var item in base.Children) yield return item;
                    if (Function != null) yield return Function;
                    if (Actor != null) yield return Actor;
                }
            }

            [NotMapped]
            internal override IEnumerable<ElementValue> NamedChildren
            {
                get
                {
                    foreach (var item in base.NamedChildren) yield return item;
                    if (Function != null) yield return new ElementValue("function", Function);
                    if (Actor != null) yield return new ElementValue("actor", Actor);
                }
            }

            
        }
        
        
        [FhirType("SubstitutionComponent")]
        [DataContract]
        public partial class SubstitutionComponent : Hl7.Fhir.Model.BackboneElement, System.ComponentModel.INotifyPropertyChanged, IBackboneElement
        {
            [NotMapped]
            public override string TypeName { get { return "SubstitutionComponent"; } }
            
            /// <summary>
            /// Whether a substitution was or was not performed on the dispense
            /// </summary>
            [FhirElement("wasSubstituted", Order=40)]
            [Cardinality(Min=1,Max=1)]
            [DataMember]
            public Hl7.Fhir.Model.FhirBoolean WasSubstitutedElement
            {
                get { return _WasSubstitutedElement; }
                set { _WasSubstitutedElement = value; OnPropertyChanged("WasSubstitutedElement"); }
            }
            
            private Hl7.Fhir.Model.FhirBoolean _WasSubstitutedElement;
            
            /// <summary>
            /// Whether a substitution was or was not performed on the dispense
            /// </summary>
            /// <remarks>This uses the native .NET datatype, rather than the FHIR equivalent</remarks>
            [NotMapped]
            [IgnoreDataMemberAttribute]
            public bool? WasSubstituted
            {
                get { return WasSubstitutedElement != null ? WasSubstitutedElement.Value : null; }
                set
                {
                    if (!value.HasValue)
                        WasSubstitutedElement = null; 
                    else
                        WasSubstitutedElement = new Hl7.Fhir.Model.FhirBoolean(value);
                    OnPropertyChanged("WasSubstituted");
                }
            }
            
            /// <summary>
            /// Code signifying whether a different drug was dispensed from what was prescribed
            /// </summary>
            [FhirElement("type", Order=50)]
            [DataMember]
            public Hl7.Fhir.Model.CodeableConcept Type
            {
                get { return _Type; }
                set { _Type = value; OnPropertyChanged("Type"); }
            }
            
            private Hl7.Fhir.Model.CodeableConcept _Type;
            
            /// <summary>
            /// Why was substitution made
            /// </summary>
            [FhirElement("reason", Order=60)]
            [Cardinality(Min=0,Max=-1)]
            [DataMember]
            public List<Hl7.Fhir.Model.CodeableConcept> Reason
            {
                get { if(_Reason==null) _Reason = new List<Hl7.Fhir.Model.CodeableConcept>(); return _Reason; }
                set { _Reason = value; OnPropertyChanged("Reason"); }
            }
            
            private List<Hl7.Fhir.Model.CodeableConcept> _Reason;
            
            /// <summary>
            /// Who is responsible for the substitution
            /// </summary>
            [FhirElement("responsibleParty", Order=70)]
            [CLSCompliant(false)]
			[References("Practitioner","PractitionerRole")]
            [Cardinality(Min=0,Max=-1)]
            [DataMember]
            public List<Hl7.Fhir.Model.ResourceReference> ResponsibleParty
            {
                get { if(_ResponsibleParty==null) _ResponsibleParty = new List<Hl7.Fhir.Model.ResourceReference>(); return _ResponsibleParty; }
                set { _ResponsibleParty = value; OnPropertyChanged("ResponsibleParty"); }
            }
            
            private List<Hl7.Fhir.Model.ResourceReference> _ResponsibleParty;
            
            public override IDeepCopyable CopyTo(IDeepCopyable other)
            {
                var dest = other as SubstitutionComponent;
                
                if (dest != null)
                {
                    base.CopyTo(dest);
                    if(WasSubstitutedElement != null) dest.WasSubstitutedElement = (Hl7.Fhir.Model.FhirBoolean)WasSubstitutedElement.DeepCopy();
                    if(Type != null) dest.Type = (Hl7.Fhir.Model.CodeableConcept)Type.DeepCopy();
                    if(Reason != null) dest.Reason = new List<Hl7.Fhir.Model.CodeableConcept>(Reason.DeepCopy());
                    if(ResponsibleParty != null) dest.ResponsibleParty = new List<Hl7.Fhir.Model.ResourceReference>(ResponsibleParty.DeepCopy());
                    return dest;
                }
                else
                	throw new ArgumentException("Can only copy to an object of the same type", "other");
            }
            
            public override IDeepCopyable DeepCopy()
            {
                return CopyTo(new SubstitutionComponent());
            }
            
            public override bool Matches(IDeepComparable other)
            {
                var otherT = other as SubstitutionComponent;
                if(otherT == null) return false;
                
                if(!base.Matches(otherT)) return false;
                if( !DeepComparable.Matches(WasSubstitutedElement, otherT.WasSubstitutedElement)) return false;
                if( !DeepComparable.Matches(Type, otherT.Type)) return false;
                if( !DeepComparable.Matches(Reason, otherT.Reason)) return false;
                if( !DeepComparable.Matches(ResponsibleParty, otherT.ResponsibleParty)) return false;
                
                return true;
            }
            
            public override bool IsExactly(IDeepComparable other)
            {
                var otherT = other as SubstitutionComponent;
                if(otherT == null) return false;
                
                if(!base.IsExactly(otherT)) return false;
                if( !DeepComparable.IsExactly(WasSubstitutedElement, otherT.WasSubstitutedElement)) return false;
                if( !DeepComparable.IsExactly(Type, otherT.Type)) return false;
                if( !DeepComparable.IsExactly(Reason, otherT.Reason)) return false;
                if( !DeepComparable.IsExactly(ResponsibleParty, otherT.ResponsibleParty)) return false;
                
                return true;
            }


            [NotMapped]
            public override IEnumerable<Base> Children
            {
                get
                {
                    foreach (var item in base.Children) yield return item;
                    if (WasSubstitutedElement != null) yield return WasSubstitutedElement;
                    if (Type != null) yield return Type;
                    foreach (var elem in Reason) { if (elem != null) yield return elem; }
                    foreach (var elem in ResponsibleParty) { if (elem != null) yield return elem; }
                }
            }

            [NotMapped]
            internal override IEnumerable<ElementValue> NamedChildren
            {
                get
                {
                    foreach (var item in base.NamedChildren) yield return item;
                    if (WasSubstitutedElement != null) yield return new ElementValue("wasSubstituted", WasSubstitutedElement);
                    if (Type != null) yield return new ElementValue("type", Type);
                    foreach (var elem in Reason) { if (elem != null) yield return new ElementValue("reason", elem); }
                    foreach (var elem in ResponsibleParty) { if (elem != null) yield return new ElementValue("responsibleParty", elem); }
                }
            }

            
        }
        
        
        /// <summary>
        /// External identifier
        /// </summary>
        [FhirElement("identifier", Order=90)]
        [Cardinality(Min=0,Max=-1)]
        [DataMember]
        public List<Hl7.Fhir.Model.Identifier> Identifier
        {
            get { if(_Identifier==null) _Identifier = new List<Hl7.Fhir.Model.Identifier>(); return _Identifier; }
            set { _Identifier = value; OnPropertyChanged("Identifier"); }
        }
        
        private List<Hl7.Fhir.Model.Identifier> _Identifier;
        
        /// <summary>
        /// Event that dispense is part of
        /// </summary>
        [FhirElement("partOf", Order=100)]
        [CLSCompliant(false)]
		[References("Procedure")]
        [Cardinality(Min=0,Max=-1)]
        [DataMember]
        public List<Hl7.Fhir.Model.ResourceReference> PartOf
        {
            get { if(_PartOf==null) _PartOf = new List<Hl7.Fhir.Model.ResourceReference>(); return _PartOf; }
            set { _PartOf = value; OnPropertyChanged("PartOf"); }
        }
        
        private List<Hl7.Fhir.Model.ResourceReference> _PartOf;
        
        /// <summary>
        /// preparation | in-progress | cancelled | on-hold | completed | entered-in-error | stopped | unknown
        /// </summary>
        [FhirElement("status", InSummary=true, Order=110)]
        [Cardinality(Min=1,Max=1)]
        [DataMember]
        public Code<Hl7.Fhir.Model.MedicationDispense.MedicationDispenseStatusCodes> StatusElement
        {
            get { return _StatusElement; }
            set { _StatusElement = value; OnPropertyChanged("StatusElement"); }
        }
        
        private Code<Hl7.Fhir.Model.MedicationDispense.MedicationDispenseStatusCodes> _StatusElement;
        
        /// <summary>
        /// preparation | in-progress | cancelled | on-hold | completed | entered-in-error | stopped | unknown
        /// </summary>
        /// <remarks>This uses the native .NET datatype, rather than the FHIR equivalent</remarks>
        [NotMapped]
        [IgnoreDataMemberAttribute]
        public Hl7.Fhir.Model.MedicationDispense.MedicationDispenseStatusCodes? Status
        {
            get { return StatusElement != null ? StatusElement.Value : null; }
            set
            {
                if (!value.HasValue)
                  StatusElement = null; 
                else
                  StatusElement = new Code<Hl7.Fhir.Model.MedicationDispense.MedicationDispenseStatusCodes>(value);
                OnPropertyChanged("Status");
            }
        }
        
        /// <summary>
        /// Why a dispense was not performed
        /// </summary>
        [FhirElement("statusReason", Order=120, Choice=ChoiceType.DatatypeChoice)]
        [CLSCompliant(false)]
		[AllowedTypes(typeof(Hl7.Fhir.Model.CodeableConcept),typeof(Hl7.Fhir.Model.ResourceReference))]
        [DataMember]
        public Hl7.Fhir.Model.Element StatusReason
        {
            get { return _StatusReason; }
            set { _StatusReason = value; OnPropertyChanged("StatusReason"); }
        }
        
        private Hl7.Fhir.Model.Element _StatusReason;
        
        /// <summary>
        /// Type of medication dispense
        /// </summary>
        [FhirElement("category", Order=130)]
        [DataMember]
        public Hl7.Fhir.Model.CodeableConcept Category
        {
            get { return _Category; }
            set { _Category = value; OnPropertyChanged("Category"); }
        }
        
        private Hl7.Fhir.Model.CodeableConcept _Category;
        
        /// <summary>
        /// What medication was supplied
        /// </summary>
        [FhirElement("medication", InSummary=true, Order=140, Choice=ChoiceType.DatatypeChoice)]
        [CLSCompliant(false)]
		[AllowedTypes(typeof(Hl7.Fhir.Model.CodeableConcept),typeof(Hl7.Fhir.Model.ResourceReference))]
        [Cardinality(Min=1,Max=1)]
        [DataMember]
        public Hl7.Fhir.Model.Element Medication
        {
            get { return _Medication; }
            set { _Medication = value; OnPropertyChanged("Medication"); }
        }
        
        private Hl7.Fhir.Model.Element _Medication;
        
        /// <summary>
        /// Who the dispense is for
        /// </summary>
        [FhirElement("subject", InSummary=true, Order=150)]
        [CLSCompliant(false)]
		[References("Patient","Group")]
        [DataMember]
        public Hl7.Fhir.Model.ResourceReference Subject
        {
            get { return _Subject; }
            set { _Subject = value; OnPropertyChanged("Subject"); }
        }
        
        private Hl7.Fhir.Model.ResourceReference _Subject;
        
        /// <summary>
        /// Encounter / Episode associated with event
        /// </summary>
        [FhirElement("context", Order=160)]
        [CLSCompliant(false)]
		[References("Encounter","EpisodeOfCare")]
        [DataMember]
        public Hl7.Fhir.Model.ResourceReference Context
        {
            get { return _Context; }
            set { _Context = value; OnPropertyChanged("Context"); }
        }
        
        private Hl7.Fhir.Model.ResourceReference _Context;
        
        /// <summary>
        /// Information that supports the dispensing of the medication
        /// </summary>
        [FhirElement("supportingInformation", Order=170)]
        [CLSCompliant(false)]
		[References()]
        [Cardinality(Min=0,Max=-1)]
        [DataMember]
        public List<Hl7.Fhir.Model.ResourceReference> SupportingInformation
        {
            get { if(_SupportingInformation==null) _SupportingInformation = new List<Hl7.Fhir.Model.ResourceReference>(); return _SupportingInformation; }
            set { _SupportingInformation = value; OnPropertyChanged("SupportingInformation"); }
        }
        
        private List<Hl7.Fhir.Model.ResourceReference> _SupportingInformation;
        
        /// <summary>
        /// Who performed event
        /// </summary>
        [FhirElement("performer", Order=180)]
        [Cardinality(Min=0,Max=-1)]
        [DataMember]
        public List<Hl7.Fhir.Model.MedicationDispense.PerformerComponent> Performer
        {
            get { if(_Performer==null) _Performer = new List<Hl7.Fhir.Model.MedicationDispense.PerformerComponent>(); return _Performer; }
            set { _Performer = value; OnPropertyChanged("Performer"); }
        }
        
        private List<Hl7.Fhir.Model.MedicationDispense.PerformerComponent> _Performer;
        
        /// <summary>
        /// Where the dispense occurred
        /// </summary>
        [FhirElement("location", Order=190)]
        [CLSCompliant(false)]
		[References("Location")]
        [DataMember]
        public Hl7.Fhir.Model.ResourceReference Location
        {
            get { return _Location; }
            set { _Location = value; OnPropertyChanged("Location"); }
        }
        
        private Hl7.Fhir.Model.ResourceReference _Location;
        
        /// <summary>
        /// Medication order that authorizes the dispense
        /// </summary>
        [FhirElement("authorizingPrescription", Order=200)]
        [CLSCompliant(false)]
		[References("MedicationRequest")]
        [Cardinality(Min=0,Max=-1)]
        [DataMember]
        public List<Hl7.Fhir.Model.ResourceReference> AuthorizingPrescription
        {
            get { if(_AuthorizingPrescription==null) _AuthorizingPrescription = new List<Hl7.Fhir.Model.ResourceReference>(); return _AuthorizingPrescription; }
            set { _AuthorizingPrescription = value; OnPropertyChanged("AuthorizingPrescription"); }
        }
        
        private List<Hl7.Fhir.Model.ResourceReference> _AuthorizingPrescription;
        
        /// <summary>
        /// Trial fill, partial fill, emergency fill, etc.
        /// </summary>
        [FhirElement("type", Order=210)]
        [DataMember]
        public Hl7.Fhir.Model.CodeableConcept Type
        {
            get { return _Type; }
            set { _Type = value; OnPropertyChanged("Type"); }
        }
        
        private Hl7.Fhir.Model.CodeableConcept _Type;
        
        /// <summary>
        /// Amount dispensed
        /// </summary>
        [FhirElement("quantity", Order=220)]
        [DataMember]
        public Hl7.Fhir.Model.SimpleQuantity Quantity
        {
            get { return _Quantity; }
            set { _Quantity = value; OnPropertyChanged("Quantity"); }
        }
        
        private Hl7.Fhir.Model.SimpleQuantity _Quantity;
        
        /// <summary>
        /// Amount of medication expressed as a timing amount
        /// </summary>
        [FhirElement("daysSupply", Order=230)]
        [DataMember]
        public Hl7.Fhir.Model.SimpleQuantity DaysSupply
        {
            get { return _DaysSupply; }
            set { _DaysSupply = value; OnPropertyChanged("DaysSupply"); }
        }
        
        private Hl7.Fhir.Model.SimpleQuantity _DaysSupply;
        
        /// <summary>
        /// When product was packaged and reviewed
        /// </summary>
        [FhirElement("whenPrepared", InSummary=true, Order=240)]
        [DataMember]
        public Hl7.Fhir.Model.FhirDateTime WhenPreparedElement
        {
            get { return _WhenPreparedElement; }
            set { _WhenPreparedElement = value; OnPropertyChanged("WhenPreparedElement"); }
        }
        
        private Hl7.Fhir.Model.FhirDateTime _WhenPreparedElement;
        
        /// <summary>
        /// When product was packaged and reviewed
        /// </summary>
        /// <remarks>This uses the native .NET datatype, rather than the FHIR equivalent</remarks>
        [NotMapped]
        [IgnoreDataMemberAttribute]
        public string WhenPrepared
        {
            get { return WhenPreparedElement != null ? WhenPreparedElement.Value : null; }
            set
            {
                if (value == null)
                  WhenPreparedElement = null; 
                else
                  WhenPreparedElement = new Hl7.Fhir.Model.FhirDateTime(value);
                OnPropertyChanged("WhenPrepared");
            }
        }
        
        /// <summary>
        /// When product was given out
        /// </summary>
        [FhirElement("whenHandedOver", Order=250)]
        [DataMember]
        public Hl7.Fhir.Model.FhirDateTime WhenHandedOverElement
        {
            get { return _WhenHandedOverElement; }
            set { _WhenHandedOverElement = value; OnPropertyChanged("WhenHandedOverElement"); }
        }
        
        private Hl7.Fhir.Model.FhirDateTime _WhenHandedOverElement;
        
        /// <summary>
        /// When product was given out
        /// </summary>
        /// <remarks>This uses the native .NET datatype, rather than the FHIR equivalent</remarks>
        [NotMapped]
        [IgnoreDataMemberAttribute]
        public string WhenHandedOver
        {
            get { return WhenHandedOverElement != null ? WhenHandedOverElement.Value : null; }
            set
            {
                if (value == null)
                  WhenHandedOverElement = null; 
                else
                  WhenHandedOverElement = new Hl7.Fhir.Model.FhirDateTime(value);
                OnPropertyChanged("WhenHandedOver");
            }
        }
        
        /// <summary>
        /// Where the medication was sent
        /// </summary>
        [FhirElement("destination", Order=260)]
        [CLSCompliant(false)]
		[References("Location")]
        [DataMember]
        public Hl7.Fhir.Model.ResourceReference Destination
        {
            get { return _Destination; }
            set { _Destination = value; OnPropertyChanged("Destination"); }
        }
        
        private Hl7.Fhir.Model.ResourceReference _Destination;
        
        /// <summary>
        /// Who collected the medication
        /// </summary>
        [FhirElement("receiver", Order=270)]
        [CLSCompliant(false)]
		[References("Patient","Practitioner")]
        [Cardinality(Min=0,Max=-1)]
        [DataMember]
        public List<Hl7.Fhir.Model.ResourceReference> Receiver
        {
            get { if(_Receiver==null) _Receiver = new List<Hl7.Fhir.Model.ResourceReference>(); return _Receiver; }
            set { _Receiver = value; OnPropertyChanged("Receiver"); }
        }
        
        private List<Hl7.Fhir.Model.ResourceReference> _Receiver;
        
        /// <summary>
        /// Information about the dispense
        /// </summary>
        [FhirElement("note", Order=280)]
        [Cardinality(Min=0,Max=-1)]
        [DataMember]
        public List<Hl7.Fhir.Model.Annotation> Note
        {
            get { if(_Note==null) _Note = new List<Hl7.Fhir.Model.Annotation>(); return _Note; }
            set { _Note = value; OnPropertyChanged("Note"); }
        }
        
        private List<Hl7.Fhir.Model.Annotation> _Note;
        
        /// <summary>
        /// How the medication is to be used by the patient or administered by the caregiver
        /// </summary>
        [FhirElement("dosageInstruction", Order=290)]
        [Cardinality(Min=0,Max=-1)]
        [DataMember]
        public List<Dosage> DosageInstruction
        {
            get { if(_DosageInstruction==null) _DosageInstruction = new List<Dosage>(); return _DosageInstruction; }
            set { _DosageInstruction = value; OnPropertyChanged("DosageInstruction"); }
        }
        
        private List<Dosage> _DosageInstruction;
        
        /// <summary>
        /// Whether a substitution was performed on the dispense
        /// </summary>
        [FhirElement("substitution", Order=300)]
        [DataMember]
        public Hl7.Fhir.Model.MedicationDispense.SubstitutionComponent Substitution
        {
            get { return _Substitution; }
            set { _Substitution = value; OnPropertyChanged("Substitution"); }
        }
        
        private Hl7.Fhir.Model.MedicationDispense.SubstitutionComponent _Substitution;
        
        /// <summary>
        /// Clinical issue with action
        /// </summary>
        [FhirElement("detectedIssue", Order=310)]
        [CLSCompliant(false)]
		[References("DetectedIssue")]
        [Cardinality(Min=0,Max=-1)]
        [DataMember]
        public List<Hl7.Fhir.Model.ResourceReference> DetectedIssue
        {
            get { if(_DetectedIssue==null) _DetectedIssue = new List<Hl7.Fhir.Model.ResourceReference>(); return _DetectedIssue; }
            set { _DetectedIssue = value; OnPropertyChanged("DetectedIssue"); }
        }
        
        private List<Hl7.Fhir.Model.ResourceReference> _DetectedIssue;
        
        /// <summary>
        /// A list of relevant lifecycle events
        /// </summary>
        [FhirElement("eventHistory", Order=320)]
        [CLSCompliant(false)]
		[References("Provenance")]
        [Cardinality(Min=0,Max=-1)]
        [DataMember]
        public List<Hl7.Fhir.Model.ResourceReference> EventHistory
        {
            get { if(_EventHistory==null) _EventHistory = new List<Hl7.Fhir.Model.ResourceReference>(); return _EventHistory; }
            set { _EventHistory = value; OnPropertyChanged("EventHistory"); }
        }
        
        private List<Hl7.Fhir.Model.ResourceReference> _EventHistory;
        

        public static ElementDefinition.ConstraintComponent MedicationDispense_MDD_1 = new ElementDefinition.ConstraintComponent()
        {
            Expression = "whenHandedOver.empty() or whenPrepared.empty() or whenHandedOver >= whenPrepared",
            Key = "mdd-1",
            Severity = ElementDefinition.ConstraintSeverity.Warning,
            Human = "whenHandedOver cannot be before whenPrepared",
            Xpath = "not(exists(f:whenHandedOver/@value)) or not(exists(f:whenPrepared/@value)) or ( f:whenHandedOver/@value >= f:whenPrepared/@value)"
        };

        public override void AddDefaultConstraints()
        {
            base.AddDefaultConstraints();

            InvariantConstraints.Add(MedicationDispense_MDD_1);
        }

        public override IDeepCopyable CopyTo(IDeepCopyable other)
        {
            var dest = other as MedicationDispense;
            
            if (dest != null)
            {
                base.CopyTo(dest);
                if(Identifier != null) dest.Identifier = new List<Hl7.Fhir.Model.Identifier>(Identifier.DeepCopy());
                if(PartOf != null) dest.PartOf = new List<Hl7.Fhir.Model.ResourceReference>(PartOf.DeepCopy());
                if(StatusElement != null) dest.StatusElement = (Code<Hl7.Fhir.Model.MedicationDispense.MedicationDispenseStatusCodes>)StatusElement.DeepCopy();
                if(StatusReason != null) dest.StatusReason = (Hl7.Fhir.Model.Element)StatusReason.DeepCopy();
                if(Category != null) dest.Category = (Hl7.Fhir.Model.CodeableConcept)Category.DeepCopy();
                if(Medication != null) dest.Medication = (Hl7.Fhir.Model.Element)Medication.DeepCopy();
                if(Subject != null) dest.Subject = (Hl7.Fhir.Model.ResourceReference)Subject.DeepCopy();
                if(Context != null) dest.Context = (Hl7.Fhir.Model.ResourceReference)Context.DeepCopy();
                if(SupportingInformation != null) dest.SupportingInformation = new List<Hl7.Fhir.Model.ResourceReference>(SupportingInformation.DeepCopy());
                if(Performer != null) dest.Performer = new List<Hl7.Fhir.Model.MedicationDispense.PerformerComponent>(Performer.DeepCopy());
                if(Location != null) dest.Location = (Hl7.Fhir.Model.ResourceReference)Location.DeepCopy();
                if(AuthorizingPrescription != null) dest.AuthorizingPrescription = new List<Hl7.Fhir.Model.ResourceReference>(AuthorizingPrescription.DeepCopy());
                if(Type != null) dest.Type = (Hl7.Fhir.Model.CodeableConcept)Type.DeepCopy();
                if(Quantity != null) dest.Quantity = (Hl7.Fhir.Model.SimpleQuantity)Quantity.DeepCopy();
                if(DaysSupply != null) dest.DaysSupply = (Hl7.Fhir.Model.SimpleQuantity)DaysSupply.DeepCopy();
                if(WhenPreparedElement != null) dest.WhenPreparedElement = (Hl7.Fhir.Model.FhirDateTime)WhenPreparedElement.DeepCopy();
                if(WhenHandedOverElement != null) dest.WhenHandedOverElement = (Hl7.Fhir.Model.FhirDateTime)WhenHandedOverElement.DeepCopy();
                if(Destination != null) dest.Destination = (Hl7.Fhir.Model.ResourceReference)Destination.DeepCopy();
                if(Receiver != null) dest.Receiver = new List<Hl7.Fhir.Model.ResourceReference>(Receiver.DeepCopy());
                if(Note != null) dest.Note = new List<Hl7.Fhir.Model.Annotation>(Note.DeepCopy());
                if(DosageInstruction != null) dest.DosageInstruction = new List<Dosage>(DosageInstruction.DeepCopy());
                if(Substitution != null) dest.Substitution = (Hl7.Fhir.Model.MedicationDispense.SubstitutionComponent)Substitution.DeepCopy();
                if(DetectedIssue != null) dest.DetectedIssue = new List<Hl7.Fhir.Model.ResourceReference>(DetectedIssue.DeepCopy());
                if(EventHistory != null) dest.EventHistory = new List<Hl7.Fhir.Model.ResourceReference>(EventHistory.DeepCopy());
                return dest;
            }
            else
            	throw new ArgumentException("Can only copy to an object of the same type", "other");
        }
        
        public override IDeepCopyable DeepCopy()
        {
            return CopyTo(new MedicationDispense());
        }
        
        public override bool Matches(IDeepComparable other)
        {
            var otherT = other as MedicationDispense;
            if(otherT == null) return false;
            
            if(!base.Matches(otherT)) return false;
            if( !DeepComparable.Matches(Identifier, otherT.Identifier)) return false;
            if( !DeepComparable.Matches(PartOf, otherT.PartOf)) return false;
            if( !DeepComparable.Matches(StatusElement, otherT.StatusElement)) return false;
            if( !DeepComparable.Matches(StatusReason, otherT.StatusReason)) return false;
            if( !DeepComparable.Matches(Category, otherT.Category)) return false;
            if( !DeepComparable.Matches(Medication, otherT.Medication)) return false;
            if( !DeepComparable.Matches(Subject, otherT.Subject)) return false;
            if( !DeepComparable.Matches(Context, otherT.Context)) return false;
            if( !DeepComparable.Matches(SupportingInformation, otherT.SupportingInformation)) return false;
            if( !DeepComparable.Matches(Performer, otherT.Performer)) return false;
            if( !DeepComparable.Matches(Location, otherT.Location)) return false;
            if( !DeepComparable.Matches(AuthorizingPrescription, otherT.AuthorizingPrescription)) return false;
            if( !DeepComparable.Matches(Type, otherT.Type)) return false;
            if( !DeepComparable.Matches(Quantity, otherT.Quantity)) return false;
            if( !DeepComparable.Matches(DaysSupply, otherT.DaysSupply)) return false;
            if( !DeepComparable.Matches(WhenPreparedElement, otherT.WhenPreparedElement)) return false;
            if( !DeepComparable.Matches(WhenHandedOverElement, otherT.WhenHandedOverElement)) return false;
            if( !DeepComparable.Matches(Destination, otherT.Destination)) return false;
            if( !DeepComparable.Matches(Receiver, otherT.Receiver)) return false;
            if( !DeepComparable.Matches(Note, otherT.Note)) return false;
            if( !DeepComparable.Matches(DosageInstruction, otherT.DosageInstruction)) return false;
            if( !DeepComparable.Matches(Substitution, otherT.Substitution)) return false;
            if( !DeepComparable.Matches(DetectedIssue, otherT.DetectedIssue)) return false;
            if( !DeepComparable.Matches(EventHistory, otherT.EventHistory)) return false;
            
            return true;
        }
        
        public override bool IsExactly(IDeepComparable other)
        {
            var otherT = other as MedicationDispense;
            if(otherT == null) return false;
            
            if(!base.IsExactly(otherT)) return false;
            if( !DeepComparable.IsExactly(Identifier, otherT.Identifier)) return false;
            if( !DeepComparable.IsExactly(PartOf, otherT.PartOf)) return false;
            if( !DeepComparable.IsExactly(StatusElement, otherT.StatusElement)) return false;
            if( !DeepComparable.IsExactly(StatusReason, otherT.StatusReason)) return false;
            if( !DeepComparable.IsExactly(Category, otherT.Category)) return false;
            if( !DeepComparable.IsExactly(Medication, otherT.Medication)) return false;
            if( !DeepComparable.IsExactly(Subject, otherT.Subject)) return false;
            if( !DeepComparable.IsExactly(Context, otherT.Context)) return false;
            if( !DeepComparable.IsExactly(SupportingInformation, otherT.SupportingInformation)) return false;
            if( !DeepComparable.IsExactly(Performer, otherT.Performer)) return false;
            if( !DeepComparable.IsExactly(Location, otherT.Location)) return false;
            if( !DeepComparable.IsExactly(AuthorizingPrescription, otherT.AuthorizingPrescription)) return false;
            if( !DeepComparable.IsExactly(Type, otherT.Type)) return false;
            if( !DeepComparable.IsExactly(Quantity, otherT.Quantity)) return false;
            if( !DeepComparable.IsExactly(DaysSupply, otherT.DaysSupply)) return false;
            if( !DeepComparable.IsExactly(WhenPreparedElement, otherT.WhenPreparedElement)) return false;
            if( !DeepComparable.IsExactly(WhenHandedOverElement, otherT.WhenHandedOverElement)) return false;
            if( !DeepComparable.IsExactly(Destination, otherT.Destination)) return false;
            if( !DeepComparable.IsExactly(Receiver, otherT.Receiver)) return false;
            if( !DeepComparable.IsExactly(Note, otherT.Note)) return false;
            if( !DeepComparable.IsExactly(DosageInstruction, otherT.DosageInstruction)) return false;
            if( !DeepComparable.IsExactly(Substitution, otherT.Substitution)) return false;
            if( !DeepComparable.IsExactly(DetectedIssue, otherT.DetectedIssue)) return false;
            if( !DeepComparable.IsExactly(EventHistory, otherT.EventHistory)) return false;
            
            return true;
        }

        [NotMapped]
        public override IEnumerable<Base> Children
        {
            get
            {
                foreach (var item in base.Children) yield return item;
				foreach (var elem in Identifier) { if (elem != null) yield return elem; }
				foreach (var elem in PartOf) { if (elem != null) yield return elem; }
				if (StatusElement != null) yield return StatusElement;
				if (StatusReason != null) yield return StatusReason;
				if (Category != null) yield return Category;
				if (Medication != null) yield return Medication;
				if (Subject != null) yield return Subject;
				if (Context != null) yield return Context;
				foreach (var elem in SupportingInformation) { if (elem != null) yield return elem; }
				foreach (var elem in Performer) { if (elem != null) yield return elem; }
				if (Location != null) yield return Location;
				foreach (var elem in AuthorizingPrescription) { if (elem != null) yield return elem; }
				if (Type != null) yield return Type;
				if (Quantity != null) yield return Quantity;
				if (DaysSupply != null) yield return DaysSupply;
				if (WhenPreparedElement != null) yield return WhenPreparedElement;
				if (WhenHandedOverElement != null) yield return WhenHandedOverElement;
				if (Destination != null) yield return Destination;
				foreach (var elem in Receiver) { if (elem != null) yield return elem; }
				foreach (var elem in Note) { if (elem != null) yield return elem; }
				foreach (var elem in DosageInstruction) { if (elem != null) yield return elem; }
				if (Substitution != null) yield return Substitution;
				foreach (var elem in DetectedIssue) { if (elem != null) yield return elem; }
				foreach (var elem in EventHistory) { if (elem != null) yield return elem; }
            }
        }

        [NotMapped]
        internal override IEnumerable<ElementValue> NamedChildren
        {
            get
            {
                foreach (var item in base.NamedChildren) yield return item;
<<<<<<< HEAD
                foreach (var elem in Identifier) { if (elem != null) yield return new ElementValue("identifier", true, elem); }
                foreach (var elem in PartOf) { if (elem != null) yield return new ElementValue("partOf", true, elem); }
                if (StatusElement != null) yield return new ElementValue("status", false, StatusElement);
                if (StatusReason != null) yield return new ElementValue("statusReason", false, StatusReason);
                if (Category != null) yield return new ElementValue("category", false, Category);
                if (Medication != null) yield return new ElementValue("medication", false, Medication);
                if (Subject != null) yield return new ElementValue("subject", false, Subject);
                if (Context != null) yield return new ElementValue("context", false, Context);
                foreach (var elem in SupportingInformation) { if (elem != null) yield return new ElementValue("supportingInformation", true, elem); }
                foreach (var elem in Performer) { if (elem != null) yield return new ElementValue("performer", true, elem); }
                if (Location != null) yield return new ElementValue("location", false, Location);
                foreach (var elem in AuthorizingPrescription) { if (elem != null) yield return new ElementValue("authorizingPrescription", true, elem); }
                if (Type != null) yield return new ElementValue("type", false, Type);
                if (Quantity != null) yield return new ElementValue("quantity", false, Quantity);
                if (DaysSupply != null) yield return new ElementValue("daysSupply", false, DaysSupply);
                if (WhenPreparedElement != null) yield return new ElementValue("whenPrepared", false, WhenPreparedElement);
                if (WhenHandedOverElement != null) yield return new ElementValue("whenHandedOver", false, WhenHandedOverElement);
                if (Destination != null) yield return new ElementValue("destination", false, Destination);
                foreach (var elem in Receiver) { if (elem != null) yield return new ElementValue("receiver", true, elem); }
                foreach (var elem in Note) { if (elem != null) yield return new ElementValue("note", true, elem); }
                foreach (var elem in DosageInstruction) { if (elem != null) yield return new ElementValue("dosageInstruction", true, elem); }
                if (Substitution != null) yield return new ElementValue("substitution", false, Substitution);
                foreach (var elem in DetectedIssue) { if (elem != null) yield return new ElementValue("detectedIssue", true, elem); }
                foreach (var elem in EventHistory) { if (elem != null) yield return new ElementValue("eventHistory", true, elem); }
=======
                foreach (var elem in Identifier) { if (elem != null) yield return new ElementValue("identifier", elem); }
                foreach (var elem in PartOf) { if (elem != null) yield return new ElementValue("partOf", elem); }
                if (StatusElement != null) yield return new ElementValue("status", StatusElement);
                if (Category != null) yield return new ElementValue("category", Category);
                if (Medication != null) yield return new ElementValue("medication", Medication);
                if (Subject != null) yield return new ElementValue("subject", Subject);
                if (Context != null) yield return new ElementValue("context", Context);
                foreach (var elem in SupportingInformation) { if (elem != null) yield return new ElementValue("supportingInformation", elem); }
                foreach (var elem in Performer) { if (elem != null) yield return new ElementValue("performer", elem); }
                if (Location != null) yield return new ElementValue("location", Location);
                foreach (var elem in AuthorizingPrescription) { if (elem != null) yield return new ElementValue("authorizingPrescription", elem); }
                if (Type != null) yield return new ElementValue("type", Type);
                if (Quantity != null) yield return new ElementValue("quantity", Quantity);
                if (DaysSupply != null) yield return new ElementValue("daysSupply", DaysSupply);
                if (WhenPreparedElement != null) yield return new ElementValue("whenPrepared", WhenPreparedElement);
                if (WhenHandedOverElement != null) yield return new ElementValue("whenHandedOver", WhenHandedOverElement);
                if (Destination != null) yield return new ElementValue("destination", Destination);
                foreach (var elem in Receiver) { if (elem != null) yield return new ElementValue("receiver", elem); }
                foreach (var elem in Note) { if (elem != null) yield return new ElementValue("note", elem); }
                foreach (var elem in DosageInstruction) { if (elem != null) yield return new ElementValue("dosageInstruction", elem); }
                if (Substitution != null) yield return new ElementValue("substitution", Substitution);
                foreach (var elem in DetectedIssue) { if (elem != null) yield return new ElementValue("detectedIssue", elem); }
                if (StatusReason != null) yield return new ElementValue("statusReason", StatusReason);
                foreach (var elem in EventHistory) { if (elem != null) yield return new ElementValue("eventHistory", elem); }
>>>>>>> 824431c8
            }
        }

    }
    
}<|MERGE_RESOLUTION|>--- conflicted
+++ resolved
@@ -120,7 +120,7 @@
 
         [FhirType("PerformerComponent")]
         [DataContract]
-        public partial class PerformerComponent : Hl7.Fhir.Model.BackboneElement, System.ComponentModel.INotifyPropertyChanged, IBackboneElement
+        public partial class PerformerComponent : Hl7.Fhir.Model.BackboneElement, System.ComponentModel.INotifyPropertyChanged
         {
             [NotMapped]
             public override string TypeName { get { return "PerformerComponent"; } }
@@ -227,7 +227,7 @@
         
         [FhirType("SubstitutionComponent")]
         [DataContract]
-        public partial class SubstitutionComponent : Hl7.Fhir.Model.BackboneElement, System.ComponentModel.INotifyPropertyChanged, IBackboneElement
+        public partial class SubstitutionComponent : Hl7.Fhir.Model.BackboneElement, System.ComponentModel.INotifyPropertyChanged
         {
             [NotMapped]
             public override string TypeName { get { return "SubstitutionComponent"; } }
@@ -960,35 +960,10 @@
             get
             {
                 foreach (var item in base.NamedChildren) yield return item;
-<<<<<<< HEAD
-                foreach (var elem in Identifier) { if (elem != null) yield return new ElementValue("identifier", true, elem); }
-                foreach (var elem in PartOf) { if (elem != null) yield return new ElementValue("partOf", true, elem); }
-                if (StatusElement != null) yield return new ElementValue("status", false, StatusElement);
-                if (StatusReason != null) yield return new ElementValue("statusReason", false, StatusReason);
-                if (Category != null) yield return new ElementValue("category", false, Category);
-                if (Medication != null) yield return new ElementValue("medication", false, Medication);
-                if (Subject != null) yield return new ElementValue("subject", false, Subject);
-                if (Context != null) yield return new ElementValue("context", false, Context);
-                foreach (var elem in SupportingInformation) { if (elem != null) yield return new ElementValue("supportingInformation", true, elem); }
-                foreach (var elem in Performer) { if (elem != null) yield return new ElementValue("performer", true, elem); }
-                if (Location != null) yield return new ElementValue("location", false, Location);
-                foreach (var elem in AuthorizingPrescription) { if (elem != null) yield return new ElementValue("authorizingPrescription", true, elem); }
-                if (Type != null) yield return new ElementValue("type", false, Type);
-                if (Quantity != null) yield return new ElementValue("quantity", false, Quantity);
-                if (DaysSupply != null) yield return new ElementValue("daysSupply", false, DaysSupply);
-                if (WhenPreparedElement != null) yield return new ElementValue("whenPrepared", false, WhenPreparedElement);
-                if (WhenHandedOverElement != null) yield return new ElementValue("whenHandedOver", false, WhenHandedOverElement);
-                if (Destination != null) yield return new ElementValue("destination", false, Destination);
-                foreach (var elem in Receiver) { if (elem != null) yield return new ElementValue("receiver", true, elem); }
-                foreach (var elem in Note) { if (elem != null) yield return new ElementValue("note", true, elem); }
-                foreach (var elem in DosageInstruction) { if (elem != null) yield return new ElementValue("dosageInstruction", true, elem); }
-                if (Substitution != null) yield return new ElementValue("substitution", false, Substitution);
-                foreach (var elem in DetectedIssue) { if (elem != null) yield return new ElementValue("detectedIssue", true, elem); }
-                foreach (var elem in EventHistory) { if (elem != null) yield return new ElementValue("eventHistory", true, elem); }
-=======
                 foreach (var elem in Identifier) { if (elem != null) yield return new ElementValue("identifier", elem); }
                 foreach (var elem in PartOf) { if (elem != null) yield return new ElementValue("partOf", elem); }
                 if (StatusElement != null) yield return new ElementValue("status", StatusElement);
+                if (StatusReason != null) yield return new ElementValue("statusReason", StatusReason);
                 if (Category != null) yield return new ElementValue("category", Category);
                 if (Medication != null) yield return new ElementValue("medication", Medication);
                 if (Subject != null) yield return new ElementValue("subject", Subject);
@@ -1008,9 +983,7 @@
                 foreach (var elem in DosageInstruction) { if (elem != null) yield return new ElementValue("dosageInstruction", elem); }
                 if (Substitution != null) yield return new ElementValue("substitution", Substitution);
                 foreach (var elem in DetectedIssue) { if (elem != null) yield return new ElementValue("detectedIssue", elem); }
-                if (StatusReason != null) yield return new ElementValue("statusReason", StatusReason);
                 foreach (var elem in EventHistory) { if (elem != null) yield return new ElementValue("eventHistory", elem); }
->>>>>>> 824431c8
             }
         }
 
