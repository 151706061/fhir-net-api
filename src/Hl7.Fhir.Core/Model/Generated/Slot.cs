﻿using System;
using System.Collections.Generic;
using Hl7.Fhir.Introspection;
using Hl7.Fhir.Validation;
using System.Linq;
using System.Runtime.Serialization;
using Hl7.Fhir.Utility;

/*
  Copyright (c) 2011+, HL7, Inc.
  All rights reserved.
  
  Redistribution and use in source and binary forms, with or without modification, 
  are permitted provided that the following conditions are met:
  
   * Redistributions of source code must retain the above copyright notice, this 
     list of conditions and the following disclaimer.
   * Redistributions in binary form must reproduce the above copyright notice, 
     this list of conditions and the following disclaimer in the documentation 
     and/or other materials provided with the distribution.
   * Neither the name of HL7 nor the names of its contributors may be used to 
     endorse or promote products derived from this software without specific 
     prior written permission.
  
  THIS SOFTWARE IS PROVIDED BY THE COPYRIGHT HOLDERS AND CONTRIBUTORS "AS IS" AND 
  ANY EXPRESS OR IMPLIED WARRANTIES, INCLUDING, BUT NOT LIMITED TO, THE IMPLIED 
  WARRANTIES OF MERCHANTABILITY AND FITNESS FOR A PARTICULAR PURPOSE ARE DISCLAIMED. 
  IN NO EVENT SHALL THE COPYRIGHT HOLDER OR CONTRIBUTORS BE LIABLE FOR ANY DIRECT, 
  INDIRECT, INCIDENTAL, SPECIAL, EXEMPLARY, OR CONSEQUENTIAL DAMAGES (INCLUDING, BUT 
  NOT LIMITED TO, PROCUREMENT OF SUBSTITUTE GOODS OR SERVICES; LOSS OF USE, DATA, OR 
  PROFITS; OR BUSINESS INTERRUPTION) HOWEVER CAUSED AND ON ANY THEORY OF LIABILITY, 
  WHETHER IN CONTRACT, STRICT LIABILITY, OR TORT (INCLUDING NEGLIGENCE OR OTHERWISE) 
  ARISING IN ANY WAY OUT OF THE USE OF THIS SOFTWARE, EVEN IF ADVISED OF THE 
  POSSIBILITY OF SUCH DAMAGE.
  

*/

#pragma warning disable 1591 // suppress XML summary warnings 

//
// Generated for FHIR v3.0.1
//
namespace Hl7.Fhir.Model
{
    /// <summary>
    /// A slot of time on a schedule that may be available for booking appointments
    /// </summary>
    [FhirType("Slot", IsResource=true)]
    [DataContract]
    public partial class Slot : Hl7.Fhir.Model.DomainResource, System.ComponentModel.INotifyPropertyChanged
    {
        [NotMapped]
        public override ResourceType ResourceType { get { return ResourceType.Slot; } }
        [NotMapped]
        public override string TypeName { get { return "Slot"; } }
        
        /// <summary>
        /// The free/busy status of the slot.
        /// (url: http://hl7.org/fhir/ValueSet/slotstatus)
        /// </summary>
        [FhirEnumeration("SlotStatus")]
        public enum SlotStatus
        {
            /// <summary>
            /// MISSING DESCRIPTION
            /// (system: http://hl7.org/fhir/slotstatus)
            /// </summary>
            [EnumLiteral("busy", "http://hl7.org/fhir/slotstatus"), Description("Busy")]
            Busy,
            /// <summary>
            /// MISSING DESCRIPTION
            /// (system: http://hl7.org/fhir/slotstatus)
            /// </summary>
            [EnumLiteral("free", "http://hl7.org/fhir/slotstatus"), Description("Free")]
            Free,
            /// <summary>
            /// MISSING DESCRIPTION
            /// (system: http://hl7.org/fhir/slotstatus)
            /// </summary>
            [EnumLiteral("busy-unavailable", "http://hl7.org/fhir/slotstatus"), Description("Busy (Unavailable)")]
            BusyUnavailable,
            /// <summary>
            /// MISSING DESCRIPTION
            /// (system: http://hl7.org/fhir/slotstatus)
            /// </summary>
            [EnumLiteral("busy-tentative", "http://hl7.org/fhir/slotstatus"), Description("Busy (Tentative)")]
            BusyTentative,
            /// <summary>
            /// MISSING DESCRIPTION
            /// (system: http://hl7.org/fhir/slotstatus)
            /// </summary>
            [EnumLiteral("entered-in-error", "http://hl7.org/fhir/slotstatus"), Description("Entered in error")]
            EnteredInError,
        }

        /// <summary>
        /// External Ids for this item
        /// </summary>
        [FhirElement("identifier", InSummary=true, Order=90)]
        [Cardinality(Min=0,Max=-1)]
        [DataMember]
        public List<Hl7.Fhir.Model.Identifier> Identifier
        {
            get { if(_Identifier==null) _Identifier = new List<Hl7.Fhir.Model.Identifier>(); return _Identifier; }
            set { _Identifier = value; OnPropertyChanged("Identifier"); }
        }
        
        private List<Hl7.Fhir.Model.Identifier> _Identifier;
        
        /// <summary>
        /// A broad categorisation of the service that is to be performed during this appointment
        /// </summary>
        [FhirElement("serviceCategory", InSummary=true, Order=100)]
        [DataMember]
        public Hl7.Fhir.Model.CodeableConcept ServiceCategory
        {
            get { return _ServiceCategory; }
            set { _ServiceCategory = value; OnPropertyChanged("ServiceCategory"); }
        }
        
        private Hl7.Fhir.Model.CodeableConcept _ServiceCategory;
        
        /// <summary>
        /// The type of appointments that can be booked into this slot (ideally this would be an identifiable service - which is at a location, rather than the location itself). If provided then this overrides the value provided on the availability resource
        /// </summary>
        [FhirElement("serviceType", InSummary=true, Order=110)]
        [Cardinality(Min=0,Max=-1)]
        [DataMember]
        public List<Hl7.Fhir.Model.CodeableConcept> ServiceType
        {
            get { if(_ServiceType==null) _ServiceType = new List<Hl7.Fhir.Model.CodeableConcept>(); return _ServiceType; }
            set { _ServiceType = value; OnPropertyChanged("ServiceType"); }
        }
        
        private List<Hl7.Fhir.Model.CodeableConcept> _ServiceType;
        
        /// <summary>
        /// The specialty of a practitioner that would be required to perform the service requested in this appointment
        /// </summary>
        [FhirElement("specialty", InSummary=true, Order=120)]
        [Cardinality(Min=0,Max=-1)]
        [DataMember]
        public List<Hl7.Fhir.Model.CodeableConcept> Specialty
        {
            get { if(_Specialty==null) _Specialty = new List<Hl7.Fhir.Model.CodeableConcept>(); return _Specialty; }
            set { _Specialty = value; OnPropertyChanged("Specialty"); }
        }
        
        private List<Hl7.Fhir.Model.CodeableConcept> _Specialty;
        
        /// <summary>
        /// The style of appointment or patient that may be booked in the slot (not service type)
        /// </summary>
        [FhirElement("appointmentType", InSummary=true, Order=130)]
        [DataMember]
        public Hl7.Fhir.Model.CodeableConcept AppointmentType
        {
            get { return _AppointmentType; }
            set { _AppointmentType = value; OnPropertyChanged("AppointmentType"); }
        }
        
        private Hl7.Fhir.Model.CodeableConcept _AppointmentType;
        
        /// <summary>
        /// The schedule resource that this slot defines an interval of status information
        /// </summary>
        [FhirElement("schedule", InSummary=true, Order=140)]
        [CLSCompliant(false)]
		[References("Schedule")]
        [Cardinality(Min=1,Max=1)]
        [DataMember]
        public Hl7.Fhir.Model.ResourceReference Schedule
        {
            get { return _Schedule; }
            set { _Schedule = value; OnPropertyChanged("Schedule"); }
        }
        
        private Hl7.Fhir.Model.ResourceReference _Schedule;
        
        /// <summary>
        /// busy | free | busy-unavailable | busy-tentative | entered-in-error
        /// </summary>
        [FhirElement("status", InSummary=true, Order=150)]
        [Cardinality(Min=1,Max=1)]
        [DataMember]
        public Code<Hl7.Fhir.Model.Slot.SlotStatus> StatusElement
        {
            get { return _StatusElement; }
            set { _StatusElement = value; OnPropertyChanged("StatusElement"); }
        }
        
        private Code<Hl7.Fhir.Model.Slot.SlotStatus> _StatusElement;
        
        /// <summary>
        /// busy | free | busy-unavailable | busy-tentative | entered-in-error
        /// </summary>
        /// <remarks>This uses the native .NET datatype, rather than the FHIR equivalent</remarks>
        [NotMapped]
        [IgnoreDataMemberAttribute]
        public Hl7.Fhir.Model.Slot.SlotStatus? Status
        {
            get { return StatusElement != null ? StatusElement.Value : null; }
            set
            {
                if (!value.HasValue)
                  StatusElement = null; 
                else
                  StatusElement = new Code<Hl7.Fhir.Model.Slot.SlotStatus>(value);
                OnPropertyChanged("Status");
            }
        }
        
        /// <summary>
        /// Date/Time that the slot is to begin
        /// </summary>
        [FhirElement("start", InSummary=true, Order=160)]
        [Cardinality(Min=1,Max=1)]
        [DataMember]
        public Hl7.Fhir.Model.Instant StartElement
        {
            get { return _StartElement; }
            set { _StartElement = value; OnPropertyChanged("StartElement"); }
        }
        
        private Hl7.Fhir.Model.Instant _StartElement;
        
        /// <summary>
        /// Date/Time that the slot is to begin
        /// </summary>
        /// <remarks>This uses the native .NET datatype, rather than the FHIR equivalent</remarks>
        [NotMapped]
        [IgnoreDataMemberAttribute]
        public DateTimeOffset? Start
        {
            get { return StartElement != null ? StartElement.Value : null; }
            set
            {
                if (!value.HasValue)
                  StartElement = null; 
                else
                  StartElement = new Hl7.Fhir.Model.Instant(value);
                OnPropertyChanged("Start");
            }
        }
        
        /// <summary>
        /// Date/Time that the slot is to conclude
        /// </summary>
        [FhirElement("end", InSummary=true, Order=170)]
        [Cardinality(Min=1,Max=1)]
        [DataMember]
        public Hl7.Fhir.Model.Instant EndElement
        {
            get { return _EndElement; }
            set { _EndElement = value; OnPropertyChanged("EndElement"); }
        }
        
        private Hl7.Fhir.Model.Instant _EndElement;
        
        /// <summary>
        /// Date/Time that the slot is to conclude
        /// </summary>
        /// <remarks>This uses the native .NET datatype, rather than the FHIR equivalent</remarks>
        [NotMapped]
        [IgnoreDataMemberAttribute]
        public DateTimeOffset? End
        {
            get { return EndElement != null ? EndElement.Value : null; }
            set
            {
                if (!value.HasValue)
                  EndElement = null; 
                else
                  EndElement = new Hl7.Fhir.Model.Instant(value);
                OnPropertyChanged("End");
            }
        }
        
        /// <summary>
        /// This slot has already been overbooked, appointments are unlikely to be accepted for this time
        /// </summary>
        [FhirElement("overbooked", Order=180)]
        [DataMember]
        public Hl7.Fhir.Model.FhirBoolean OverbookedElement
        {
            get { return _OverbookedElement; }
            set { _OverbookedElement = value; OnPropertyChanged("OverbookedElement"); }
        }
        
        private Hl7.Fhir.Model.FhirBoolean _OverbookedElement;
        
        /// <summary>
        /// This slot has already been overbooked, appointments are unlikely to be accepted for this time
        /// </summary>
        /// <remarks>This uses the native .NET datatype, rather than the FHIR equivalent</remarks>
        [NotMapped]
        [IgnoreDataMemberAttribute]
        public bool? Overbooked
        {
            get { return OverbookedElement != null ? OverbookedElement.Value : null; }
            set
            {
                if (!value.HasValue)
                  OverbookedElement = null; 
                else
                  OverbookedElement = new Hl7.Fhir.Model.FhirBoolean(value);
                OnPropertyChanged("Overbooked");
            }
        }
        
        /// <summary>
        /// Comments on the slot to describe any extended information. Such as custom constraints on the slot
        /// </summary>
        [FhirElement("comment", Order=190)]
        [DataMember]
        public Hl7.Fhir.Model.FhirString CommentElement
        {
            get { return _CommentElement; }
            set { _CommentElement = value; OnPropertyChanged("CommentElement"); }
        }
        
        private Hl7.Fhir.Model.FhirString _CommentElement;
        
        /// <summary>
        /// Comments on the slot to describe any extended information. Such as custom constraints on the slot
        /// </summary>
        /// <remarks>This uses the native .NET datatype, rather than the FHIR equivalent</remarks>
        [NotMapped]
        [IgnoreDataMemberAttribute]
        public string Comment
        {
            get { return CommentElement != null ? CommentElement.Value : null; }
            set
            {
                if (value == null)
                  CommentElement = null; 
                else
                  CommentElement = new Hl7.Fhir.Model.FhirString(value);
                OnPropertyChanged("Comment");
            }
        }
        

        public override void AddDefaultConstraints()
        {
            base.AddDefaultConstraints();

        }

        public override IDeepCopyable CopyTo(IDeepCopyable other)
        {
            var dest = other as Slot;
            
            if (dest != null)
            {
                base.CopyTo(dest);
                if(Identifier != null) dest.Identifier = new List<Hl7.Fhir.Model.Identifier>(Identifier.DeepCopy());
                if(ServiceCategory != null) dest.ServiceCategory = (Hl7.Fhir.Model.CodeableConcept)ServiceCategory.DeepCopy();
                if(ServiceType != null) dest.ServiceType = new List<Hl7.Fhir.Model.CodeableConcept>(ServiceType.DeepCopy());
                if(Specialty != null) dest.Specialty = new List<Hl7.Fhir.Model.CodeableConcept>(Specialty.DeepCopy());
                if(AppointmentType != null) dest.AppointmentType = (Hl7.Fhir.Model.CodeableConcept)AppointmentType.DeepCopy();
                if(Schedule != null) dest.Schedule = (Hl7.Fhir.Model.ResourceReference)Schedule.DeepCopy();
                if(StatusElement != null) dest.StatusElement = (Code<Hl7.Fhir.Model.Slot.SlotStatus>)StatusElement.DeepCopy();
                if(StartElement != null) dest.StartElement = (Hl7.Fhir.Model.Instant)StartElement.DeepCopy();
                if(EndElement != null) dest.EndElement = (Hl7.Fhir.Model.Instant)EndElement.DeepCopy();
                if(OverbookedElement != null) dest.OverbookedElement = (Hl7.Fhir.Model.FhirBoolean)OverbookedElement.DeepCopy();
                if(CommentElement != null) dest.CommentElement = (Hl7.Fhir.Model.FhirString)CommentElement.DeepCopy();
                return dest;
            }
            else
            	throw new ArgumentException("Can only copy to an object of the same type", "other");
        }
        
        public override IDeepCopyable DeepCopy()
        {
            return CopyTo(new Slot());
        }
        
        public override bool Matches(IDeepComparable other)
        {
            var otherT = other as Slot;
            if(otherT == null) return false;
            
            if(!base.Matches(otherT)) return false;
            if( !DeepComparable.Matches(Identifier, otherT.Identifier)) return false;
            if( !DeepComparable.Matches(ServiceCategory, otherT.ServiceCategory)) return false;
            if( !DeepComparable.Matches(ServiceType, otherT.ServiceType)) return false;
            if( !DeepComparable.Matches(Specialty, otherT.Specialty)) return false;
            if( !DeepComparable.Matches(AppointmentType, otherT.AppointmentType)) return false;
            if( !DeepComparable.Matches(Schedule, otherT.Schedule)) return false;
            if( !DeepComparable.Matches(StatusElement, otherT.StatusElement)) return false;
            if( !DeepComparable.Matches(StartElement, otherT.StartElement)) return false;
            if( !DeepComparable.Matches(EndElement, otherT.EndElement)) return false;
            if( !DeepComparable.Matches(OverbookedElement, otherT.OverbookedElement)) return false;
            if( !DeepComparable.Matches(CommentElement, otherT.CommentElement)) return false;
            
            return true;
        }
        
        public override bool IsExactly(IDeepComparable other)
        {
            var otherT = other as Slot;
            if(otherT == null) return false;
            
            if(!base.IsExactly(otherT)) return false;
            if( !DeepComparable.IsExactly(Identifier, otherT.Identifier)) return false;
            if( !DeepComparable.IsExactly(ServiceCategory, otherT.ServiceCategory)) return false;
            if( !DeepComparable.IsExactly(ServiceType, otherT.ServiceType)) return false;
            if( !DeepComparable.IsExactly(Specialty, otherT.Specialty)) return false;
            if( !DeepComparable.IsExactly(AppointmentType, otherT.AppointmentType)) return false;
            if( !DeepComparable.IsExactly(Schedule, otherT.Schedule)) return false;
            if( !DeepComparable.IsExactly(StatusElement, otherT.StatusElement)) return false;
            if( !DeepComparable.IsExactly(StartElement, otherT.StartElement)) return false;
            if( !DeepComparable.IsExactly(EndElement, otherT.EndElement)) return false;
            if( !DeepComparable.IsExactly(OverbookedElement, otherT.OverbookedElement)) return false;
            if( !DeepComparable.IsExactly(CommentElement, otherT.CommentElement)) return false;
            
            return true;
        }

        [NotMapped]
        public override IEnumerable<Base> Children
        {
            get
            {
                foreach (var item in base.Children) yield return item;
				foreach (var elem in Identifier) { if (elem != null) yield return elem; }
				if (ServiceCategory != null) yield return ServiceCategory;
				foreach (var elem in ServiceType) { if (elem != null) yield return elem; }
				foreach (var elem in Specialty) { if (elem != null) yield return elem; }
				if (AppointmentType != null) yield return AppointmentType;
				if (Schedule != null) yield return Schedule;
				if (StatusElement != null) yield return StatusElement;
				if (StartElement != null) yield return StartElement;
				if (EndElement != null) yield return EndElement;
				if (OverbookedElement != null) yield return OverbookedElement;
				if (CommentElement != null) yield return CommentElement;
            }
        }

        [NotMapped]
        internal override IEnumerable<ElementValue> NamedChildren
        {
            get
            {
                foreach (var item in base.NamedChildren) yield return item;
<<<<<<< HEAD
                foreach (var elem in Identifier) { if (elem != null) yield return new ElementValue("identifier", elem); }
                if (Type != null) yield return new ElementValue("type", Type);
                if (Schedule != null) yield return new ElementValue("schedule", Schedule);
                if (FreeBusyTypeElement != null) yield return new ElementValue("freeBusyType", FreeBusyTypeElement);
                if (StartElement != null) yield return new ElementValue("start", StartElement);
                if (EndElement != null) yield return new ElementValue("end", EndElement);
                if (OverbookedElement != null) yield return new ElementValue("overbooked", OverbookedElement);
                if (CommentElement != null) yield return new ElementValue("comment", CommentElement);
=======
                foreach (var elem in Identifier) { if (elem != null) yield return new ElementValue("identifier", true, elem); }
                if (ServiceCategory != null) yield return new ElementValue("serviceCategory", false, ServiceCategory);
                foreach (var elem in ServiceType) { if (elem != null) yield return new ElementValue("serviceType", true, elem); }
                foreach (var elem in Specialty) { if (elem != null) yield return new ElementValue("specialty", true, elem); }
                if (AppointmentType != null) yield return new ElementValue("appointmentType", false, AppointmentType);
                if (Schedule != null) yield return new ElementValue("schedule", false, Schedule);
                if (StatusElement != null) yield return new ElementValue("status", false, StatusElement);
                if (StartElement != null) yield return new ElementValue("start", false, StartElement);
                if (EndElement != null) yield return new ElementValue("end", false, EndElement);
                if (OverbookedElement != null) yield return new ElementValue("overbooked", false, OverbookedElement);
                if (CommentElement != null) yield return new ElementValue("comment", false, CommentElement);
>>>>>>> a220f7af
            }
        }

    }
    
}<|MERGE_RESOLUTION|>--- conflicted
+++ resolved
@@ -445,16 +445,6 @@
             get
             {
                 foreach (var item in base.NamedChildren) yield return item;
-<<<<<<< HEAD
-                foreach (var elem in Identifier) { if (elem != null) yield return new ElementValue("identifier", elem); }
-                if (Type != null) yield return new ElementValue("type", Type);
-                if (Schedule != null) yield return new ElementValue("schedule", Schedule);
-                if (FreeBusyTypeElement != null) yield return new ElementValue("freeBusyType", FreeBusyTypeElement);
-                if (StartElement != null) yield return new ElementValue("start", StartElement);
-                if (EndElement != null) yield return new ElementValue("end", EndElement);
-                if (OverbookedElement != null) yield return new ElementValue("overbooked", OverbookedElement);
-                if (CommentElement != null) yield return new ElementValue("comment", CommentElement);
-=======
                 foreach (var elem in Identifier) { if (elem != null) yield return new ElementValue("identifier", true, elem); }
                 if (ServiceCategory != null) yield return new ElementValue("serviceCategory", false, ServiceCategory);
                 foreach (var elem in ServiceType) { if (elem != null) yield return new ElementValue("serviceType", true, elem); }
@@ -466,7 +456,6 @@
                 if (EndElement != null) yield return new ElementValue("end", false, EndElement);
                 if (OverbookedElement != null) yield return new ElementValue("overbooked", false, OverbookedElement);
                 if (CommentElement != null) yield return new ElementValue("comment", false, CommentElement);
->>>>>>> a220f7af
             }
         }
 
