--- conflicted
+++ resolved
@@ -55,151 +55,6 @@
         [NotMapped]
         public override string TypeName { get { return "MedicinalProductUndesirableEffect"; } }
         
-<<<<<<< HEAD
-=======
-        [FhirType("PopulationComponent")]
-        [DataContract]
-        public partial class PopulationComponent : Hl7.Fhir.Model.BackboneElement, System.ComponentModel.INotifyPropertyChanged, IBackboneElement
-        {
-            [NotMapped]
-            public override string TypeName { get { return "PopulationComponent"; } }
-            
-            /// <summary>
-            /// The age of the specific population
-            /// </summary>
-            [FhirElement("age", InSummary=true, Order=40, Choice=ChoiceType.DatatypeChoice)]
-            [CLSCompliant(false)]
-			[AllowedTypes(typeof(Hl7.Fhir.Model.Range),typeof(Hl7.Fhir.Model.CodeableConcept))]
-            [DataMember]
-            public Hl7.Fhir.Model.Element Age
-            {
-                get { return _Age; }
-                set { _Age = value; OnPropertyChanged("Age"); }
-            }
-            
-            private Hl7.Fhir.Model.Element _Age;
-            
-            /// <summary>
-            /// The gender of the specific population
-            /// </summary>
-            [FhirElement("gender", InSummary=true, Order=50)]
-            [DataMember]
-            public Hl7.Fhir.Model.CodeableConcept Gender
-            {
-                get { return _Gender; }
-                set { _Gender = value; OnPropertyChanged("Gender"); }
-            }
-            
-            private Hl7.Fhir.Model.CodeableConcept _Gender;
-            
-            /// <summary>
-            /// Race of the specific population
-            /// </summary>
-            [FhirElement("race", InSummary=true, Order=60)]
-            [DataMember]
-            public Hl7.Fhir.Model.CodeableConcept Race
-            {
-                get { return _Race; }
-                set { _Race = value; OnPropertyChanged("Race"); }
-            }
-            
-            private Hl7.Fhir.Model.CodeableConcept _Race;
-            
-            /// <summary>
-            /// The existing physiological conditions of the specific population to which this applies
-            /// </summary>
-            [FhirElement("physiologicalCondition", InSummary=true, Order=70)]
-            [DataMember]
-            public Hl7.Fhir.Model.CodeableConcept PhysiologicalCondition
-            {
-                get { return _PhysiologicalCondition; }
-                set { _PhysiologicalCondition = value; OnPropertyChanged("PhysiologicalCondition"); }
-            }
-            
-            private Hl7.Fhir.Model.CodeableConcept _PhysiologicalCondition;
-            
-            public override IDeepCopyable CopyTo(IDeepCopyable other)
-            {
-                var dest = other as PopulationComponent;
-                
-                if (dest != null)
-                {
-                    base.CopyTo(dest);
-                    if(Age != null) dest.Age = (Hl7.Fhir.Model.Element)Age.DeepCopy();
-                    if(Gender != null) dest.Gender = (Hl7.Fhir.Model.CodeableConcept)Gender.DeepCopy();
-                    if(Race != null) dest.Race = (Hl7.Fhir.Model.CodeableConcept)Race.DeepCopy();
-                    if(PhysiologicalCondition != null) dest.PhysiologicalCondition = (Hl7.Fhir.Model.CodeableConcept)PhysiologicalCondition.DeepCopy();
-                    return dest;
-                }
-                else
-                	throw new ArgumentException("Can only copy to an object of the same type", "other");
-            }
-            
-            public override IDeepCopyable DeepCopy()
-            {
-                return CopyTo(new PopulationComponent());
-            }
-            
-            public override bool Matches(IDeepComparable other)
-            {
-                var otherT = other as PopulationComponent;
-                if(otherT == null) return false;
-                
-                if(!base.Matches(otherT)) return false;
-                if( !DeepComparable.Matches(Age, otherT.Age)) return false;
-                if( !DeepComparable.Matches(Gender, otherT.Gender)) return false;
-                if( !DeepComparable.Matches(Race, otherT.Race)) return false;
-                if( !DeepComparable.Matches(PhysiologicalCondition, otherT.PhysiologicalCondition)) return false;
-                
-                return true;
-            }
-            
-            public override bool IsExactly(IDeepComparable other)
-            {
-                var otherT = other as PopulationComponent;
-                if(otherT == null) return false;
-                
-                if(!base.IsExactly(otherT)) return false;
-                if( !DeepComparable.IsExactly(Age, otherT.Age)) return false;
-                if( !DeepComparable.IsExactly(Gender, otherT.Gender)) return false;
-                if( !DeepComparable.IsExactly(Race, otherT.Race)) return false;
-                if( !DeepComparable.IsExactly(PhysiologicalCondition, otherT.PhysiologicalCondition)) return false;
-                
-                return true;
-            }
-
-
-            [NotMapped]
-            public override IEnumerable<Base> Children
-            {
-                get
-                {
-                    foreach (var item in base.Children) yield return item;
-                    if (Age != null) yield return Age;
-                    if (Gender != null) yield return Gender;
-                    if (Race != null) yield return Race;
-                    if (PhysiologicalCondition != null) yield return PhysiologicalCondition;
-                }
-            }
-
-            [NotMapped]
-            internal override IEnumerable<ElementValue> NamedChildren
-            {
-                get
-                {
-                    foreach (var item in base.NamedChildren) yield return item;
-                    if (Age != null) yield return new ElementValue("age", Age);
-                    if (Gender != null) yield return new ElementValue("gender", Gender);
-                    if (Race != null) yield return new ElementValue("race", Race);
-                    if (PhysiologicalCondition != null) yield return new ElementValue("physiologicalCondition", PhysiologicalCondition);
-                }
-            }
-
-            
-        }
-        
-        
->>>>>>> 824431c8
         /// <summary>
         /// The medication for which this is an indication
         /// </summary>
