--- conflicted
+++ resolved
@@ -4,9 +4,7 @@
 using Hl7.Fhir.Validation;
 using System.Linq;
 using System.Runtime.Serialization;
-using Hl7.Fhir.Serialization;
 using Hl7.Fhir.Utility;
-using Hl7.Fhir.Specification;
 
 /*
   Copyright (c) 2011+, HL7, Inc.
@@ -394,15 +392,6 @@
             get 
             { 
                 foreach (var item in base.NamedChildren) yield return item; 
-<<<<<<< HEAD
-                if (UseElement != null) yield return new ElementValue("use", UseElement);
-                if (TextElement != null) yield return new ElementValue("text", TextElement);
-                foreach (var elem in FamilyElement) { if (elem != null) yield return new ElementValue("family", elem); }
-                foreach (var elem in GivenElement) { if (elem != null) yield return new ElementValue("given", elem); }
-                foreach (var elem in PrefixElement) { if (elem != null) yield return new ElementValue("prefix", elem); }
-                foreach (var elem in SuffixElement) { if (elem != null) yield return new ElementValue("suffix", elem); }
-                if (Period != null) yield return new ElementValue("period", Period);
-=======
                 if (UseElement != null) yield return new ElementValue("use", false, UseElement);
                 if (TextElement != null) yield return new ElementValue("text", false, TextElement);
                 if (FamilyElement != null) yield return new ElementValue("family", false, FamilyElement);
@@ -410,7 +399,6 @@
                 foreach (var elem in PrefixElement) { if (elem != null) yield return new ElementValue("prefix", true, elem); }
                 foreach (var elem in SuffixElement) { if (elem != null) yield return new ElementValue("suffix", true, elem); }
                 if (Period != null) yield return new ElementValue("period", false, Period);
->>>>>>> a220f7af
  
             } 
         } 
