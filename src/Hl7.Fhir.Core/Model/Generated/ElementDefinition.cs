﻿using System;
using System.Collections.Generic;
using Hl7.Fhir.Introspection;
using Hl7.Fhir.Validation;
using System.Linq;
using System.Runtime.Serialization;
using Hl7.Fhir.Serialization;
using Hl7.Fhir.Utility;
using Hl7.Fhir.Specification;

/*
  Copyright (c) 2011+, HL7, Inc.
  All rights reserved.
  
  Redistribution and use in source and binary forms, with or without modification, 
  are permitted provided that the following conditions are met:
  
   * Redistributions of source code must retain the above copyright notice, this 
     list of conditions and the following disclaimer.
   * Redistributions in binary form must reproduce the above copyright notice, 
     this list of conditions and the following disclaimer in the documentation 
     and/or other materials provided with the distribution.
   * Neither the name of HL7 nor the names of its contributors may be used to 
     endorse or promote products derived from this software without specific 
     prior written permission.
  
  THIS SOFTWARE IS PROVIDED BY THE COPYRIGHT HOLDERS AND CONTRIBUTORS "AS IS" AND 
  ANY EXPRESS OR IMPLIED WARRANTIES, INCLUDING, BUT NOT LIMITED TO, THE IMPLIED 
  WARRANTIES OF MERCHANTABILITY AND FITNESS FOR A PARTICULAR PURPOSE ARE DISCLAIMED. 
  IN NO EVENT SHALL THE COPYRIGHT HOLDER OR CONTRIBUTORS BE LIABLE FOR ANY DIRECT, 
  INDIRECT, INCIDENTAL, SPECIAL, EXEMPLARY, OR CONSEQUENTIAL DAMAGES (INCLUDING, BUT 
  NOT LIMITED TO, PROCUREMENT OF SUBSTITUTE GOODS OR SERVICES; LOSS OF USE, DATA, OR 
  PROFITS; OR BUSINESS INTERRUPTION) HOWEVER CAUSED AND ON ANY THEORY OF LIABILITY, 
  WHETHER IN CONTRACT, STRICT LIABILITY, OR TORT (INCLUDING NEGLIGENCE OR OTHERWISE) 
  ARISING IN ANY WAY OUT OF THE USE OF THIS SOFTWARE, EVEN IF ADVISED OF THE 
  POSSIBILITY OF SUCH DAMAGE.
  

*/

//
// Generated for FHIR v3.0.1
//
namespace Hl7.Fhir.Model
{
    /// <summary>
    /// Definition of an element in a resource or extension
    /// </summary>
    [FhirType("ElementDefinition")]
    [DataContract]
    public partial class ElementDefinition : Hl7.Fhir.Model.Element, System.ComponentModel.INotifyPropertyChanged
    {
        [NotMapped]
        public override string TypeName { get { return "ElementDefinition"; } }
        
        /// <summary>
        /// How a property is represented when serialized.
        /// (url: http://hl7.org/fhir/ValueSet/property-representation)
        /// </summary>
        [FhirEnumeration("PropertyRepresentation")]
        public enum PropertyRepresentation
        {
            /// <summary>
            /// MISSING DESCRIPTION
            /// (system: http://hl7.org/fhir/property-representation)
            /// </summary>
            [EnumLiteral("xmlAttr", "http://hl7.org/fhir/property-representation"), Description("XML Attribute")]
            XmlAttr,
            /// <summary>
            /// MISSING DESCRIPTION
            /// (system: http://hl7.org/fhir/property-representation)
            /// </summary>
            [EnumLiteral("xmlText", "http://hl7.org/fhir/property-representation"), Description("XML Text")]
            XmlText,
            /// <summary>
            /// MISSING DESCRIPTION
            /// (system: http://hl7.org/fhir/property-representation)
            /// </summary>
            [EnumLiteral("typeAttr", "http://hl7.org/fhir/property-representation"), Description("Type Attribute")]
            TypeAttr,
            /// <summary>
            /// MISSING DESCRIPTION
            /// (system: http://hl7.org/fhir/property-representation)
            /// </summary>
            [EnumLiteral("cdaText", "http://hl7.org/fhir/property-representation"), Description("CDA Text Format")]
            CdaText,
            /// <summary>
            /// MISSING DESCRIPTION
            /// (system: http://hl7.org/fhir/property-representation)
            /// </summary>
            [EnumLiteral("xhtml", "http://hl7.org/fhir/property-representation"), Description("XHTML")]
            Xhtml,
        }

        /// <summary>
        /// How an element value is interpreted when discrimination is evaluated
        /// (url: http://hl7.org/fhir/ValueSet/discriminator-type)
        /// </summary>
        [FhirEnumeration("DiscriminatorType")]
        public enum DiscriminatorType
        {
            /// <summary>
            /// MISSING DESCRIPTION
            /// (system: http://hl7.org/fhir/discriminator-type)
            /// </summary>
            [EnumLiteral("value", "http://hl7.org/fhir/discriminator-type"), Description("Value")]
            Value,
            /// <summary>
            /// MISSING DESCRIPTION
            /// (system: http://hl7.org/fhir/discriminator-type)
            /// </summary>
            [EnumLiteral("exists", "http://hl7.org/fhir/discriminator-type"), Description("Exists")]
            Exists,
            /// <summary>
            /// MISSING DESCRIPTION
            /// (system: http://hl7.org/fhir/discriminator-type)
            /// </summary>
            [EnumLiteral("pattern", "http://hl7.org/fhir/discriminator-type"), Description("Pattern")]
            Pattern,
            /// <summary>
            /// MISSING DESCRIPTION
            /// (system: http://hl7.org/fhir/discriminator-type)
            /// </summary>
            [EnumLiteral("type", "http://hl7.org/fhir/discriminator-type"), Description("Type")]
            Type,
            /// <summary>
            /// MISSING DESCRIPTION
            /// (system: http://hl7.org/fhir/discriminator-type)
            /// </summary>
            [EnumLiteral("profile", "http://hl7.org/fhir/discriminator-type"), Description("Profile")]
            Profile,
        }

        /// <summary>
        /// How slices are interpreted when evaluating an instance.
        /// (url: http://hl7.org/fhir/ValueSet/resource-slicing-rules)
        /// </summary>
        [FhirEnumeration("SlicingRules")]
        public enum SlicingRules
        {
            /// <summary>
            /// MISSING DESCRIPTION
            /// (system: http://hl7.org/fhir/resource-slicing-rules)
            /// </summary>
            [EnumLiteral("closed", "http://hl7.org/fhir/resource-slicing-rules"), Description("Closed")]
            Closed,
            /// <summary>
            /// MISSING DESCRIPTION
            /// (system: http://hl7.org/fhir/resource-slicing-rules)
            /// </summary>
            [EnumLiteral("open", "http://hl7.org/fhir/resource-slicing-rules"), Description("Open")]
            Open,
            /// <summary>
            /// MISSING DESCRIPTION
            /// (system: http://hl7.org/fhir/resource-slicing-rules)
            /// </summary>
            [EnumLiteral("openAtEnd", "http://hl7.org/fhir/resource-slicing-rules"), Description("Open at End")]
            OpenAtEnd,
        }

        /// <summary>
        /// How resource references can be aggregated.
        /// (url: http://hl7.org/fhir/ValueSet/resource-aggregation-mode)
        /// </summary>
        [FhirEnumeration("AggregationMode")]
        public enum AggregationMode
        {
            /// <summary>
            /// MISSING DESCRIPTION
            /// (system: http://hl7.org/fhir/resource-aggregation-mode)
            /// </summary>
            [EnumLiteral("contained", "http://hl7.org/fhir/resource-aggregation-mode"), Description("Contained")]
            Contained,
            /// <summary>
            /// MISSING DESCRIPTION
            /// (system: http://hl7.org/fhir/resource-aggregation-mode)
            /// </summary>
            [EnumLiteral("referenced", "http://hl7.org/fhir/resource-aggregation-mode"), Description("Referenced")]
            Referenced,
            /// <summary>
            /// MISSING DESCRIPTION
            /// (system: http://hl7.org/fhir/resource-aggregation-mode)
            /// </summary>
            [EnumLiteral("bundled", "http://hl7.org/fhir/resource-aggregation-mode"), Description("Bundled")]
            Bundled,
        }

        /// <summary>
        /// Whether a reference needs to be version specific or version independent, or whether either can be used
        /// (url: http://hl7.org/fhir/ValueSet/reference-version-rules)
        /// </summary>
        [FhirEnumeration("ReferenceVersionRules")]
        public enum ReferenceVersionRules
        {
            /// <summary>
            /// MISSING DESCRIPTION
            /// (system: http://hl7.org/fhir/reference-version-rules)
            /// </summary>
            [EnumLiteral("either", "http://hl7.org/fhir/reference-version-rules"), Description("Either Specific or independent")]
            Either,
            /// <summary>
            /// MISSING DESCRIPTION
            /// (system: http://hl7.org/fhir/reference-version-rules)
            /// </summary>
            [EnumLiteral("independent", "http://hl7.org/fhir/reference-version-rules"), Description("Version independent")]
            Independent,
            /// <summary>
            /// MISSING DESCRIPTION
            /// (system: http://hl7.org/fhir/reference-version-rules)
            /// </summary>
            [EnumLiteral("specific", "http://hl7.org/fhir/reference-version-rules"), Description("Version Specific")]
            Specific,
        }

        /// <summary>
        /// SHALL applications comply with this constraint?
        /// (url: http://hl7.org/fhir/ValueSet/constraint-severity)
        /// </summary>
        [FhirEnumeration("ConstraintSeverity")]
        public enum ConstraintSeverity
        {
            /// <summary>
            /// MISSING DESCRIPTION
            /// (system: http://hl7.org/fhir/constraint-severity)
            /// </summary>
            [EnumLiteral("error", "http://hl7.org/fhir/constraint-severity"), Description("Error")]
            Error,
            /// <summary>
            /// MISSING DESCRIPTION
            /// (system: http://hl7.org/fhir/constraint-severity)
            /// </summary>
            [EnumLiteral("warning", "http://hl7.org/fhir/constraint-severity"), Description("Warning")]
            Warning,
        }

        [FhirType("SlicingComponent")]
        [DataContract]
        public partial class SlicingComponent : Hl7.Fhir.Model.Element, System.ComponentModel.INotifyPropertyChanged, IBackboneElement
        {
            [NotMapped]
            public override string TypeName { get { return "SlicingComponent"; } }
            
            /// <summary>
            /// Element values that are used to distinguish the slices
            /// </summary>
            [FhirElement("discriminator", InSummary=true, Order=40)]
            [Cardinality(Min=0,Max=-1)]
            [DataMember]
            public List<Hl7.Fhir.Model.ElementDefinition.DiscriminatorComponent> Discriminator
            {
                get { if(_Discriminator==null) _Discriminator = new List<Hl7.Fhir.Model.ElementDefinition.DiscriminatorComponent>(); return _Discriminator; }
                set { _Discriminator = value; OnPropertyChanged("Discriminator"); }
            }
            
            private List<Hl7.Fhir.Model.ElementDefinition.DiscriminatorComponent> _Discriminator;
            
            /// <summary>
            /// Text description of how slicing works (or not)
            /// </summary>
            [FhirElement("description", InSummary=true, Order=50)]
            [DataMember]
            public Hl7.Fhir.Model.FhirString DescriptionElement
            {
                get { return _DescriptionElement; }
                set { _DescriptionElement = value; OnPropertyChanged("DescriptionElement"); }
            }
            
            private Hl7.Fhir.Model.FhirString _DescriptionElement;
            
            /// <summary>
            /// Text description of how slicing works (or not)
            /// </summary>
            /// <remarks>This uses the native .NET datatype, rather than the FHIR equivalent</remarks>
            [NotMapped]
            [IgnoreDataMemberAttribute]
            public string Description
            {
                get { return DescriptionElement != null ? DescriptionElement.Value : null; }
                set
                {
                    if (value == null)
                      DescriptionElement = null; 
                    else
                      DescriptionElement = new Hl7.Fhir.Model.FhirString(value);
                    OnPropertyChanged("Description");
                }
            }
            
            /// <summary>
            /// If elements must be in same order as slices
            /// </summary>
            [FhirElement("ordered", InSummary=true, Order=60)]
            [DataMember]
            public Hl7.Fhir.Model.FhirBoolean OrderedElement
            {
                get { return _OrderedElement; }
                set { _OrderedElement = value; OnPropertyChanged("OrderedElement"); }
            }
            
            private Hl7.Fhir.Model.FhirBoolean _OrderedElement;
            
            /// <summary>
            /// If elements must be in same order as slices
            /// </summary>
            /// <remarks>This uses the native .NET datatype, rather than the FHIR equivalent</remarks>
            [NotMapped]
            [IgnoreDataMemberAttribute]
            public bool? Ordered
            {
                get { return OrderedElement != null ? OrderedElement.Value : null; }
                set
                {
                    if (!value.HasValue)
                      OrderedElement = null; 
                    else
                      OrderedElement = new Hl7.Fhir.Model.FhirBoolean(value);
                    OnPropertyChanged("Ordered");
                }
            }
            
            /// <summary>
            /// closed | open | openAtEnd
            /// </summary>
            [FhirElement("rules", InSummary=true, Order=70)]
            [Cardinality(Min=1,Max=1)]
            [DataMember]
            public Code<Hl7.Fhir.Model.ElementDefinition.SlicingRules> RulesElement
            {
                get { return _RulesElement; }
                set { _RulesElement = value; OnPropertyChanged("RulesElement"); }
            }
            
            private Code<Hl7.Fhir.Model.ElementDefinition.SlicingRules> _RulesElement;
            
            /// <summary>
            /// closed | open | openAtEnd
            /// </summary>
            /// <remarks>This uses the native .NET datatype, rather than the FHIR equivalent</remarks>
            [NotMapped]
            [IgnoreDataMemberAttribute]
            public Hl7.Fhir.Model.ElementDefinition.SlicingRules? Rules
            {
                get { return RulesElement != null ? RulesElement.Value : null; }
                set
                {
                    if (!value.HasValue)
                      RulesElement = null; 
                    else
                      RulesElement = new Code<Hl7.Fhir.Model.ElementDefinition.SlicingRules>(value);
                    OnPropertyChanged("Rules");
                }
            }
            
            public override IDeepCopyable CopyTo(IDeepCopyable other)
            {
                var dest = other as SlicingComponent;
                
                if (dest != null)
                {
                    base.CopyTo(dest);
                    if(Discriminator != null) dest.Discriminator = new List<Hl7.Fhir.Model.ElementDefinition.DiscriminatorComponent>(Discriminator.DeepCopy());
                    if(DescriptionElement != null) dest.DescriptionElement = (Hl7.Fhir.Model.FhirString)DescriptionElement.DeepCopy();
                    if(OrderedElement != null) dest.OrderedElement = (Hl7.Fhir.Model.FhirBoolean)OrderedElement.DeepCopy();
                    if(RulesElement != null) dest.RulesElement = (Code<Hl7.Fhir.Model.ElementDefinition.SlicingRules>)RulesElement.DeepCopy();
                    return dest;
                }
                else
                	throw new ArgumentException("Can only copy to an object of the same type", "other");
            }
            
            public override IDeepCopyable DeepCopy()
            {
                return CopyTo(new SlicingComponent());
            }
            
            public override bool Matches(IDeepComparable other)
            {
                var otherT = other as SlicingComponent;
                if(otherT == null) return false;
                
                if(!base.Matches(otherT)) return false;
                if( !DeepComparable.Matches(Discriminator, otherT.Discriminator)) return false;
                if( !DeepComparable.Matches(DescriptionElement, otherT.DescriptionElement)) return false;
                if( !DeepComparable.Matches(OrderedElement, otherT.OrderedElement)) return false;
                if( !DeepComparable.Matches(RulesElement, otherT.RulesElement)) return false;
                
                return true;
            }
            
            public override bool IsExactly(IDeepComparable other)
            {
                var otherT = other as SlicingComponent;
                if(otherT == null) return false;
                
                if(!base.IsExactly(otherT)) return false;
                if( !DeepComparable.IsExactly(Discriminator, otherT.Discriminator)) return false;
                if( !DeepComparable.IsExactly(DescriptionElement, otherT.DescriptionElement)) return false;
                if( !DeepComparable.IsExactly(OrderedElement, otherT.OrderedElement)) return false;
                if( !DeepComparable.IsExactly(RulesElement, otherT.RulesElement)) return false;
                
                return true;
            }

            [NotMapped]
            public override IEnumerable<Base> Children
            {
                get
                {
                    foreach (var item in base.Children) yield return item;
                    foreach (var elem in Discriminator) { if (elem != null) yield return elem; }
                    if (DescriptionElement != null) yield return DescriptionElement;
                    if (OrderedElement != null) yield return OrderedElement;
                    if (RulesElement != null) yield return RulesElement;
                }
            }

            [NotMapped]
            internal override IEnumerable<ElementValue> NamedChildren 
            { 
                get 
                { 
                    foreach (var item in base.NamedChildren) yield return item; 
<<<<<<< HEAD
                    foreach (var elem in DiscriminatorElement) { if (elem != null) yield return new ElementValue("discriminator", elem); }
                    if (DescriptionElement != null) yield return new ElementValue("description", DescriptionElement);
                    if (OrderedElement != null) yield return new ElementValue("ordered", OrderedElement);
                    if (RulesElement != null) yield return new ElementValue("rules", RulesElement);
=======
                    foreach (var elem in Discriminator) { if (elem != null) yield return new ElementValue("discriminator", true, elem); }
                    if (DescriptionElement != null) yield return new ElementValue("description", false, DescriptionElement);
                    if (OrderedElement != null) yield return new ElementValue("ordered", false, OrderedElement);
                    if (RulesElement != null) yield return new ElementValue("rules", false, RulesElement);
>>>>>>> a220f7af
 
                } 
            } 
            
        }                
        [FhirType("DiscriminatorComponent")]
        [DataContract]
        public partial class DiscriminatorComponent : Hl7.Fhir.Model.Element, System.ComponentModel.INotifyPropertyChanged
        {
            [NotMapped]
            public override string TypeName { get { return "DiscriminatorComponent"; } }
            
            /// <summary>
            /// value | exists | pattern | type | profile
            /// </summary>
            [FhirElement("type", InSummary=true, Order=40)]
            [Cardinality(Min=1,Max=1)]
            [DataMember]
            public Code<Hl7.Fhir.Model.ElementDefinition.DiscriminatorType> TypeElement
            {
                get { return _TypeElement; }
                set { _TypeElement = value; OnPropertyChanged("TypeElement"); }
            }
            
            private Code<Hl7.Fhir.Model.ElementDefinition.DiscriminatorType> _TypeElement;
            
            /// <summary>
            /// value | exists | pattern | type | profile
            /// </summary>
            /// <remarks>This uses the native .NET datatype, rather than the FHIR equivalent</remarks>
            [NotMapped]
            [IgnoreDataMemberAttribute]
            public Hl7.Fhir.Model.ElementDefinition.DiscriminatorType? Type
            {
                get { return TypeElement != null ? TypeElement.Value : null; }
                set
                {
                    if (!value.HasValue)
                      TypeElement = null; 
                    else
                      TypeElement = new Code<Hl7.Fhir.Model.ElementDefinition.DiscriminatorType>(value);
                    OnPropertyChanged("Type");
                }
            }
            
            /// <summary>
            /// Path to element value
            /// </summary>
            [FhirElement("path", InSummary=true, Order=50)]
            [Cardinality(Min=1,Max=1)]
            [DataMember]
            public Hl7.Fhir.Model.FhirString PathElement
            {
                get { return _PathElement; }
                set { _PathElement = value; OnPropertyChanged("PathElement"); }
            }
            
            private Hl7.Fhir.Model.FhirString _PathElement;
            
            /// <summary>
            /// Path to element value
            /// </summary>
            /// <remarks>This uses the native .NET datatype, rather than the FHIR equivalent</remarks>
            [NotMapped]
            [IgnoreDataMemberAttribute]
            public string Path
            {
                get { return PathElement != null ? PathElement.Value : null; }
                set
                {
                    if (value == null)
                      PathElement = null; 
                    else
                      PathElement = new Hl7.Fhir.Model.FhirString(value);
                    OnPropertyChanged("Path");
                }
            }
            
            public override IDeepCopyable CopyTo(IDeepCopyable other)
            {
                var dest = other as DiscriminatorComponent;
                
                if (dest != null)
                {
                    base.CopyTo(dest);
                    if(TypeElement != null) dest.TypeElement = (Code<Hl7.Fhir.Model.ElementDefinition.DiscriminatorType>)TypeElement.DeepCopy();
                    if(PathElement != null) dest.PathElement = (Hl7.Fhir.Model.FhirString)PathElement.DeepCopy();
                    return dest;
                }
                else
                	throw new ArgumentException("Can only copy to an object of the same type", "other");
            }
            
            public override IDeepCopyable DeepCopy()
            {
                return CopyTo(new DiscriminatorComponent());
            }
            
            public override bool Matches(IDeepComparable other)
            {
                var otherT = other as DiscriminatorComponent;
                if(otherT == null) return false;
                
                if(!base.Matches(otherT)) return false;
                if( !DeepComparable.Matches(TypeElement, otherT.TypeElement)) return false;
                if( !DeepComparable.Matches(PathElement, otherT.PathElement)) return false;
                
                return true;
            }
            
            public override bool IsExactly(IDeepComparable other)
            {
                var otherT = other as DiscriminatorComponent;
                if(otherT == null) return false;
                
                if(!base.IsExactly(otherT)) return false;
                if( !DeepComparable.IsExactly(TypeElement, otherT.TypeElement)) return false;
                if( !DeepComparable.IsExactly(PathElement, otherT.PathElement)) return false;
                
                return true;
            }

            [NotMapped]
            public override IEnumerable<Base> Children
            {
                get
                {
                    foreach (var item in base.Children) yield return item;
                    if (TypeElement != null) yield return TypeElement;
                    if (PathElement != null) yield return PathElement;
                }
            }

            [NotMapped]
            internal override IEnumerable<ElementValue> NamedChildren 
            { 
                get 
                { 
                    foreach (var item in base.NamedChildren) yield return item; 
                    if (TypeElement != null) yield return new ElementValue("type", false, TypeElement);
                    if (PathElement != null) yield return new ElementValue("path", false, PathElement);
 
                } 
            } 
            
        }                
        [FhirType("BaseComponent")]
        [DataContract]
        public partial class BaseComponent : Hl7.Fhir.Model.Element, System.ComponentModel.INotifyPropertyChanged, IBackboneElement
        {
            [NotMapped]
            public override string TypeName { get { return "BaseComponent"; } }
            
            /// <summary>
            /// Path that identifies the base element
            /// </summary>
            [FhirElement("path", InSummary=true, Order=40)]
            [Cardinality(Min=1,Max=1)]
            [DataMember]
            public Hl7.Fhir.Model.FhirString PathElement
            {
                get { return _PathElement; }
                set { _PathElement = value; OnPropertyChanged("PathElement"); }
            }
            
            private Hl7.Fhir.Model.FhirString _PathElement;
            
            /// <summary>
            /// Path that identifies the base element
            /// </summary>
            /// <remarks>This uses the native .NET datatype, rather than the FHIR equivalent</remarks>
            [NotMapped]
            [IgnoreDataMemberAttribute]
            public string Path
            {
                get { return PathElement != null ? PathElement.Value : null; }
                set
                {
                    if (value == null)
                      PathElement = null; 
                    else
                      PathElement = new Hl7.Fhir.Model.FhirString(value);
                    OnPropertyChanged("Path");
                }
            }
            
            /// <summary>
            /// Min cardinality of the base element
            /// </summary>
            [FhirElement("min", InSummary=true, Order=50)]
            [Cardinality(Min=1,Max=1)]
            [DataMember]
            public Hl7.Fhir.Model.UnsignedInt MinElement
            {
                get { return _MinElement; }
                set { _MinElement = value; OnPropertyChanged("MinElement"); }
            }
            
            private Hl7.Fhir.Model.UnsignedInt _MinElement;
            
            /// <summary>
            /// Min cardinality of the base element
            /// </summary>
            /// <remarks>This uses the native .NET datatype, rather than the FHIR equivalent</remarks>
            [NotMapped]
            [IgnoreDataMemberAttribute]
            public int? Min
            {
                get { return MinElement != null ? MinElement.Value : null; }
                set
                {
                    if (!value.HasValue)
                      MinElement = null; 
                    else
                      MinElement = new Hl7.Fhir.Model.UnsignedInt(value);
                    OnPropertyChanged("Min");
                }
            }
            
            /// <summary>
            /// Max cardinality of the base element
            /// </summary>
            [FhirElement("max", InSummary=true, Order=60)]
            [Cardinality(Min=1,Max=1)]
            [DataMember]
            public Hl7.Fhir.Model.FhirString MaxElement
            {
                get { return _MaxElement; }
                set { _MaxElement = value; OnPropertyChanged("MaxElement"); }
            }
            
            private Hl7.Fhir.Model.FhirString _MaxElement;
            
            /// <summary>
            /// Max cardinality of the base element
            /// </summary>
            /// <remarks>This uses the native .NET datatype, rather than the FHIR equivalent</remarks>
            [NotMapped]
            [IgnoreDataMemberAttribute]
            public string Max
            {
                get { return MaxElement != null ? MaxElement.Value : null; }
                set
                {
                    if (value == null)
                      MaxElement = null; 
                    else
                      MaxElement = new Hl7.Fhir.Model.FhirString(value);
                    OnPropertyChanged("Max");
                }
            }
            
            public override IDeepCopyable CopyTo(IDeepCopyable other)
            {
                var dest = other as BaseComponent;
                
                if (dest != null)
                {
                    base.CopyTo(dest);
                    if(PathElement != null) dest.PathElement = (Hl7.Fhir.Model.FhirString)PathElement.DeepCopy();
                    if(MinElement != null) dest.MinElement = (Hl7.Fhir.Model.UnsignedInt)MinElement.DeepCopy();
                    if(MaxElement != null) dest.MaxElement = (Hl7.Fhir.Model.FhirString)MaxElement.DeepCopy();
                    return dest;
                }
                else
                	throw new ArgumentException("Can only copy to an object of the same type", "other");
            }
            
            public override IDeepCopyable DeepCopy()
            {
                return CopyTo(new BaseComponent());
            }
            
            public override bool Matches(IDeepComparable other)
            {
                var otherT = other as BaseComponent;
                if(otherT == null) return false;
                
                if(!base.Matches(otherT)) return false;
                if( !DeepComparable.Matches(PathElement, otherT.PathElement)) return false;
                if( !DeepComparable.Matches(MinElement, otherT.MinElement)) return false;
                if( !DeepComparable.Matches(MaxElement, otherT.MaxElement)) return false;
                
                return true;
            }
            
            public override bool IsExactly(IDeepComparable other)
            {
                var otherT = other as BaseComponent;
                if(otherT == null) return false;
                
                if(!base.IsExactly(otherT)) return false;
                if( !DeepComparable.IsExactly(PathElement, otherT.PathElement)) return false;
                if( !DeepComparable.IsExactly(MinElement, otherT.MinElement)) return false;
                if( !DeepComparable.IsExactly(MaxElement, otherT.MaxElement)) return false;
                
                return true;
            }

            [NotMapped]
            public override IEnumerable<Base> Children
            {
                get
                {
                    foreach (var item in base.Children) yield return item;
                    if (PathElement != null) yield return PathElement;
                    if (MinElement != null) yield return MinElement;
                    if (MaxElement != null) yield return MaxElement;
                }
            }

            [NotMapped]
            internal override IEnumerable<ElementValue> NamedChildren 
            { 
                get 
                { 
                    foreach (var item in base.NamedChildren) yield return item; 
                    if (PathElement != null) yield return new ElementValue("path", PathElement);
                    if (MinElement != null) yield return new ElementValue("min", MinElement);
                    if (MaxElement != null) yield return new ElementValue("max", MaxElement);
 
                } 
            } 
            
        }                
        [FhirType("TypeRefComponent")]
        [DataContract]
        public partial class TypeRefComponent : Hl7.Fhir.Model.Element, System.ComponentModel.INotifyPropertyChanged, IBackboneElement
        {
            [NotMapped]
            public override string TypeName { get { return "TypeRefComponent"; } }
            
            /// <summary>
            /// Data type or Resource (reference to definition)
            /// </summary>
            [FhirElement("code", InSummary=true, Order=40)]
            [Cardinality(Min=1,Max=1)]
            [DataMember]
            public Hl7.Fhir.Model.FhirUri CodeElement
            {
                get { return _CodeElement; }
                set { _CodeElement = value; OnPropertyChanged("CodeElement"); }
            }
            
            private Hl7.Fhir.Model.FhirUri _CodeElement;
            
            /// <summary>
            /// Data type or Resource (reference to definition)
            /// </summary>
            /// <remarks>This uses the native .NET datatype, rather than the FHIR equivalent</remarks>
            [NotMapped]
            [IgnoreDataMemberAttribute]
            public string Code
            {
                get { return CodeElement != null ? CodeElement.Value : null; }
                set
                {
                    if (value == null)
                      CodeElement = null; 
                    else
                      CodeElement = new Hl7.Fhir.Model.FhirUri(value);
                    OnPropertyChanged("Code");
                }
            }
            
            /// <summary>
            /// Profile (StructureDefinition) to apply (or IG)
            /// </summary>
            [FhirElement("profile", InSummary=true, Order=50)]
            [DataMember]
            public Hl7.Fhir.Model.FhirUri ProfileElement
            {
                get { return _ProfileElement; }
                set { _ProfileElement = value; OnPropertyChanged("ProfileElement"); }
            }
            
            private Hl7.Fhir.Model.FhirUri _ProfileElement;
            
            /// <summary>
            /// Profile (StructureDefinition) to apply (or IG)
            /// </summary>
            /// <remarks>This uses the native .NET datatype, rather than the FHIR equivalent</remarks>
            [NotMapped]
            [IgnoreDataMemberAttribute]
            public string Profile
            {
                get { return ProfileElement != null ? ProfileElement.Value : null; }
                set
                {
                    if (value == null)
                      ProfileElement = null; 
                    else
                      ProfileElement = new Hl7.Fhir.Model.FhirUri(value);
                    OnPropertyChanged("Profile");
                }
            }
            
            /// <summary>
            /// Profile (StructureDefinition) to apply to reference target (or IG)
            /// </summary>
            [FhirElement("targetProfile", InSummary=true, Order=60)]
            [DataMember]
            public Hl7.Fhir.Model.FhirUri TargetProfileElement
            {
                get { return _TargetProfileElement; }
                set { _TargetProfileElement = value; OnPropertyChanged("TargetProfileElement"); }
            }
            
            private Hl7.Fhir.Model.FhirUri _TargetProfileElement;
            
            /// <summary>
            /// Profile (StructureDefinition) to apply to reference target (or IG)
            /// </summary>
            /// <remarks>This uses the native .NET datatype, rather than the FHIR equivalent</remarks>
            [NotMapped]
            [IgnoreDataMemberAttribute]
            public string TargetProfile
            {
                get { return TargetProfileElement != null ? TargetProfileElement.Value : null; }
                set
                {
                    if (value == null)
                      TargetProfileElement = null; 
                    else
                      TargetProfileElement = new Hl7.Fhir.Model.FhirUri(value);
                    OnPropertyChanged("TargetProfile");
                }
            }
            
            /// <summary>
            /// contained | referenced | bundled - how aggregated
            /// </summary>
            [FhirElement("aggregation", InSummary=true, Order=70)]
            [Cardinality(Min=0,Max=-1)]
            [DataMember]
            public List<Code<Hl7.Fhir.Model.ElementDefinition.AggregationMode>> AggregationElement
            {
                get { if(_AggregationElement==null) _AggregationElement = new List<Hl7.Fhir.Model.Code<Hl7.Fhir.Model.ElementDefinition.AggregationMode>>(); return _AggregationElement; }
                set { _AggregationElement = value; OnPropertyChanged("AggregationElement"); }
            }
            
            private List<Code<Hl7.Fhir.Model.ElementDefinition.AggregationMode>> _AggregationElement;
            
            /// <summary>
            /// contained | referenced | bundled - how aggregated
            /// </summary>
            /// <remarks>This uses the native .NET datatype, rather than the FHIR equivalent</remarks>
            [NotMapped]
            [IgnoreDataMemberAttribute]
            public IEnumerable<Hl7.Fhir.Model.ElementDefinition.AggregationMode?> Aggregation
            {
                get { return AggregationElement != null ? AggregationElement.Select(elem => elem.Value) : null; }
                set
                {
                    if (value == null)
                      AggregationElement = null; 
                    else
                      AggregationElement = new List<Hl7.Fhir.Model.Code<Hl7.Fhir.Model.ElementDefinition.AggregationMode>>(value.Select(elem=>new Hl7.Fhir.Model.Code<Hl7.Fhir.Model.ElementDefinition.AggregationMode>(elem)));
                    OnPropertyChanged("Aggregation");
                }
            }
            
            /// <summary>
            /// either | independent | specific
            /// </summary>
            [FhirElement("versioning", InSummary=true, Order=80)]
            [DataMember]
            public Code<Hl7.Fhir.Model.ElementDefinition.ReferenceVersionRules> VersioningElement
            {
                get { return _VersioningElement; }
                set { _VersioningElement = value; OnPropertyChanged("VersioningElement"); }
            }
            
            private Code<Hl7.Fhir.Model.ElementDefinition.ReferenceVersionRules> _VersioningElement;
            
            /// <summary>
            /// either | independent | specific
            /// </summary>
            /// <remarks>This uses the native .NET datatype, rather than the FHIR equivalent</remarks>
            [NotMapped]
            [IgnoreDataMemberAttribute]
            public Hl7.Fhir.Model.ElementDefinition.ReferenceVersionRules? Versioning
            {
                get { return VersioningElement != null ? VersioningElement.Value : null; }
                set
                {
                    if (!value.HasValue)
                      VersioningElement = null; 
                    else
                      VersioningElement = new Code<Hl7.Fhir.Model.ElementDefinition.ReferenceVersionRules>(value);
                    OnPropertyChanged("Versioning");
                }
            }
            
            public override IDeepCopyable CopyTo(IDeepCopyable other)
            {
                var dest = other as TypeRefComponent;
                
                if (dest != null)
                {
                    base.CopyTo(dest);
                    if(CodeElement != null) dest.CodeElement = (Hl7.Fhir.Model.FhirUri)CodeElement.DeepCopy();
                    if(ProfileElement != null) dest.ProfileElement = (Hl7.Fhir.Model.FhirUri)ProfileElement.DeepCopy();
                    if(TargetProfileElement != null) dest.TargetProfileElement = (Hl7.Fhir.Model.FhirUri)TargetProfileElement.DeepCopy();
                    if(AggregationElement != null) dest.AggregationElement = new List<Code<Hl7.Fhir.Model.ElementDefinition.AggregationMode>>(AggregationElement.DeepCopy());
                    if(VersioningElement != null) dest.VersioningElement = (Code<Hl7.Fhir.Model.ElementDefinition.ReferenceVersionRules>)VersioningElement.DeepCopy();
                    return dest;
                }
                else
                	throw new ArgumentException("Can only copy to an object of the same type", "other");
            }
            
            public override IDeepCopyable DeepCopy()
            {
                return CopyTo(new TypeRefComponent());
            }
            
            public override bool Matches(IDeepComparable other)
            {
                var otherT = other as TypeRefComponent;
                if(otherT == null) return false;
                
                if(!base.Matches(otherT)) return false;
                if( !DeepComparable.Matches(CodeElement, otherT.CodeElement)) return false;
                if( !DeepComparable.Matches(ProfileElement, otherT.ProfileElement)) return false;
                if( !DeepComparable.Matches(TargetProfileElement, otherT.TargetProfileElement)) return false;
                if( !DeepComparable.Matches(AggregationElement, otherT.AggregationElement)) return false;
                if( !DeepComparable.Matches(VersioningElement, otherT.VersioningElement)) return false;
                
                return true;
            }
            
            public override bool IsExactly(IDeepComparable other)
            {
                var otherT = other as TypeRefComponent;
                if(otherT == null) return false;
                
                if(!base.IsExactly(otherT)) return false;
                if( !DeepComparable.IsExactly(CodeElement, otherT.CodeElement)) return false;
                if( !DeepComparable.IsExactly(ProfileElement, otherT.ProfileElement)) return false;
                if( !DeepComparable.IsExactly(TargetProfileElement, otherT.TargetProfileElement)) return false;
                if( !DeepComparable.IsExactly(AggregationElement, otherT.AggregationElement)) return false;
                if( !DeepComparable.IsExactly(VersioningElement, otherT.VersioningElement)) return false;
                
                return true;
            }

            [NotMapped]
            public override IEnumerable<Base> Children
            {
                get
                {
                    foreach (var item in base.Children) yield return item;
                    if (CodeElement != null) yield return CodeElement;
                    if (ProfileElement != null) yield return ProfileElement;
                    if (TargetProfileElement != null) yield return TargetProfileElement;
                    foreach (var elem in AggregationElement) { if (elem != null) yield return elem; }
                    if (VersioningElement != null) yield return VersioningElement;
                }
            }

            [NotMapped]
            internal override IEnumerable<ElementValue> NamedChildren 
            { 
                get 
                { 
                    foreach (var item in base.NamedChildren) yield return item; 
<<<<<<< HEAD
                    if (CodeElement != null) yield return new ElementValue("code", CodeElement);
                    foreach (var elem in ProfileElement) { if (elem != null) yield return new ElementValue("profile", elem); }
                    foreach (var elem in AggregationElement) { if (elem != null) yield return new ElementValue("aggregation", elem); }
=======
                    if (CodeElement != null) yield return new ElementValue("code", false, CodeElement);
                    if (ProfileElement != null) yield return new ElementValue("profile", false, ProfileElement);
                    if (TargetProfileElement != null) yield return new ElementValue("targetProfile", false, TargetProfileElement);
                    foreach (var elem in AggregationElement) { if (elem != null) yield return new ElementValue("aggregation", true, elem); }
                    if (VersioningElement != null) yield return new ElementValue("versioning", false, VersioningElement);
 
                } 
            } 
            
        }                
        [FhirType("ExampleComponent")]
        [DataContract]
        public partial class ExampleComponent : Hl7.Fhir.Model.Element, System.ComponentModel.INotifyPropertyChanged
        {
            [NotMapped]
            public override string TypeName { get { return "ExampleComponent"; } }
            
            /// <summary>
            /// Describes the purpose of this example
            /// </summary>
            [FhirElement("label", InSummary=true, Order=40)]
            [Cardinality(Min=1,Max=1)]
            [DataMember]
            public Hl7.Fhir.Model.FhirString LabelElement
            {
                get { return _LabelElement; }
                set { _LabelElement = value; OnPropertyChanged("LabelElement"); }
            }
            
            private Hl7.Fhir.Model.FhirString _LabelElement;
            
            /// <summary>
            /// Describes the purpose of this example
            /// </summary>
            /// <remarks>This uses the native .NET datatype, rather than the FHIR equivalent</remarks>
            [NotMapped]
            [IgnoreDataMemberAttribute]
            public string Label
            {
                get { return LabelElement != null ? LabelElement.Value : null; }
                set
                {
                    if (value == null)
                      LabelElement = null; 
                    else
                      LabelElement = new Hl7.Fhir.Model.FhirString(value);
                    OnPropertyChanged("Label");
                }
            }
            
            /// <summary>
            /// Value of Example (one of allowed types)
            /// </summary>
            [FhirElement("value", InSummary=true, Order=50, Choice=ChoiceType.DatatypeChoice)]
			[CLSCompliant(false)]
            [AllowedTypes(typeof(Hl7.Fhir.Model.Base64Binary),typeof(Hl7.Fhir.Model.FhirBoolean),typeof(Hl7.Fhir.Model.Code),typeof(Hl7.Fhir.Model.Date),typeof(Hl7.Fhir.Model.FhirDateTime),typeof(Hl7.Fhir.Model.FhirDecimal),typeof(Hl7.Fhir.Model.Id),typeof(Hl7.Fhir.Model.Instant),typeof(Hl7.Fhir.Model.Integer),typeof(Hl7.Fhir.Model.Markdown),typeof(Hl7.Fhir.Model.Oid),typeof(Hl7.Fhir.Model.PositiveInt),typeof(Hl7.Fhir.Model.FhirString),typeof(Hl7.Fhir.Model.Time),typeof(Hl7.Fhir.Model.UnsignedInt),typeof(Hl7.Fhir.Model.FhirUri),typeof(Hl7.Fhir.Model.Address),typeof(Age),typeof(Hl7.Fhir.Model.Annotation),typeof(Hl7.Fhir.Model.Attachment),typeof(Hl7.Fhir.Model.CodeableConcept),typeof(Hl7.Fhir.Model.Coding),typeof(Hl7.Fhir.Model.ContactPoint),typeof(Count),typeof(Distance),typeof(Duration),typeof(Hl7.Fhir.Model.HumanName),typeof(Hl7.Fhir.Model.Identifier),typeof(Money),typeof(Hl7.Fhir.Model.Period),typeof(Quantity),typeof(Hl7.Fhir.Model.Range),typeof(Hl7.Fhir.Model.Ratio),typeof(Hl7.Fhir.Model.ResourceReference),typeof(Hl7.Fhir.Model.SampledData),typeof(Hl7.Fhir.Model.Signature),typeof(Hl7.Fhir.Model.Timing),typeof(Hl7.Fhir.Model.Meta))]
            [Cardinality(Min=1,Max=1)]
            [DataMember]
            public Hl7.Fhir.Model.Element Value
            {
                get { return _Value; }
                set { _Value = value; OnPropertyChanged("Value"); }
            }
            
            private Hl7.Fhir.Model.Element _Value;
            
            public override IDeepCopyable CopyTo(IDeepCopyable other)
            {
                var dest = other as ExampleComponent;
                
                if (dest != null)
                {
                    base.CopyTo(dest);
                    if(LabelElement != null) dest.LabelElement = (Hl7.Fhir.Model.FhirString)LabelElement.DeepCopy();
                    if(Value != null) dest.Value = (Hl7.Fhir.Model.Element)Value.DeepCopy();
                    return dest;
                }
                else
                	throw new ArgumentException("Can only copy to an object of the same type", "other");
            }
            
            public override IDeepCopyable DeepCopy()
            {
                return CopyTo(new ExampleComponent());
            }
            
            public override bool Matches(IDeepComparable other)
            {
                var otherT = other as ExampleComponent;
                if(otherT == null) return false;
                
                if(!base.Matches(otherT)) return false;
                if( !DeepComparable.Matches(LabelElement, otherT.LabelElement)) return false;
                if( !DeepComparable.Matches(Value, otherT.Value)) return false;
                
                return true;
            }
            
            public override bool IsExactly(IDeepComparable other)
            {
                var otherT = other as ExampleComponent;
                if(otherT == null) return false;
                
                if(!base.IsExactly(otherT)) return false;
                if( !DeepComparable.IsExactly(LabelElement, otherT.LabelElement)) return false;
                if( !DeepComparable.IsExactly(Value, otherT.Value)) return false;
                
                return true;
            }

            [NotMapped]
            public override IEnumerable<Base> Children
            {
                get
                {
                    foreach (var item in base.Children) yield return item;
                    if (LabelElement != null) yield return LabelElement;
                    if (Value != null) yield return Value;
                }
            }

            [NotMapped]
            internal override IEnumerable<ElementValue> NamedChildren 
            { 
                get 
                { 
                    foreach (var item in base.NamedChildren) yield return item; 
                    if (LabelElement != null) yield return new ElementValue("label", false, LabelElement);
                    if (Value != null) yield return new ElementValue("value", false, Value);
>>>>>>> a220f7af
 
                } 
            } 
            
        }                
        [FhirType("ConstraintComponent")]
        [DataContract]
        public partial class ConstraintComponent : Hl7.Fhir.Model.Element, System.ComponentModel.INotifyPropertyChanged, IBackboneElement
        {
            [NotMapped]
            public override string TypeName { get { return "ConstraintComponent"; } }
            
            /// <summary>
            /// Target of 'condition' reference above
            /// </summary>
            [FhirElement("key", InSummary=true, Order=40)]
            [Cardinality(Min=1,Max=1)]
            [DataMember]
            public Hl7.Fhir.Model.Id KeyElement
            {
                get { return _KeyElement; }
                set { _KeyElement = value; OnPropertyChanged("KeyElement"); }
            }
            
            private Hl7.Fhir.Model.Id _KeyElement;
            
            /// <summary>
            /// Target of 'condition' reference above
            /// </summary>
            /// <remarks>This uses the native .NET datatype, rather than the FHIR equivalent</remarks>
            [NotMapped]
            [IgnoreDataMemberAttribute]
            public string Key
            {
                get { return KeyElement != null ? KeyElement.Value : null; }
                set
                {
                    if (value == null)
                      KeyElement = null; 
                    else
                      KeyElement = new Hl7.Fhir.Model.Id(value);
                    OnPropertyChanged("Key");
                }
            }
            
            /// <summary>
            /// Why this constraint is necessary or appropriate
            /// </summary>
            [FhirElement("requirements", InSummary=true, Order=50)]
            [DataMember]
            public Hl7.Fhir.Model.FhirString RequirementsElement
            {
                get { return _RequirementsElement; }
                set { _RequirementsElement = value; OnPropertyChanged("RequirementsElement"); }
            }
            
            private Hl7.Fhir.Model.FhirString _RequirementsElement;
            
            /// <summary>
            /// Why this constraint is necessary or appropriate
            /// </summary>
            /// <remarks>This uses the native .NET datatype, rather than the FHIR equivalent</remarks>
            [NotMapped]
            [IgnoreDataMemberAttribute]
            public string Requirements
            {
                get { return RequirementsElement != null ? RequirementsElement.Value : null; }
                set
                {
                    if (value == null)
                      RequirementsElement = null; 
                    else
                      RequirementsElement = new Hl7.Fhir.Model.FhirString(value);
                    OnPropertyChanged("Requirements");
                }
            }
            
            /// <summary>
            /// error | warning
            /// </summary>
            [FhirElement("severity", InSummary=true, Order=60)]
            [Cardinality(Min=1,Max=1)]
            [DataMember]
            public Code<Hl7.Fhir.Model.ElementDefinition.ConstraintSeverity> SeverityElement
            {
                get { return _SeverityElement; }
                set { _SeverityElement = value; OnPropertyChanged("SeverityElement"); }
            }
            
            private Code<Hl7.Fhir.Model.ElementDefinition.ConstraintSeverity> _SeverityElement;
            
            /// <summary>
            /// error | warning
            /// </summary>
            /// <remarks>This uses the native .NET datatype, rather than the FHIR equivalent</remarks>
            [NotMapped]
            [IgnoreDataMemberAttribute]
            public Hl7.Fhir.Model.ElementDefinition.ConstraintSeverity? Severity
            {
                get { return SeverityElement != null ? SeverityElement.Value : null; }
                set
                {
                    if (!value.HasValue)
                      SeverityElement = null; 
                    else
                      SeverityElement = new Code<Hl7.Fhir.Model.ElementDefinition.ConstraintSeverity>(value);
                    OnPropertyChanged("Severity");
                }
            }
            
            /// <summary>
            /// Human description of constraint
            /// </summary>
            [FhirElement("human", InSummary=true, Order=70)]
            [Cardinality(Min=1,Max=1)]
            [DataMember]
            public Hl7.Fhir.Model.FhirString HumanElement
            {
                get { return _HumanElement; }
                set { _HumanElement = value; OnPropertyChanged("HumanElement"); }
            }
            
            private Hl7.Fhir.Model.FhirString _HumanElement;
            
            /// <summary>
            /// Human description of constraint
            /// </summary>
            /// <remarks>This uses the native .NET datatype, rather than the FHIR equivalent</remarks>
            [NotMapped]
            [IgnoreDataMemberAttribute]
            public string Human
            {
                get { return HumanElement != null ? HumanElement.Value : null; }
                set
                {
                    if (value == null)
                      HumanElement = null; 
                    else
                      HumanElement = new Hl7.Fhir.Model.FhirString(value);
                    OnPropertyChanged("Human");
                }
            }
            
            /// <summary>
            /// FHIRPath expression of constraint
            /// </summary>
            [FhirElement("expression", InSummary=true, Order=80)]
            [Cardinality(Min=1,Max=1)]
            [DataMember]
            public Hl7.Fhir.Model.FhirString ExpressionElement
            {
                get { return _ExpressionElement; }
                set { _ExpressionElement = value; OnPropertyChanged("ExpressionElement"); }
            }
            
            private Hl7.Fhir.Model.FhirString _ExpressionElement;
            
            /// <summary>
            /// FHIRPath expression of constraint
            /// </summary>
            /// <remarks>This uses the native .NET datatype, rather than the FHIR equivalent</remarks>
            [NotMapped]
            [IgnoreDataMemberAttribute]
            public string Expression
            {
                get { return ExpressionElement != null ? ExpressionElement.Value : null; }
                set
                {
                    if (value == null)
                      ExpressionElement = null; 
                    else
                      ExpressionElement = new Hl7.Fhir.Model.FhirString(value);
                    OnPropertyChanged("Expression");
                }
            }
            
            /// <summary>
            /// XPath expression of constraint
            /// </summary>
            [FhirElement("xpath", InSummary=true, Order=90)]
            [DataMember]
            public Hl7.Fhir.Model.FhirString XpathElement
            {
                get { return _XpathElement; }
                set { _XpathElement = value; OnPropertyChanged("XpathElement"); }
            }
            
            private Hl7.Fhir.Model.FhirString _XpathElement;
            
            /// <summary>
            /// XPath expression of constraint
            /// </summary>
            /// <remarks>This uses the native .NET datatype, rather than the FHIR equivalent</remarks>
            [NotMapped]
            [IgnoreDataMemberAttribute]
            public string Xpath
            {
                get { return XpathElement != null ? XpathElement.Value : null; }
                set
                {
                    if (value == null)
                      XpathElement = null; 
                    else
                      XpathElement = new Hl7.Fhir.Model.FhirString(value);
                    OnPropertyChanged("Xpath");
                }
            }
            
            /// <summary>
            /// Reference to original source of constraint
            /// </summary>
            [FhirElement("source", InSummary=true, Order=100)]
            [DataMember]
            public Hl7.Fhir.Model.FhirUri SourceElement
            {
                get { return _SourceElement; }
                set { _SourceElement = value; OnPropertyChanged("SourceElement"); }
            }
            
            private Hl7.Fhir.Model.FhirUri _SourceElement;
            
            /// <summary>
            /// Reference to original source of constraint
            /// </summary>
            /// <remarks>This uses the native .NET datatype, rather than the FHIR equivalent</remarks>
            [NotMapped]
            [IgnoreDataMemberAttribute]
            public string Source
            {
                get { return SourceElement != null ? SourceElement.Value : null; }
                set
                {
                    if (value == null)
                      SourceElement = null; 
                    else
                      SourceElement = new Hl7.Fhir.Model.FhirUri(value);
                    OnPropertyChanged("Source");
                }
            }
            
            public override IDeepCopyable CopyTo(IDeepCopyable other)
            {
                var dest = other as ConstraintComponent;
                
                if (dest != null)
                {
                    base.CopyTo(dest);
                    if(KeyElement != null) dest.KeyElement = (Hl7.Fhir.Model.Id)KeyElement.DeepCopy();
                    if(RequirementsElement != null) dest.RequirementsElement = (Hl7.Fhir.Model.FhirString)RequirementsElement.DeepCopy();
                    if(SeverityElement != null) dest.SeverityElement = (Code<Hl7.Fhir.Model.ElementDefinition.ConstraintSeverity>)SeverityElement.DeepCopy();
                    if(HumanElement != null) dest.HumanElement = (Hl7.Fhir.Model.FhirString)HumanElement.DeepCopy();
                    if(ExpressionElement != null) dest.ExpressionElement = (Hl7.Fhir.Model.FhirString)ExpressionElement.DeepCopy();
                    if(XpathElement != null) dest.XpathElement = (Hl7.Fhir.Model.FhirString)XpathElement.DeepCopy();
                    if(SourceElement != null) dest.SourceElement = (Hl7.Fhir.Model.FhirUri)SourceElement.DeepCopy();
                    return dest;
                }
                else
                	throw new ArgumentException("Can only copy to an object of the same type", "other");
            }
            
            public override IDeepCopyable DeepCopy()
            {
                return CopyTo(new ConstraintComponent());
            }
            
            public override bool Matches(IDeepComparable other)
            {
                var otherT = other as ConstraintComponent;
                if(otherT == null) return false;
                
                if(!base.Matches(otherT)) return false;
                if( !DeepComparable.Matches(KeyElement, otherT.KeyElement)) return false;
                if( !DeepComparable.Matches(RequirementsElement, otherT.RequirementsElement)) return false;
                if( !DeepComparable.Matches(SeverityElement, otherT.SeverityElement)) return false;
                if( !DeepComparable.Matches(HumanElement, otherT.HumanElement)) return false;
                if( !DeepComparable.Matches(ExpressionElement, otherT.ExpressionElement)) return false;
                if( !DeepComparable.Matches(XpathElement, otherT.XpathElement)) return false;
                if( !DeepComparable.Matches(SourceElement, otherT.SourceElement)) return false;
                
                return true;
            }
            
            public override bool IsExactly(IDeepComparable other)
            {
                var otherT = other as ConstraintComponent;
                if(otherT == null) return false;
                
                if(!base.IsExactly(otherT)) return false;
                if( !DeepComparable.IsExactly(KeyElement, otherT.KeyElement)) return false;
                if( !DeepComparable.IsExactly(RequirementsElement, otherT.RequirementsElement)) return false;
                if( !DeepComparable.IsExactly(SeverityElement, otherT.SeverityElement)) return false;
                if( !DeepComparable.IsExactly(HumanElement, otherT.HumanElement)) return false;
                if( !DeepComparable.IsExactly(ExpressionElement, otherT.ExpressionElement)) return false;
                if( !DeepComparable.IsExactly(XpathElement, otherT.XpathElement)) return false;
                if( !DeepComparable.IsExactly(SourceElement, otherT.SourceElement)) return false;
                
                return true;
            }

            [NotMapped]
            public override IEnumerable<Base> Children
            {
                get
                {
                    foreach (var item in base.Children) yield return item;
                    if (KeyElement != null) yield return KeyElement;
                    if (RequirementsElement != null) yield return RequirementsElement;
                    if (SeverityElement != null) yield return SeverityElement;
                    if (HumanElement != null) yield return HumanElement;
                    if (ExpressionElement != null) yield return ExpressionElement;
                    if (XpathElement != null) yield return XpathElement;
                    if (SourceElement != null) yield return SourceElement;
                }
            }

            [NotMapped]
            internal override IEnumerable<ElementValue> NamedChildren 
            { 
                get 
                { 
                    foreach (var item in base.NamedChildren) yield return item; 
<<<<<<< HEAD
                    if (KeyElement != null) yield return new ElementValue("key", KeyElement);
                    if (RequirementsElement != null) yield return new ElementValue("requirements", RequirementsElement);
                    if (SeverityElement != null) yield return new ElementValue("severity", SeverityElement);
                    if (HumanElement != null) yield return new ElementValue("human", HumanElement);
                    if (XpathElement != null) yield return new ElementValue("xpath", XpathElement);
=======
                    if (KeyElement != null) yield return new ElementValue("key", false, KeyElement);
                    if (RequirementsElement != null) yield return new ElementValue("requirements", false, RequirementsElement);
                    if (SeverityElement != null) yield return new ElementValue("severity", false, SeverityElement);
                    if (HumanElement != null) yield return new ElementValue("human", false, HumanElement);
                    if (ExpressionElement != null) yield return new ElementValue("expression", false, ExpressionElement);
                    if (XpathElement != null) yield return new ElementValue("xpath", false, XpathElement);
                    if (SourceElement != null) yield return new ElementValue("source", false, SourceElement);
>>>>>>> a220f7af
 
                } 
            } 
            
        }                
        [FhirType("ElementDefinitionBindingComponent")]
        [DataContract]
<<<<<<< HEAD
        public partial class BindingComponent : Hl7.Fhir.Model.Element, System.ComponentModel.INotifyPropertyChanged, IBackboneElement
=======
        public partial class ElementDefinitionBindingComponent : Hl7.Fhir.Model.Element, System.ComponentModel.INotifyPropertyChanged
>>>>>>> a220f7af
        {
            [NotMapped]
            public override string TypeName { get { return "ElementDefinitionBindingComponent"; } }
            
            /// <summary>
            /// required | extensible | preferred | example
            /// </summary>
            [FhirElement("strength", InSummary=true, Order=40)]
            [Cardinality(Min=1,Max=1)]
            [DataMember]
            public Code<Hl7.Fhir.Model.BindingStrength> StrengthElement
            {
                get { return _StrengthElement; }
                set { _StrengthElement = value; OnPropertyChanged("StrengthElement"); }
            }
            
            private Code<Hl7.Fhir.Model.BindingStrength> _StrengthElement;
            
            /// <summary>
            /// required | extensible | preferred | example
            /// </summary>
            /// <remarks>This uses the native .NET datatype, rather than the FHIR equivalent</remarks>
            [NotMapped]
            [IgnoreDataMemberAttribute]
            public Hl7.Fhir.Model.BindingStrength? Strength
            {
                get { return StrengthElement != null ? StrengthElement.Value : null; }
                set
                {
                    if (!value.HasValue)
                      StrengthElement = null; 
                    else
                      StrengthElement = new Code<Hl7.Fhir.Model.BindingStrength>(value);
                    OnPropertyChanged("Strength");
                }
            }
            
            /// <summary>
            /// Human explanation of the value set
            /// </summary>
            [FhirElement("description", InSummary=true, Order=50)]
            [DataMember]
            public Hl7.Fhir.Model.FhirString DescriptionElement
            {
                get { return _DescriptionElement; }
                set { _DescriptionElement = value; OnPropertyChanged("DescriptionElement"); }
            }
            
            private Hl7.Fhir.Model.FhirString _DescriptionElement;
            
            /// <summary>
            /// Human explanation of the value set
            /// </summary>
            /// <remarks>This uses the native .NET datatype, rather than the FHIR equivalent</remarks>
            [NotMapped]
            [IgnoreDataMemberAttribute]
            public string Description
            {
                get { return DescriptionElement != null ? DescriptionElement.Value : null; }
                set
                {
                    if (value == null)
                      DescriptionElement = null; 
                    else
                      DescriptionElement = new Hl7.Fhir.Model.FhirString(value);
                    OnPropertyChanged("Description");
                }
            }
            
            /// <summary>
            /// Source of value set
            /// </summary>
            [FhirElement("valueSet", InSummary=true, Order=60, Choice=ChoiceType.DatatypeChoice)]
			[CLSCompliant(false)]
            [AllowedTypes(typeof(Hl7.Fhir.Model.FhirUri),typeof(Hl7.Fhir.Model.ResourceReference))]
            [DataMember]
            public Hl7.Fhir.Model.Element ValueSet
            {
                get { return _ValueSet; }
                set { _ValueSet = value; OnPropertyChanged("ValueSet"); }
            }
            
            private Hl7.Fhir.Model.Element _ValueSet;
            
            public override IDeepCopyable CopyTo(IDeepCopyable other)
            {
                var dest = other as ElementDefinitionBindingComponent;
                
                if (dest != null)
                {
                    base.CopyTo(dest);
                    if(StrengthElement != null) dest.StrengthElement = (Code<Hl7.Fhir.Model.BindingStrength>)StrengthElement.DeepCopy();
                    if(DescriptionElement != null) dest.DescriptionElement = (Hl7.Fhir.Model.FhirString)DescriptionElement.DeepCopy();
                    if(ValueSet != null) dest.ValueSet = (Hl7.Fhir.Model.Element)ValueSet.DeepCopy();
                    return dest;
                }
                else
                	throw new ArgumentException("Can only copy to an object of the same type", "other");
            }
            
            public override IDeepCopyable DeepCopy()
            {
                return CopyTo(new ElementDefinitionBindingComponent());
            }
            
            public override bool Matches(IDeepComparable other)
            {
                var otherT = other as ElementDefinitionBindingComponent;
                if(otherT == null) return false;
                
                if(!base.Matches(otherT)) return false;
                if( !DeepComparable.Matches(StrengthElement, otherT.StrengthElement)) return false;
                if( !DeepComparable.Matches(DescriptionElement, otherT.DescriptionElement)) return false;
                if( !DeepComparable.Matches(ValueSet, otherT.ValueSet)) return false;
                
                return true;
            }
            
            public override bool IsExactly(IDeepComparable other)
            {
                var otherT = other as ElementDefinitionBindingComponent;
                if(otherT == null) return false;
                
                if(!base.IsExactly(otherT)) return false;
                if( !DeepComparable.IsExactly(StrengthElement, otherT.StrengthElement)) return false;
                if( !DeepComparable.IsExactly(DescriptionElement, otherT.DescriptionElement)) return false;
                if( !DeepComparable.IsExactly(ValueSet, otherT.ValueSet)) return false;
                
                return true;
            }

            [NotMapped]
            public override IEnumerable<Base> Children
            {
                get
                {
                    foreach (var item in base.Children) yield return item;
                    if (StrengthElement != null) yield return StrengthElement;
                    if (DescriptionElement != null) yield return DescriptionElement;
                    if (ValueSet != null) yield return ValueSet;
                }
            }

            [NotMapped]
            internal override IEnumerable<ElementValue> NamedChildren 
            { 
                get 
                { 
                    foreach (var item in base.NamedChildren) yield return item; 
                    if (StrengthElement != null) yield return new ElementValue("strength", StrengthElement);
                    if (DescriptionElement != null) yield return new ElementValue("description", DescriptionElement);
                    if (ValueSet != null) yield return new ElementValue("valueSet", ValueSet);
 
                } 
            } 
            
        }                
        [FhirType("MappingComponent")]
        [DataContract]
        public partial class MappingComponent : Hl7.Fhir.Model.Element, System.ComponentModel.INotifyPropertyChanged, IBackboneElement
        {
            [NotMapped]
            public override string TypeName { get { return "MappingComponent"; } }
            
            /// <summary>
            /// Reference to mapping declaration
            /// </summary>
            [FhirElement("identity", InSummary=true, Order=40)]
            [Cardinality(Min=1,Max=1)]
            [DataMember]
            public Hl7.Fhir.Model.Id IdentityElement
            {
                get { return _IdentityElement; }
                set { _IdentityElement = value; OnPropertyChanged("IdentityElement"); }
            }
            
            private Hl7.Fhir.Model.Id _IdentityElement;
            
            /// <summary>
            /// Reference to mapping declaration
            /// </summary>
            /// <remarks>This uses the native .NET datatype, rather than the FHIR equivalent</remarks>
            [NotMapped]
            [IgnoreDataMemberAttribute]
            public string Identity
            {
                get { return IdentityElement != null ? IdentityElement.Value : null; }
                set
                {
                    if (value == null)
                      IdentityElement = null; 
                    else
                      IdentityElement = new Hl7.Fhir.Model.Id(value);
                    OnPropertyChanged("Identity");
                }
            }
            
            /// <summary>
            /// Computable language of mapping
            /// </summary>
            [FhirElement("language", InSummary=true, Order=50)]
            [DataMember]
            public Hl7.Fhir.Model.Code LanguageElement
            {
                get { return _LanguageElement; }
                set { _LanguageElement = value; OnPropertyChanged("LanguageElement"); }
            }
            
            private Hl7.Fhir.Model.Code _LanguageElement;
            
            /// <summary>
            /// Computable language of mapping
            /// </summary>
            /// <remarks>This uses the native .NET datatype, rather than the FHIR equivalent</remarks>
            [NotMapped]
            [IgnoreDataMemberAttribute]
            public string Language
            {
                get { return LanguageElement != null ? LanguageElement.Value : null; }
                set
                {
                    if (value == null)
                      LanguageElement = null; 
                    else
                      LanguageElement = new Hl7.Fhir.Model.Code(value);
                    OnPropertyChanged("Language");
                }
            }
            
            /// <summary>
            /// Details of the mapping
            /// </summary>
            [FhirElement("map", InSummary=true, Order=60)]
            [Cardinality(Min=1,Max=1)]
            [DataMember]
            public Hl7.Fhir.Model.FhirString MapElement
            {
                get { return _MapElement; }
                set { _MapElement = value; OnPropertyChanged("MapElement"); }
            }
            
            private Hl7.Fhir.Model.FhirString _MapElement;
            
            /// <summary>
            /// Details of the mapping
            /// </summary>
            /// <remarks>This uses the native .NET datatype, rather than the FHIR equivalent</remarks>
            [NotMapped]
            [IgnoreDataMemberAttribute]
            public string Map
            {
                get { return MapElement != null ? MapElement.Value : null; }
                set
                {
                    if (value == null)
                      MapElement = null; 
                    else
                      MapElement = new Hl7.Fhir.Model.FhirString(value);
                    OnPropertyChanged("Map");
                }
            }
            
            /// <summary>
            /// Comments about the mapping or its use
            /// </summary>
            [FhirElement("comment", InSummary=true, Order=70)]
            [DataMember]
            public Hl7.Fhir.Model.FhirString CommentElement
            {
                get { return _CommentElement; }
                set { _CommentElement = value; OnPropertyChanged("CommentElement"); }
            }
            
            private Hl7.Fhir.Model.FhirString _CommentElement;
            
            /// <summary>
            /// Comments about the mapping or its use
            /// </summary>
            /// <remarks>This uses the native .NET datatype, rather than the FHIR equivalent</remarks>
            [NotMapped]
            [IgnoreDataMemberAttribute]
            public string Comment
            {
                get { return CommentElement != null ? CommentElement.Value : null; }
                set
                {
                    if (value == null)
                      CommentElement = null; 
                    else
                      CommentElement = new Hl7.Fhir.Model.FhirString(value);
                    OnPropertyChanged("Comment");
                }
            }
            
            public override IDeepCopyable CopyTo(IDeepCopyable other)
            {
                var dest = other as MappingComponent;
                
                if (dest != null)
                {
                    base.CopyTo(dest);
                    if(IdentityElement != null) dest.IdentityElement = (Hl7.Fhir.Model.Id)IdentityElement.DeepCopy();
                    if(LanguageElement != null) dest.LanguageElement = (Hl7.Fhir.Model.Code)LanguageElement.DeepCopy();
                    if(MapElement != null) dest.MapElement = (Hl7.Fhir.Model.FhirString)MapElement.DeepCopy();
                    if(CommentElement != null) dest.CommentElement = (Hl7.Fhir.Model.FhirString)CommentElement.DeepCopy();
                    return dest;
                }
                else
                	throw new ArgumentException("Can only copy to an object of the same type", "other");
            }
            
            public override IDeepCopyable DeepCopy()
            {
                return CopyTo(new MappingComponent());
            }
            
            public override bool Matches(IDeepComparable other)
            {
                var otherT = other as MappingComponent;
                if(otherT == null) return false;
                
                if(!base.Matches(otherT)) return false;
                if( !DeepComparable.Matches(IdentityElement, otherT.IdentityElement)) return false;
                if( !DeepComparable.Matches(LanguageElement, otherT.LanguageElement)) return false;
                if( !DeepComparable.Matches(MapElement, otherT.MapElement)) return false;
                if( !DeepComparable.Matches(CommentElement, otherT.CommentElement)) return false;
                
                return true;
            }
            
            public override bool IsExactly(IDeepComparable other)
            {
                var otherT = other as MappingComponent;
                if(otherT == null) return false;
                
                if(!base.IsExactly(otherT)) return false;
                if( !DeepComparable.IsExactly(IdentityElement, otherT.IdentityElement)) return false;
                if( !DeepComparable.IsExactly(LanguageElement, otherT.LanguageElement)) return false;
                if( !DeepComparable.IsExactly(MapElement, otherT.MapElement)) return false;
                if( !DeepComparable.IsExactly(CommentElement, otherT.CommentElement)) return false;
                
                return true;
            }

            [NotMapped]
            public override IEnumerable<Base> Children
            {
                get
                {
                    foreach (var item in base.Children) yield return item;
                    if (IdentityElement != null) yield return IdentityElement;
                    if (LanguageElement != null) yield return LanguageElement;
                    if (MapElement != null) yield return MapElement;
                    if (CommentElement != null) yield return CommentElement;
                }
            }

            [NotMapped]
            internal override IEnumerable<ElementValue> NamedChildren 
            { 
                get 
                { 
                    foreach (var item in base.NamedChildren) yield return item; 
<<<<<<< HEAD
                    if (IdentityElement != null) yield return new ElementValue("identity", IdentityElement);
                    if (LanguageElement != null) yield return new ElementValue("language", LanguageElement);
                    if (MapElement != null) yield return new ElementValue("map", MapElement);
=======
                    if (IdentityElement != null) yield return new ElementValue("identity", false, IdentityElement);
                    if (LanguageElement != null) yield return new ElementValue("language", false, LanguageElement);
                    if (MapElement != null) yield return new ElementValue("map", false, MapElement);
                    if (CommentElement != null) yield return new ElementValue("comment", false, CommentElement);
>>>>>>> a220f7af
 
                } 
            } 
            
        }                
        /// <summary>
        /// Path of the element in the hierarchy of elements
        /// </summary>
        [FhirElement("path", InSummary=true, Order=30)]
        [Cardinality(Min=1,Max=1)]
        [DataMember]
        public Hl7.Fhir.Model.FhirString PathElement
        {
            get { return _PathElement; }
            set { _PathElement = value; OnPropertyChanged("PathElement"); }
        }
        
        private Hl7.Fhir.Model.FhirString _PathElement;
        
        /// <summary>
        /// Path of the element in the hierarchy of elements
        /// </summary>
        /// <remarks>This uses the native .NET datatype, rather than the FHIR equivalent</remarks>
        [NotMapped]
        [IgnoreDataMemberAttribute]
        public string Path
        {
            get { return PathElement != null ? PathElement.Value : null; }
            set
            {
                if (value == null)
                  PathElement = null; 
                else
                  PathElement = new Hl7.Fhir.Model.FhirString(value);
                OnPropertyChanged("Path");
            }
        }
        
        /// <summary>
        /// xmlAttr | xmlText | typeAttr | cdaText | xhtml
        /// </summary>
        [FhirElement("representation", InSummary=true, Order=40)]
        [Cardinality(Min=0,Max=-1)]
        [DataMember]
        public List<Code<Hl7.Fhir.Model.ElementDefinition.PropertyRepresentation>> RepresentationElement
        {
            get { if(_RepresentationElement==null) _RepresentationElement = new List<Hl7.Fhir.Model.Code<Hl7.Fhir.Model.ElementDefinition.PropertyRepresentation>>(); return _RepresentationElement; }
            set { _RepresentationElement = value; OnPropertyChanged("RepresentationElement"); }
        }
        
        private List<Code<Hl7.Fhir.Model.ElementDefinition.PropertyRepresentation>> _RepresentationElement;
        
        /// <summary>
        /// xmlAttr | xmlText | typeAttr | cdaText | xhtml
        /// </summary>
        /// <remarks>This uses the native .NET datatype, rather than the FHIR equivalent</remarks>
        [NotMapped]
        [IgnoreDataMemberAttribute]
        public IEnumerable<Hl7.Fhir.Model.ElementDefinition.PropertyRepresentation?> Representation
        {
            get { return RepresentationElement != null ? RepresentationElement.Select(elem => elem.Value) : null; }
            set
            {
                if (value == null)
                  RepresentationElement = null; 
                else
                  RepresentationElement = new List<Hl7.Fhir.Model.Code<Hl7.Fhir.Model.ElementDefinition.PropertyRepresentation>>(value.Select(elem=>new Hl7.Fhir.Model.Code<Hl7.Fhir.Model.ElementDefinition.PropertyRepresentation>(elem)));
                OnPropertyChanged("Representation");
            }
        }
        
        /// <summary>
        /// Name for this particular element (in a set of slices)
        /// </summary>
        [FhirElement("sliceName", InSummary=true, Order=50)]
        [DataMember]
        public Hl7.Fhir.Model.FhirString SliceNameElement
        {
            get { return _SliceNameElement; }
            set { _SliceNameElement = value; OnPropertyChanged("SliceNameElement"); }
        }
        
        private Hl7.Fhir.Model.FhirString _SliceNameElement;
        
        /// <summary>
        /// Name for this particular element (in a set of slices)
        /// </summary>
        /// <remarks>This uses the native .NET datatype, rather than the FHIR equivalent</remarks>
        [NotMapped]
        [IgnoreDataMemberAttribute]
        public string SliceName
        {
            get { return SliceNameElement != null ? SliceNameElement.Value : null; }
            set
            {
                if (value == null)
                  SliceNameElement = null; 
                else
                  SliceNameElement = new Hl7.Fhir.Model.FhirString(value);
                OnPropertyChanged("SliceName");
            }
        }
        
        /// <summary>
        /// Name for element to display with or prompt for element
        /// </summary>
        [FhirElement("label", InSummary=true, Order=60)]
        [DataMember]
        public Hl7.Fhir.Model.FhirString LabelElement
        {
            get { return _LabelElement; }
            set { _LabelElement = value; OnPropertyChanged("LabelElement"); }
        }
        
        private Hl7.Fhir.Model.FhirString _LabelElement;
        
        /// <summary>
        /// Name for element to display with or prompt for element
        /// </summary>
        /// <remarks>This uses the native .NET datatype, rather than the FHIR equivalent</remarks>
        [NotMapped]
        [IgnoreDataMemberAttribute]
        public string Label
        {
            get { return LabelElement != null ? LabelElement.Value : null; }
            set
            {
                if (value == null)
                  LabelElement = null; 
                else
                  LabelElement = new Hl7.Fhir.Model.FhirString(value);
                OnPropertyChanged("Label");
            }
        }
        
        /// <summary>
        /// Corresponding codes in terminologies
        /// </summary>
        [FhirElement("code", InSummary=true, Order=70)]
        [Cardinality(Min=0,Max=-1)]
        [DataMember]
        public List<Hl7.Fhir.Model.Coding> Code
        {
            get { if(_Code==null) _Code = new List<Hl7.Fhir.Model.Coding>(); return _Code; }
            set { _Code = value; OnPropertyChanged("Code"); }
        }
        
        private List<Hl7.Fhir.Model.Coding> _Code;
        
        /// <summary>
        /// This element is sliced - slices follow
        /// </summary>
        [FhirElement("slicing", InSummary=true, Order=80)]
        [DataMember]
        public Hl7.Fhir.Model.ElementDefinition.SlicingComponent Slicing
        {
            get { return _Slicing; }
            set { _Slicing = value; OnPropertyChanged("Slicing"); }
        }
        
        private Hl7.Fhir.Model.ElementDefinition.SlicingComponent _Slicing;
        
        /// <summary>
        /// Concise definition for space-constrained presentation
        /// </summary>
        [FhirElement("short", InSummary=true, Order=90)]
        [DataMember]
        public Hl7.Fhir.Model.FhirString ShortElement
        {
            get { return _ShortElement; }
            set { _ShortElement = value; OnPropertyChanged("ShortElement"); }
        }
        
        private Hl7.Fhir.Model.FhirString _ShortElement;
        
        /// <summary>
        /// Concise definition for space-constrained presentation
        /// </summary>
        /// <remarks>This uses the native .NET datatype, rather than the FHIR equivalent</remarks>
        [NotMapped]
        [IgnoreDataMemberAttribute]
        public string Short
        {
            get { return ShortElement != null ? ShortElement.Value : null; }
            set
            {
                if (value == null)
                  ShortElement = null; 
                else
                  ShortElement = new Hl7.Fhir.Model.FhirString(value);
                OnPropertyChanged("Short");
            }
        }
        
        /// <summary>
        /// Full formal definition as narrative text
        /// </summary>
        [FhirElement("definition", InSummary=true, Order=100)]
        [DataMember]
        public Hl7.Fhir.Model.Markdown DefinitionElement
        {
            get { return _DefinitionElement; }
            set { _DefinitionElement = value; OnPropertyChanged("DefinitionElement"); }
        }
        
        private Hl7.Fhir.Model.Markdown _DefinitionElement;
        
        /// <summary>
        /// Full formal definition as narrative text
        /// </summary>
        /// <remarks>This uses the native .NET datatype, rather than the FHIR equivalent</remarks>
        [NotMapped]
        [IgnoreDataMemberAttribute]
        public string Definition
        {
            get { return DefinitionElement != null ? DefinitionElement.Value : null; }
            set
            {
                if (value == null)
                  DefinitionElement = null; 
                else
                  DefinitionElement = new Hl7.Fhir.Model.Markdown(value);
                OnPropertyChanged("Definition");
            }
        }
        
        /// <summary>
        /// Comments about the use of this element
        /// </summary>
        [FhirElement("comment", InSummary=true, Order=110)]
        [DataMember]
        public Hl7.Fhir.Model.Markdown CommentElement
        {
            get { return _CommentElement; }
            set { _CommentElement = value; OnPropertyChanged("CommentElement"); }
        }
        
        private Hl7.Fhir.Model.Markdown _CommentElement;
        
        /// <summary>
        /// Comments about the use of this element
        /// </summary>
        /// <remarks>This uses the native .NET datatype, rather than the FHIR equivalent</remarks>
        [NotMapped]
        [IgnoreDataMemberAttribute]
        public string Comment
        {
            get { return CommentElement != null ? CommentElement.Value : null; }
            set
            {
                if (value == null)
                  CommentElement = null; 
                else
                  CommentElement = new Hl7.Fhir.Model.Markdown(value);
                OnPropertyChanged("Comment");
            }
        }
        
        /// <summary>
        /// Why this resource has been created
        /// </summary>
        [FhirElement("requirements", InSummary=true, Order=120)]
        [DataMember]
        public Hl7.Fhir.Model.Markdown RequirementsElement
        {
            get { return _RequirementsElement; }
            set { _RequirementsElement = value; OnPropertyChanged("RequirementsElement"); }
        }
        
        private Hl7.Fhir.Model.Markdown _RequirementsElement;
        
        /// <summary>
        /// Why this resource has been created
        /// </summary>
        /// <remarks>This uses the native .NET datatype, rather than the FHIR equivalent</remarks>
        [NotMapped]
        [IgnoreDataMemberAttribute]
        public string Requirements
        {
            get { return RequirementsElement != null ? RequirementsElement.Value : null; }
            set
            {
                if (value == null)
                  RequirementsElement = null; 
                else
                  RequirementsElement = new Hl7.Fhir.Model.Markdown(value);
                OnPropertyChanged("Requirements");
            }
        }
        
        /// <summary>
        /// Other names
        /// </summary>
        [FhirElement("alias", InSummary=true, Order=130)]
        [Cardinality(Min=0,Max=-1)]
        [DataMember]
        public List<Hl7.Fhir.Model.FhirString> AliasElement
        {
            get { if(_AliasElement==null) _AliasElement = new List<Hl7.Fhir.Model.FhirString>(); return _AliasElement; }
            set { _AliasElement = value; OnPropertyChanged("AliasElement"); }
        }
        
        private List<Hl7.Fhir.Model.FhirString> _AliasElement;
        
        /// <summary>
        /// Other names
        /// </summary>
        /// <remarks>This uses the native .NET datatype, rather than the FHIR equivalent</remarks>
        [NotMapped]
        [IgnoreDataMemberAttribute]
        public IEnumerable<string> Alias
        {
            get { return AliasElement != null ? AliasElement.Select(elem => elem.Value) : null; }
            set
            {
                if (value == null)
                  AliasElement = null; 
                else
                  AliasElement = new List<Hl7.Fhir.Model.FhirString>(value.Select(elem=>new Hl7.Fhir.Model.FhirString(elem)));
                OnPropertyChanged("Alias");
            }
        }
        
        /// <summary>
        /// Minimum Cardinality
        /// </summary>
        [FhirElement("min", InSummary=true, Order=140)]
        [DataMember]
        public Hl7.Fhir.Model.UnsignedInt MinElement
        {
            get { return _MinElement; }
            set { _MinElement = value; OnPropertyChanged("MinElement"); }
        }
        
        private Hl7.Fhir.Model.UnsignedInt _MinElement;
        
        /// <summary>
        /// Minimum Cardinality
        /// </summary>
        /// <remarks>This uses the native .NET datatype, rather than the FHIR equivalent</remarks>
        [NotMapped]
        [IgnoreDataMemberAttribute]
        public int? Min
        {
            get { return MinElement != null ? MinElement.Value : null; }
            set
            {
                if (!value.HasValue)
                  MinElement = null; 
                else
                  MinElement = new Hl7.Fhir.Model.UnsignedInt(value);
                OnPropertyChanged("Min");
            }
        }
        
        /// <summary>
        /// Maximum Cardinality (a number or *)
        /// </summary>
        [FhirElement("max", InSummary=true, Order=150)]
        [DataMember]
        public Hl7.Fhir.Model.FhirString MaxElement
        {
            get { return _MaxElement; }
            set { _MaxElement = value; OnPropertyChanged("MaxElement"); }
        }
        
        private Hl7.Fhir.Model.FhirString _MaxElement;
        
        /// <summary>
        /// Maximum Cardinality (a number or *)
        /// </summary>
        /// <remarks>This uses the native .NET datatype, rather than the FHIR equivalent</remarks>
        [NotMapped]
        [IgnoreDataMemberAttribute]
        public string Max
        {
            get { return MaxElement != null ? MaxElement.Value : null; }
            set
            {
                if (value == null)
                  MaxElement = null; 
                else
                  MaxElement = new Hl7.Fhir.Model.FhirString(value);
                OnPropertyChanged("Max");
            }
        }
        
        /// <summary>
        /// Base definition information for tools
        /// </summary>
        [FhirElement("base", InSummary=true, Order=160)]
        [DataMember]
        public Hl7.Fhir.Model.ElementDefinition.BaseComponent Base
        {
            get { return _Base; }
            set { _Base = value; OnPropertyChanged("Base"); }
        }
        
        private Hl7.Fhir.Model.ElementDefinition.BaseComponent _Base;
        
        /// <summary>
        /// Reference to definition of content for the element
        /// </summary>
        [FhirElement("contentReference", InSummary=true, Order=170)]
        [DataMember]
        public Hl7.Fhir.Model.FhirUri ContentReferenceElement
        {
            get { return _ContentReferenceElement; }
            set { _ContentReferenceElement = value; OnPropertyChanged("ContentReferenceElement"); }
        }
        
        private Hl7.Fhir.Model.FhirUri _ContentReferenceElement;
        
        /// <summary>
        /// Reference to definition of content for the element
        /// </summary>
        /// <remarks>This uses the native .NET datatype, rather than the FHIR equivalent</remarks>
        [NotMapped]
        [IgnoreDataMemberAttribute]
        public string ContentReference
        {
            get { return ContentReferenceElement != null ? ContentReferenceElement.Value : null; }
            set
            {
                if (value == null)
                  ContentReferenceElement = null; 
                else
                  ContentReferenceElement = new Hl7.Fhir.Model.FhirUri(value);
                OnPropertyChanged("ContentReference");
            }
        }
        
        /// <summary>
        /// Data type and Profile for this element
        /// </summary>
        [FhirElement("type", InSummary=true, Order=180)]
        [Cardinality(Min=0,Max=-1)]
        [DataMember]
        public List<Hl7.Fhir.Model.ElementDefinition.TypeRefComponent> Type
        {
            get { if(_Type==null) _Type = new List<Hl7.Fhir.Model.ElementDefinition.TypeRefComponent>(); return _Type; }
            set { _Type = value; OnPropertyChanged("Type"); }
        }
        
        private List<Hl7.Fhir.Model.ElementDefinition.TypeRefComponent> _Type;
        
        /// <summary>
        /// Specified value if missing from instance
        /// </summary>
        [FhirElement("defaultValue", InSummary=true, Order=190, Choice=ChoiceType.DatatypeChoice)]
        [CLSCompliant(false)]
		[AllowedTypes(typeof(Hl7.Fhir.Model.Base64Binary),typeof(Hl7.Fhir.Model.FhirBoolean),typeof(Hl7.Fhir.Model.Code),typeof(Hl7.Fhir.Model.Date),typeof(Hl7.Fhir.Model.FhirDateTime),typeof(Hl7.Fhir.Model.FhirDecimal),typeof(Hl7.Fhir.Model.Id),typeof(Hl7.Fhir.Model.Instant),typeof(Hl7.Fhir.Model.Integer),typeof(Hl7.Fhir.Model.Markdown),typeof(Hl7.Fhir.Model.Oid),typeof(Hl7.Fhir.Model.PositiveInt),typeof(Hl7.Fhir.Model.FhirString),typeof(Hl7.Fhir.Model.Time),typeof(Hl7.Fhir.Model.UnsignedInt),typeof(Hl7.Fhir.Model.FhirUri),typeof(Hl7.Fhir.Model.Address),typeof(Age),typeof(Hl7.Fhir.Model.Annotation),typeof(Hl7.Fhir.Model.Attachment),typeof(Hl7.Fhir.Model.CodeableConcept),typeof(Hl7.Fhir.Model.Coding),typeof(Hl7.Fhir.Model.ContactPoint),typeof(Count),typeof(Distance),typeof(Duration),typeof(Hl7.Fhir.Model.HumanName),typeof(Hl7.Fhir.Model.Identifier),typeof(Money),typeof(Hl7.Fhir.Model.Period),typeof(Quantity),typeof(Hl7.Fhir.Model.Range),typeof(Hl7.Fhir.Model.Ratio),typeof(Hl7.Fhir.Model.ResourceReference),typeof(Hl7.Fhir.Model.SampledData),typeof(Hl7.Fhir.Model.Signature),typeof(Hl7.Fhir.Model.Timing),typeof(Hl7.Fhir.Model.Meta))]
        [DataMember]
        public Hl7.Fhir.Model.Element DefaultValue
        {
            get { return _DefaultValue; }
            set { _DefaultValue = value; OnPropertyChanged("DefaultValue"); }
        }
        
        private Hl7.Fhir.Model.Element _DefaultValue;
        
        /// <summary>
        /// Implicit meaning when this element is missing
        /// </summary>
        [FhirElement("meaningWhenMissing", InSummary=true, Order=200)]
        [DataMember]
        public Hl7.Fhir.Model.Markdown MeaningWhenMissingElement
        {
            get { return _MeaningWhenMissingElement; }
            set { _MeaningWhenMissingElement = value; OnPropertyChanged("MeaningWhenMissingElement"); }
        }
        
        private Hl7.Fhir.Model.Markdown _MeaningWhenMissingElement;
        
        /// <summary>
        /// Implicit meaning when this element is missing
        /// </summary>
        /// <remarks>This uses the native .NET datatype, rather than the FHIR equivalent</remarks>
        [NotMapped]
        [IgnoreDataMemberAttribute]
        public string MeaningWhenMissing
        {
            get { return MeaningWhenMissingElement != null ? MeaningWhenMissingElement.Value : null; }
            set
            {
                if (value == null)
                  MeaningWhenMissingElement = null; 
                else
                  MeaningWhenMissingElement = new Hl7.Fhir.Model.Markdown(value);
                OnPropertyChanged("MeaningWhenMissing");
            }
        }
        
        /// <summary>
        /// What the order of the elements means
        /// </summary>
        [FhirElement("orderMeaning", InSummary=true, Order=210)]
        [DataMember]
        public Hl7.Fhir.Model.FhirString OrderMeaningElement
        {
            get { return _OrderMeaningElement; }
            set { _OrderMeaningElement = value; OnPropertyChanged("OrderMeaningElement"); }
        }
        
        private Hl7.Fhir.Model.FhirString _OrderMeaningElement;
        
        /// <summary>
        /// What the order of the elements means
        /// </summary>
        /// <remarks>This uses the native .NET datatype, rather than the FHIR equivalent</remarks>
        [NotMapped]
        [IgnoreDataMemberAttribute]
        public string OrderMeaning
        {
            get { return OrderMeaningElement != null ? OrderMeaningElement.Value : null; }
            set
            {
                if (value == null)
                  OrderMeaningElement = null; 
                else
                  OrderMeaningElement = new Hl7.Fhir.Model.FhirString(value);
                OnPropertyChanged("OrderMeaning");
            }
        }
        
        /// <summary>
        /// Value must be exactly this
        /// </summary>
        [FhirElement("fixed", InSummary=true, Order=220, Choice=ChoiceType.DatatypeChoice)]
        [CLSCompliant(false)]
		[AllowedTypes(typeof(Hl7.Fhir.Model.Base64Binary),typeof(Hl7.Fhir.Model.FhirBoolean),typeof(Hl7.Fhir.Model.Code),typeof(Hl7.Fhir.Model.Date),typeof(Hl7.Fhir.Model.FhirDateTime),typeof(Hl7.Fhir.Model.FhirDecimal),typeof(Hl7.Fhir.Model.Id),typeof(Hl7.Fhir.Model.Instant),typeof(Hl7.Fhir.Model.Integer),typeof(Hl7.Fhir.Model.Markdown),typeof(Hl7.Fhir.Model.Oid),typeof(Hl7.Fhir.Model.PositiveInt),typeof(Hl7.Fhir.Model.FhirString),typeof(Hl7.Fhir.Model.Time),typeof(Hl7.Fhir.Model.UnsignedInt),typeof(Hl7.Fhir.Model.FhirUri),typeof(Hl7.Fhir.Model.Address),typeof(Age),typeof(Hl7.Fhir.Model.Annotation),typeof(Hl7.Fhir.Model.Attachment),typeof(Hl7.Fhir.Model.CodeableConcept),typeof(Hl7.Fhir.Model.Coding),typeof(Hl7.Fhir.Model.ContactPoint),typeof(Count),typeof(Distance),typeof(Duration),typeof(Hl7.Fhir.Model.HumanName),typeof(Hl7.Fhir.Model.Identifier),typeof(Money),typeof(Hl7.Fhir.Model.Period),typeof(Quantity),typeof(Hl7.Fhir.Model.Range),typeof(Hl7.Fhir.Model.Ratio),typeof(Hl7.Fhir.Model.ResourceReference),typeof(Hl7.Fhir.Model.SampledData),typeof(Hl7.Fhir.Model.Signature),typeof(Hl7.Fhir.Model.Timing),typeof(Hl7.Fhir.Model.Meta))]
        [DataMember]
        public Hl7.Fhir.Model.Element Fixed
        {
            get { return _Fixed; }
            set { _Fixed = value; OnPropertyChanged("Fixed"); }
        }
        
        private Hl7.Fhir.Model.Element _Fixed;
        
        /// <summary>
        /// Value must have at least these property values
        /// </summary>
        [FhirElement("pattern", InSummary=true, Order=230, Choice=ChoiceType.DatatypeChoice)]
        [CLSCompliant(false)]
		[AllowedTypes(typeof(Hl7.Fhir.Model.Base64Binary),typeof(Hl7.Fhir.Model.FhirBoolean),typeof(Hl7.Fhir.Model.Code),typeof(Hl7.Fhir.Model.Date),typeof(Hl7.Fhir.Model.FhirDateTime),typeof(Hl7.Fhir.Model.FhirDecimal),typeof(Hl7.Fhir.Model.Id),typeof(Hl7.Fhir.Model.Instant),typeof(Hl7.Fhir.Model.Integer),typeof(Hl7.Fhir.Model.Markdown),typeof(Hl7.Fhir.Model.Oid),typeof(Hl7.Fhir.Model.PositiveInt),typeof(Hl7.Fhir.Model.FhirString),typeof(Hl7.Fhir.Model.Time),typeof(Hl7.Fhir.Model.UnsignedInt),typeof(Hl7.Fhir.Model.FhirUri),typeof(Hl7.Fhir.Model.Address),typeof(Age),typeof(Hl7.Fhir.Model.Annotation),typeof(Hl7.Fhir.Model.Attachment),typeof(Hl7.Fhir.Model.CodeableConcept),typeof(Hl7.Fhir.Model.Coding),typeof(Hl7.Fhir.Model.ContactPoint),typeof(Count),typeof(Distance),typeof(Duration),typeof(Hl7.Fhir.Model.HumanName),typeof(Hl7.Fhir.Model.Identifier),typeof(Money),typeof(Hl7.Fhir.Model.Period),typeof(Quantity),typeof(Hl7.Fhir.Model.Range),typeof(Hl7.Fhir.Model.Ratio),typeof(Hl7.Fhir.Model.ResourceReference),typeof(Hl7.Fhir.Model.SampledData),typeof(Hl7.Fhir.Model.Signature),typeof(Hl7.Fhir.Model.Timing),typeof(Hl7.Fhir.Model.Meta))]
        [DataMember]
        public Hl7.Fhir.Model.Element Pattern
        {
            get { return _Pattern; }
            set { _Pattern = value; OnPropertyChanged("Pattern"); }
        }
        
        private Hl7.Fhir.Model.Element _Pattern;
        
        /// <summary>
        /// Example value (as defined for type)
        /// </summary>
        [FhirElement("example", InSummary=true, Order=240)]
        [Cardinality(Min=0,Max=-1)]
        [DataMember]
        public List<Hl7.Fhir.Model.ElementDefinition.ExampleComponent> Example
        {
            get { if(_Example==null) _Example = new List<Hl7.Fhir.Model.ElementDefinition.ExampleComponent>(); return _Example; }
            set { _Example = value; OnPropertyChanged("Example"); }
        }
        
        private List<Hl7.Fhir.Model.ElementDefinition.ExampleComponent> _Example;
        
        /// <summary>
        /// Minimum Allowed Value (for some types)
        /// </summary>
        [FhirElement("minValue", InSummary=true, Order=250, Choice=ChoiceType.DatatypeChoice)]
        [CLSCompliant(false)]
		[AllowedTypes(typeof(Hl7.Fhir.Model.Date),typeof(Hl7.Fhir.Model.FhirDateTime),typeof(Hl7.Fhir.Model.Instant),typeof(Hl7.Fhir.Model.Time),typeof(Hl7.Fhir.Model.FhirDecimal),typeof(Hl7.Fhir.Model.Integer),typeof(Hl7.Fhir.Model.PositiveInt),typeof(Hl7.Fhir.Model.UnsignedInt),typeof(Quantity))]
        [DataMember]
        public Hl7.Fhir.Model.Element MinValue
        {
            get { return _MinValue; }
            set { _MinValue = value; OnPropertyChanged("MinValue"); }
        }
        
        private Hl7.Fhir.Model.Element _MinValue;
        
        /// <summary>
        /// Maximum Allowed Value (for some types)
        /// </summary>
        [FhirElement("maxValue", InSummary=true, Order=260, Choice=ChoiceType.DatatypeChoice)]
        [CLSCompliant(false)]
		[AllowedTypes(typeof(Hl7.Fhir.Model.Date),typeof(Hl7.Fhir.Model.FhirDateTime),typeof(Hl7.Fhir.Model.Instant),typeof(Hl7.Fhir.Model.Time),typeof(Hl7.Fhir.Model.FhirDecimal),typeof(Hl7.Fhir.Model.Integer),typeof(Hl7.Fhir.Model.PositiveInt),typeof(Hl7.Fhir.Model.UnsignedInt),typeof(Quantity))]
        [DataMember]
        public Hl7.Fhir.Model.Element MaxValue
        {
            get { return _MaxValue; }
            set { _MaxValue = value; OnPropertyChanged("MaxValue"); }
        }
        
        private Hl7.Fhir.Model.Element _MaxValue;
        
        /// <summary>
        /// Max length for strings
        /// </summary>
        [FhirElement("maxLength", InSummary=true, Order=270)]
        [DataMember]
        public Hl7.Fhir.Model.Integer MaxLengthElement
        {
            get { return _MaxLengthElement; }
            set { _MaxLengthElement = value; OnPropertyChanged("MaxLengthElement"); }
        }
        
        private Hl7.Fhir.Model.Integer _MaxLengthElement;
        
        /// <summary>
        /// Max length for strings
        /// </summary>
        /// <remarks>This uses the native .NET datatype, rather than the FHIR equivalent</remarks>
        [NotMapped]
        [IgnoreDataMemberAttribute]
        public int? MaxLength
        {
            get { return MaxLengthElement != null ? MaxLengthElement.Value : null; }
            set
            {
                if (!value.HasValue)
                  MaxLengthElement = null; 
                else
                  MaxLengthElement = new Hl7.Fhir.Model.Integer(value);
                OnPropertyChanged("MaxLength");
            }
        }
        
        /// <summary>
        /// Reference to invariant about presence
        /// </summary>
        [FhirElement("condition", InSummary=true, Order=280)]
        [Cardinality(Min=0,Max=-1)]
        [DataMember]
        public List<Hl7.Fhir.Model.Id> ConditionElement
        {
            get { if(_ConditionElement==null) _ConditionElement = new List<Hl7.Fhir.Model.Id>(); return _ConditionElement; }
            set { _ConditionElement = value; OnPropertyChanged("ConditionElement"); }
        }
        
        private List<Hl7.Fhir.Model.Id> _ConditionElement;
        
        /// <summary>
        /// Reference to invariant about presence
        /// </summary>
        /// <remarks>This uses the native .NET datatype, rather than the FHIR equivalent</remarks>
        [NotMapped]
        [IgnoreDataMemberAttribute]
        public IEnumerable<string> Condition
        {
            get { return ConditionElement != null ? ConditionElement.Select(elem => elem.Value) : null; }
            set
            {
                if (value == null)
                  ConditionElement = null; 
                else
                  ConditionElement = new List<Hl7.Fhir.Model.Id>(value.Select(elem=>new Hl7.Fhir.Model.Id(elem)));
                OnPropertyChanged("Condition");
            }
        }
        
        /// <summary>
        /// Condition that must evaluate to true
        /// </summary>
        [FhirElement("constraint", InSummary=true, Order=290)]
        [Cardinality(Min=0,Max=-1)]
        [DataMember]
        public List<Hl7.Fhir.Model.ElementDefinition.ConstraintComponent> Constraint
        {
            get { if(_Constraint==null) _Constraint = new List<Hl7.Fhir.Model.ElementDefinition.ConstraintComponent>(); return _Constraint; }
            set { _Constraint = value; OnPropertyChanged("Constraint"); }
        }
        
        private List<Hl7.Fhir.Model.ElementDefinition.ConstraintComponent> _Constraint;
        
        /// <summary>
        /// If the element must supported
        /// </summary>
        [FhirElement("mustSupport", InSummary=true, Order=300)]
        [DataMember]
        public Hl7.Fhir.Model.FhirBoolean MustSupportElement
        {
            get { return _MustSupportElement; }
            set { _MustSupportElement = value; OnPropertyChanged("MustSupportElement"); }
        }
        
        private Hl7.Fhir.Model.FhirBoolean _MustSupportElement;
        
        /// <summary>
        /// If the element must supported
        /// </summary>
        /// <remarks>This uses the native .NET datatype, rather than the FHIR equivalent</remarks>
        [NotMapped]
        [IgnoreDataMemberAttribute]
        public bool? MustSupport
        {
            get { return MustSupportElement != null ? MustSupportElement.Value : null; }
            set
            {
                if (!value.HasValue)
                  MustSupportElement = null; 
                else
                  MustSupportElement = new Hl7.Fhir.Model.FhirBoolean(value);
                OnPropertyChanged("MustSupport");
            }
        }
        
        /// <summary>
        /// If this modifies the meaning of other elements
        /// </summary>
        [FhirElement("isModifier", InSummary=true, Order=310)]
        [DataMember]
        public Hl7.Fhir.Model.FhirBoolean IsModifierElement
        {
            get { return _IsModifierElement; }
            set { _IsModifierElement = value; OnPropertyChanged("IsModifierElement"); }
        }
        
        private Hl7.Fhir.Model.FhirBoolean _IsModifierElement;
        
        /// <summary>
        /// If this modifies the meaning of other elements
        /// </summary>
        /// <remarks>This uses the native .NET datatype, rather than the FHIR equivalent</remarks>
        [NotMapped]
        [IgnoreDataMemberAttribute]
        public bool? IsModifier
        {
            get { return IsModifierElement != null ? IsModifierElement.Value : null; }
            set
            {
                if (!value.HasValue)
                  IsModifierElement = null; 
                else
                  IsModifierElement = new Hl7.Fhir.Model.FhirBoolean(value);
                OnPropertyChanged("IsModifier");
            }
        }
        
        /// <summary>
        /// Include when _summary = true?
        /// </summary>
        [FhirElement("isSummary", InSummary=true, Order=320)]
        [DataMember]
        public Hl7.Fhir.Model.FhirBoolean IsSummaryElement
        {
            get { return _IsSummaryElement; }
            set { _IsSummaryElement = value; OnPropertyChanged("IsSummaryElement"); }
        }
        
        private Hl7.Fhir.Model.FhirBoolean _IsSummaryElement;
        
        /// <summary>
        /// Include when _summary = true?
        /// </summary>
        /// <remarks>This uses the native .NET datatype, rather than the FHIR equivalent</remarks>
        [NotMapped]
        [IgnoreDataMemberAttribute]
        public bool? IsSummary
        {
            get { return IsSummaryElement != null ? IsSummaryElement.Value : null; }
            set
            {
                if (!value.HasValue)
                  IsSummaryElement = null; 
                else
                  IsSummaryElement = new Hl7.Fhir.Model.FhirBoolean(value);
                OnPropertyChanged("IsSummary");
            }
        }
        
        /// <summary>
        /// ValueSet details if this is coded
        /// </summary>
        [FhirElement("binding", InSummary=true, Order=330)]
        [DataMember]
        public Hl7.Fhir.Model.ElementDefinition.ElementDefinitionBindingComponent Binding
        {
            get { return _Binding; }
            set { _Binding = value; OnPropertyChanged("Binding"); }
        }
        
        private Hl7.Fhir.Model.ElementDefinition.ElementDefinitionBindingComponent _Binding;
        
        /// <summary>
        /// Map element to another set of definitions
        /// </summary>
        [FhirElement("mapping", InSummary=true, Order=340)]
        [Cardinality(Min=0,Max=-1)]
        [DataMember]
        public List<Hl7.Fhir.Model.ElementDefinition.MappingComponent> Mapping
        {
            get { if(_Mapping==null) _Mapping = new List<Hl7.Fhir.Model.ElementDefinition.MappingComponent>(); return _Mapping; }
            set { _Mapping = value; OnPropertyChanged("Mapping"); }
        }
        
        private List<Hl7.Fhir.Model.ElementDefinition.MappingComponent> _Mapping;
        

        public override IDeepCopyable CopyTo(IDeepCopyable other)
        {
            var dest = other as ElementDefinition;
            
            if (dest != null)
            {
                base.CopyTo(dest);
                if(PathElement != null) dest.PathElement = (Hl7.Fhir.Model.FhirString)PathElement.DeepCopy();
                if(RepresentationElement != null) dest.RepresentationElement = new List<Code<Hl7.Fhir.Model.ElementDefinition.PropertyRepresentation>>(RepresentationElement.DeepCopy());
                if(SliceNameElement != null) dest.SliceNameElement = (Hl7.Fhir.Model.FhirString)SliceNameElement.DeepCopy();
                if(LabelElement != null) dest.LabelElement = (Hl7.Fhir.Model.FhirString)LabelElement.DeepCopy();
                if(Code != null) dest.Code = new List<Hl7.Fhir.Model.Coding>(Code.DeepCopy());
                if(Slicing != null) dest.Slicing = (Hl7.Fhir.Model.ElementDefinition.SlicingComponent)Slicing.DeepCopy();
                if(ShortElement != null) dest.ShortElement = (Hl7.Fhir.Model.FhirString)ShortElement.DeepCopy();
                if(DefinitionElement != null) dest.DefinitionElement = (Hl7.Fhir.Model.Markdown)DefinitionElement.DeepCopy();
                if(CommentElement != null) dest.CommentElement = (Hl7.Fhir.Model.Markdown)CommentElement.DeepCopy();
                if(RequirementsElement != null) dest.RequirementsElement = (Hl7.Fhir.Model.Markdown)RequirementsElement.DeepCopy();
                if(AliasElement != null) dest.AliasElement = new List<Hl7.Fhir.Model.FhirString>(AliasElement.DeepCopy());
                if(MinElement != null) dest.MinElement = (Hl7.Fhir.Model.UnsignedInt)MinElement.DeepCopy();
                if(MaxElement != null) dest.MaxElement = (Hl7.Fhir.Model.FhirString)MaxElement.DeepCopy();
                if(Base != null) dest.Base = (Hl7.Fhir.Model.ElementDefinition.BaseComponent)Base.DeepCopy();
                if(ContentReferenceElement != null) dest.ContentReferenceElement = (Hl7.Fhir.Model.FhirUri)ContentReferenceElement.DeepCopy();
                if(Type != null) dest.Type = new List<Hl7.Fhir.Model.ElementDefinition.TypeRefComponent>(Type.DeepCopy());
                if(DefaultValue != null) dest.DefaultValue = (Hl7.Fhir.Model.Element)DefaultValue.DeepCopy();
                if(MeaningWhenMissingElement != null) dest.MeaningWhenMissingElement = (Hl7.Fhir.Model.Markdown)MeaningWhenMissingElement.DeepCopy();
                if(OrderMeaningElement != null) dest.OrderMeaningElement = (Hl7.Fhir.Model.FhirString)OrderMeaningElement.DeepCopy();
                if(Fixed != null) dest.Fixed = (Hl7.Fhir.Model.Element)Fixed.DeepCopy();
                if(Pattern != null) dest.Pattern = (Hl7.Fhir.Model.Element)Pattern.DeepCopy();
                if(Example != null) dest.Example = new List<Hl7.Fhir.Model.ElementDefinition.ExampleComponent>(Example.DeepCopy());
                if(MinValue != null) dest.MinValue = (Hl7.Fhir.Model.Element)MinValue.DeepCopy();
                if(MaxValue != null) dest.MaxValue = (Hl7.Fhir.Model.Element)MaxValue.DeepCopy();
                if(MaxLengthElement != null) dest.MaxLengthElement = (Hl7.Fhir.Model.Integer)MaxLengthElement.DeepCopy();
                if(ConditionElement != null) dest.ConditionElement = new List<Hl7.Fhir.Model.Id>(ConditionElement.DeepCopy());
                if(Constraint != null) dest.Constraint = new List<Hl7.Fhir.Model.ElementDefinition.ConstraintComponent>(Constraint.DeepCopy());
                if(MustSupportElement != null) dest.MustSupportElement = (Hl7.Fhir.Model.FhirBoolean)MustSupportElement.DeepCopy();
                if(IsModifierElement != null) dest.IsModifierElement = (Hl7.Fhir.Model.FhirBoolean)IsModifierElement.DeepCopy();
                if(IsSummaryElement != null) dest.IsSummaryElement = (Hl7.Fhir.Model.FhirBoolean)IsSummaryElement.DeepCopy();
                if(Binding != null) dest.Binding = (Hl7.Fhir.Model.ElementDefinition.ElementDefinitionBindingComponent)Binding.DeepCopy();
                if(Mapping != null) dest.Mapping = new List<Hl7.Fhir.Model.ElementDefinition.MappingComponent>(Mapping.DeepCopy());
                return dest;
            }
            else
            	throw new ArgumentException("Can only copy to an object of the same type", "other");
        }
        
        public override IDeepCopyable DeepCopy()
        {
            return CopyTo(new ElementDefinition());
        }
        
        public override bool Matches(IDeepComparable other)
        {
            var otherT = other as ElementDefinition;
            if(otherT == null) return false;
            
            if(!base.Matches(otherT)) return false;
            if( !DeepComparable.Matches(PathElement, otherT.PathElement)) return false;
            if( !DeepComparable.Matches(RepresentationElement, otherT.RepresentationElement)) return false;
            if( !DeepComparable.Matches(SliceNameElement, otherT.SliceNameElement)) return false;
            if( !DeepComparable.Matches(LabelElement, otherT.LabelElement)) return false;
            if( !DeepComparable.Matches(Code, otherT.Code)) return false;
            if( !DeepComparable.Matches(Slicing, otherT.Slicing)) return false;
            if( !DeepComparable.Matches(ShortElement, otherT.ShortElement)) return false;
            if( !DeepComparable.Matches(DefinitionElement, otherT.DefinitionElement)) return false;
            if( !DeepComparable.Matches(CommentElement, otherT.CommentElement)) return false;
            if( !DeepComparable.Matches(RequirementsElement, otherT.RequirementsElement)) return false;
            if( !DeepComparable.Matches(AliasElement, otherT.AliasElement)) return false;
            if( !DeepComparable.Matches(MinElement, otherT.MinElement)) return false;
            if( !DeepComparable.Matches(MaxElement, otherT.MaxElement)) return false;
            if( !DeepComparable.Matches(Base, otherT.Base)) return false;
            if( !DeepComparable.Matches(ContentReferenceElement, otherT.ContentReferenceElement)) return false;
            if( !DeepComparable.Matches(Type, otherT.Type)) return false;
            if( !DeepComparable.Matches(DefaultValue, otherT.DefaultValue)) return false;
            if( !DeepComparable.Matches(MeaningWhenMissingElement, otherT.MeaningWhenMissingElement)) return false;
            if( !DeepComparable.Matches(OrderMeaningElement, otherT.OrderMeaningElement)) return false;
            if( !DeepComparable.Matches(Fixed, otherT.Fixed)) return false;
            if( !DeepComparable.Matches(Pattern, otherT.Pattern)) return false;
            if( !DeepComparable.Matches(Example, otherT.Example)) return false;
            if( !DeepComparable.Matches(MinValue, otherT.MinValue)) return false;
            if( !DeepComparable.Matches(MaxValue, otherT.MaxValue)) return false;
            if( !DeepComparable.Matches(MaxLengthElement, otherT.MaxLengthElement)) return false;
            if( !DeepComparable.Matches(ConditionElement, otherT.ConditionElement)) return false;
            if( !DeepComparable.Matches(Constraint, otherT.Constraint)) return false;
            if( !DeepComparable.Matches(MustSupportElement, otherT.MustSupportElement)) return false;
            if( !DeepComparable.Matches(IsModifierElement, otherT.IsModifierElement)) return false;
            if( !DeepComparable.Matches(IsSummaryElement, otherT.IsSummaryElement)) return false;
            if( !DeepComparable.Matches(Binding, otherT.Binding)) return false;
            if( !DeepComparable.Matches(Mapping, otherT.Mapping)) return false;
            
            return true;
        }
        
        public override bool IsExactly(IDeepComparable other)
        {
            var otherT = other as ElementDefinition;
            if(otherT == null) return false;
            
            if(!base.IsExactly(otherT)) return false;
            if( !DeepComparable.IsExactly(PathElement, otherT.PathElement)) return false;
            if( !DeepComparable.IsExactly(RepresentationElement, otherT.RepresentationElement)) return false;
            if( !DeepComparable.IsExactly(SliceNameElement, otherT.SliceNameElement)) return false;
            if( !DeepComparable.IsExactly(LabelElement, otherT.LabelElement)) return false;
            if( !DeepComparable.IsExactly(Code, otherT.Code)) return false;
            if( !DeepComparable.IsExactly(Slicing, otherT.Slicing)) return false;
            if( !DeepComparable.IsExactly(ShortElement, otherT.ShortElement)) return false;
            if( !DeepComparable.IsExactly(DefinitionElement, otherT.DefinitionElement)) return false;
            if( !DeepComparable.IsExactly(CommentElement, otherT.CommentElement)) return false;
            if( !DeepComparable.IsExactly(RequirementsElement, otherT.RequirementsElement)) return false;
            if( !DeepComparable.IsExactly(AliasElement, otherT.AliasElement)) return false;
            if( !DeepComparable.IsExactly(MinElement, otherT.MinElement)) return false;
            if( !DeepComparable.IsExactly(MaxElement, otherT.MaxElement)) return false;
            if( !DeepComparable.IsExactly(Base, otherT.Base)) return false;
            if( !DeepComparable.IsExactly(ContentReferenceElement, otherT.ContentReferenceElement)) return false;
            if( !DeepComparable.IsExactly(Type, otherT.Type)) return false;
            if( !DeepComparable.IsExactly(DefaultValue, otherT.DefaultValue)) return false;
            if( !DeepComparable.IsExactly(MeaningWhenMissingElement, otherT.MeaningWhenMissingElement)) return false;
            if( !DeepComparable.IsExactly(OrderMeaningElement, otherT.OrderMeaningElement)) return false;
            if( !DeepComparable.IsExactly(Fixed, otherT.Fixed)) return false;
            if( !DeepComparable.IsExactly(Pattern, otherT.Pattern)) return false;
            if( !DeepComparable.IsExactly(Example, otherT.Example)) return false;
            if( !DeepComparable.IsExactly(MinValue, otherT.MinValue)) return false;
            if( !DeepComparable.IsExactly(MaxValue, otherT.MaxValue)) return false;
            if( !DeepComparable.IsExactly(MaxLengthElement, otherT.MaxLengthElement)) return false;
            if( !DeepComparable.IsExactly(ConditionElement, otherT.ConditionElement)) return false;
            if( !DeepComparable.IsExactly(Constraint, otherT.Constraint)) return false;
            if( !DeepComparable.IsExactly(MustSupportElement, otherT.MustSupportElement)) return false;
            if( !DeepComparable.IsExactly(IsModifierElement, otherT.IsModifierElement)) return false;
            if( !DeepComparable.IsExactly(IsSummaryElement, otherT.IsSummaryElement)) return false;
            if( !DeepComparable.IsExactly(Binding, otherT.Binding)) return false;
            if( !DeepComparable.IsExactly(Mapping, otherT.Mapping)) return false;
            
            return true;
        }

        [NotMapped]
        public override IEnumerable<Base> Children
        {
            get
            {
                foreach (var item in base.Children) yield return item;
                if (PathElement != null) yield return PathElement;
                foreach (var elem in RepresentationElement) { if (elem != null) yield return elem; }
                if (SliceNameElement != null) yield return SliceNameElement;
                if (LabelElement != null) yield return LabelElement;
                foreach (var elem in Code) { if (elem != null) yield return elem; }
                if (Slicing != null) yield return Slicing;
                if (ShortElement != null) yield return ShortElement;
                if (DefinitionElement != null) yield return DefinitionElement;
                if (CommentElement != null) yield return CommentElement;
                if (RequirementsElement != null) yield return RequirementsElement;
                foreach (var elem in AliasElement) { if (elem != null) yield return elem; }
                if (MinElement != null) yield return MinElement;
                if (MaxElement != null) yield return MaxElement;
                if (Base != null) yield return Base;
                if (ContentReferenceElement != null) yield return ContentReferenceElement;
                foreach (var elem in Type) { if (elem != null) yield return elem; }
                if (DefaultValue != null) yield return DefaultValue;
                if (MeaningWhenMissingElement != null) yield return MeaningWhenMissingElement;
                if (OrderMeaningElement != null) yield return OrderMeaningElement;
                if (Fixed != null) yield return Fixed;
                if (Pattern != null) yield return Pattern;
                foreach (var elem in Example) { if (elem != null) yield return elem; }
                if (MinValue != null) yield return MinValue;
                if (MaxValue != null) yield return MaxValue;
                if (MaxLengthElement != null) yield return MaxLengthElement;
                foreach (var elem in ConditionElement) { if (elem != null) yield return elem; }
                foreach (var elem in Constraint) { if (elem != null) yield return elem; }
                if (MustSupportElement != null) yield return MustSupportElement;
                if (IsModifierElement != null) yield return IsModifierElement;
                if (IsSummaryElement != null) yield return IsSummaryElement;
                if (Binding != null) yield return Binding;
                foreach (var elem in Mapping) { if (elem != null) yield return elem; }
            }
        }

        [NotMapped]
        internal override IEnumerable<ElementValue> NamedChildren 
        { 
            get 
            { 
                foreach (var item in base.NamedChildren) yield return item; 
<<<<<<< HEAD
                if (PathElement != null) yield return new ElementValue("path", PathElement);
                foreach (var elem in RepresentationElement) { if (elem != null) yield return new ElementValue("representation", elem); }
                if (NameElement != null) yield return new ElementValue("name", NameElement);
                if (LabelElement != null) yield return new ElementValue("label", LabelElement);
                foreach (var elem in Code) { if (elem != null) yield return new ElementValue("code", elem); }
                if (Slicing != null) yield return new ElementValue("slicing", Slicing);
                if (ShortElement != null) yield return new ElementValue("short", ShortElement);
                if (DefinitionElement != null) yield return new ElementValue("definition", DefinitionElement);
                if (CommentsElement != null) yield return new ElementValue("comments", CommentsElement);
                if (RequirementsElement != null) yield return new ElementValue("requirements", RequirementsElement);
                foreach (var elem in AliasElement) { if (elem != null) yield return new ElementValue("alias", elem); }
                if (MinElement != null) yield return new ElementValue("min", MinElement);
                if (MaxElement != null) yield return new ElementValue("max", MaxElement);
                if (Base != null) yield return new ElementValue("base", Base);
                foreach (var elem in Type) { if (elem != null) yield return new ElementValue("type", elem); }
                if (NameReferenceElement != null) yield return new ElementValue("nameReference", NameReferenceElement);
                if (DefaultValue != null) yield return new ElementValue("defaultValue", DefaultValue);
                if (MeaningWhenMissingElement != null) yield return new ElementValue("meaningWhenMissing", MeaningWhenMissingElement);
                if (Fixed != null) yield return new ElementValue("fixed", Fixed);
                if (Pattern != null) yield return new ElementValue("pattern", Pattern);
                if (Example != null) yield return new ElementValue("example", Example);
                if (MinValue != null) yield return new ElementValue("minValue", MinValue);
                if (MaxValue != null) yield return new ElementValue("maxValue", MaxValue);
                if (MaxLengthElement != null) yield return new ElementValue("maxLength", MaxLengthElement);
                foreach (var elem in ConditionElement) { if (elem != null) yield return new ElementValue("condition", elem); }
                foreach (var elem in Constraint) { if (elem != null) yield return new ElementValue("constraint", elem); }
                if (MustSupportElement != null) yield return new ElementValue("mustSupport", MustSupportElement);
                if (IsModifierElement != null) yield return new ElementValue("isModifier", IsModifierElement);
                if (IsSummaryElement != null) yield return new ElementValue("isSummary", IsSummaryElement);
                if (Binding != null) yield return new ElementValue("binding", Binding);
                foreach (var elem in Mapping) { if (elem != null) yield return new ElementValue("mapping", elem); }
=======
                if (PathElement != null) yield return new ElementValue("path", false, PathElement);
                foreach (var elem in RepresentationElement) { if (elem != null) yield return new ElementValue("representation", true, elem); }
                if (SliceNameElement != null) yield return new ElementValue("sliceName", false, SliceNameElement);
                if (LabelElement != null) yield return new ElementValue("label", false, LabelElement);
                foreach (var elem in Code) { if (elem != null) yield return new ElementValue("code", true, elem); }
                if (Slicing != null) yield return new ElementValue("slicing", false, Slicing);
                if (ShortElement != null) yield return new ElementValue("short", false, ShortElement);
                if (DefinitionElement != null) yield return new ElementValue("definition", false, DefinitionElement);
                if (CommentElement != null) yield return new ElementValue("comment", false, CommentElement);
                if (RequirementsElement != null) yield return new ElementValue("requirements", false, RequirementsElement);
                foreach (var elem in AliasElement) { if (elem != null) yield return new ElementValue("alias", true, elem); }
                if (MinElement != null) yield return new ElementValue("min", false, MinElement);
                if (MaxElement != null) yield return new ElementValue("max", false, MaxElement);
                if (Base != null) yield return new ElementValue("base", false, Base);
                if (ContentReferenceElement != null) yield return new ElementValue("contentReference", false, ContentReferenceElement);
                foreach (var elem in Type) { if (elem != null) yield return new ElementValue("type", true, elem); }
                if (DefaultValue != null) yield return new ElementValue("defaultValue", false, DefaultValue);
                if (MeaningWhenMissingElement != null) yield return new ElementValue("meaningWhenMissing", false, MeaningWhenMissingElement);
                if (OrderMeaningElement != null) yield return new ElementValue("orderMeaning", false, OrderMeaningElement);
                if (Fixed != null) yield return new ElementValue("fixed", false, Fixed);
                if (Pattern != null) yield return new ElementValue("pattern", false, Pattern);
                foreach (var elem in Example) { if (elem != null) yield return new ElementValue("example", true, elem); }
                if (MinValue != null) yield return new ElementValue("minValue", false, MinValue);
                if (MaxValue != null) yield return new ElementValue("maxValue", false, MaxValue);
                if (MaxLengthElement != null) yield return new ElementValue("maxLength", false, MaxLengthElement);
                foreach (var elem in ConditionElement) { if (elem != null) yield return new ElementValue("condition", true, elem); }
                foreach (var elem in Constraint) { if (elem != null) yield return new ElementValue("constraint", true, elem); }
                if (MustSupportElement != null) yield return new ElementValue("mustSupport", false, MustSupportElement);
                if (IsModifierElement != null) yield return new ElementValue("isModifier", false, IsModifierElement);
                if (IsSummaryElement != null) yield return new ElementValue("isSummary", false, IsSummaryElement);
                if (Binding != null) yield return new ElementValue("binding", false, Binding);
                foreach (var elem in Mapping) { if (elem != null) yield return new ElementValue("mapping", true, elem); }
>>>>>>> a220f7af
 
            } 
        } 
    
    
    }
    
}<|MERGE_RESOLUTION|>--- conflicted
+++ resolved
@@ -4,9 +4,7 @@
 using Hl7.Fhir.Validation;
 using System.Linq;
 using System.Runtime.Serialization;
-using Hl7.Fhir.Serialization;
 using Hl7.Fhir.Utility;
-using Hl7.Fhir.Specification;
 
 /*
   Copyright (c) 2011+, HL7, Inc.
@@ -235,7 +233,7 @@
 
         [FhirType("SlicingComponent")]
         [DataContract]
-        public partial class SlicingComponent : Hl7.Fhir.Model.Element, System.ComponentModel.INotifyPropertyChanged, IBackboneElement
+        public partial class SlicingComponent : Hl7.Fhir.Model.Element, System.ComponentModel.INotifyPropertyChanged
         {
             [NotMapped]
             public override string TypeName { get { return "SlicingComponent"; } }
@@ -420,17 +418,10 @@
                 get 
                 { 
                     foreach (var item in base.NamedChildren) yield return item; 
-<<<<<<< HEAD
-                    foreach (var elem in DiscriminatorElement) { if (elem != null) yield return new ElementValue("discriminator", elem); }
-                    if (DescriptionElement != null) yield return new ElementValue("description", DescriptionElement);
-                    if (OrderedElement != null) yield return new ElementValue("ordered", OrderedElement);
-                    if (RulesElement != null) yield return new ElementValue("rules", RulesElement);
-=======
                     foreach (var elem in Discriminator) { if (elem != null) yield return new ElementValue("discriminator", true, elem); }
                     if (DescriptionElement != null) yield return new ElementValue("description", false, DescriptionElement);
                     if (OrderedElement != null) yield return new ElementValue("ordered", false, OrderedElement);
                     if (RulesElement != null) yield return new ElementValue("rules", false, RulesElement);
->>>>>>> a220f7af
  
                 } 
             } 
@@ -579,7 +570,7 @@
         }                
         [FhirType("BaseComponent")]
         [DataContract]
-        public partial class BaseComponent : Hl7.Fhir.Model.Element, System.ComponentModel.INotifyPropertyChanged, IBackboneElement
+        public partial class BaseComponent : Hl7.Fhir.Model.Element, System.ComponentModel.INotifyPropertyChanged
         {
             [NotMapped]
             public override string TypeName { get { return "BaseComponent"; } }
@@ -748,9 +739,9 @@
                 get 
                 { 
                     foreach (var item in base.NamedChildren) yield return item; 
-                    if (PathElement != null) yield return new ElementValue("path", PathElement);
-                    if (MinElement != null) yield return new ElementValue("min", MinElement);
-                    if (MaxElement != null) yield return new ElementValue("max", MaxElement);
+                    if (PathElement != null) yield return new ElementValue("path", false, PathElement);
+                    if (MinElement != null) yield return new ElementValue("min", false, MinElement);
+                    if (MaxElement != null) yield return new ElementValue("max", false, MaxElement);
  
                 } 
             } 
@@ -758,7 +749,7 @@
         }                
         [FhirType("TypeRefComponent")]
         [DataContract]
-        public partial class TypeRefComponent : Hl7.Fhir.Model.Element, System.ComponentModel.INotifyPropertyChanged, IBackboneElement
+        public partial class TypeRefComponent : Hl7.Fhir.Model.Element, System.ComponentModel.INotifyPropertyChanged
         {
             [NotMapped]
             public override string TypeName { get { return "TypeRefComponent"; } }
@@ -998,11 +989,6 @@
                 get 
                 { 
                     foreach (var item in base.NamedChildren) yield return item; 
-<<<<<<< HEAD
-                    if (CodeElement != null) yield return new ElementValue("code", CodeElement);
-                    foreach (var elem in ProfileElement) { if (elem != null) yield return new ElementValue("profile", elem); }
-                    foreach (var elem in AggregationElement) { if (elem != null) yield return new ElementValue("aggregation", elem); }
-=======
                     if (CodeElement != null) yield return new ElementValue("code", false, CodeElement);
                     if (ProfileElement != null) yield return new ElementValue("profile", false, ProfileElement);
                     if (TargetProfileElement != null) yield return new ElementValue("targetProfile", false, TargetProfileElement);
@@ -1132,7 +1118,6 @@
                     foreach (var item in base.NamedChildren) yield return item; 
                     if (LabelElement != null) yield return new ElementValue("label", false, LabelElement);
                     if (Value != null) yield return new ElementValue("value", false, Value);
->>>>>>> a220f7af
  
                 } 
             } 
@@ -1140,7 +1125,7 @@
         }                
         [FhirType("ConstraintComponent")]
         [DataContract]
-        public partial class ConstraintComponent : Hl7.Fhir.Model.Element, System.ComponentModel.INotifyPropertyChanged, IBackboneElement
+        public partial class ConstraintComponent : Hl7.Fhir.Model.Element, System.ComponentModel.INotifyPropertyChanged
         {
             [NotMapped]
             public override string TypeName { get { return "ConstraintComponent"; } }
@@ -1454,13 +1439,6 @@
                 get 
                 { 
                     foreach (var item in base.NamedChildren) yield return item; 
-<<<<<<< HEAD
-                    if (KeyElement != null) yield return new ElementValue("key", KeyElement);
-                    if (RequirementsElement != null) yield return new ElementValue("requirements", RequirementsElement);
-                    if (SeverityElement != null) yield return new ElementValue("severity", SeverityElement);
-                    if (HumanElement != null) yield return new ElementValue("human", HumanElement);
-                    if (XpathElement != null) yield return new ElementValue("xpath", XpathElement);
-=======
                     if (KeyElement != null) yield return new ElementValue("key", false, KeyElement);
                     if (RequirementsElement != null) yield return new ElementValue("requirements", false, RequirementsElement);
                     if (SeverityElement != null) yield return new ElementValue("severity", false, SeverityElement);
@@ -1468,7 +1446,6 @@
                     if (ExpressionElement != null) yield return new ElementValue("expression", false, ExpressionElement);
                     if (XpathElement != null) yield return new ElementValue("xpath", false, XpathElement);
                     if (SourceElement != null) yield return new ElementValue("source", false, SourceElement);
->>>>>>> a220f7af
  
                 } 
             } 
@@ -1476,11 +1453,7 @@
         }                
         [FhirType("ElementDefinitionBindingComponent")]
         [DataContract]
-<<<<<<< HEAD
-        public partial class BindingComponent : Hl7.Fhir.Model.Element, System.ComponentModel.INotifyPropertyChanged, IBackboneElement
-=======
         public partial class ElementDefinitionBindingComponent : Hl7.Fhir.Model.Element, System.ComponentModel.INotifyPropertyChanged
->>>>>>> a220f7af
         {
             [NotMapped]
             public override string TypeName { get { return "ElementDefinitionBindingComponent"; } }
@@ -1630,9 +1603,9 @@
                 get 
                 { 
                     foreach (var item in base.NamedChildren) yield return item; 
-                    if (StrengthElement != null) yield return new ElementValue("strength", StrengthElement);
-                    if (DescriptionElement != null) yield return new ElementValue("description", DescriptionElement);
-                    if (ValueSet != null) yield return new ElementValue("valueSet", ValueSet);
+                    if (StrengthElement != null) yield return new ElementValue("strength", false, StrengthElement);
+                    if (DescriptionElement != null) yield return new ElementValue("description", false, DescriptionElement);
+                    if (ValueSet != null) yield return new ElementValue("valueSet", false, ValueSet);
  
                 } 
             } 
@@ -1640,7 +1613,7 @@
         }                
         [FhirType("MappingComponent")]
         [DataContract]
-        public partial class MappingComponent : Hl7.Fhir.Model.Element, System.ComponentModel.INotifyPropertyChanged, IBackboneElement
+        public partial class MappingComponent : Hl7.Fhir.Model.Element, System.ComponentModel.INotifyPropertyChanged
         {
             [NotMapped]
             public override string TypeName { get { return "MappingComponent"; } }
@@ -1844,16 +1817,10 @@
                 get 
                 { 
                     foreach (var item in base.NamedChildren) yield return item; 
-<<<<<<< HEAD
-                    if (IdentityElement != null) yield return new ElementValue("identity", IdentityElement);
-                    if (LanguageElement != null) yield return new ElementValue("language", LanguageElement);
-                    if (MapElement != null) yield return new ElementValue("map", MapElement);
-=======
                     if (IdentityElement != null) yield return new ElementValue("identity", false, IdentityElement);
                     if (LanguageElement != null) yield return new ElementValue("language", false, LanguageElement);
                     if (MapElement != null) yield return new ElementValue("map", false, MapElement);
                     if (CommentElement != null) yield return new ElementValue("comment", false, CommentElement);
->>>>>>> a220f7af
  
                 } 
             } 
@@ -2837,39 +2804,6 @@
             get 
             { 
                 foreach (var item in base.NamedChildren) yield return item; 
-<<<<<<< HEAD
-                if (PathElement != null) yield return new ElementValue("path", PathElement);
-                foreach (var elem in RepresentationElement) { if (elem != null) yield return new ElementValue("representation", elem); }
-                if (NameElement != null) yield return new ElementValue("name", NameElement);
-                if (LabelElement != null) yield return new ElementValue("label", LabelElement);
-                foreach (var elem in Code) { if (elem != null) yield return new ElementValue("code", elem); }
-                if (Slicing != null) yield return new ElementValue("slicing", Slicing);
-                if (ShortElement != null) yield return new ElementValue("short", ShortElement);
-                if (DefinitionElement != null) yield return new ElementValue("definition", DefinitionElement);
-                if (CommentsElement != null) yield return new ElementValue("comments", CommentsElement);
-                if (RequirementsElement != null) yield return new ElementValue("requirements", RequirementsElement);
-                foreach (var elem in AliasElement) { if (elem != null) yield return new ElementValue("alias", elem); }
-                if (MinElement != null) yield return new ElementValue("min", MinElement);
-                if (MaxElement != null) yield return new ElementValue("max", MaxElement);
-                if (Base != null) yield return new ElementValue("base", Base);
-                foreach (var elem in Type) { if (elem != null) yield return new ElementValue("type", elem); }
-                if (NameReferenceElement != null) yield return new ElementValue("nameReference", NameReferenceElement);
-                if (DefaultValue != null) yield return new ElementValue("defaultValue", DefaultValue);
-                if (MeaningWhenMissingElement != null) yield return new ElementValue("meaningWhenMissing", MeaningWhenMissingElement);
-                if (Fixed != null) yield return new ElementValue("fixed", Fixed);
-                if (Pattern != null) yield return new ElementValue("pattern", Pattern);
-                if (Example != null) yield return new ElementValue("example", Example);
-                if (MinValue != null) yield return new ElementValue("minValue", MinValue);
-                if (MaxValue != null) yield return new ElementValue("maxValue", MaxValue);
-                if (MaxLengthElement != null) yield return new ElementValue("maxLength", MaxLengthElement);
-                foreach (var elem in ConditionElement) { if (elem != null) yield return new ElementValue("condition", elem); }
-                foreach (var elem in Constraint) { if (elem != null) yield return new ElementValue("constraint", elem); }
-                if (MustSupportElement != null) yield return new ElementValue("mustSupport", MustSupportElement);
-                if (IsModifierElement != null) yield return new ElementValue("isModifier", IsModifierElement);
-                if (IsSummaryElement != null) yield return new ElementValue("isSummary", IsSummaryElement);
-                if (Binding != null) yield return new ElementValue("binding", Binding);
-                foreach (var elem in Mapping) { if (elem != null) yield return new ElementValue("mapping", elem); }
-=======
                 if (PathElement != null) yield return new ElementValue("path", false, PathElement);
                 foreach (var elem in RepresentationElement) { if (elem != null) yield return new ElementValue("representation", true, elem); }
                 if (SliceNameElement != null) yield return new ElementValue("sliceName", false, SliceNameElement);
@@ -2902,7 +2836,6 @@
                 if (IsSummaryElement != null) yield return new ElementValue("isSummary", false, IsSummaryElement);
                 if (Binding != null) yield return new ElementValue("binding", false, Binding);
                 foreach (var elem in Mapping) { if (elem != null) yield return new ElementValue("mapping", true, elem); }
->>>>>>> a220f7af
  
             } 
         } 
