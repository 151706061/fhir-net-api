﻿using System;
using System.Collections.Generic;
using Hl7.Fhir.Introspection;
using Hl7.Fhir.Validation;
using System.Linq;
using System.Runtime.Serialization;
using Hl7.Fhir.Utility;

/*
  Copyright (c) 2011+, HL7, Inc.
  All rights reserved.
  
  Redistribution and use in source and binary forms, with or without modification, 
  are permitted provided that the following conditions are met:
  
   * Redistributions of source code must retain the above copyright notice, this 
     list of conditions and the following disclaimer.
   * Redistributions in binary form must reproduce the above copyright notice, 
     this list of conditions and the following disclaimer in the documentation 
     and/or other materials provided with the distribution.
   * Neither the name of HL7 nor the names of its contributors may be used to 
     endorse or promote products derived from this software without specific 
     prior written permission.
  
  THIS SOFTWARE IS PROVIDED BY THE COPYRIGHT HOLDERS AND CONTRIBUTORS "AS IS" AND 
  ANY EXPRESS OR IMPLIED WARRANTIES, INCLUDING, BUT NOT LIMITED TO, THE IMPLIED 
  WARRANTIES OF MERCHANTABILITY AND FITNESS FOR A PARTICULAR PURPOSE ARE DISCLAIMED. 
  IN NO EVENT SHALL THE COPYRIGHT HOLDER OR CONTRIBUTORS BE LIABLE FOR ANY DIRECT, 
  INDIRECT, INCIDENTAL, SPECIAL, EXEMPLARY, OR CONSEQUENTIAL DAMAGES (INCLUDING, BUT 
  NOT LIMITED TO, PROCUREMENT OF SUBSTITUTE GOODS OR SERVICES; LOSS OF USE, DATA, OR 
  PROFITS; OR BUSINESS INTERRUPTION) HOWEVER CAUSED AND ON ANY THEORY OF LIABILITY, 
  WHETHER IN CONTRACT, STRICT LIABILITY, OR TORT (INCLUDING NEGLIGENCE OR OTHERWISE) 
  ARISING IN ANY WAY OUT OF THE USE OF THIS SOFTWARE, EVEN IF ADVISED OF THE 
  POSSIBILITY OF SUCH DAMAGE.
  

*/

#pragma warning disable 1591 // suppress XML summary warnings 

//
// Generated for FHIR v3.0.1
//
namespace Hl7.Fhir.Model
{
    /// <summary>
    /// Determine insurance validity and scope of coverage
    /// </summary>
    [FhirType("EligibilityRequest", IsResource=true)]
    [DataContract]
    public partial class EligibilityRequest : Hl7.Fhir.Model.DomainResource, System.ComponentModel.INotifyPropertyChanged
    {
        [NotMapped]
        public override ResourceType ResourceType { get { return ResourceType.EligibilityRequest; } }
        [NotMapped]
        public override string TypeName { get { return "EligibilityRequest"; } }
        
        /// <summary>
        /// Business Identifier
        /// </summary>
        [FhirElement("identifier", Order=90)]
        [Cardinality(Min=0,Max=-1)]
        [DataMember]
        public List<Hl7.Fhir.Model.Identifier> Identifier
        {
            get { if(_Identifier==null) _Identifier = new List<Hl7.Fhir.Model.Identifier>(); return _Identifier; }
            set { _Identifier = value; OnPropertyChanged("Identifier"); }
        }
        
        private List<Hl7.Fhir.Model.Identifier> _Identifier;
        
        /// <summary>
        /// active | cancelled | draft | entered-in-error
        /// </summary>
        [FhirElement("status", InSummary=true, Order=100)]
        [DataMember]
        public Code<Hl7.Fhir.Model.FinancialResourceStatusCodes> StatusElement
        {
            get { return _StatusElement; }
            set { _StatusElement = value; OnPropertyChanged("StatusElement"); }
        }
        
        private Code<Hl7.Fhir.Model.FinancialResourceStatusCodes> _StatusElement;
        
        /// <summary>
        /// active | cancelled | draft | entered-in-error
        /// </summary>
        /// <remarks>This uses the native .NET datatype, rather than the FHIR equivalent</remarks>
        [NotMapped]
        [IgnoreDataMemberAttribute]
        public Hl7.Fhir.Model.FinancialResourceStatusCodes? Status
        {
            get { return StatusElement != null ? StatusElement.Value : null; }
            set
            {
                if (!value.HasValue)
                  StatusElement = null; 
                else
                  StatusElement = new Code<Hl7.Fhir.Model.FinancialResourceStatusCodes>(value);
                OnPropertyChanged("Status");
            }
        }
        
        /// <summary>
        /// Desired processing priority
        /// </summary>
        [FhirElement("priority", Order=110)]
        [DataMember]
        public Hl7.Fhir.Model.CodeableConcept Priority
        {
            get { return _Priority; }
            set { _Priority = value; OnPropertyChanged("Priority"); }
        }
        
        private Hl7.Fhir.Model.CodeableConcept _Priority;
        
        /// <summary>
        /// The subject of the Products and Services
        /// </summary>
        [FhirElement("patient", Order=120)]
        [CLSCompliant(false)]
		[References("Patient")]
        [DataMember]
        public Hl7.Fhir.Model.ResourceReference Patient
        {
            get { return _Patient; }
            set { _Patient = value; OnPropertyChanged("Patient"); }
        }
        
        private Hl7.Fhir.Model.ResourceReference _Patient;
        
        /// <summary>
        /// Estimated date or dates of Service
        /// </summary>
        [FhirElement("serviced", Order=130, Choice=ChoiceType.DatatypeChoice)]
        [CLSCompliant(false)]
		[AllowedTypes(typeof(Hl7.Fhir.Model.Date),typeof(Hl7.Fhir.Model.Period))]
        [DataMember]
        public Hl7.Fhir.Model.Element Serviced
        {
            get { return _Serviced; }
            set { _Serviced = value; OnPropertyChanged("Serviced"); }
        }
        
        private Hl7.Fhir.Model.Element _Serviced;
        
        /// <summary>
        /// Creation date
        /// </summary>
        [FhirElement("created", Order=140)]
        [DataMember]
        public Hl7.Fhir.Model.FhirDateTime CreatedElement
        {
            get { return _CreatedElement; }
            set { _CreatedElement = value; OnPropertyChanged("CreatedElement"); }
        }
        
        private Hl7.Fhir.Model.FhirDateTime _CreatedElement;
        
        /// <summary>
        /// Creation date
        /// </summary>
        /// <remarks>This uses the native .NET datatype, rather than the FHIR equivalent</remarks>
        [NotMapped]
        [IgnoreDataMemberAttribute]
        public string Created
        {
            get { return CreatedElement != null ? CreatedElement.Value : null; }
            set
            {
                if (value == null)
                  CreatedElement = null; 
                else
                  CreatedElement = new Hl7.Fhir.Model.FhirDateTime(value);
                OnPropertyChanged("Created");
            }
        }
        
        /// <summary>
        /// Author
        /// </summary>
        [FhirElement("enterer", Order=150)]
        [CLSCompliant(false)]
		[References("Practitioner")]
        [DataMember]
        public Hl7.Fhir.Model.ResourceReference Enterer
        {
            get { return _Enterer; }
            set { _Enterer = value; OnPropertyChanged("Enterer"); }
        }
        
        private Hl7.Fhir.Model.ResourceReference _Enterer;
        
        /// <summary>
        /// Responsible practitioner
        /// </summary>
        [FhirElement("provider", Order=160)]
        [CLSCompliant(false)]
		[References("Practitioner")]
        [DataMember]
        public Hl7.Fhir.Model.ResourceReference Provider
        {
            get { return _Provider; }
            set { _Provider = value; OnPropertyChanged("Provider"); }
        }
        
        private Hl7.Fhir.Model.ResourceReference _Provider;
        
        /// <summary>
        /// Responsible organization
        /// </summary>
        [FhirElement("organization", Order=170)]
        [CLSCompliant(false)]
		[References("Organization")]
        [DataMember]
        public Hl7.Fhir.Model.ResourceReference Organization
        {
            get { return _Organization; }
            set { _Organization = value; OnPropertyChanged("Organization"); }
        }
        
        private Hl7.Fhir.Model.ResourceReference _Organization;
        
        /// <summary>
        /// Target
        /// </summary>
        [FhirElement("insurer", Order=180)]
        [CLSCompliant(false)]
		[References("Organization")]
        [DataMember]
        public Hl7.Fhir.Model.ResourceReference Insurer
        {
            get { return _Insurer; }
            set { _Insurer = value; OnPropertyChanged("Insurer"); }
        }
        
        private Hl7.Fhir.Model.ResourceReference _Insurer;
        
        /// <summary>
        /// Servicing Facility
        /// </summary>
        [FhirElement("facility", Order=190)]
        [CLSCompliant(false)]
		[References("Location")]
        [DataMember]
        public Hl7.Fhir.Model.ResourceReference Facility
        {
            get { return _Facility; }
            set { _Facility = value; OnPropertyChanged("Facility"); }
        }
        
        private Hl7.Fhir.Model.ResourceReference _Facility;
        
        /// <summary>
        /// Insurance or medical plan
        /// </summary>
        [FhirElement("coverage", Order=200)]
        [CLSCompliant(false)]
		[References("Coverage")]
        [DataMember]
        public Hl7.Fhir.Model.ResourceReference Coverage
        {
            get { return _Coverage; }
            set { _Coverage = value; OnPropertyChanged("Coverage"); }
        }
        
        private Hl7.Fhir.Model.ResourceReference _Coverage;
        
        /// <summary>
        /// Business agreement
        /// </summary>
        [FhirElement("businessArrangement", Order=210)]
        [DataMember]
        public Hl7.Fhir.Model.FhirString BusinessArrangementElement
        {
            get { return _BusinessArrangementElement; }
            set { _BusinessArrangementElement = value; OnPropertyChanged("BusinessArrangementElement"); }
        }
        
        private Hl7.Fhir.Model.FhirString _BusinessArrangementElement;
        
        /// <summary>
        /// Business agreement
        /// </summary>
        /// <remarks>This uses the native .NET datatype, rather than the FHIR equivalent</remarks>
        [NotMapped]
        [IgnoreDataMemberAttribute]
        public string BusinessArrangement
        {
            get { return BusinessArrangementElement != null ? BusinessArrangementElement.Value : null; }
            set
            {
                if (value == null)
                  BusinessArrangementElement = null; 
                else
                  BusinessArrangementElement = new Hl7.Fhir.Model.FhirString(value);
                OnPropertyChanged("BusinessArrangement");
            }
        }
        
        /// <summary>
        /// Type of services covered
        /// </summary>
        [FhirElement("benefitCategory", Order=220)]
        [DataMember]
        public Hl7.Fhir.Model.CodeableConcept BenefitCategory
        {
            get { return _BenefitCategory; }
            set { _BenefitCategory = value; OnPropertyChanged("BenefitCategory"); }
        }
        
        private Hl7.Fhir.Model.CodeableConcept _BenefitCategory;
        
        /// <summary>
        /// Detailed services covered within the type
        /// </summary>
        [FhirElement("benefitSubCategory", Order=230)]
        [DataMember]
        public Hl7.Fhir.Model.CodeableConcept BenefitSubCategory
        {
            get { return _BenefitSubCategory; }
            set { _BenefitSubCategory = value; OnPropertyChanged("BenefitSubCategory"); }
        }
        
        private Hl7.Fhir.Model.CodeableConcept _BenefitSubCategory;
        

        public override void AddDefaultConstraints()
        {
            base.AddDefaultConstraints();

        }

        public override IDeepCopyable CopyTo(IDeepCopyable other)
        {
            var dest = other as EligibilityRequest;
            
            if (dest != null)
            {
                base.CopyTo(dest);
                if(Identifier != null) dest.Identifier = new List<Hl7.Fhir.Model.Identifier>(Identifier.DeepCopy());
                if(StatusElement != null) dest.StatusElement = (Code<Hl7.Fhir.Model.FinancialResourceStatusCodes>)StatusElement.DeepCopy();
                if(Priority != null) dest.Priority = (Hl7.Fhir.Model.CodeableConcept)Priority.DeepCopy();
                if(Patient != null) dest.Patient = (Hl7.Fhir.Model.ResourceReference)Patient.DeepCopy();
                if(Serviced != null) dest.Serviced = (Hl7.Fhir.Model.Element)Serviced.DeepCopy();
                if(CreatedElement != null) dest.CreatedElement = (Hl7.Fhir.Model.FhirDateTime)CreatedElement.DeepCopy();
                if(Enterer != null) dest.Enterer = (Hl7.Fhir.Model.ResourceReference)Enterer.DeepCopy();
                if(Provider != null) dest.Provider = (Hl7.Fhir.Model.ResourceReference)Provider.DeepCopy();
                if(Organization != null) dest.Organization = (Hl7.Fhir.Model.ResourceReference)Organization.DeepCopy();
                if(Insurer != null) dest.Insurer = (Hl7.Fhir.Model.ResourceReference)Insurer.DeepCopy();
                if(Facility != null) dest.Facility = (Hl7.Fhir.Model.ResourceReference)Facility.DeepCopy();
                if(Coverage != null) dest.Coverage = (Hl7.Fhir.Model.ResourceReference)Coverage.DeepCopy();
                if(BusinessArrangementElement != null) dest.BusinessArrangementElement = (Hl7.Fhir.Model.FhirString)BusinessArrangementElement.DeepCopy();
                if(BenefitCategory != null) dest.BenefitCategory = (Hl7.Fhir.Model.CodeableConcept)BenefitCategory.DeepCopy();
                if(BenefitSubCategory != null) dest.BenefitSubCategory = (Hl7.Fhir.Model.CodeableConcept)BenefitSubCategory.DeepCopy();
                return dest;
            }
            else
            	throw new ArgumentException("Can only copy to an object of the same type", "other");
        }
        
        public override IDeepCopyable DeepCopy()
        {
            return CopyTo(new EligibilityRequest());
        }
        
        public override bool Matches(IDeepComparable other)
        {
            var otherT = other as EligibilityRequest;
            if(otherT == null) return false;
            
            if(!base.Matches(otherT)) return false;
            if( !DeepComparable.Matches(Identifier, otherT.Identifier)) return false;
            if( !DeepComparable.Matches(StatusElement, otherT.StatusElement)) return false;
            if( !DeepComparable.Matches(Priority, otherT.Priority)) return false;
            if( !DeepComparable.Matches(Patient, otherT.Patient)) return false;
            if( !DeepComparable.Matches(Serviced, otherT.Serviced)) return false;
            if( !DeepComparable.Matches(CreatedElement, otherT.CreatedElement)) return false;
            if( !DeepComparable.Matches(Enterer, otherT.Enterer)) return false;
            if( !DeepComparable.Matches(Provider, otherT.Provider)) return false;
            if( !DeepComparable.Matches(Organization, otherT.Organization)) return false;
            if( !DeepComparable.Matches(Insurer, otherT.Insurer)) return false;
            if( !DeepComparable.Matches(Facility, otherT.Facility)) return false;
            if( !DeepComparable.Matches(Coverage, otherT.Coverage)) return false;
            if( !DeepComparable.Matches(BusinessArrangementElement, otherT.BusinessArrangementElement)) return false;
            if( !DeepComparable.Matches(BenefitCategory, otherT.BenefitCategory)) return false;
            if( !DeepComparable.Matches(BenefitSubCategory, otherT.BenefitSubCategory)) return false;
            
            return true;
        }
        
        public override bool IsExactly(IDeepComparable other)
        {
            var otherT = other as EligibilityRequest;
            if(otherT == null) return false;
            
            if(!base.IsExactly(otherT)) return false;
            if( !DeepComparable.IsExactly(Identifier, otherT.Identifier)) return false;
            if( !DeepComparable.IsExactly(StatusElement, otherT.StatusElement)) return false;
            if( !DeepComparable.IsExactly(Priority, otherT.Priority)) return false;
            if( !DeepComparable.IsExactly(Patient, otherT.Patient)) return false;
            if( !DeepComparable.IsExactly(Serviced, otherT.Serviced)) return false;
            if( !DeepComparable.IsExactly(CreatedElement, otherT.CreatedElement)) return false;
            if( !DeepComparable.IsExactly(Enterer, otherT.Enterer)) return false;
            if( !DeepComparable.IsExactly(Provider, otherT.Provider)) return false;
            if( !DeepComparable.IsExactly(Organization, otherT.Organization)) return false;
            if( !DeepComparable.IsExactly(Insurer, otherT.Insurer)) return false;
            if( !DeepComparable.IsExactly(Facility, otherT.Facility)) return false;
            if( !DeepComparable.IsExactly(Coverage, otherT.Coverage)) return false;
            if( !DeepComparable.IsExactly(BusinessArrangementElement, otherT.BusinessArrangementElement)) return false;
            if( !DeepComparable.IsExactly(BenefitCategory, otherT.BenefitCategory)) return false;
            if( !DeepComparable.IsExactly(BenefitSubCategory, otherT.BenefitSubCategory)) return false;
            
            return true;
        }

        [NotMapped]
        public override IEnumerable<Base> Children
        {
            get
            {
                foreach (var item in base.Children) yield return item;
				foreach (var elem in Identifier) { if (elem != null) yield return elem; }
				if (StatusElement != null) yield return StatusElement;
				if (Priority != null) yield return Priority;
				if (Patient != null) yield return Patient;
				if (Serviced != null) yield return Serviced;
				if (CreatedElement != null) yield return CreatedElement;
				if (Enterer != null) yield return Enterer;
				if (Provider != null) yield return Provider;
				if (Organization != null) yield return Organization;
				if (Insurer != null) yield return Insurer;
				if (Facility != null) yield return Facility;
				if (Coverage != null) yield return Coverage;
				if (BusinessArrangementElement != null) yield return BusinessArrangementElement;
				if (BenefitCategory != null) yield return BenefitCategory;
				if (BenefitSubCategory != null) yield return BenefitSubCategory;
            }
        }

        [NotMapped]
        internal override IEnumerable<ElementValue> NamedChildren
        {
            get
            {
                foreach (var item in base.NamedChildren) yield return item;
<<<<<<< HEAD
                foreach (var elem in Identifier) { if (elem != null) yield return new ElementValue("identifier", elem); }
                if (Ruleset != null) yield return new ElementValue("ruleset", Ruleset);
                if (OriginalRuleset != null) yield return new ElementValue("originalRuleset", OriginalRuleset);
                if (CreatedElement != null) yield return new ElementValue("created", CreatedElement);
                if (Target != null) yield return new ElementValue("target", Target);
                if (Provider != null) yield return new ElementValue("provider", Provider);
                if (Organization != null) yield return new ElementValue("organization", Organization);
=======
                foreach (var elem in Identifier) { if (elem != null) yield return new ElementValue("identifier", true, elem); }
                if (StatusElement != null) yield return new ElementValue("status", false, StatusElement);
                if (Priority != null) yield return new ElementValue("priority", false, Priority);
                if (Patient != null) yield return new ElementValue("patient", false, Patient);
                if (Serviced != null) yield return new ElementValue("serviced", false, Serviced);
                if (CreatedElement != null) yield return new ElementValue("created", false, CreatedElement);
                if (Enterer != null) yield return new ElementValue("enterer", false, Enterer);
                if (Provider != null) yield return new ElementValue("provider", false, Provider);
                if (Organization != null) yield return new ElementValue("organization", false, Organization);
                if (Insurer != null) yield return new ElementValue("insurer", false, Insurer);
                if (Facility != null) yield return new ElementValue("facility", false, Facility);
                if (Coverage != null) yield return new ElementValue("coverage", false, Coverage);
                if (BusinessArrangementElement != null) yield return new ElementValue("businessArrangement", false, BusinessArrangementElement);
                if (BenefitCategory != null) yield return new ElementValue("benefitCategory", false, BenefitCategory);
                if (BenefitSubCategory != null) yield return new ElementValue("benefitSubCategory", false, BenefitSubCategory);
>>>>>>> a220f7af
            }
        }

    }
    
}<|MERGE_RESOLUTION|>--- conflicted
+++ resolved
@@ -444,15 +444,6 @@
             get
             {
                 foreach (var item in base.NamedChildren) yield return item;
-<<<<<<< HEAD
-                foreach (var elem in Identifier) { if (elem != null) yield return new ElementValue("identifier", elem); }
-                if (Ruleset != null) yield return new ElementValue("ruleset", Ruleset);
-                if (OriginalRuleset != null) yield return new ElementValue("originalRuleset", OriginalRuleset);
-                if (CreatedElement != null) yield return new ElementValue("created", CreatedElement);
-                if (Target != null) yield return new ElementValue("target", Target);
-                if (Provider != null) yield return new ElementValue("provider", Provider);
-                if (Organization != null) yield return new ElementValue("organization", Organization);
-=======
                 foreach (var elem in Identifier) { if (elem != null) yield return new ElementValue("identifier", true, elem); }
                 if (StatusElement != null) yield return new ElementValue("status", false, StatusElement);
                 if (Priority != null) yield return new ElementValue("priority", false, Priority);
@@ -468,7 +459,6 @@
                 if (BusinessArrangementElement != null) yield return new ElementValue("businessArrangement", false, BusinessArrangementElement);
                 if (BenefitCategory != null) yield return new ElementValue("benefitCategory", false, BenefitCategory);
                 if (BenefitSubCategory != null) yield return new ElementValue("benefitSubCategory", false, BenefitSubCategory);
->>>>>>> a220f7af
             }
         }
 
