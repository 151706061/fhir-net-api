﻿using System;
using System.Collections.Generic;
using Hl7.Fhir.Introspection;
using Hl7.Fhir.Validation;
using System.Linq;
using System.Runtime.Serialization;
using Hl7.Fhir.Serialization;
using Hl7.Fhir.Utility;
using Hl7.Fhir.Specification;

/*
  Copyright (c) 2011+, HL7, Inc.
  All rights reserved.
  
  Redistribution and use in source and binary forms, with or without modification, 
  are permitted provided that the following conditions are met:
  
   * Redistributions of source code must retain the above copyright notice, this 
     list of conditions and the following disclaimer.
   * Redistributions in binary form must reproduce the above copyright notice, 
     this list of conditions and the following disclaimer in the documentation 
     and/or other materials provided with the distribution.
   * Neither the name of HL7 nor the names of its contributors may be used to 
     endorse or promote products derived from this software without specific 
     prior written permission.
  
  THIS SOFTWARE IS PROVIDED BY THE COPYRIGHT HOLDERS AND CONTRIBUTORS "AS IS" AND 
  ANY EXPRESS OR IMPLIED WARRANTIES, INCLUDING, BUT NOT LIMITED TO, THE IMPLIED 
  WARRANTIES OF MERCHANTABILITY AND FITNESS FOR A PARTICULAR PURPOSE ARE DISCLAIMED. 
  IN NO EVENT SHALL THE COPYRIGHT HOLDER OR CONTRIBUTORS BE LIABLE FOR ANY DIRECT, 
  INDIRECT, INCIDENTAL, SPECIAL, EXEMPLARY, OR CONSEQUENTIAL DAMAGES (INCLUDING, BUT 
  NOT LIMITED TO, PROCUREMENT OF SUBSTITUTE GOODS OR SERVICES; LOSS OF USE, DATA, OR 
  PROFITS; OR BUSINESS INTERRUPTION) HOWEVER CAUSED AND ON ANY THEORY OF LIABILITY, 
  WHETHER IN CONTRACT, STRICT LIABILITY, OR TORT (INCLUDING NEGLIGENCE OR OTHERWISE) 
  ARISING IN ANY WAY OUT OF THE USE OF THIS SOFTWARE, EVEN IF ADVISED OF THE 
  POSSIBILITY OF SUCH DAMAGE.
  

*/

//
// Generated for FHIR v3.0.1
//
namespace Hl7.Fhir.Model
{
    /// <summary>
    /// A digital Signature - XML DigSig, JWT, Graphical image of signature, etc.
    /// </summary>
    [FhirType("Signature")]
    [DataContract]
    public partial class Signature : Hl7.Fhir.Model.Element, System.ComponentModel.INotifyPropertyChanged
    {
        [NotMapped]
        public override string TypeName { get { return "Signature"; } }
        
        /// <summary>
        /// Indication of the reason the entity signed the object(s)
        /// </summary>
        [FhirElement("type", InSummary=true, Order=30)]
        [Cardinality(Min=1,Max=-1)]
        [DataMember]
        public List<Hl7.Fhir.Model.Coding> Type
        {
            get { if(_Type==null) _Type = new List<Hl7.Fhir.Model.Coding>(); return _Type; }
            set { _Type = value; OnPropertyChanged("Type"); }
        }
        
        private List<Hl7.Fhir.Model.Coding> _Type;
        
        /// <summary>
        /// When the signature was created
        /// </summary>
        [FhirElement("when", InSummary=true, Order=40)]
        [Cardinality(Min=1,Max=1)]
        [DataMember]
        public Hl7.Fhir.Model.Instant WhenElement
        {
            get { return _WhenElement; }
            set { _WhenElement = value; OnPropertyChanged("WhenElement"); }
        }
        
        private Hl7.Fhir.Model.Instant _WhenElement;
        
        /// <summary>
        /// When the signature was created
        /// </summary>
        /// <remarks>This uses the native .NET datatype, rather than the FHIR equivalent</remarks>
        [NotMapped]
        [IgnoreDataMemberAttribute]
        public DateTimeOffset? When
        {
            get { return WhenElement != null ? WhenElement.Value : null; }
            set
            {
                if (!value.HasValue)
                  WhenElement = null; 
                else
                  WhenElement = new Hl7.Fhir.Model.Instant(value);
                OnPropertyChanged("When");
            }
        }
        
        /// <summary>
        /// Who signed
        /// </summary>
        [FhirElement("who", InSummary=true, Order=50, Choice=ChoiceType.DatatypeChoice)]
        [CLSCompliant(false)]
		[AllowedTypes(typeof(Hl7.Fhir.Model.FhirUri),typeof(Hl7.Fhir.Model.ResourceReference))]
        [Cardinality(Min=1,Max=1)]
        [DataMember]
        public Hl7.Fhir.Model.Element Who
        {
            get { return _Who; }
            set { _Who = value; OnPropertyChanged("Who"); }
        }
        
        private Hl7.Fhir.Model.Element _Who;
        
        /// <summary>
        /// The party represented
        /// </summary>
        [FhirElement("onBehalfOf", InSummary=true, Order=60, Choice=ChoiceType.DatatypeChoice)]
        [CLSCompliant(false)]
		[AllowedTypes(typeof(Hl7.Fhir.Model.FhirUri),typeof(Hl7.Fhir.Model.ResourceReference))]
        [DataMember]
        public Hl7.Fhir.Model.Element OnBehalfOf
        {
            get { return _OnBehalfOf; }
            set { _OnBehalfOf = value; OnPropertyChanged("OnBehalfOf"); }
        }
        
        private Hl7.Fhir.Model.Element _OnBehalfOf;
        
        /// <summary>
        /// The technical format of the signature
        /// </summary>
        [FhirElement("contentType", InSummary=true, Order=70)]
        [DataMember]
        public Hl7.Fhir.Model.Code ContentTypeElement
        {
            get { return _ContentTypeElement; }
            set { _ContentTypeElement = value; OnPropertyChanged("ContentTypeElement"); }
        }
        
        private Hl7.Fhir.Model.Code _ContentTypeElement;
        
        /// <summary>
        /// The technical format of the signature
        /// </summary>
        /// <remarks>This uses the native .NET datatype, rather than the FHIR equivalent</remarks>
        [NotMapped]
        [IgnoreDataMemberAttribute]
        public string ContentType
        {
            get { return ContentTypeElement != null ? ContentTypeElement.Value : null; }
            set
            {
                if (value == null)
                  ContentTypeElement = null; 
                else
                  ContentTypeElement = new Hl7.Fhir.Model.Code(value);
                OnPropertyChanged("ContentType");
            }
        }
        
        /// <summary>
        /// The actual signature content (XML DigSig. JWT, picture, etc.)
        /// </summary>
        [FhirElement("blob", Order=80)]
        [DataMember]
        public Hl7.Fhir.Model.Base64Binary BlobElement
        {
            get { return _BlobElement; }
            set { _BlobElement = value; OnPropertyChanged("BlobElement"); }
        }
        
        private Hl7.Fhir.Model.Base64Binary _BlobElement;
        
        /// <summary>
        /// The actual signature content (XML DigSig. JWT, picture, etc.)
        /// </summary>
        /// <remarks>This uses the native .NET datatype, rather than the FHIR equivalent</remarks>
        [NotMapped]
        [IgnoreDataMemberAttribute]
        public byte[] Blob
        {
            get { return BlobElement != null ? BlobElement.Value : null; }
            set
            {
                if (value == null)
                  BlobElement = null; 
                else
                  BlobElement = new Hl7.Fhir.Model.Base64Binary(value);
                OnPropertyChanged("Blob");
            }
        }
        

        public override IDeepCopyable CopyTo(IDeepCopyable other)
        {
            var dest = other as Signature;
            
            if (dest != null)
            {
                base.CopyTo(dest);
                if(Type != null) dest.Type = new List<Hl7.Fhir.Model.Coding>(Type.DeepCopy());
                if(WhenElement != null) dest.WhenElement = (Hl7.Fhir.Model.Instant)WhenElement.DeepCopy();
                if(Who != null) dest.Who = (Hl7.Fhir.Model.Element)Who.DeepCopy();
                if(OnBehalfOf != null) dest.OnBehalfOf = (Hl7.Fhir.Model.Element)OnBehalfOf.DeepCopy();
                if(ContentTypeElement != null) dest.ContentTypeElement = (Hl7.Fhir.Model.Code)ContentTypeElement.DeepCopy();
                if(BlobElement != null) dest.BlobElement = (Hl7.Fhir.Model.Base64Binary)BlobElement.DeepCopy();
                return dest;
            }
            else
            	throw new ArgumentException("Can only copy to an object of the same type", "other");
        }
        
        public override IDeepCopyable DeepCopy()
        {
            return CopyTo(new Signature());
        }
        
        public override bool Matches(IDeepComparable other)
        {
            var otherT = other as Signature;
            if(otherT == null) return false;
            
            if(!base.Matches(otherT)) return false;
            if( !DeepComparable.Matches(Type, otherT.Type)) return false;
            if( !DeepComparable.Matches(WhenElement, otherT.WhenElement)) return false;
            if( !DeepComparable.Matches(Who, otherT.Who)) return false;
            if( !DeepComparable.Matches(OnBehalfOf, otherT.OnBehalfOf)) return false;
            if( !DeepComparable.Matches(ContentTypeElement, otherT.ContentTypeElement)) return false;
            if( !DeepComparable.Matches(BlobElement, otherT.BlobElement)) return false;
            
            return true;
        }
        
        public override bool IsExactly(IDeepComparable other)
        {
            var otherT = other as Signature;
            if(otherT == null) return false;
            
            if(!base.IsExactly(otherT)) return false;
            if( !DeepComparable.IsExactly(Type, otherT.Type)) return false;
            if( !DeepComparable.IsExactly(WhenElement, otherT.WhenElement)) return false;
            if( !DeepComparable.IsExactly(Who, otherT.Who)) return false;
            if( !DeepComparable.IsExactly(OnBehalfOf, otherT.OnBehalfOf)) return false;
            if( !DeepComparable.IsExactly(ContentTypeElement, otherT.ContentTypeElement)) return false;
            if( !DeepComparable.IsExactly(BlobElement, otherT.BlobElement)) return false;
            
            return true;
        }

        [NotMapped]
        public override IEnumerable<Base> Children
        {
            get
            {
                foreach (var item in base.Children) yield return item;
                foreach (var elem in Type) { if (elem != null) yield return elem; }
                if (WhenElement != null) yield return WhenElement;
                if (Who != null) yield return Who;
                if (OnBehalfOf != null) yield return OnBehalfOf;
                if (ContentTypeElement != null) yield return ContentTypeElement;
                if (BlobElement != null) yield return BlobElement;
            }
        }

        [NotMapped]
        internal override IEnumerable<ElementValue> NamedChildren 
        { 
            get 
            { 
                foreach (var item in base.NamedChildren) yield return item; 
<<<<<<< HEAD
                foreach (var elem in Type) { if (elem != null) yield return new ElementValue("type", elem); }
                if (WhenElement != null) yield return new ElementValue("when", WhenElement);
                if (Who != null) yield return new ElementValue("who", Who);
                if (ContentTypeElement != null) yield return new ElementValue("contentType", ContentTypeElement);
                if (BlobElement != null) yield return new ElementValue("blob", BlobElement);
=======
                foreach (var elem in Type) { if (elem != null) yield return new ElementValue("type", true, elem); }
                if (WhenElement != null) yield return new ElementValue("when", false, WhenElement);
                if (Who != null) yield return new ElementValue("who", false, Who);
                if (OnBehalfOf != null) yield return new ElementValue("onBehalfOf", false, OnBehalfOf);
                if (ContentTypeElement != null) yield return new ElementValue("contentType", false, ContentTypeElement);
                if (BlobElement != null) yield return new ElementValue("blob", false, BlobElement);
>>>>>>> a220f7af
 
            } 
        } 
    
    
    }
    
}<|MERGE_RESOLUTION|>--- conflicted
+++ resolved
@@ -4,9 +4,7 @@
 using Hl7.Fhir.Validation;
 using System.Linq;
 using System.Runtime.Serialization;
-using Hl7.Fhir.Serialization;
 using Hl7.Fhir.Utility;
-using Hl7.Fhir.Specification;
 
 /*
   Copyright (c) 2011+, HL7, Inc.
@@ -273,20 +271,12 @@
             get 
             { 
                 foreach (var item in base.NamedChildren) yield return item; 
-<<<<<<< HEAD
-                foreach (var elem in Type) { if (elem != null) yield return new ElementValue("type", elem); }
-                if (WhenElement != null) yield return new ElementValue("when", WhenElement);
-                if (Who != null) yield return new ElementValue("who", Who);
-                if (ContentTypeElement != null) yield return new ElementValue("contentType", ContentTypeElement);
-                if (BlobElement != null) yield return new ElementValue("blob", BlobElement);
-=======
                 foreach (var elem in Type) { if (elem != null) yield return new ElementValue("type", true, elem); }
                 if (WhenElement != null) yield return new ElementValue("when", false, WhenElement);
                 if (Who != null) yield return new ElementValue("who", false, Who);
                 if (OnBehalfOf != null) yield return new ElementValue("onBehalfOf", false, OnBehalfOf);
                 if (ContentTypeElement != null) yield return new ElementValue("contentType", false, ContentTypeElement);
                 if (BlobElement != null) yield return new ElementValue("blob", false, BlobElement);
->>>>>>> a220f7af
  
             } 
         } 
