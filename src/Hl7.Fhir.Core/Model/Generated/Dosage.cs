--- conflicted
+++ resolved
@@ -349,14 +349,8 @@
         /// <summary>
         /// Amount of medication administered
         /// </summary>
-<<<<<<< HEAD
         [FhirElement("doseAndRate", InSummary=true, Order=180)]
         [Cardinality(Min=0,Max=-1)]
-=======
-        [FhirElement("dose", InSummary=true, Order=120, Choice=ChoiceType.DatatypeChoice)]
-        [CLSCompliant(false)]
-		[AllowedTypes(typeof(Hl7.Fhir.Model.Range),typeof(Hl7.Fhir.Model.Quantity))]
->>>>>>> 88ba2e81
         [DataMember]
         public List<Hl7.Fhir.Model.Dosage.DoseAndRateComponent> DoseAndRate
         {
@@ -384,57 +378,26 @@
         /// </summary>
         [FhirElement("maxDosePerAdministration", InSummary=true, Order=200)]
         [DataMember]
-<<<<<<< HEAD
-        public Hl7.Fhir.Model.SimpleQuantity MaxDosePerAdministration
-=======
         public Hl7.Fhir.Model.Quantity MaxDosePerAdministration
->>>>>>> 88ba2e81
         {
             get { return _MaxDosePerAdministration; }
             set { _MaxDosePerAdministration = value; OnPropertyChanged("MaxDosePerAdministration"); }
         }
         
-<<<<<<< HEAD
-        private Hl7.Fhir.Model.SimpleQuantity _MaxDosePerAdministration;
-=======
         private Hl7.Fhir.Model.Quantity _MaxDosePerAdministration;
->>>>>>> 88ba2e81
         
         /// <summary>
         /// Upper limit on medication per lifetime of the patient
         /// </summary>
         [FhirElement("maxDosePerLifetime", InSummary=true, Order=210)]
         [DataMember]
-<<<<<<< HEAD
-        public Hl7.Fhir.Model.SimpleQuantity MaxDosePerLifetime
-=======
         public Hl7.Fhir.Model.Quantity MaxDosePerLifetime
->>>>>>> 88ba2e81
         {
             get { return _MaxDosePerLifetime; }
             set { _MaxDosePerLifetime = value; OnPropertyChanged("MaxDosePerLifetime"); }
         }
         
-<<<<<<< HEAD
-        private Hl7.Fhir.Model.SimpleQuantity _MaxDosePerLifetime;
-=======
         private Hl7.Fhir.Model.Quantity _MaxDosePerLifetime;
-        
-        /// <summary>
-        /// Amount of medication per unit of time
-        /// </summary>
-        [FhirElement("rate", InSummary=true, Order=160, Choice=ChoiceType.DatatypeChoice)]
-        [CLSCompliant(false)]
-		[AllowedTypes(typeof(Hl7.Fhir.Model.Ratio),typeof(Hl7.Fhir.Model.Range),typeof(Hl7.Fhir.Model.Quantity))]
-        [DataMember]
-        public Hl7.Fhir.Model.Element Rate
-        {
-            get { return _Rate; }
-            set { _Rate = value; OnPropertyChanged("Rate"); }
-        }
-        
-        private Hl7.Fhir.Model.Element _Rate;
->>>>>>> 88ba2e81
         
 
         public override IDeepCopyable CopyTo(IDeepCopyable other)
@@ -455,14 +418,8 @@
                 if(Method != null) dest.Method = (Hl7.Fhir.Model.CodeableConcept)Method.DeepCopy();
                 if(DoseAndRate != null) dest.DoseAndRate = new List<Hl7.Fhir.Model.Dosage.DoseAndRateComponent>(DoseAndRate.DeepCopy());
                 if(MaxDosePerPeriod != null) dest.MaxDosePerPeriod = (Hl7.Fhir.Model.Ratio)MaxDosePerPeriod.DeepCopy();
-<<<<<<< HEAD
-                if(MaxDosePerAdministration != null) dest.MaxDosePerAdministration = (Hl7.Fhir.Model.SimpleQuantity)MaxDosePerAdministration.DeepCopy();
-                if(MaxDosePerLifetime != null) dest.MaxDosePerLifetime = (Hl7.Fhir.Model.SimpleQuantity)MaxDosePerLifetime.DeepCopy();
-=======
                 if(MaxDosePerAdministration != null) dest.MaxDosePerAdministration = (Hl7.Fhir.Model.Quantity)MaxDosePerAdministration.DeepCopy();
                 if(MaxDosePerLifetime != null) dest.MaxDosePerLifetime = (Hl7.Fhir.Model.Quantity)MaxDosePerLifetime.DeepCopy();
-                if(Rate != null) dest.Rate = (Hl7.Fhir.Model.Element)Rate.DeepCopy();
->>>>>>> 88ba2e81
                 return dest;
             }
             else
