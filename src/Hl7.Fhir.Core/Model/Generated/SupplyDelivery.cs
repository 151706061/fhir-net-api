--- conflicted
+++ resolved
@@ -477,19 +477,6 @@
             get
             {
                 foreach (var item in base.NamedChildren) yield return item;
-<<<<<<< HEAD
-                if (Identifier != null) yield return new ElementValue("identifier", Identifier);
-                if (StatusElement != null) yield return new ElementValue("status", StatusElement);
-                if (Patient != null) yield return new ElementValue("patient", Patient);
-                if (Type != null) yield return new ElementValue("type", Type);
-                if (Quantity != null) yield return new ElementValue("quantity", Quantity);
-                if (SuppliedItem != null) yield return new ElementValue("suppliedItem", SuppliedItem);
-                if (Supplier != null) yield return new ElementValue("supplier", Supplier);
-                if (WhenPrepared != null) yield return new ElementValue("whenPrepared", WhenPrepared);
-                if (TimeElement != null) yield return new ElementValue("time", TimeElement);
-                if (Destination != null) yield return new ElementValue("destination", Destination);
-                foreach (var elem in Receiver) { if (elem != null) yield return new ElementValue("receiver", elem); }
-=======
                 if (Identifier != null) yield return new ElementValue("identifier", false, Identifier);
                 foreach (var elem in BasedOn) { if (elem != null) yield return new ElementValue("basedOn", true, elem); }
                 foreach (var elem in PartOf) { if (elem != null) yield return new ElementValue("partOf", true, elem); }
@@ -501,7 +488,6 @@
                 if (Supplier != null) yield return new ElementValue("supplier", false, Supplier);
                 if (Destination != null) yield return new ElementValue("destination", false, Destination);
                 foreach (var elem in Receiver) { if (elem != null) yield return new ElementValue("receiver", true, elem); }
->>>>>>> a220f7af
             }
         }
 
