﻿using System;
using System.Collections.Generic;
using Hl7.Fhir.Introspection;
using Hl7.Fhir.Validation;
using System.Linq;
using System.Runtime.Serialization;
using Hl7.Fhir.Utility;

/*
  Copyright (c) 2011+, HL7, Inc.
  All rights reserved.
  
  Redistribution and use in source and binary forms, with or without modification, 
  are permitted provided that the following conditions are met:
  
   * Redistributions of source code must retain the above copyright notice, this 
     list of conditions and the following disclaimer.
   * Redistributions in binary form must reproduce the above copyright notice, 
     this list of conditions and the following disclaimer in the documentation 
     and/or other materials provided with the distribution.
   * Neither the name of HL7 nor the names of its contributors may be used to 
     endorse or promote products derived from this software without specific 
     prior written permission.
  
  THIS SOFTWARE IS PROVIDED BY THE COPYRIGHT HOLDERS AND CONTRIBUTORS "AS IS" AND 
  ANY EXPRESS OR IMPLIED WARRANTIES, INCLUDING, BUT NOT LIMITED TO, THE IMPLIED 
  WARRANTIES OF MERCHANTABILITY AND FITNESS FOR A PARTICULAR PURPOSE ARE DISCLAIMED. 
  IN NO EVENT SHALL THE COPYRIGHT HOLDER OR CONTRIBUTORS BE LIABLE FOR ANY DIRECT, 
  INDIRECT, INCIDENTAL, SPECIAL, EXEMPLARY, OR CONSEQUENTIAL DAMAGES (INCLUDING, BUT 
  NOT LIMITED TO, PROCUREMENT OF SUBSTITUTE GOODS OR SERVICES; LOSS OF USE, DATA, OR 
  PROFITS; OR BUSINESS INTERRUPTION) HOWEVER CAUSED AND ON ANY THEORY OF LIABILITY, 
  WHETHER IN CONTRACT, STRICT LIABILITY, OR TORT (INCLUDING NEGLIGENCE OR OTHERWISE) 
  ARISING IN ANY WAY OUT OF THE USE OF THIS SOFTWARE, EVEN IF ADVISED OF THE 
  POSSIBILITY OF SUCH DAMAGE.
  

*/

#pragma warning disable 1591 // suppress XML summary warnings 

//
// Generated for FHIR v3.0.1
//
namespace Hl7.Fhir.Model
{
    /// <summary>
    /// An action that is being or was performed on a patient
    /// </summary>
    [FhirType("Procedure", IsResource=true)]
    [DataContract]
    public partial class Procedure : Hl7.Fhir.Model.DomainResource, System.ComponentModel.INotifyPropertyChanged
    {
        [NotMapped]
        public override ResourceType ResourceType { get { return ResourceType.Procedure; } }
        [NotMapped]
        public override string TypeName { get { return "Procedure"; } }
        
        [FhirType("PerformerComponent")]
        [DataContract]
        public partial class PerformerComponent : Hl7.Fhir.Model.BackboneElement, System.ComponentModel.INotifyPropertyChanged, IBackboneElement
        {
            [NotMapped]
            public override string TypeName { get { return "PerformerComponent"; } }
            
            /// <summary>
            /// The role the actor was in
            /// </summary>
            [FhirElement("role", InSummary=true, Order=40)]
            [DataMember]
            public Hl7.Fhir.Model.CodeableConcept Role
            {
                get { return _Role; }
                set { _Role = value; OnPropertyChanged("Role"); }
            }
            
            private Hl7.Fhir.Model.CodeableConcept _Role;
            
            /// <summary>
            /// The reference to the practitioner
            /// </summary>
            [FhirElement("actor", InSummary=true, Order=50)]
            [CLSCompliant(false)]
			[References("Practitioner","Organization","Patient","RelatedPerson","Device")]
            [Cardinality(Min=1,Max=1)]
            [DataMember]
            public Hl7.Fhir.Model.ResourceReference Actor
            {
                get { return _Actor; }
                set { _Actor = value; OnPropertyChanged("Actor"); }
            }
            
            private Hl7.Fhir.Model.ResourceReference _Actor;
            
            /// <summary>
            /// Organization the device or practitioner was acting for
            /// </summary>
            [FhirElement("onBehalfOf", Order=60)]
            [CLSCompliant(false)]
			[References("Organization")]
            [DataMember]
            public Hl7.Fhir.Model.ResourceReference OnBehalfOf
            {
                get { return _OnBehalfOf; }
                set { _OnBehalfOf = value; OnPropertyChanged("OnBehalfOf"); }
            }
            
            private Hl7.Fhir.Model.ResourceReference _OnBehalfOf;
            
            public override IDeepCopyable CopyTo(IDeepCopyable other)
            {
                var dest = other as PerformerComponent;
                
                if (dest != null)
                {
                    base.CopyTo(dest);
                    if(Role != null) dest.Role = (Hl7.Fhir.Model.CodeableConcept)Role.DeepCopy();
                    if(Actor != null) dest.Actor = (Hl7.Fhir.Model.ResourceReference)Actor.DeepCopy();
                    if(OnBehalfOf != null) dest.OnBehalfOf = (Hl7.Fhir.Model.ResourceReference)OnBehalfOf.DeepCopy();
                    return dest;
                }
                else
                	throw new ArgumentException("Can only copy to an object of the same type", "other");
            }
            
            public override IDeepCopyable DeepCopy()
            {
                return CopyTo(new PerformerComponent());
            }
            
            public override bool Matches(IDeepComparable other)
            {
                var otherT = other as PerformerComponent;
                if(otherT == null) return false;
                
                if(!base.Matches(otherT)) return false;
                if( !DeepComparable.Matches(Role, otherT.Role)) return false;
                if( !DeepComparable.Matches(Actor, otherT.Actor)) return false;
                if( !DeepComparable.Matches(OnBehalfOf, otherT.OnBehalfOf)) return false;
                
                return true;
            }
            
            public override bool IsExactly(IDeepComparable other)
            {
                var otherT = other as PerformerComponent;
                if(otherT == null) return false;
                
                if(!base.IsExactly(otherT)) return false;
                if( !DeepComparable.IsExactly(Role, otherT.Role)) return false;
                if( !DeepComparable.IsExactly(Actor, otherT.Actor)) return false;
                if( !DeepComparable.IsExactly(OnBehalfOf, otherT.OnBehalfOf)) return false;
                
                return true;
            }


            [NotMapped]
            public override IEnumerable<Base> Children
            {
                get
                {
                    foreach (var item in base.Children) yield return item;
                    if (Role != null) yield return Role;
                    if (Actor != null) yield return Actor;
                    if (OnBehalfOf != null) yield return OnBehalfOf;
                }
            }

            [NotMapped]
            internal override IEnumerable<ElementValue> NamedChildren
            {
                get
                {
                    foreach (var item in base.NamedChildren) yield return item;
<<<<<<< HEAD
                    if (Actor != null) yield return new ElementValue("actor", Actor);
                    if (Role != null) yield return new ElementValue("role", Role);
=======
                    if (Role != null) yield return new ElementValue("role", false, Role);
                    if (Actor != null) yield return new ElementValue("actor", false, Actor);
                    if (OnBehalfOf != null) yield return new ElementValue("onBehalfOf", false, OnBehalfOf);
>>>>>>> a220f7af
                }
            }

            
        }
        
        
        [FhirType("FocalDeviceComponent")]
        [DataContract]
        public partial class FocalDeviceComponent : Hl7.Fhir.Model.BackboneElement, System.ComponentModel.INotifyPropertyChanged, IBackboneElement
        {
            [NotMapped]
            public override string TypeName { get { return "FocalDeviceComponent"; } }
            
            /// <summary>
            /// Kind of change to device
            /// </summary>
            [FhirElement("action", Order=40)]
            [DataMember]
            public Hl7.Fhir.Model.CodeableConcept Action
            {
                get { return _Action; }
                set { _Action = value; OnPropertyChanged("Action"); }
            }
            
            private Hl7.Fhir.Model.CodeableConcept _Action;
            
            /// <summary>
            /// Device that was changed
            /// </summary>
            [FhirElement("manipulated", Order=50)]
            [CLSCompliant(false)]
			[References("Device")]
            [Cardinality(Min=1,Max=1)]
            [DataMember]
            public Hl7.Fhir.Model.ResourceReference Manipulated
            {
                get { return _Manipulated; }
                set { _Manipulated = value; OnPropertyChanged("Manipulated"); }
            }
            
            private Hl7.Fhir.Model.ResourceReference _Manipulated;
            
            public override IDeepCopyable CopyTo(IDeepCopyable other)
            {
                var dest = other as FocalDeviceComponent;
                
                if (dest != null)
                {
                    base.CopyTo(dest);
                    if(Action != null) dest.Action = (Hl7.Fhir.Model.CodeableConcept)Action.DeepCopy();
                    if(Manipulated != null) dest.Manipulated = (Hl7.Fhir.Model.ResourceReference)Manipulated.DeepCopy();
                    return dest;
                }
                else
                	throw new ArgumentException("Can only copy to an object of the same type", "other");
            }
            
            public override IDeepCopyable DeepCopy()
            {
                return CopyTo(new FocalDeviceComponent());
            }
            
            public override bool Matches(IDeepComparable other)
            {
                var otherT = other as FocalDeviceComponent;
                if(otherT == null) return false;
                
                if(!base.Matches(otherT)) return false;
                if( !DeepComparable.Matches(Action, otherT.Action)) return false;
                if( !DeepComparable.Matches(Manipulated, otherT.Manipulated)) return false;
                
                return true;
            }
            
            public override bool IsExactly(IDeepComparable other)
            {
                var otherT = other as FocalDeviceComponent;
                if(otherT == null) return false;
                
                if(!base.IsExactly(otherT)) return false;
                if( !DeepComparable.IsExactly(Action, otherT.Action)) return false;
                if( !DeepComparable.IsExactly(Manipulated, otherT.Manipulated)) return false;
                
                return true;
            }


            [NotMapped]
            public override IEnumerable<Base> Children
            {
                get
                {
                    foreach (var item in base.Children) yield return item;
                    if (Action != null) yield return Action;
                    if (Manipulated != null) yield return Manipulated;
                }
            }

            [NotMapped]
            internal override IEnumerable<ElementValue> NamedChildren
            {
                get
                {
                    foreach (var item in base.NamedChildren) yield return item;
                    if (Action != null) yield return new ElementValue("action", Action);
                    if (Manipulated != null) yield return new ElementValue("manipulated", Manipulated);
                }
            }

            
        }
        
        
        /// <summary>
        /// External Identifiers for this procedure
        /// </summary>
        [FhirElement("identifier", InSummary=true, Order=90)]
        [Cardinality(Min=0,Max=-1)]
        [DataMember]
        public List<Hl7.Fhir.Model.Identifier> Identifier
        {
            get { if(_Identifier==null) _Identifier = new List<Hl7.Fhir.Model.Identifier>(); return _Identifier; }
            set { _Identifier = value; OnPropertyChanged("Identifier"); }
        }
        
        private List<Hl7.Fhir.Model.Identifier> _Identifier;
        
        /// <summary>
        /// Instantiates protocol or definition
        /// </summary>
        [FhirElement("definition", InSummary=true, Order=100)]
        [CLSCompliant(false)]
		[References("PlanDefinition","ActivityDefinition","HealthcareService")]
        [Cardinality(Min=0,Max=-1)]
        [DataMember]
        public List<Hl7.Fhir.Model.ResourceReference> Definition
        {
            get { if(_Definition==null) _Definition = new List<Hl7.Fhir.Model.ResourceReference>(); return _Definition; }
            set { _Definition = value; OnPropertyChanged("Definition"); }
        }
        
        private List<Hl7.Fhir.Model.ResourceReference> _Definition;
        
        /// <summary>
        /// A request for this procedure
        /// </summary>
        [FhirElement("basedOn", InSummary=true, Order=110)]
        [CLSCompliant(false)]
		[References("CarePlan","ProcedureRequest","ReferralRequest")]
        [Cardinality(Min=0,Max=-1)]
        [DataMember]
        public List<Hl7.Fhir.Model.ResourceReference> BasedOn
        {
            get { if(_BasedOn==null) _BasedOn = new List<Hl7.Fhir.Model.ResourceReference>(); return _BasedOn; }
            set { _BasedOn = value; OnPropertyChanged("BasedOn"); }
        }
        
        private List<Hl7.Fhir.Model.ResourceReference> _BasedOn;
        
        /// <summary>
        /// Part of referenced event
        /// </summary>
        [FhirElement("partOf", InSummary=true, Order=120)]
        [CLSCompliant(false)]
		[References("Procedure","Observation","MedicationAdministration")]
        [Cardinality(Min=0,Max=-1)]
        [DataMember]
        public List<Hl7.Fhir.Model.ResourceReference> PartOf
        {
            get { if(_PartOf==null) _PartOf = new List<Hl7.Fhir.Model.ResourceReference>(); return _PartOf; }
            set { _PartOf = value; OnPropertyChanged("PartOf"); }
        }
        
        private List<Hl7.Fhir.Model.ResourceReference> _PartOf;
        
        /// <summary>
        /// preparation | in-progress | suspended | aborted | completed | entered-in-error | unknown
        /// </summary>
        [FhirElement("status", InSummary=true, Order=130)]
        [Cardinality(Min=1,Max=1)]
        [DataMember]
        public Code<Hl7.Fhir.Model.EventStatus> StatusElement
        {
            get { return _StatusElement; }
            set { _StatusElement = value; OnPropertyChanged("StatusElement"); }
        }
        
        private Code<Hl7.Fhir.Model.EventStatus> _StatusElement;
        
        /// <summary>
        /// preparation | in-progress | suspended | aborted | completed | entered-in-error | unknown
        /// </summary>
        /// <remarks>This uses the native .NET datatype, rather than the FHIR equivalent</remarks>
        [NotMapped]
        [IgnoreDataMemberAttribute]
        public Hl7.Fhir.Model.EventStatus? Status
        {
            get { return StatusElement != null ? StatusElement.Value : null; }
            set
            {
                if (!value.HasValue)
                  StatusElement = null; 
                else
                  StatusElement = new Code<Hl7.Fhir.Model.EventStatus>(value);
                OnPropertyChanged("Status");
            }
        }
        
        /// <summary>
        /// True if procedure was not performed as scheduled
        /// </summary>
        [FhirElement("notDone", InSummary=true, Order=140)]
        [DataMember]
        public Hl7.Fhir.Model.FhirBoolean NotDoneElement
        {
            get { return _NotDoneElement; }
            set { _NotDoneElement = value; OnPropertyChanged("NotDoneElement"); }
        }
        
        private Hl7.Fhir.Model.FhirBoolean _NotDoneElement;
        
        /// <summary>
        /// True if procedure was not performed as scheduled
        /// </summary>
        /// <remarks>This uses the native .NET datatype, rather than the FHIR equivalent</remarks>
        [NotMapped]
        [IgnoreDataMemberAttribute]
        public bool? NotDone
        {
            get { return NotDoneElement != null ? NotDoneElement.Value : null; }
            set
            {
                if (!value.HasValue)
                  NotDoneElement = null; 
                else
                  NotDoneElement = new Hl7.Fhir.Model.FhirBoolean(value);
                OnPropertyChanged("NotDone");
            }
        }
        
        /// <summary>
        /// Reason procedure was not performed
        /// </summary>
        [FhirElement("notDoneReason", InSummary=true, Order=150)]
        [DataMember]
        public Hl7.Fhir.Model.CodeableConcept NotDoneReason
        {
            get { return _NotDoneReason; }
            set { _NotDoneReason = value; OnPropertyChanged("NotDoneReason"); }
        }
        
        private Hl7.Fhir.Model.CodeableConcept _NotDoneReason;
        
        /// <summary>
        /// Classification of the procedure
        /// </summary>
        [FhirElement("category", InSummary=true, Order=160)]
        [DataMember]
        public Hl7.Fhir.Model.CodeableConcept Category
        {
            get { return _Category; }
            set { _Category = value; OnPropertyChanged("Category"); }
        }
        
        private Hl7.Fhir.Model.CodeableConcept _Category;
        
        /// <summary>
        /// Identification of the procedure
        /// </summary>
        [FhirElement("code", InSummary=true, Order=170)]
        [DataMember]
        public Hl7.Fhir.Model.CodeableConcept Code
        {
            get { return _Code; }
            set { _Code = value; OnPropertyChanged("Code"); }
        }
        
        private Hl7.Fhir.Model.CodeableConcept _Code;
        
        /// <summary>
        /// Who the procedure was performed on
        /// </summary>
        [FhirElement("subject", InSummary=true, Order=180)]
        [CLSCompliant(false)]
		[References("Patient","Group")]
        [Cardinality(Min=1,Max=1)]
        [DataMember]
        public Hl7.Fhir.Model.ResourceReference Subject
        {
            get { return _Subject; }
            set { _Subject = value; OnPropertyChanged("Subject"); }
        }
        
        private Hl7.Fhir.Model.ResourceReference _Subject;
        
        /// <summary>
        /// Encounter or episode associated with the procedure
        /// </summary>
        [FhirElement("context", InSummary=true, Order=190)]
        [CLSCompliant(false)]
		[References("Encounter","EpisodeOfCare")]
        [DataMember]
        public Hl7.Fhir.Model.ResourceReference Context
        {
            get { return _Context; }
            set { _Context = value; OnPropertyChanged("Context"); }
        }
        
        private Hl7.Fhir.Model.ResourceReference _Context;
        
        /// <summary>
        /// Date/Period the procedure was performed
        /// </summary>
        [FhirElement("performed", InSummary=true, Order=200, Choice=ChoiceType.DatatypeChoice)]
        [CLSCompliant(false)]
		[AllowedTypes(typeof(Hl7.Fhir.Model.FhirDateTime),typeof(Hl7.Fhir.Model.Period))]
        [DataMember]
        public Hl7.Fhir.Model.Element Performed
        {
            get { return _Performed; }
            set { _Performed = value; OnPropertyChanged("Performed"); }
        }
        
        private Hl7.Fhir.Model.Element _Performed;
        
        /// <summary>
        /// The people who performed the procedure
        /// </summary>
        [FhirElement("performer", InSummary=true, Order=210)]
        [Cardinality(Min=0,Max=-1)]
        [DataMember]
        public List<Hl7.Fhir.Model.Procedure.PerformerComponent> Performer
        {
            get { if(_Performer==null) _Performer = new List<Hl7.Fhir.Model.Procedure.PerformerComponent>(); return _Performer; }
            set { _Performer = value; OnPropertyChanged("Performer"); }
        }
        
        private List<Hl7.Fhir.Model.Procedure.PerformerComponent> _Performer;
        
        /// <summary>
        /// Where the procedure happened
        /// </summary>
        [FhirElement("location", InSummary=true, Order=220)]
        [CLSCompliant(false)]
		[References("Location")]
        [DataMember]
        public Hl7.Fhir.Model.ResourceReference Location
        {
            get { return _Location; }
            set { _Location = value; OnPropertyChanged("Location"); }
        }
        
        private Hl7.Fhir.Model.ResourceReference _Location;
        
        /// <summary>
        /// Coded reason procedure performed
        /// </summary>
        [FhirElement("reasonCode", InSummary=true, Order=230)]
        [Cardinality(Min=0,Max=-1)]
        [DataMember]
        public List<Hl7.Fhir.Model.CodeableConcept> ReasonCode
        {
            get { if(_ReasonCode==null) _ReasonCode = new List<Hl7.Fhir.Model.CodeableConcept>(); return _ReasonCode; }
            set { _ReasonCode = value; OnPropertyChanged("ReasonCode"); }
        }
        
        private List<Hl7.Fhir.Model.CodeableConcept> _ReasonCode;
        
        /// <summary>
        /// Condition that is the reason the procedure performed
        /// </summary>
        [FhirElement("reasonReference", InSummary=true, Order=240)]
        [CLSCompliant(false)]
		[References("Condition","Observation")]
        [Cardinality(Min=0,Max=-1)]
        [DataMember]
        public List<Hl7.Fhir.Model.ResourceReference> ReasonReference
        {
            get { if(_ReasonReference==null) _ReasonReference = new List<Hl7.Fhir.Model.ResourceReference>(); return _ReasonReference; }
            set { _ReasonReference = value; OnPropertyChanged("ReasonReference"); }
        }
        
        private List<Hl7.Fhir.Model.ResourceReference> _ReasonReference;
        
        /// <summary>
        /// Target body sites
        /// </summary>
        [FhirElement("bodySite", InSummary=true, Order=250)]
        [Cardinality(Min=0,Max=-1)]
        [DataMember]
        public List<Hl7.Fhir.Model.CodeableConcept> BodySite
        {
            get { if(_BodySite==null) _BodySite = new List<Hl7.Fhir.Model.CodeableConcept>(); return _BodySite; }
            set { _BodySite = value; OnPropertyChanged("BodySite"); }
        }
        
        private List<Hl7.Fhir.Model.CodeableConcept> _BodySite;
        
        /// <summary>
        /// The result of procedure
        /// </summary>
        [FhirElement("outcome", InSummary=true, Order=260)]
        [DataMember]
        public Hl7.Fhir.Model.CodeableConcept Outcome
        {
            get { return _Outcome; }
            set { _Outcome = value; OnPropertyChanged("Outcome"); }
        }
        
        private Hl7.Fhir.Model.CodeableConcept _Outcome;
        
        /// <summary>
        /// Any report resulting from the procedure
        /// </summary>
        [FhirElement("report", Order=270)]
        [CLSCompliant(false)]
		[References("DiagnosticReport")]
        [Cardinality(Min=0,Max=-1)]
        [DataMember]
        public List<Hl7.Fhir.Model.ResourceReference> Report
        {
            get { if(_Report==null) _Report = new List<Hl7.Fhir.Model.ResourceReference>(); return _Report; }
            set { _Report = value; OnPropertyChanged("Report"); }
        }
        
        private List<Hl7.Fhir.Model.ResourceReference> _Report;
        
        /// <summary>
        /// Complication following the procedure
        /// </summary>
        [FhirElement("complication", Order=280)]
        [Cardinality(Min=0,Max=-1)]
        [DataMember]
        public List<Hl7.Fhir.Model.CodeableConcept> Complication
        {
            get { if(_Complication==null) _Complication = new List<Hl7.Fhir.Model.CodeableConcept>(); return _Complication; }
            set { _Complication = value; OnPropertyChanged("Complication"); }
        }
        
        private List<Hl7.Fhir.Model.CodeableConcept> _Complication;
        
        /// <summary>
        /// A condition that is a result of the procedure
        /// </summary>
        [FhirElement("complicationDetail", Order=290)]
        [CLSCompliant(false)]
		[References("Condition")]
        [Cardinality(Min=0,Max=-1)]
        [DataMember]
        public List<Hl7.Fhir.Model.ResourceReference> ComplicationDetail
        {
            get { if(_ComplicationDetail==null) _ComplicationDetail = new List<Hl7.Fhir.Model.ResourceReference>(); return _ComplicationDetail; }
            set { _ComplicationDetail = value; OnPropertyChanged("ComplicationDetail"); }
        }
        
        private List<Hl7.Fhir.Model.ResourceReference> _ComplicationDetail;
        
        /// <summary>
        /// Instructions for follow up
        /// </summary>
        [FhirElement("followUp", Order=300)]
        [Cardinality(Min=0,Max=-1)]
        [DataMember]
        public List<Hl7.Fhir.Model.CodeableConcept> FollowUp
        {
            get { if(_FollowUp==null) _FollowUp = new List<Hl7.Fhir.Model.CodeableConcept>(); return _FollowUp; }
            set { _FollowUp = value; OnPropertyChanged("FollowUp"); }
        }
        
        private List<Hl7.Fhir.Model.CodeableConcept> _FollowUp;
        
        /// <summary>
        /// Additional information about the procedure
        /// </summary>
        [FhirElement("note", Order=310)]
        [Cardinality(Min=0,Max=-1)]
        [DataMember]
        public List<Hl7.Fhir.Model.Annotation> Note
        {
            get { if(_Note==null) _Note = new List<Hl7.Fhir.Model.Annotation>(); return _Note; }
            set { _Note = value; OnPropertyChanged("Note"); }
        }
        
        private List<Hl7.Fhir.Model.Annotation> _Note;
        
        /// <summary>
        /// Device changed in procedure
        /// </summary>
        [FhirElement("focalDevice", Order=320)]
        [Cardinality(Min=0,Max=-1)]
        [DataMember]
        public List<Hl7.Fhir.Model.Procedure.FocalDeviceComponent> FocalDevice
        {
            get { if(_FocalDevice==null) _FocalDevice = new List<Hl7.Fhir.Model.Procedure.FocalDeviceComponent>(); return _FocalDevice; }
            set { _FocalDevice = value; OnPropertyChanged("FocalDevice"); }
        }
        
        private List<Hl7.Fhir.Model.Procedure.FocalDeviceComponent> _FocalDevice;
        
        /// <summary>
        /// Items used during procedure
        /// </summary>
        [FhirElement("usedReference", Order=330)]
        [CLSCompliant(false)]
		[References("Device","Medication","Substance")]
        [Cardinality(Min=0,Max=-1)]
        [DataMember]
        public List<Hl7.Fhir.Model.ResourceReference> UsedReference
        {
            get { if(_UsedReference==null) _UsedReference = new List<Hl7.Fhir.Model.ResourceReference>(); return _UsedReference; }
            set { _UsedReference = value; OnPropertyChanged("UsedReference"); }
        }
        
        private List<Hl7.Fhir.Model.ResourceReference> _UsedReference;
        
        /// <summary>
        /// Coded items used during the procedure
        /// </summary>
        [FhirElement("usedCode", Order=340)]
        [Cardinality(Min=0,Max=-1)]
        [DataMember]
        public List<Hl7.Fhir.Model.CodeableConcept> UsedCode
        {
            get { if(_UsedCode==null) _UsedCode = new List<Hl7.Fhir.Model.CodeableConcept>(); return _UsedCode; }
            set { _UsedCode = value; OnPropertyChanged("UsedCode"); }
        }
        
        private List<Hl7.Fhir.Model.CodeableConcept> _UsedCode;
        

        public static ElementDefinition.ConstraintComponent Procedure_PRO_1 = new ElementDefinition.ConstraintComponent()
        {
            Expression = "notDoneReason.empty() or notDone = true",
            Key = "pro-1",
            Severity = ElementDefinition.ConstraintSeverity.Warning,
            Human = "Reason not done is only permitted if notDone indicator is true",
            Xpath = "not(exists(f:notDoneReason)) or f:notDone/@value=true()"
        };

        public override void AddDefaultConstraints()
        {
            base.AddDefaultConstraints();

            InvariantConstraints.Add(Procedure_PRO_1);
        }

        public override IDeepCopyable CopyTo(IDeepCopyable other)
        {
            var dest = other as Procedure;
            
            if (dest != null)
            {
                base.CopyTo(dest);
                if(Identifier != null) dest.Identifier = new List<Hl7.Fhir.Model.Identifier>(Identifier.DeepCopy());
                if(Definition != null) dest.Definition = new List<Hl7.Fhir.Model.ResourceReference>(Definition.DeepCopy());
                if(BasedOn != null) dest.BasedOn = new List<Hl7.Fhir.Model.ResourceReference>(BasedOn.DeepCopy());
                if(PartOf != null) dest.PartOf = new List<Hl7.Fhir.Model.ResourceReference>(PartOf.DeepCopy());
                if(StatusElement != null) dest.StatusElement = (Code<Hl7.Fhir.Model.EventStatus>)StatusElement.DeepCopy();
                if(NotDoneElement != null) dest.NotDoneElement = (Hl7.Fhir.Model.FhirBoolean)NotDoneElement.DeepCopy();
                if(NotDoneReason != null) dest.NotDoneReason = (Hl7.Fhir.Model.CodeableConcept)NotDoneReason.DeepCopy();
                if(Category != null) dest.Category = (Hl7.Fhir.Model.CodeableConcept)Category.DeepCopy();
                if(Code != null) dest.Code = (Hl7.Fhir.Model.CodeableConcept)Code.DeepCopy();
                if(Subject != null) dest.Subject = (Hl7.Fhir.Model.ResourceReference)Subject.DeepCopy();
                if(Context != null) dest.Context = (Hl7.Fhir.Model.ResourceReference)Context.DeepCopy();
                if(Performed != null) dest.Performed = (Hl7.Fhir.Model.Element)Performed.DeepCopy();
                if(Performer != null) dest.Performer = new List<Hl7.Fhir.Model.Procedure.PerformerComponent>(Performer.DeepCopy());
                if(Location != null) dest.Location = (Hl7.Fhir.Model.ResourceReference)Location.DeepCopy();
                if(ReasonCode != null) dest.ReasonCode = new List<Hl7.Fhir.Model.CodeableConcept>(ReasonCode.DeepCopy());
                if(ReasonReference != null) dest.ReasonReference = new List<Hl7.Fhir.Model.ResourceReference>(ReasonReference.DeepCopy());
                if(BodySite != null) dest.BodySite = new List<Hl7.Fhir.Model.CodeableConcept>(BodySite.DeepCopy());
                if(Outcome != null) dest.Outcome = (Hl7.Fhir.Model.CodeableConcept)Outcome.DeepCopy();
                if(Report != null) dest.Report = new List<Hl7.Fhir.Model.ResourceReference>(Report.DeepCopy());
                if(Complication != null) dest.Complication = new List<Hl7.Fhir.Model.CodeableConcept>(Complication.DeepCopy());
                if(ComplicationDetail != null) dest.ComplicationDetail = new List<Hl7.Fhir.Model.ResourceReference>(ComplicationDetail.DeepCopy());
                if(FollowUp != null) dest.FollowUp = new List<Hl7.Fhir.Model.CodeableConcept>(FollowUp.DeepCopy());
                if(Note != null) dest.Note = new List<Hl7.Fhir.Model.Annotation>(Note.DeepCopy());
                if(FocalDevice != null) dest.FocalDevice = new List<Hl7.Fhir.Model.Procedure.FocalDeviceComponent>(FocalDevice.DeepCopy());
                if(UsedReference != null) dest.UsedReference = new List<Hl7.Fhir.Model.ResourceReference>(UsedReference.DeepCopy());
                if(UsedCode != null) dest.UsedCode = new List<Hl7.Fhir.Model.CodeableConcept>(UsedCode.DeepCopy());
                return dest;
            }
            else
            	throw new ArgumentException("Can only copy to an object of the same type", "other");
        }
        
        public override IDeepCopyable DeepCopy()
        {
            return CopyTo(new Procedure());
        }
        
        public override bool Matches(IDeepComparable other)
        {
            var otherT = other as Procedure;
            if(otherT == null) return false;
            
            if(!base.Matches(otherT)) return false;
            if( !DeepComparable.Matches(Identifier, otherT.Identifier)) return false;
            if( !DeepComparable.Matches(Definition, otherT.Definition)) return false;
            if( !DeepComparable.Matches(BasedOn, otherT.BasedOn)) return false;
            if( !DeepComparable.Matches(PartOf, otherT.PartOf)) return false;
            if( !DeepComparable.Matches(StatusElement, otherT.StatusElement)) return false;
            if( !DeepComparable.Matches(NotDoneElement, otherT.NotDoneElement)) return false;
            if( !DeepComparable.Matches(NotDoneReason, otherT.NotDoneReason)) return false;
            if( !DeepComparable.Matches(Category, otherT.Category)) return false;
            if( !DeepComparable.Matches(Code, otherT.Code)) return false;
            if( !DeepComparable.Matches(Subject, otherT.Subject)) return false;
            if( !DeepComparable.Matches(Context, otherT.Context)) return false;
            if( !DeepComparable.Matches(Performed, otherT.Performed)) return false;
            if( !DeepComparable.Matches(Performer, otherT.Performer)) return false;
            if( !DeepComparable.Matches(Location, otherT.Location)) return false;
            if( !DeepComparable.Matches(ReasonCode, otherT.ReasonCode)) return false;
            if( !DeepComparable.Matches(ReasonReference, otherT.ReasonReference)) return false;
            if( !DeepComparable.Matches(BodySite, otherT.BodySite)) return false;
            if( !DeepComparable.Matches(Outcome, otherT.Outcome)) return false;
            if( !DeepComparable.Matches(Report, otherT.Report)) return false;
            if( !DeepComparable.Matches(Complication, otherT.Complication)) return false;
            if( !DeepComparable.Matches(ComplicationDetail, otherT.ComplicationDetail)) return false;
            if( !DeepComparable.Matches(FollowUp, otherT.FollowUp)) return false;
            if( !DeepComparable.Matches(Note, otherT.Note)) return false;
            if( !DeepComparable.Matches(FocalDevice, otherT.FocalDevice)) return false;
            if( !DeepComparable.Matches(UsedReference, otherT.UsedReference)) return false;
            if( !DeepComparable.Matches(UsedCode, otherT.UsedCode)) return false;
            
            return true;
        }
        
        public override bool IsExactly(IDeepComparable other)
        {
            var otherT = other as Procedure;
            if(otherT == null) return false;
            
            if(!base.IsExactly(otherT)) return false;
            if( !DeepComparable.IsExactly(Identifier, otherT.Identifier)) return false;
            if( !DeepComparable.IsExactly(Definition, otherT.Definition)) return false;
            if( !DeepComparable.IsExactly(BasedOn, otherT.BasedOn)) return false;
            if( !DeepComparable.IsExactly(PartOf, otherT.PartOf)) return false;
            if( !DeepComparable.IsExactly(StatusElement, otherT.StatusElement)) return false;
            if( !DeepComparable.IsExactly(NotDoneElement, otherT.NotDoneElement)) return false;
            if( !DeepComparable.IsExactly(NotDoneReason, otherT.NotDoneReason)) return false;
            if( !DeepComparable.IsExactly(Category, otherT.Category)) return false;
            if( !DeepComparable.IsExactly(Code, otherT.Code)) return false;
            if( !DeepComparable.IsExactly(Subject, otherT.Subject)) return false;
            if( !DeepComparable.IsExactly(Context, otherT.Context)) return false;
            if( !DeepComparable.IsExactly(Performed, otherT.Performed)) return false;
            if( !DeepComparable.IsExactly(Performer, otherT.Performer)) return false;
            if( !DeepComparable.IsExactly(Location, otherT.Location)) return false;
            if( !DeepComparable.IsExactly(ReasonCode, otherT.ReasonCode)) return false;
            if( !DeepComparable.IsExactly(ReasonReference, otherT.ReasonReference)) return false;
            if( !DeepComparable.IsExactly(BodySite, otherT.BodySite)) return false;
            if( !DeepComparable.IsExactly(Outcome, otherT.Outcome)) return false;
            if( !DeepComparable.IsExactly(Report, otherT.Report)) return false;
            if( !DeepComparable.IsExactly(Complication, otherT.Complication)) return false;
            if( !DeepComparable.IsExactly(ComplicationDetail, otherT.ComplicationDetail)) return false;
            if( !DeepComparable.IsExactly(FollowUp, otherT.FollowUp)) return false;
            if( !DeepComparable.IsExactly(Note, otherT.Note)) return false;
            if( !DeepComparable.IsExactly(FocalDevice, otherT.FocalDevice)) return false;
            if( !DeepComparable.IsExactly(UsedReference, otherT.UsedReference)) return false;
            if( !DeepComparable.IsExactly(UsedCode, otherT.UsedCode)) return false;
            
            return true;
        }

        [NotMapped]
        public override IEnumerable<Base> Children
        {
            get
            {
                foreach (var item in base.Children) yield return item;
				foreach (var elem in Identifier) { if (elem != null) yield return elem; }
				foreach (var elem in Definition) { if (elem != null) yield return elem; }
				foreach (var elem in BasedOn) { if (elem != null) yield return elem; }
				foreach (var elem in PartOf) { if (elem != null) yield return elem; }
				if (StatusElement != null) yield return StatusElement;
				if (NotDoneElement != null) yield return NotDoneElement;
				if (NotDoneReason != null) yield return NotDoneReason;
				if (Category != null) yield return Category;
				if (Code != null) yield return Code;
				if (Subject != null) yield return Subject;
				if (Context != null) yield return Context;
				if (Performed != null) yield return Performed;
				foreach (var elem in Performer) { if (elem != null) yield return elem; }
				if (Location != null) yield return Location;
				foreach (var elem in ReasonCode) { if (elem != null) yield return elem; }
				foreach (var elem in ReasonReference) { if (elem != null) yield return elem; }
				foreach (var elem in BodySite) { if (elem != null) yield return elem; }
				if (Outcome != null) yield return Outcome;
				foreach (var elem in Report) { if (elem != null) yield return elem; }
				foreach (var elem in Complication) { if (elem != null) yield return elem; }
				foreach (var elem in ComplicationDetail) { if (elem != null) yield return elem; }
				foreach (var elem in FollowUp) { if (elem != null) yield return elem; }
				foreach (var elem in Note) { if (elem != null) yield return elem; }
				foreach (var elem in FocalDevice) { if (elem != null) yield return elem; }
				foreach (var elem in UsedReference) { if (elem != null) yield return elem; }
				foreach (var elem in UsedCode) { if (elem != null) yield return elem; }
            }
        }

        [NotMapped]
        internal override IEnumerable<ElementValue> NamedChildren
        {
            get
            {
                foreach (var item in base.NamedChildren) yield return item;
<<<<<<< HEAD
                foreach (var elem in Identifier) { if (elem != null) yield return new ElementValue("identifier", elem); }
                if (Subject != null) yield return new ElementValue("subject", Subject);
                if (StatusElement != null) yield return new ElementValue("status", StatusElement);
                if (Category != null) yield return new ElementValue("category", Category);
                if (Code != null) yield return new ElementValue("code", Code);
                if (NotPerformedElement != null) yield return new ElementValue("notPerformed", NotPerformedElement);
                foreach (var elem in ReasonNotPerformed) { if (elem != null) yield return new ElementValue("reasonNotPerformed", elem); }
                foreach (var elem in BodySite) { if (elem != null) yield return new ElementValue("bodySite", elem); }
                if (Reason != null) yield return new ElementValue("reason", Reason);
                foreach (var elem in Performer) { if (elem != null) yield return new ElementValue("performer", elem); }
                if (Performed != null) yield return new ElementValue("performed", Performed);
                if (Encounter != null) yield return new ElementValue("encounter", Encounter);
                if (Location != null) yield return new ElementValue("location", Location);
                if (Outcome != null) yield return new ElementValue("outcome", Outcome);
                foreach (var elem in Report) { if (elem != null) yield return new ElementValue("report", elem); }
                foreach (var elem in Complication) { if (elem != null) yield return new ElementValue("complication", elem); }
                foreach (var elem in FollowUp) { if (elem != null) yield return new ElementValue("followUp", elem); }
                if (Request != null) yield return new ElementValue("request", Request);
                foreach (var elem in Notes) { if (elem != null) yield return new ElementValue("notes", elem); }
                foreach (var elem in FocalDevice) { if (elem != null) yield return new ElementValue("focalDevice", elem); }
                foreach (var elem in Used) { if (elem != null) yield return new ElementValue("used", elem); }
=======
                foreach (var elem in Identifier) { if (elem != null) yield return new ElementValue("identifier", true, elem); }
                foreach (var elem in Definition) { if (elem != null) yield return new ElementValue("definition", true, elem); }
                foreach (var elem in BasedOn) { if (elem != null) yield return new ElementValue("basedOn", true, elem); }
                foreach (var elem in PartOf) { if (elem != null) yield return new ElementValue("partOf", true, elem); }
                if (StatusElement != null) yield return new ElementValue("status", false, StatusElement);
                if (NotDoneElement != null) yield return new ElementValue("notDone", false, NotDoneElement);
                if (NotDoneReason != null) yield return new ElementValue("notDoneReason", false, NotDoneReason);
                if (Category != null) yield return new ElementValue("category", false, Category);
                if (Code != null) yield return new ElementValue("code", false, Code);
                if (Subject != null) yield return new ElementValue("subject", false, Subject);
                if (Context != null) yield return new ElementValue("context", false, Context);
                if (Performed != null) yield return new ElementValue("performed", false, Performed);
                foreach (var elem in Performer) { if (elem != null) yield return new ElementValue("performer", true, elem); }
                if (Location != null) yield return new ElementValue("location", false, Location);
                foreach (var elem in ReasonCode) { if (elem != null) yield return new ElementValue("reasonCode", true, elem); }
                foreach (var elem in ReasonReference) { if (elem != null) yield return new ElementValue("reasonReference", true, elem); }
                foreach (var elem in BodySite) { if (elem != null) yield return new ElementValue("bodySite", true, elem); }
                if (Outcome != null) yield return new ElementValue("outcome", false, Outcome);
                foreach (var elem in Report) { if (elem != null) yield return new ElementValue("report", true, elem); }
                foreach (var elem in Complication) { if (elem != null) yield return new ElementValue("complication", true, elem); }
                foreach (var elem in ComplicationDetail) { if (elem != null) yield return new ElementValue("complicationDetail", true, elem); }
                foreach (var elem in FollowUp) { if (elem != null) yield return new ElementValue("followUp", true, elem); }
                foreach (var elem in Note) { if (elem != null) yield return new ElementValue("note", true, elem); }
                foreach (var elem in FocalDevice) { if (elem != null) yield return new ElementValue("focalDevice", true, elem); }
                foreach (var elem in UsedReference) { if (elem != null) yield return new ElementValue("usedReference", true, elem); }
                foreach (var elem in UsedCode) { if (elem != null) yield return new ElementValue("usedCode", true, elem); }
>>>>>>> a220f7af
            }
        }

    }
    
}<|MERGE_RESOLUTION|>--- conflicted
+++ resolved
@@ -57,7 +57,7 @@
         
         [FhirType("PerformerComponent")]
         [DataContract]
-        public partial class PerformerComponent : Hl7.Fhir.Model.BackboneElement, System.ComponentModel.INotifyPropertyChanged, IBackboneElement
+        public partial class PerformerComponent : Hl7.Fhir.Model.BackboneElement, System.ComponentModel.INotifyPropertyChanged
         {
             [NotMapped]
             public override string TypeName { get { return "PerformerComponent"; } }
@@ -172,14 +172,9 @@
                 get
                 {
                     foreach (var item in base.NamedChildren) yield return item;
-<<<<<<< HEAD
-                    if (Actor != null) yield return new ElementValue("actor", Actor);
-                    if (Role != null) yield return new ElementValue("role", Role);
-=======
                     if (Role != null) yield return new ElementValue("role", false, Role);
                     if (Actor != null) yield return new ElementValue("actor", false, Actor);
                     if (OnBehalfOf != null) yield return new ElementValue("onBehalfOf", false, OnBehalfOf);
->>>>>>> a220f7af
                 }
             }
 
@@ -189,7 +184,7 @@
         
         [FhirType("FocalDeviceComponent")]
         [DataContract]
-        public partial class FocalDeviceComponent : Hl7.Fhir.Model.BackboneElement, System.ComponentModel.INotifyPropertyChanged, IBackboneElement
+        public partial class FocalDeviceComponent : Hl7.Fhir.Model.BackboneElement, System.ComponentModel.INotifyPropertyChanged
         {
             [NotMapped]
             public override string TypeName { get { return "FocalDeviceComponent"; } }
@@ -285,8 +280,8 @@
                 get
                 {
                     foreach (var item in base.NamedChildren) yield return item;
-                    if (Action != null) yield return new ElementValue("action", Action);
-                    if (Manipulated != null) yield return new ElementValue("manipulated", Manipulated);
+                    if (Action != null) yield return new ElementValue("action", false, Action);
+                    if (Manipulated != null) yield return new ElementValue("manipulated", false, Manipulated);
                 }
             }
 
@@ -884,29 +879,6 @@
             get
             {
                 foreach (var item in base.NamedChildren) yield return item;
-<<<<<<< HEAD
-                foreach (var elem in Identifier) { if (elem != null) yield return new ElementValue("identifier", elem); }
-                if (Subject != null) yield return new ElementValue("subject", Subject);
-                if (StatusElement != null) yield return new ElementValue("status", StatusElement);
-                if (Category != null) yield return new ElementValue("category", Category);
-                if (Code != null) yield return new ElementValue("code", Code);
-                if (NotPerformedElement != null) yield return new ElementValue("notPerformed", NotPerformedElement);
-                foreach (var elem in ReasonNotPerformed) { if (elem != null) yield return new ElementValue("reasonNotPerformed", elem); }
-                foreach (var elem in BodySite) { if (elem != null) yield return new ElementValue("bodySite", elem); }
-                if (Reason != null) yield return new ElementValue("reason", Reason);
-                foreach (var elem in Performer) { if (elem != null) yield return new ElementValue("performer", elem); }
-                if (Performed != null) yield return new ElementValue("performed", Performed);
-                if (Encounter != null) yield return new ElementValue("encounter", Encounter);
-                if (Location != null) yield return new ElementValue("location", Location);
-                if (Outcome != null) yield return new ElementValue("outcome", Outcome);
-                foreach (var elem in Report) { if (elem != null) yield return new ElementValue("report", elem); }
-                foreach (var elem in Complication) { if (elem != null) yield return new ElementValue("complication", elem); }
-                foreach (var elem in FollowUp) { if (elem != null) yield return new ElementValue("followUp", elem); }
-                if (Request != null) yield return new ElementValue("request", Request);
-                foreach (var elem in Notes) { if (elem != null) yield return new ElementValue("notes", elem); }
-                foreach (var elem in FocalDevice) { if (elem != null) yield return new ElementValue("focalDevice", elem); }
-                foreach (var elem in Used) { if (elem != null) yield return new ElementValue("used", elem); }
-=======
                 foreach (var elem in Identifier) { if (elem != null) yield return new ElementValue("identifier", true, elem); }
                 foreach (var elem in Definition) { if (elem != null) yield return new ElementValue("definition", true, elem); }
                 foreach (var elem in BasedOn) { if (elem != null) yield return new ElementValue("basedOn", true, elem); }
@@ -933,7 +905,6 @@
                 foreach (var elem in FocalDevice) { if (elem != null) yield return new ElementValue("focalDevice", true, elem); }
                 foreach (var elem in UsedReference) { if (elem != null) yield return new ElementValue("usedReference", true, elem); }
                 foreach (var elem in UsedCode) { if (elem != null) yield return new ElementValue("usedCode", true, elem); }
->>>>>>> a220f7af
             }
         }
 
