--- conflicted
+++ resolved
@@ -385,9 +385,6 @@
         {
             return type == FHIRAllTypes.SimpleQuantity;
         }
-<<<<<<< HEAD
-        
-=======
 
         public static bool IsBindable(string type)
         {
@@ -407,7 +404,6 @@
             }
         }
 
->>>>>>> 6d338545
         public static bool IsProfiledQuantity(string type)
         {
             var definedType = FhirTypeNameToFhirType(type);
