/*
  Copyright (c) 2011-2012, HL7, Inc
  All rights reserved.
  
  Redistribution and use in source and binary forms, with or without modification, 
  are permitted provided that the following conditions are met:
  
   * Redistributions of source code must retain the above copyright notice, this 
     list of conditions and the following disclaimer.
   * Redistributions in binary form must reproduce the above copyright notice, 
     this list of conditions and the following disclaimer in the documentation 
     and/or other materials provided with the distribution.
   * Neither the name of HL7 nor the names of its contributors may be used to 
     endorse or promote products derived from this software without specific 
     prior written permission.
  
  THIS SOFTWARE IS PROVIDED BY THE COPYRIGHT HOLDERS AND CONTRIBUTORS "AS IS" AND 
  ANY EXPRESS OR IMPLIED WARRANTIES, INCLUDING, BUT NOT LIMITED TO, THE IMPLIED 
  WARRANTIES OF MERCHANTABILITY AND FITNESS FOR A PARTICULAR PURPOSE ARE DISCLAIMED. 
  IN NO EVENT SHALL THE COPYRIGHT HOLDER OR CONTRIBUTORS BE LIABLE FOR ANY DIRECT, 
  INDIRECT, INCIDENTAL, SPECIAL, EXEMPLARY, OR CONSEQUENTIAL DAMAGES (INCLUDING, BUT 
  NOT LIMITED TO, PROCUREMENT OF SUBSTITUTE GOODS OR SERVICES; LOSS OF USE, DATA, OR 
  PROFITS; OR BUSINESS INTERRUPTION) HOWEVER CAUSED AND ON ANY THEORY OF LIABILITY, 
  WHETHER IN CONTRACT, STRICT LIABILITY, OR TORT (INCLUDING NEGLIGENCE OR OTHERWISE) 
  ARISING IN ANY WAY OUT OF THE USE OF THIS SOFTWARE, EVEN IF ADVISED OF THE 
  POSSIBILITY OF SUCH DAMAGE.
  

*/

<<<<<<< HEAD
=======
using Hl7.Fhir.ElementModel;
>>>>>>> 12d319e2
using Hl7.Fhir.Introspection;
using Hl7.Fhir.Utility;
using System;
using System.Collections.Generic;
using System.Diagnostics;
using System.Linq;
using System.Reflection;

namespace Hl7.Fhir.Model
{
    public partial class ModelInfo
    {
        [System.Diagnostics.DebuggerDisplay(@"\{{DebuggerDisplay,nq}}")] // http://blogs.msdn.com/b/jaredpar/archive/2011/03/18/debuggerdisplay-attribute-best-practices.aspx
        public class SearchParamDefinition
        {
            [DebuggerBrowsable(DebuggerBrowsableState.Never)]
            [NotMapped]
            private string DebuggerDisplay
            {
                get
                {
                    return String.Format("{0} {1} {2} ({3})", Resource, Name, Type, Expression);
                }
            }

            public string Resource { get; set; }
            public string Name { get; set; }
            public string Url { get; set; }
            public string Description { get; set; }
            public SearchParamType Type { get; set; }

            /// <summary>
            /// If this search parameter is a Composite, this array contains 
            /// the list of search parameters the param is a combination of
            /// </summary>
            public string[] CompositeParams { get; set; }

            /// <summary>
            /// One or more paths into the Resource instance that the search parameter 
            /// uses 
            /// </summary>
            public string[] Path { get; set; }

            /// <summary>
            /// The XPath expression for evaluating this search parameter
            /// </summary>
            public string XPath { get; set; }

            /// <summary>
            /// The FHIR Path expresssion that can be used to extract the data
            /// for this search parameter
            /// </summary>
            public string Expression { get; set; }

            /// <summary>
            /// If this is a reference, the possible types of resources that the
            /// parameters references to
            /// </summary>
            public ResourceType[] Target { get; set; }
        }

        // [WMR 2017-10-25] Remove Lazy initialization
        // These methods are used frequently throughout the API (and by clients) and initialization cost is low

        private static readonly Dictionary<string, FHIRAllTypes> _fhirTypeNameToFhirType
            = Enum.GetValues(typeof(FHIRAllTypes)).OfType<FHIRAllTypes>().ToDictionary(type => type.GetLiteral());

        private static readonly Dictionary<FHIRAllTypes, string> _fhirTypeToFhirTypeName
            = _fhirTypeNameToFhirType.ToDictionary(kvp => kvp.Value, kvp => kvp.Key);

        /// <summary>Returns the FHIR type name represented by the specified <see cref="FHIRAllTypes"/> enum value, or <c>null</c>.</summary>
        public static FHIRAllTypes? FhirTypeNameToFhirType(string typeName)
            => _fhirTypeNameToFhirType.TryGetValue(typeName, out var result) ? result : null;

        /// <summary>Returns the <see cref="FHIRAllTypes"/> enum value that represents the specified FHIR type name, or <c>null</c>.</summary>
        public static string FhirTypeToFhirTypeName(FHIRAllTypes type)
            => _fhirTypeToFhirTypeName.TryGetValue(type, out var result) ? result : null;

        // [WMR 20171025] NEW: Conversion methods for ResourceType

        private static readonly Dictionary<string, ResourceType> _fhirTypeNameToResourceType
            = Enum.GetValues(typeof(ResourceType)).OfType<ResourceType>().ToDictionary(type => type.GetLiteral());

        private static readonly Dictionary<ResourceType, string> _resourceTypeToFhirTypeName
            = _fhirTypeNameToResourceType.ToDictionary(kvp => kvp.Value, kvp => kvp.Key);

        /// <summary>Returns the FHIR type name represented by the specified <see cref="ResourceType"/> enum value, or <c>null</c>.</summary>
        public static ResourceType? FhirTypeNameToResourceType(string typeName)
            => _fhirTypeNameToResourceType.TryGetValue(typeName, out var result) ? result : null;

        /// <summary>Returns the <see cref="ResourceType"/> enum value that represents the specified FHIR type name, or <c>null</c>.</summary>
        public static string ResourceTypeToFhirTypeName(ResourceType type)
            => _resourceTypeToFhirTypeName.TryGetValue(type, out var result) ? result : null;

        /// <summary>Returns the C# <see cref="Type"/> that represents the FHIR type with the specified name, or <c>null</c>.</summary>
        public static Type GetTypeForFhirType(string name)
        {
            return FhirTypeToCsType.TryGetValue(name, out var result) ? result : null;
        }

        /// <summary>Returns the FHIR type name represented by the specified C# <see cref="Type"/>, or <c>null</c>.</summary>
        public static string GetFhirTypeNameForType(Type type)
        {
            return FhirCsTypeToString.TryGetValue(type, out var result) ? result : null;
        }

        /// <summary>Determines if the specified value represents the name of a known FHIR resource.</summary>
        public static bool IsKnownResource(string name)
        {
            return SupportedResources.Contains(name);
        }

        /// <summary>Determines if the specified <see cref="Type"/> instance represents a known FHIR resource.</summary>
        public static bool IsKnownResource(Type type)
        {
            var name = GetFhirTypeNameForType(type);

            return name != null && IsKnownResource(name);
        }

        /// <summary>Determines if the specified <see cref="FHIRAllTypes"/> value represents a known FHIR resource.</summary>
        public static bool IsKnownResource(FHIRAllTypes type)
        {
            var name = FhirTypeToFhirTypeName(type);
            return name != null && IsKnownResource(name);
        }

        /// <summary>Determines if the specified value represents the name of a FHIR primitive data type.</summary>
        public static bool IsPrimitive(string name)
        {
            if (String.IsNullOrEmpty(name)) return false;

            return FhirTypeToCsType.ContainsKey(name) && Char.IsLower(name[0]);
        }

        /// <summary>Determines if the specified <see cref="Type"/> instance represents a FHIR primitive data type.</summary>
        public static bool IsPrimitive(Type type)
        {
            var name = GetFhirTypeNameForType(type);

            return name != null && Char.IsLower(name[0]);
        }

        /// <summary>Determines if the specified <see cref="FHIRAllTypes"/> value represents a FHIR primitive data type.</summary>
        public static bool IsPrimitive(FHIRAllTypes type)
        {
            return IsPrimitive(FhirTypeToFhirTypeName(type));
        }

        /// <summary>Determines if the specified value represents the name of a FHIR complex data type (NOT including resources and primitives).</summary>
        public static bool IsDataType(string name)
        {
            if (String.IsNullOrEmpty(name)) return false;

            return FhirTypeToCsType.ContainsKey(name) && !IsKnownResource(name) && !IsPrimitive(name);
        }

        /// <summary>Determines if the specified <see cref="Type"/> instance represents a FHIR complex data type (NOT including resources and primitives).</summary>
        public static bool IsDataType(Type type)
        {
            var name = GetFhirTypeNameForType(type);

            return name != null && !IsKnownResource(name) && !IsPrimitive(name);
        }

        /// <summary>Determines if the specified <see cref="FHIRAllTypes"/> value represents a FHIR complex data type (NOT including resources and primitives).</summary>
        public static bool IsDataType(FHIRAllTypes type)
        {
            return IsDataType(FhirTypeToFhirTypeName(type));
        }

        // [WMR 20160421] Dynamically resolve FHIR type name 'Reference'
        private static readonly string _referenceTypeName = FHIRAllTypes.Reference.GetLiteral();

        /// <summary>Determines if the specified value represents the type name of a FHIR Reference, i.e. equals "Reference".</summary>
        public static bool IsReference(string name)
        {
            return name == _referenceTypeName; // "Reference";
        }

        /// <summary>Determines if the specified <see cref="Type"/> instance represents a FHIR Reference type.</summary>
        public static bool IsReference(Type type)
        {
            return IsReference(type.Name);
        }

        /// <summary>Determines if the specified <see cref="FHIRAllTypes"/> value represents a FHIR Reference type.</summary>
        public static bool IsReference(FHIRAllTypes type)
        {
            return type == FHIRAllTypes.Reference;
        }

        /// <summary>
        /// Determines if the specified <see cref="FHIRAllTypes"/> value represents a FHIR conformance resource type
        /// (resources under the Conformance/Terminology/Implementation Support header in resourcelist.html)
        /// </summary>
        public static bool IsConformanceResource(Type type)
        {
            return IsConformanceResource(type.Name);
        }

        /// <summary>
        /// Determines if the specified <see cref="FHIRAllTypes"/> value represents a FHIR conformance resource type
        /// (resources under the Conformance/Terminology/Implementation Support header in resourcelist.html)
        /// </summary>
        public static bool IsConformanceResource(string name)
        {
            if (string.IsNullOrEmpty(name)) return false;

            var t = FhirTypeNameToFhirType(name);

            if (t.HasValue)
                return IsConformanceResource(t.Value);
            else
                return false;
        }

        /// <summary>Subset of <see cref="FHIRAllTypes"/> enumeration values for conformance resources.</summary>
        public static readonly FHIRAllTypes[] ConformanceResources =
        {
            FHIRAllTypes.StructureDefinition,
            FHIRAllTypes.StructureMap,
            FHIRAllTypes.DataElement,
            FHIRAllTypes.CapabilityStatement,
            FHIRAllTypes.MessageDefinition,
            FHIRAllTypes.OperationDefinition,
            FHIRAllTypes.SearchParameter,
            FHIRAllTypes.CompartmentDefinition,
            FHIRAllTypes.ImplementationGuide,
            FHIRAllTypes.CodeSystem,
            FHIRAllTypes.ValueSet,
            FHIRAllTypes.ConceptMap,
            FHIRAllTypes.ExpansionProfile,
            FHIRAllTypes.NamingSystem,
            FHIRAllTypes.TestScript,
            FHIRAllTypes.TestReport
        };

        /// <summary>
        /// Determines if the specified <see cref="FHIRAllTypes"/> value represents a FHIR conformance resource type
        /// (resources under the Conformance/Terminology/Implementation Support header in resourcelist.html)
        /// </summary>
        public static bool IsConformanceResource(FHIRAllTypes type) => ConformanceResources.Contains(type);

        /// <summary>
        /// Determines if the specified <see cref="FHIRAllTypes"/> value represents a FHIR conformance resource type
        /// (resources under the Conformance/Terminology/Implementation Support header in resourcelist.html)
        /// </summary>
        public static bool IsConformanceResource(FHIRAllTypes? type) => type.HasValue && ConformanceResources.Contains(type.Value);

        /// <summary>Subset of <see cref="ResourceType"/> enumeration values for conformance resources.</summary>
        public static readonly ResourceType[] ConformanceResourceTypes =
        {
            ResourceType.StructureDefinition,
            ResourceType.StructureMap,
            ResourceType.DataElement,
            ResourceType.CapabilityStatement,
            ResourceType.MessageDefinition,
            ResourceType.OperationDefinition,
            ResourceType.SearchParameter,
            ResourceType.CompartmentDefinition,
            ResourceType.ImplementationGuide,
            ResourceType.CodeSystem,
            ResourceType.ValueSet,
            ResourceType.ConceptMap,
            ResourceType.ExpansionProfile,
            ResourceType.NamingSystem,
            ResourceType.TestScript,
            ResourceType.TestReport
        };

        /// <summary>
        /// Determines if the specified <see cref="ResourceType"/> value represents a FHIR conformance resource type
        /// (resources under the Conformance/Terminology/Implementation Support header in resourcelist.html)
        /// </summary>
        public static bool IsConformanceResource(ResourceType type) => ConformanceResourceTypes.Contains(type);

        /// <summary>
        /// Determines if the specified <see cref="ResourceType"/> value represents a FHIR conformance resource type
        /// (resources under the Conformance/Terminology/Implementation Support header in resourcelist.html)
        /// </summary>
        public static bool IsConformanceResource(ResourceType? type) => type.HasValue && ConformanceResourceTypes.Contains(type.Value);


        /// <summary>Determines if the specified value represents the canonical uri of a core FHIR Resource, FHIR Datatype or FHIR primitive.</summary>
        /// <remarks>This function does not recognize "system" types, these are the basic types that the FHIR
        /// datatypes are built upon, but are not specific to the FHIR datamodel.</remarks>
        public static bool IsCoreModelType(string name) => FhirTypeToCsType.ContainsKey(name);
        // => IsKnownResource(name) || IsDataType(name) || IsPrimitive(name);


        public static readonly Uri FhirCoreProfileBaseUri = new Uri(@"http://hl7.org/fhir/StructureDefinition/");

        /// <summary>Determines if the specified value represents the canonical uri of a core FHIR Resource, FHIR Datatype or FHIR primitive.</summary>
        /// <remarks>This function does not recognize "system" types, these are the basic types that the FHIR
        /// datatypes are built upon, but are not specific to the FHIR datamodel.</remarks>
        public static bool IsCoreModelTypeUri(Uri uri)
        {
            return uri != null
                // [WMR 20181025] Issue #746
                // Note: FhirCoreProfileBaseUri.IsBaseOf(new Uri("Dummy", UriKind.RelativeOrAbsolute)) = true...?!
                && uri.IsAbsoluteUri
                && FhirCoreProfileBaseUri.IsBaseOf(uri)
                && IsCoreModelType(FhirCoreProfileBaseUri.MakeRelativeUri(uri).ToString());
        }

        /// <summary>
        /// Returns whether the type has subclasses in the core spec
        /// </summary>
        /// <param name="type"></param>
        /// <returns></returns>
        /// <remarks>Quantity is not listed here, since its subclasses are
        /// actually profiles on Quantity. Likewise, there is no real inheritance
        /// in the primitives, so string is not a superclass for markdown</remarks>
        public static bool IsCoreSuperType(FHIRAllTypes type)
        {
            return
                type == FHIRAllTypes.Resource ||
                type == FHIRAllTypes.DomainResource ||
                type == FHIRAllTypes.Element ||
                type == FHIRAllTypes.BackboneElement;
        }

        public static bool IsCoreSuperType(string type)
        {
            var fat = FhirTypeNameToFhirType(type);

            if (fat == null) return false;

            return IsCoreSuperType(fat.Value);
        }

        [Obsolete("Profiled quantities have been removed from the POCO model and will not appear in data anymore.")]
        public static bool IsProfiledQuantity(FHIRAllTypes type)
        {
            return type == FHIRAllTypes.SimpleQuantity;
        }

        public static bool IsBindable(string type)
        {
            switch (type)
            {
                // This is the fixed list, for all FHIR versions
                case "code":
                case "Coding":
                case "CodeableConcept":
                case "Quantity":
                case "string":
                case "uri":
                case "Extension":       // for backwards compat with DSTU2
                    return true;
                default:
                    return false;
            }
        }

        [Obsolete("Profiled quantities have been removed from the POCO model and will not appear in data anymore.")]
        public static bool IsProfiledQuantity(string type)
        {
            var definedType = FhirTypeNameToFhirType(type);
            if (definedType == null) return false;

            return IsProfiledQuantity(definedType.Value);
        }

        public static bool CheckMinorVersionCompatibility(string externalVersion)
        {
            if (string.IsNullOrEmpty(externalVersion))
            {
                throw new ArgumentNullException();
            }

            var minorFhirVersion = getMajorAndMinorVersion(Version);
            var externalMinorVersion = getMajorAndMinorVersion(externalVersion);

            if (string.IsNullOrEmpty(minorFhirVersion) || string.IsNullOrEmpty(externalVersion))
            {
                return false;
            }
            else
            {
                return minorFhirVersion == externalMinorVersion;
            }
        }

        private static string getMajorAndMinorVersion(string version)
        {
            var versionnumbers = version.Split('.');
            if (versionnumbers.Count() >= 2)
            {
                return string.Join(".", versionnumbers[0], versionnumbers[1]);
            }
            else
            {
                return null;
            }
        }

        public static bool IsInstanceTypeFor(string superclass, string subclass)
        {
            if (superclass == subclass) return true;

            var superType = GetTypeForFhirType(superclass);
            var subType = GetTypeForFhirType(subclass);

            if (subType == null || superType == null) return false;

            return IsInstanceTypeFor(superType, subType);
        }

        public static bool IsInstanceTypeFor(Type superclass, Type subclass)
        {
            if (superclass == subclass) return true;

            return superclass.IsAssignableFrom(subclass);
        }

        public static bool IsInstanceTypeFor(FHIRAllTypes superclass, FHIRAllTypes subclass)
        {
            if (superclass == subclass) return true;

            if (IsKnownResource(subclass))
            {
                if (superclass == FHIRAllTypes.Resource)
                    return true;
                else if (superclass == FHIRAllTypes.DomainResource)
                    return subclass != FHIRAllTypes.Parameters && subclass != FHIRAllTypes.Bundle && subclass != FHIRAllTypes.Binary;
                else
                    return false;
            }
            else
            {
                return superclass == FHIRAllTypes.Element;
            }
        }

        public static string CanonicalUriForFhirCoreType(string typename)
        {
            return "http://hl7.org/fhir/StructureDefinition/" + typename;
        }

        public static string CanonicalUriForFhirCoreType(FHIRAllTypes type)
        {
            return CanonicalUriForFhirCoreType(type.GetLiteral());
        }

<<<<<<< HEAD
        // The lazy here is not used for purposes of performance (delaying creation of the versioned provider, which
        // is cheap anyway), but to use the framework to have a nicely multithread-aware singleton.
        private static readonly Lazy<ModelInspector> _versionedProvider
            = new Lazy<ModelInspector>(createVersionedProvider);

        private static ModelInspector createVersionedProvider() =>
            ModelInspector.ForAssembly(typeof(ModelInfo).GetTypeInfo().Assembly);

        internal static ModelInspector ModelInspector => _versionedProvider.Value;
=======
        internal static ModelInspector ModelInspector => TypedSerialization.GetInspectorForAssembly(
            typeof(ModelInfo).GetTypeInfo().Assembly);
>>>>>>> 12d319e2

        public static readonly Type[] OpenTypes =
        {
            typeof(Model.Address),
            typeof(Model.Age),
            typeof(Model.Annotation),
            typeof(Model.Attachment),
            typeof(Model.Base64Binary),
            typeof(Model.FhirBoolean),
            typeof(Model.Canonical),
            typeof(Model.Code),
            typeof(Model.CodeableConcept),
            typeof(Model.Coding),
            typeof(Model.ContactDetail),
            typeof(Model.ContactPoint),
            typeof(Model.Contributor),
            typeof(Model.Count),
            typeof(Model.DataRequirement),
            typeof(Model.Date),
            typeof(Model.FhirDateTime),
            typeof(Model.FhirDecimal),
            typeof(Model.Distance),
            typeof(Model.Dosage),
            typeof(Model.Duration),
            typeof(Model.HumanName),
            typeof(Model.Id),
            typeof(Model.Identifier),
            typeof(Model.Instant),
            typeof(Model.Integer),
            typeof(Model.Markdown),
            typeof(Model.Meta),
            typeof(Model.Money),
            typeof(Model.Oid),
            typeof(Model.ParameterDefinition),
            typeof(Model.Period),
            typeof(Model.PositiveInt),
            typeof(Model.Quantity),
            typeof(Model.Range),
            typeof(Model.Ratio),
            typeof(Model.ResourceReference),
            typeof(Model.RelatedArtifact),
            typeof(Model.SampledData),
            typeof(Model.Signature),
            typeof(Model.FhirString),
            typeof(Model.Time),
            typeof(Model.Timing),
            typeof(Model.TriggerDefinition),
            typeof(Model.UnsignedInt),
            typeof(Model.FhirUri),
            typeof(Model.FhirUrl),
            typeof(Model.UsageContext),
            typeof(Model.Uuid)
        };

    }

    public static class ModelInfoExtensions
    {
        public static bool TryDeriveResourceType(this Resource r, out ResourceType rt)
        {
            var result = ModelInfo.FhirTypeNameToResourceType(r.TypeName);
            rt = result.GetValueOrDefault(default);
            return result.HasValue;
        }


        [Obsolete("Use ModelInfo.GetFhirTypeNameForType() instead.")]       // Obsoleted on 20181213 by EK
        public static string GetCollectionName(this Type type)
        {
            if (type.CanBeTreatedAsType(typeof(Resource)))
                return ModelInfo.GetFhirTypeNameForType(type);
            else
                throw new ArgumentException(String.Format(
                    "Cannot determine collection name, type {0} is not a resource type", type.Name));
        }
    }

}<|MERGE_RESOLUTION|>--- conflicted
+++ resolved
@@ -28,10 +28,7 @@
 
 */
 
-<<<<<<< HEAD
-=======
 using Hl7.Fhir.ElementModel;
->>>>>>> 12d319e2
 using Hl7.Fhir.Introspection;
 using Hl7.Fhir.Utility;
 using System;
@@ -478,7 +475,6 @@
             return CanonicalUriForFhirCoreType(type.GetLiteral());
         }
 
-<<<<<<< HEAD
         // The lazy here is not used for purposes of performance (delaying creation of the versioned provider, which
         // is cheap anyway), but to use the framework to have a nicely multithread-aware singleton.
         private static readonly Lazy<ModelInspector> _versionedProvider
@@ -488,10 +484,6 @@
             ModelInspector.ForAssembly(typeof(ModelInfo).GetTypeInfo().Assembly);
 
         internal static ModelInspector ModelInspector => _versionedProvider.Value;
-=======
-        internal static ModelInspector ModelInspector => TypedSerialization.GetInspectorForAssembly(
-            typeof(ModelInfo).GetTypeInfo().Assembly);
->>>>>>> 12d319e2
 
         public static readonly Type[] OpenTypes =
         {
