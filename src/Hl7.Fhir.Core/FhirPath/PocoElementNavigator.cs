/* 
 * Copyright (c) 2016, Furore (info@furore.com) and contributors
 * See the file CONTRIBUTORS for details.
 * 
 * This file is licensed under the BSD 3-Clause license
 * available at https://raw.githubusercontent.com/ewoutkramer/fhir-net-api/master/LICENSE
 */

using System;
using System.Linq;
using System.Collections.Generic;
using Hl7.Fhir.Model;
using Hl7.ElementModel;
using Hl7.Fhir.Support;

namespace Hl7.Fhir.FhirPath
{
    public class PocoElementNavigator
    {
        static Hl7.Fhir.Introspection.ClassMapping GetMappingForType(Type elementType)
        {
            var inspector = Serialization.BaseFhirParser.Inspector;
            return inspector.ImportType(elementType);
        }

        // For the root element only
        internal PocoElementNavigator(string name, Base value)
        {
            if (value == null) throw Error.ArgumentNull("value");

            _pocoElement = value;
            PropMap = null;
            Name = name;
            _arrayIndex = 0;
        }

        // For Normal element properties representing a FHIR type
        internal PocoElementNavigator(Introspection.PropertyMapping map, Base value, int arrayIndex)
        {
            if (value == null) throw Error.ArgumentNull("value");

            _pocoElement = value;
            PropMap = map;
            Name = map.Name;
            _arrayIndex = arrayIndex;
        }

        // For properties representing primitive strings (id, url, div), as
        // rendered as attributes in the xml
        internal PocoElementNavigator(Introspection.PropertyMapping map, string value)
        {
            if (value == null) throw Error.ArgumentNull("value");

            _string = value;
            PropMap = map;
            Name = map.Name;
            _arrayIndex = 0;
        }

        private Base _pocoElement;
        private string _string;
        internal int _arrayIndex; // this is only for the ShortPath implementation eg Patient.Name[1].Family (its the 1 here)

        public string Name { get; private set; }
        public Introspection.PropertyMapping PropMap { get; private set; }

        /// <summary>
        /// This is only needed for search data extraction (and debugging)
        /// to be able to read the values from the selected node (if a coding, so can get the value and system)
        /// </summary>
        public Base FhirValue
        {
            get
            {
                return _pocoElement;
            }
        }

        public object Value
        {
            get
            {
                if (_string != null)
                    return _string;

                try
                {
                    if (_pocoElement is FhirDateTime)
                        return ((FhirDateTime)_pocoElement).ToPartialDateTime();
                    else if (_pocoElement is Hl7.Fhir.Model.Time)
                        return ((Hl7.Fhir.Model.Time)_pocoElement).ToTime();
                    else if ((_pocoElement is Hl7.Fhir.Model.Date))
                        return (((Hl7.Fhir.Model.Date)_pocoElement).ToPartialDateTime());
                    else if (_pocoElement is Hl7.Fhir.Model.Instant)
                        return ((Hl7.Fhir.Model.Instant)_pocoElement).ToPartialDateTime();
                    else if ((_pocoElement is Integer))
                    {
                        if ((_pocoElement as Integer).Value.HasValue)
                            return (long)(_pocoElement as Integer).Value.Value;
                        return null;
                    }
                    else if ((_pocoElement is PositiveInt))
                    {
                        if ((_pocoElement as PositiveInt).Value.HasValue)
                            return (long)(_pocoElement as PositiveInt).Value.Value;
                        return null;
                    }
                    else if ((_pocoElement is UnsignedInt))
                    {
                        if ((_pocoElement as UnsignedInt).Value.HasValue)
                            return (long)(_pocoElement as UnsignedInt).Value.Value;
                        return null;
                    }
                    else if (_pocoElement is Primitive)
                        return ((Primitive)_pocoElement).ObjectValue;
                    else
                        return null;
                }
                catch (FormatException)
                {
                    // If it fails, just return the unparsed shit
                    // Todo: add sentinel class!
                    return (_pocoElement as Primitive)?.ObjectValue;
                }

            }
        }

        private static string[] quantitySubtypes = { "SimpleQuantity", "Age", "Count", "Distance", "Duration", "Money" };

        public string TypeName
        {
            get
            {
#if DEBUGX
                Console.WriteLine("Read TypeName '{0}' for Element '{1}' (value '{2}')".FormatWith(_mapping.Name, Name, Value ?? "(nothing)"));
#endif
                if (_string != null)
                {
                    if (Name == "url")
                        return "uri";
                    else if (Name == "id")
                        return "id";
                    else if (Name == "div")
                        return "xhtml";
                    else
                        throw new NotSupportedException($"Don't know about primitive with name '{Name}'");
                }
                else
                {

                    var tn = _pocoElement.TypeName;
                    if (quantitySubtypes.Contains(tn)) tn = "Quantity";

                    return tn;
                }
            }
        }

        internal Introspection.ClassMapping ClassMapping
        {
            get
            {
                if (_classmapping == null)
                    _classmapping = GetMappingForType(_pocoElement.GetType());
                return _classmapping;
            }
        }
        private Introspection.ClassMapping _classmapping;

        private List<PocoElementNavigator> _children;

        public IEnumerable<PocoElementNavigator> Children()
        {
            lock (this)
            {
                // Cache children
                if (_children != null) return _children;

                // If this is a primitive, there are no children
                if (_pocoElement == null) return Enumerable.Empty<PocoElementNavigator>();

                _children = new List<PocoElementNavigator>();

                var mapping = GetMappingForType(_pocoElement.GetType());

                if (mapping == null)
                    throw Error.NotSupported(String.Format("Unknown type '{0}' encountered", _pocoElement.GetType().Name));

                foreach (var item in mapping.PropertyMappings)
                {
                    // Don't expose "value" as a child, that's our ValueProvider.Value (if we're a primitive)
                    if (item.IsPrimitive && item.Name == "value")
                        continue;

                    var itemValue = item.GetValue(_pocoElement);

                    if (itemValue != null)
                    {
                        if (item.IsCollection)
                        {
<<<<<<< HEAD
=======
                            int nIndex = 0;
>>>>>>> 5e77f440
                            foreach (var colItem in (itemValue as System.Collections.IList))
                            {
                                if (colItem != null)
                                {
<<<<<<< HEAD
                                    _children.Add(new PocoElementNavigator(item, (Base)colItem));
=======
                                    _children.Add(new PocoElementNavigator(item, (Base)colItem, nIndex));
                                    nIndex++;
>>>>>>> 5e77f440
                                }
                            }
                        }
                        else
                        {
                            if (itemValue is string)
                                // The special case for the 'url' and 'id' properties, which are primitive strings
                                _children.Add(new PocoElementNavigator(item, (string)itemValue));
                            else
<<<<<<< HEAD
                                _children.Add(new PocoElementNavigator(item, (Base)itemValue));
=======
                                _children.Add(new PocoElementNavigator(item, (Base)itemValue, 0));
>>>>>>> 5e77f440
                        }
                    }
                }
            }
            return _children;
        }
    }
}<|MERGE_RESOLUTION|>--- conflicted
+++ resolved
@@ -199,20 +199,13 @@
                     {
                         if (item.IsCollection)
                         {
-<<<<<<< HEAD
-=======
                             int nIndex = 0;
->>>>>>> 5e77f440
                             foreach (var colItem in (itemValue as System.Collections.IList))
                             {
                                 if (colItem != null)
                                 {
-<<<<<<< HEAD
-                                    _children.Add(new PocoElementNavigator(item, (Base)colItem));
-=======
                                     _children.Add(new PocoElementNavigator(item, (Base)colItem, nIndex));
                                     nIndex++;
->>>>>>> 5e77f440
                                 }
                             }
                         }
@@ -222,11 +215,7 @@
                                 // The special case for the 'url' and 'id' properties, which are primitive strings
                                 _children.Add(new PocoElementNavigator(item, (string)itemValue));
                             else
-<<<<<<< HEAD
-                                _children.Add(new PocoElementNavigator(item, (Base)itemValue));
-=======
                                 _children.Add(new PocoElementNavigator(item, (Base)itemValue, 0));
->>>>>>> 5e77f440
                         }
                     }
                 }
