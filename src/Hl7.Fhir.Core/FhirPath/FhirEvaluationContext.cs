﻿/* 
 * Copyright (c) 2016, Firely (info@fire.ly) and contributors
 * See the file CONTRIBUTORS for details.
 * 
 * This file is licensed under the BSD 3-Clause license
 * available at https://raw.githubusercontent.com/ewoutkramer/fhir-net-api/master/LICENSE
 */

using Hl7.Fhir.ElementModel;
using Hl7.Fhir.Model;
using Hl7.FhirPath;
using System;

namespace Hl7.Fhir.FhirPath
{
    public class FhirEvaluationContext : EvaluationContext
    {
<<<<<<< HEAD
       

=======
        /// <summary>Creates a new <see cref="FhirEvaluationContext"/> instance with default property values.</summary>
>>>>>>> 438df5a2
        public static new FhirEvaluationContext CreateDefault() => new FhirEvaluationContext();

        /// <summary>Default constructor. Creates a new <see cref="FhirEvaluationContext"/> instance with default property values.</summary>
        public FhirEvaluationContext() : base()
        {
        }

        public FhirEvaluationContext(Resource context) : base(context?.ToTypedElement())
        {
        }

        public FhirEvaluationContext(ITypedElement context) : base(context)
        {
        }

        #region Obsolote members
        [Obsolete("Please use CreateDefault() instead of this member, which may cause raise conditions. Obsolete since 2018-10-17")]
        new public static readonly FhirEvaluationContext Default = new FhirEvaluationContext();

        [Obsolete("Use FhirEvaluationContext(ITypedElement context) instead. Obsolete since 2018-10-17")]
        public FhirEvaluationContext(IElementNavigator context) : base(context.ToTypedElement())
        {
        }

#pragma warning disable CS0618 // Type or member is obsolete
        private Func<string, IElementNavigator> _resolver;
#pragma warning restore CS0618 // Type or member is obsolete

        [Obsolete("Use property ElementResolver instead")]
        public Func<string, IElementNavigator> Resolver
        {
            get { return _resolver; }
            set
            {
                _resolver = value;
                if (value == null)
                    _elementResolver = null;
                else
                    _elementResolver = (s) => value(s).ToTypedElement();
            }
        }
        #endregion

        private Func<string, ITypedElement> _elementResolver;

        public Func<string, ITypedElement> ElementResolver
        {
            get { return _elementResolver; }
            set
            {
                _elementResolver = value;
                if (value == null)
                    _resolver = null;
                else
#pragma warning disable CS0618 // Type or member is obsolete
                    _resolver = (s) => value(s).ToElementNavigator();
#pragma warning restore CS0618 // Type or member is obsolete
            }
        }
    }
}<|MERGE_RESOLUTION|>--- conflicted
+++ resolved
@@ -15,12 +15,7 @@
 {
     public class FhirEvaluationContext : EvaluationContext
     {
-<<<<<<< HEAD
-       
-
-=======
         /// <summary>Creates a new <see cref="FhirEvaluationContext"/> instance with default property values.</summary>
->>>>>>> 438df5a2
         public static new FhirEvaluationContext CreateDefault() => new FhirEvaluationContext();
 
         /// <summary>Default constructor. Creates a new <see cref="FhirEvaluationContext"/> instance with default property values.</summary>
