﻿/* 
 * Copyright (c) 2014, Firely (info@fire.ly) and contributors
 * See the file CONTRIBUTORS for details.
 * 
 * This file is licensed under the BSD 3-Clause license
 * available at https://raw.githubusercontent.com/ewoutkramer/fhir-net-api/master/LICENSE
 */

using Hl7.Fhir.Model;
using Hl7.Fhir.Serialization;
using Hl7.Fhir.Support;
using Hl7.Fhir.Utility;
using System;
using System.IO.Compression;
using System.Net;
using System.Threading.Tasks;

namespace Hl7.Fhir.Rest
{
    internal class Requester
    {
        public Uri BaseUrl { get; private set; }

        public bool UseFormatParameter { get; set; }
        public ResourceFormat PreferredFormat { get; set; }
        public int Timeout { get; set; }           // In milliseconds

        public Prefer? PreferredReturn { get; set; }
        public SearchParameterHandling? PreferredParameterHandling { get; set; }

        /// <summary>
        /// This will do 2 things:
        /// 1. Add the header Accept-Encoding: gzip, deflate
        /// 2. decompress any responses that have Content-Encoding: gzip (or deflate)
        /// </summary>
        public bool PreferCompressedResponses { get; set; }
        /// <summary>
        /// Compress any Request bodies 
        /// (warning, if a server does not handle compressed requests you will get a 415 response)
        /// </summary>
        public bool CompressRequestBody { get; set; }

        public ParserSettings ParserSettings { get; set; }

        public Requester(Uri baseUrl)
        {
            BaseUrl = baseUrl;
            UseFormatParameter = false;
            PreferredFormat = ResourceFormat.Xml;
            Timeout = 100 * 1000;       // Default timeout is 100 seconds            
<<<<<<< HEAD
            PreferredReturn = Rest.Prefer.ReturnRepresentation;
            PreferredParameterHandling = null;
            ParserSettings = Hl7.Fhir.Serialization.ParserSettings.Default;
=======
            Prefer = Rest.Prefer.ReturnRepresentation;
            ParserSettings = ParserSettings.CreateDefault();
>>>>>>> 37211957
        }


        public Bundle.EntryComponent LastResult { get; private set; }
        public HttpWebResponse LastResponse { get; private set; }
        public HttpWebRequest LastRequest { get; private set; }
        public Action<HttpWebRequest, byte[]> BeforeRequest { get; set; }
        public Action<HttpWebResponse, byte[]> AfterResponse { get; set; }

        public Bundle.EntryComponent Execute(Bundle.EntryComponent interaction)
        {
            return ExecuteAsync(interaction).WaitResult();
        }
        public async Task<Bundle.EntryComponent> ExecuteAsync(Bundle.EntryComponent interaction)
        {
            if (interaction == null) throw Error.ArgumentNull(nameof(interaction));
            bool compressRequestBody = false;

            compressRequestBody = CompressRequestBody; // PCL doesn't support compression at the moment

            byte[] outBody;

            var request = interaction.ToHttpRequest(BaseUrl, this.PreferredParameterHandling, this.PreferredReturn, PreferredFormat, UseFormatParameter, compressRequestBody, out outBody);

#if DOTNETFW
            request.Timeout = Timeout;
#endif

            if (PreferCompressedResponses)
            {
                request.Headers["Accept-Encoding"] = "gzip, deflate";
            }

            LastRequest = request;
            if (BeforeRequest != null) BeforeRequest(request, outBody);

            // Write the body to the output
            if (outBody != null)
                request.WriteBody(compressRequestBody, outBody);

            // Make sure the HttpResponse gets disposed!
            using (HttpWebResponse webResponse = (HttpWebResponse)await request.GetResponseAsync(new TimeSpan(0, 0, 0, 0, Timeout)).ConfigureAwait(false))
            //using (HttpWebResponse webResponse = (HttpWebResponse)request.GetResponseNoEx())
            {
                try
                {
                    //Read body before we call the hook, so the hook cannot read the body before we do
                    var inBody = readBody(webResponse);

                    LastResponse = webResponse;
                    if (AfterResponse != null) AfterResponse(webResponse,inBody);

                    // Do this call after AfterResponse, so AfterResponse will be called, even if exceptions are thrown by ToBundleEntry()
                    try
                    {
                        LastResult = null;

                        if (webResponse.StatusCode.IsSuccessful())
                        {
                            LastResult = webResponse.ToBundleEntry(inBody, ParserSettings, throwOnFormatException: true);
                            return LastResult;
                        }
                        else
                        {
                            LastResult = webResponse.ToBundleEntry(inBody, ParserSettings, throwOnFormatException: false);
                            throw buildFhirOperationException(webResponse.StatusCode, LastResult.Resource);
                        }
                    }
                    catch(UnsupportedBodyTypeException bte)
                    {
                        // The server responded with HTML code. Still build a FhirOperationException and set a LastResult.
                        // Build a very minimal LastResult
                        var errorResult = new Bundle.EntryComponent();
                        errorResult.Response = new Bundle.ResponseComponent();
                        errorResult.Response.Status = ((int)webResponse.StatusCode).ToString();

                        OperationOutcome operationOutcome = OperationOutcome.ForException(bte, OperationOutcome.IssueType.Invalid);

                        errorResult.Resource = operationOutcome;
                        LastResult = errorResult;

                        throw buildFhirOperationException(webResponse.StatusCode, operationOutcome);
                    }
                }
                catch (AggregateException ae)
                {
                    //EK: This code looks weird. Is this correct?
                    if (ae.GetBaseException() is WebException)
                    {
                    }
                    throw ae.GetBaseException();
                }
            }
        }

        private static byte[] readBody(HttpWebResponse response)
        {
            if (response.ContentLength != 0)
            {
                byte[] body = null;
                var respStream = response.GetResponseStream();
#if !DOTNETFW
                var contentEncoding = response.Headers["Content-Encoding"];
#else
                var contentEncoding = response.ContentEncoding;
#endif
                if (contentEncoding == "gzip")
                {
                    using (var decompressed = new GZipStream(respStream, CompressionMode.Decompress, true))
                    {
                        body = HttpUtil.ReadAllFromStream(decompressed);
                    }
                }
                else if (contentEncoding == "deflate")
                {
                    using (var decompressed = new DeflateStream(respStream, CompressionMode.Decompress, true))
                    {
                        body = HttpUtil.ReadAllFromStream(decompressed);
                    }
                }
                else
                {
                    body = HttpUtil.ReadAllFromStream(respStream);
                }
                respStream.Dispose();

                if (body.Length > 0)
                    return body;
                else
                    return null;
            }
            else
                return null;
        }


        private static Exception buildFhirOperationException(HttpStatusCode status, Resource body)
        {
            string message;

            if (status.IsInformational())
                message = $"Operation resulted in an informational response ({status})";
            else if (status.IsRedirection())
                message = $"Operation resulted in a redirection response ({status})";
            else if (status.IsClientError())
                message = $"Operation was unsuccessful because of a client error ({status})";
            else
                message = $"Operation was unsuccessful, and returned status {status}";

            if (body is OperationOutcome outcome)
                return new FhirOperationException($"{message}. OperationOutcome: {outcome.ToString()}.", status, outcome);
            else if (body != null)
                return new FhirOperationException($"{message}. Body contains a {body.TypeName}.", status);
            else
                return new FhirOperationException($"{message}. Body has no content.", status);
        }
    }
}<|MERGE_RESOLUTION|>--- conflicted
+++ resolved
@@ -48,14 +48,9 @@
             UseFormatParameter = false;
             PreferredFormat = ResourceFormat.Xml;
             Timeout = 100 * 1000;       // Default timeout is 100 seconds            
-<<<<<<< HEAD
             PreferredReturn = Rest.Prefer.ReturnRepresentation;
             PreferredParameterHandling = null;
-            ParserSettings = Hl7.Fhir.Serialization.ParserSettings.Default;
-=======
-            Prefer = Rest.Prefer.ReturnRepresentation;
             ParserSettings = ParserSettings.CreateDefault();
->>>>>>> 37211957
         }
 
 
