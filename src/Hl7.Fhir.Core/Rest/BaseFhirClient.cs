--- conflicted
+++ resolved
@@ -1111,11 +1111,7 @@
             {
                 throw Error.NotSupported($"This CapabilityStatement of the server doesn't state its FHIR version");
             }
-<<<<<<< HEAD
-            else if (!ModelInfo.CheckMinorVersionCompatibility(conf.FhirVersion.GetLiteral()))
-=======
             else if (!ModelInfo.CheckMinorVersionCompatibility(serverVersion))
->>>>>>> cc62834e
             {
                 throw Error.NotSupported($"This client supports FHIR version {ModelInfo.Version} but the server uses version {serverVersion}");
             }
