﻿/* 
 * Copyright (c) 2014, Firely (info@fire.ly) and contributors
 * See the file CONTRIBUTORS for details.
 * 
 * This file is licensed under the BSD 3-Clause license
 * available at https://raw.githubusercontent.com/FirelyTeam/fhir-net-api/master/LICENSE
 */


using Hl7.Fhir.Serialization;
using System;
using System.Net;


namespace Hl7.Fhir.Rest
{
    public partial class FhirClient : BaseFhirClient, IFhirClient
    {
        /// <summary>
        /// Creates a new client using a default endpoint
        /// If the endpoint does not end with a slash (/), it will be added.
        /// </summary>
        /// <param name="endpoint">
        /// The URL of the server to connect to.<br/>
        /// If the trailing '/' is not present, then it will be appended automatically
        /// </param>
        /// <param name="verifyFhirVersion">
        /// If parameter is set to true the first time a request is made to the server a 
        /// conformance check will be made to check that the FHIR versions are compatible.
        /// When they are not compatible, a FhirException will be thrown.
        /// </param>
        public FhirClient(Uri endpoint, bool verifyFhirVersion = false) : this(endpoint, new FhirClientSettings() { VerifyFhirVersion = verifyFhirVersion })
        {
        }

        public FhirClient(Uri endpoint, FhirClientSettings settings) : base(endpoint, settings)
        {
            Requester = new Requester(Endpoint, base.Settings)
            {
                BeforeRequest = this.BeforeRequest,
                AfterResponse = this.AfterResponse
            };
        }

        /// <summary>
        /// Creates a new client using a default endpoint
        /// If the endpoint does not end with a slash (/), it will be added.
        /// </summary>
        /// <param name="endpoint">
        /// The URL of the server to connect to.<br/>
        /// If the trailing '/' is not present, then it will be appended automatically
        /// </param>
        /// <param name="verifyFhirVersion">
        /// If parameter is set to true the first time a request is made to the server a 
        /// conformance check will be made to check that the FHIR versions are compatible.
        /// When they are not compatible, a FhirException will be thrown.
        /// </param>
        public FhirClient(string endpoint, bool verifyFhirVersion = false) : this(endpoint, new FhirClientSettings() { VerifyFhirVersion = verifyFhirVersion })
        {
        }

        public FhirClient(string endpoint, FhirClientSettings settings) : base(new Uri(endpoint), settings)
        {
            Requester = new Requester(Endpoint, base.Settings)
            {
                BeforeRequest = this.BeforeRequest,
                AfterResponse = this.AfterResponse
            };
        }

        #region << Client Communication Defaults (PreferredFormat, UseFormatParam, Timeout, ReturnFullResource) >>
        [Obsolete("Use the FhirClient.Settings property or the settings argument in the constructor instead")]
        public bool VerifyFhirVersion
        {
            get => Settings.VerifyFhirVersion;
            set => Settings.VerifyFhirVersion = value;
        }

        /// <summary>
        /// The preferred format of the content to be used when communicating with the FHIR server (XML or JSON)
        /// </summary>
        [Obsolete("Use the FhirClient.Settings property or the settings argument in the constructor instead")]
        public ResourceFormat PreferredFormat
        {
            get => Settings.PreferredFormat;
            set => Settings.PreferredFormat = value;
        }

        /// <summary>
        /// When passing the content preference, use the _format parameter instead of the request header
        /// </summary>
        [Obsolete("Use the FhirClient.Settings property or the settings argument in the constructor instead")]
        public bool UseFormatParam
        {
            get => Settings.UseFormatParameter;
            set => Settings.UseFormatParameter = value;
        }

        /// <summary>
        /// The timeout (in milliseconds) to be used when making calls to the FHIR server
        /// </summary>
        [Obsolete("Use the FhirClient.Settings property or the settings argument in the constructor instead")]
        public int Timeout
        {
            get => Settings.Timeout;
            set => Settings.Timeout = value;
        }


        /// <summary>
        /// Should calls to Create, Update and transaction operations return the whole updated content?
        /// </summary>
        /// <remarks>Refer to specification section 2.1.0.5 (Managing Return Content)</remarks>
        [Obsolete("In STU3 this is no longer a true/false option, use the PreferredReturn property instead")]
        public bool ReturnFullResource
        {
            get => Settings.PreferredReturn == Prefer.ReturnRepresentation;
            set => Settings.PreferredReturn = value ? Prefer.ReturnRepresentation : Prefer.ReturnMinimal;
        }

        /// <summary>
        /// Should calls to Create, Update and transaction operations return the whole updated content, 
        /// or an OperationOutcome?
        /// </summary>
        /// <remarks>Refer to specification section 2.1.0.5 (Managing Return Content)</remarks>
        [Obsolete("Use the FhirClient.Settings property or the settings argument in the constructor instead")]
        public Prefer? PreferredReturn
        {
            get => Settings.PreferredReturn;
            set => Settings.PreferredReturn = value;
        }

        /// <summary>
        /// Should server return which search parameters were supported after executing a search?
        /// If true, the server should return an error for any unknown or unsupported parameter, otherwise
        /// the server may ignore any unknown or unsupported parameter.
        /// </summary>
        [Obsolete("Use the FhirClient.Settings property or the settings argument in the constructor instead")]
        public SearchParameterHandling? PreferredParameterHandling
        {
            get => Settings.PreferredParameterHandling;
            set => Settings.PreferredParameterHandling = value;
        }

        
        /// <summary>
        /// This will do 2 things:
        /// 1. Add the header Accept-Encoding: gzip, deflate
        /// 2. decompress any responses that have Content-Encoding: gzip (or deflate)
        /// </summary>
        [Obsolete("Use the FhirClient.Settings property or the settings argument in the constructor instead")]
        public bool PreferCompressedResponses
        {
            get => Settings.PreferCompressedResponses;
            set => Settings.PreferCompressedResponses = value;
        }
        /// <summary>
        /// Compress any Request bodies 
        /// (warning, if a server does not handle compressed requests you will get a 415 response)
        /// </summary>
        [Obsolete("Use the FhirClient.Settings property or the settings argument in the constructor instead")]
        public bool CompressRequestBody
        {
            get => Settings.CompressRequestBody;
            set => Settings.CompressRequestBody = value;
        }

        [Obsolete("Use the FhirClient.Settings property or the settings argument in the constructor instead")]
        public ParserSettings ParserSettings
        {
            get => Settings.ParserSettings;
            set => Settings.ParserSettings = value;
        }
        
        /// <summary>
        /// Returns the HttpWebRequest as it was last constructed to execute a call on the FhirClient
        /// </summary>
        public HttpWebRequest LastRequest { get { return LastClientRequest as HttpWebRequest; } }

        /// <summary>
        /// Returns the HttpWebResponse as it was last received during a call on the FhirClient
        /// </summary>
        /// <remarks>Note that the FhirClient will have read the body data from the HttpWebResponse, so this is
        /// no longer available. Use LastBody, LastBodyAsText and LastBodyAsResource to get access to the received body (if any)</remarks>
        public HttpWebResponse LastResponse { get { return LastClientResponse as HttpWebResponse; } }
        
        #endregion
<<<<<<< HEAD

        #region Transaction

        /// <summary>
        /// Send a set of creates, updates and deletes to the server to be processed in one transaction
        /// </summary>
        /// <param name="bundle">The bundled creates, updates and deleted</param>
        /// <returns>A bundle as returned by the server after it has processed the transaction, or 
        /// a FhirOperationException will be thrown if an error occurred.</returns>
        public Task<Bundle> TransactionAsync(Bundle bundle)
        {
            if (bundle == null) throw new ArgumentNullException(nameof(bundle));

            var tx = new TransactionBuilder(Endpoint).Transaction(bundle).ToBundle();
            return executeAsync<Bundle>(tx, HttpStatusCode.OK);
        }
        /// <summary>
        /// Send a set of creates, updates and deletes to the server to be processed in one transaction
        /// </summary>
        /// <param name="bundle">The bundled creates, updates and deleted</param>
        /// <returns>A bundle as returned by the server after it has processed the transaction, or 
        /// a FhirOperationException will be thrown if an error occurred.</returns>
        public Bundle Transaction(Bundle bundle)
        {
            return TransactionAsync(bundle).WaitResult();
        }

#endregion
        
#region Operation

        public Task<Resource> WholeSystemOperationAsync(string operationName, Parameters parameters = null, bool useGet = false)
        {
            if (operationName == null) throw Error.ArgumentNull(nameof(operationName));
            return internalOperationAsync(operationName, parameters: parameters, useGet: useGet);
        }

        public Resource WholeSystemOperation(string operationName, Parameters parameters = null, bool useGet = false)
        {
            return WholeSystemOperationAsync(operationName, parameters, useGet).WaitResult();
        }


        public Task<Resource> TypeOperationAsync<TResource>(string operationName, Parameters parameters = null, bool useGet = false) 
            where TResource : Resource
        {
            if (operationName == null) throw Error.ArgumentNull(nameof(operationName));

            // [WMR 20160421] GetResourceNameForType is obsolete
            // var typeName = ModelInfo.GetResourceNameForType(typeof(TResource));
            var typeName = ModelInfo.GetFhirTypeNameForType(typeof(TResource));

            return TypeOperationAsync(operationName, typeName, parameters, useGet: useGet);
        }
        public Resource TypeOperation<TResource>(string operationName, Parameters parameters = null,
            bool useGet = false) where TResource : Resource
        {
            return TypeOperationAsync<TResource>(operationName, parameters, useGet).WaitResult();
        }
            


        public Task<Resource> TypeOperationAsync(string operationName, string typeName, Parameters parameters = null, bool useGet = false)
        {
            if (operationName == null) throw Error.ArgumentNull(nameof(operationName));
            if (typeName == null) throw Error.ArgumentNull(nameof(typeName));

            return internalOperationAsync(operationName, typeName, parameters: parameters, useGet: useGet);
        }
        public Resource TypeOperation(string operationName, string typeName, Parameters parameters = null, bool useGet = false)
        {
            return TypeOperationAsync(operationName, typeName, parameters, useGet).WaitResult();
        }



        public Task<Resource> InstanceOperationAsync(Uri location, string operationName, Parameters parameters = null, bool useGet = false)
        {
            if (location == null) throw Error.ArgumentNull(nameof(location));
            if (operationName == null) throw Error.ArgumentNull(nameof(operationName));

            var id = verifyResourceIdentity(location, needId: true, needVid: false);

            return internalOperationAsync(operationName, id.ResourceType, id.Id, id.VersionId, parameters, useGet);
        }
        public Resource InstanceOperation(Uri location, string operationName, Parameters parameters = null, bool useGet = false)
        {
            return InstanceOperationAsync(location, operationName, parameters, useGet).WaitResult();
        }



        public Task<Resource> OperationAsync(Uri location, string operationName, Parameters parameters = null, bool useGet = false)
        {
            if (location == null) throw Error.ArgumentNull(nameof(location));
            if (operationName == null) throw Error.ArgumentNull(nameof(operationName));

            var tx = new TransactionBuilder(Endpoint).EndpointOperation(new RestUrl(location), operationName, parameters, useGet).ToBundle();

            return executeAsync<Resource>(tx, new[] { HttpStatusCode.OK, HttpStatusCode.Created, HttpStatusCode.Accepted, HttpStatusCode.NoContent });
        }
        public Resource Operation(Uri location, string operationName, Parameters parameters = null, bool useGet = false)
        {
            return OperationAsync(location, operationName, parameters, useGet).WaitResult();
        }

        
        public Task<Resource> OperationAsync(Uri operation, Parameters parameters = null, bool useGet = false)
        {
            if (operation == null) throw Error.ArgumentNull(nameof(operation));

            var tx = new TransactionBuilder(Endpoint).EndpointOperation(new RestUrl(operation), parameters, useGet).ToBundle();

            return executeAsync<Resource>(tx, new[] { HttpStatusCode.OK, HttpStatusCode.Created, HttpStatusCode.Accepted, HttpStatusCode.NoContent });
        }
        public Resource Operation(Uri operation, Parameters parameters = null, bool useGet = false)
        {
            return OperationAsync(operation, parameters, useGet).WaitResult();
        }



        private Task<Resource> internalOperationAsync(string operationName, string type = null, string id = null, string vid = null, 
            Parameters parameters = null, bool useGet = false)
        {
            // Brian: Not sure why we would create this parameters object as empty.
            //        I would imagine that a null parameters object is different to an empty one?
            // EK: What else could we do?  POST an empty body?  We cannot use GET unless the caller indicates this is an
            // idempotent call....
            // MV: (related to issue #419): we only provide an empty parameter when we are not performing a GET operation. In r4 it will be allowed 
            //     to provide an empty body in POST operations. In that case the line of code can be deleted.
            if (parameters == null && !useGet) parameters = new Parameters();

            Bundle tx;

            if (type == null)
                tx = new TransactionBuilder(Endpoint).ServerOperation(operationName, parameters, useGet).ToBundle();
            else if (id == null)
                tx = new TransactionBuilder(Endpoint).TypeOperation(type, operationName, parameters, useGet).ToBundle();
            else
                tx = new TransactionBuilder(Endpoint).ResourceOperation(type, id, vid, operationName, parameters, useGet).ToBundle();

            return executeAsync<Resource>(tx, new[] { HttpStatusCode.OK, HttpStatusCode.Accepted });
        }

        private Resource internalOperation(string operationName, string type = null, string id = null,
            string vid = null, Parameters parameters = null, bool useGet = false)
        {
            return internalOperationAsync(operationName, type, id, vid, parameters, useGet).WaitResult();
        }

#endregion
=======
>>>>>>> 0b883f4e
        

        /// <summary>
        /// Called just before the Http call is done
        /// </summary>
        public event EventHandler<BeforeRequestEventArgs> OnBeforeRequest;

        /// <summary>
        /// Called just after the response was received
        /// </summary>
        public event EventHandler<AfterResponseEventArgs> OnAfterResponse;

        /// <summary>
        /// Inspect or modify the HttpWebRequest just before the FhirClient issues a call to the server
        /// </summary>
        /// <param name="rawRequest">The request as it is about to be sent to the server</param>
        /// <param name="body">The data in the body of the request as it is about to be sent to the server</param>
        protected virtual void BeforeRequest(HttpWebRequest rawRequest, byte[] body) 
        {
            // Default implementation: call event
            OnBeforeRequest?.Invoke(this, new BeforeRequestEventArgs(rawRequest, body));
        }

        /// <summary>
        /// Inspect the HttpWebResponse as it came back from the server
        /// </summary>
        /// <remarks>You cannot read the body from the HttpWebResponse, since it has
        /// already been read by the framework. Use the body parameter instead.</remarks>
        protected virtual void AfterResponse(HttpWebResponse webResponse, byte[] body)
        {
            // Default implementation: call event
            OnAfterResponse?.Invoke(this, new AfterResponseEventArgs(webResponse, body));
        }
    }
    
    public class BeforeRequestEventArgs : EventArgs
    {
        public BeforeRequestEventArgs(HttpWebRequest rawRequest, byte[] body)
        {
            this.RawRequest = rawRequest;
            this.Body = body;
        }

        public HttpWebRequest RawRequest { get; internal set; }
        public byte[] Body { get; internal set; }
    }

    public class AfterResponseEventArgs : EventArgs
    {
        public AfterResponseEventArgs(HttpWebResponse webResponse, byte[] body)
        {
            this.RawResponse = webResponse;
            this.Body = body;
        }

        public HttpWebResponse RawResponse { get; internal set; }
        public byte[] Body { get; internal set; }
    }
}<|MERGE_RESOLUTION|>--- conflicted
+++ resolved
@@ -185,161 +185,6 @@
         public HttpWebResponse LastResponse { get { return LastClientResponse as HttpWebResponse; } }
         
         #endregion
-<<<<<<< HEAD
-
-        #region Transaction
-
-        /// <summary>
-        /// Send a set of creates, updates and deletes to the server to be processed in one transaction
-        /// </summary>
-        /// <param name="bundle">The bundled creates, updates and deleted</param>
-        /// <returns>A bundle as returned by the server after it has processed the transaction, or 
-        /// a FhirOperationException will be thrown if an error occurred.</returns>
-        public Task<Bundle> TransactionAsync(Bundle bundle)
-        {
-            if (bundle == null) throw new ArgumentNullException(nameof(bundle));
-
-            var tx = new TransactionBuilder(Endpoint).Transaction(bundle).ToBundle();
-            return executeAsync<Bundle>(tx, HttpStatusCode.OK);
-        }
-        /// <summary>
-        /// Send a set of creates, updates and deletes to the server to be processed in one transaction
-        /// </summary>
-        /// <param name="bundle">The bundled creates, updates and deleted</param>
-        /// <returns>A bundle as returned by the server after it has processed the transaction, or 
-        /// a FhirOperationException will be thrown if an error occurred.</returns>
-        public Bundle Transaction(Bundle bundle)
-        {
-            return TransactionAsync(bundle).WaitResult();
-        }
-
-#endregion
-        
-#region Operation
-
-        public Task<Resource> WholeSystemOperationAsync(string operationName, Parameters parameters = null, bool useGet = false)
-        {
-            if (operationName == null) throw Error.ArgumentNull(nameof(operationName));
-            return internalOperationAsync(operationName, parameters: parameters, useGet: useGet);
-        }
-
-        public Resource WholeSystemOperation(string operationName, Parameters parameters = null, bool useGet = false)
-        {
-            return WholeSystemOperationAsync(operationName, parameters, useGet).WaitResult();
-        }
-
-
-        public Task<Resource> TypeOperationAsync<TResource>(string operationName, Parameters parameters = null, bool useGet = false) 
-            where TResource : Resource
-        {
-            if (operationName == null) throw Error.ArgumentNull(nameof(operationName));
-
-            // [WMR 20160421] GetResourceNameForType is obsolete
-            // var typeName = ModelInfo.GetResourceNameForType(typeof(TResource));
-            var typeName = ModelInfo.GetFhirTypeNameForType(typeof(TResource));
-
-            return TypeOperationAsync(operationName, typeName, parameters, useGet: useGet);
-        }
-        public Resource TypeOperation<TResource>(string operationName, Parameters parameters = null,
-            bool useGet = false) where TResource : Resource
-        {
-            return TypeOperationAsync<TResource>(operationName, parameters, useGet).WaitResult();
-        }
-            
-
-
-        public Task<Resource> TypeOperationAsync(string operationName, string typeName, Parameters parameters = null, bool useGet = false)
-        {
-            if (operationName == null) throw Error.ArgumentNull(nameof(operationName));
-            if (typeName == null) throw Error.ArgumentNull(nameof(typeName));
-
-            return internalOperationAsync(operationName, typeName, parameters: parameters, useGet: useGet);
-        }
-        public Resource TypeOperation(string operationName, string typeName, Parameters parameters = null, bool useGet = false)
-        {
-            return TypeOperationAsync(operationName, typeName, parameters, useGet).WaitResult();
-        }
-
-
-
-        public Task<Resource> InstanceOperationAsync(Uri location, string operationName, Parameters parameters = null, bool useGet = false)
-        {
-            if (location == null) throw Error.ArgumentNull(nameof(location));
-            if (operationName == null) throw Error.ArgumentNull(nameof(operationName));
-
-            var id = verifyResourceIdentity(location, needId: true, needVid: false);
-
-            return internalOperationAsync(operationName, id.ResourceType, id.Id, id.VersionId, parameters, useGet);
-        }
-        public Resource InstanceOperation(Uri location, string operationName, Parameters parameters = null, bool useGet = false)
-        {
-            return InstanceOperationAsync(location, operationName, parameters, useGet).WaitResult();
-        }
-
-
-
-        public Task<Resource> OperationAsync(Uri location, string operationName, Parameters parameters = null, bool useGet = false)
-        {
-            if (location == null) throw Error.ArgumentNull(nameof(location));
-            if (operationName == null) throw Error.ArgumentNull(nameof(operationName));
-
-            var tx = new TransactionBuilder(Endpoint).EndpointOperation(new RestUrl(location), operationName, parameters, useGet).ToBundle();
-
-            return executeAsync<Resource>(tx, new[] { HttpStatusCode.OK, HttpStatusCode.Created, HttpStatusCode.Accepted, HttpStatusCode.NoContent });
-        }
-        public Resource Operation(Uri location, string operationName, Parameters parameters = null, bool useGet = false)
-        {
-            return OperationAsync(location, operationName, parameters, useGet).WaitResult();
-        }
-
-        
-        public Task<Resource> OperationAsync(Uri operation, Parameters parameters = null, bool useGet = false)
-        {
-            if (operation == null) throw Error.ArgumentNull(nameof(operation));
-
-            var tx = new TransactionBuilder(Endpoint).EndpointOperation(new RestUrl(operation), parameters, useGet).ToBundle();
-
-            return executeAsync<Resource>(tx, new[] { HttpStatusCode.OK, HttpStatusCode.Created, HttpStatusCode.Accepted, HttpStatusCode.NoContent });
-        }
-        public Resource Operation(Uri operation, Parameters parameters = null, bool useGet = false)
-        {
-            return OperationAsync(operation, parameters, useGet).WaitResult();
-        }
-
-
-
-        private Task<Resource> internalOperationAsync(string operationName, string type = null, string id = null, string vid = null, 
-            Parameters parameters = null, bool useGet = false)
-        {
-            // Brian: Not sure why we would create this parameters object as empty.
-            //        I would imagine that a null parameters object is different to an empty one?
-            // EK: What else could we do?  POST an empty body?  We cannot use GET unless the caller indicates this is an
-            // idempotent call....
-            // MV: (related to issue #419): we only provide an empty parameter when we are not performing a GET operation. In r4 it will be allowed 
-            //     to provide an empty body in POST operations. In that case the line of code can be deleted.
-            if (parameters == null && !useGet) parameters = new Parameters();
-
-            Bundle tx;
-
-            if (type == null)
-                tx = new TransactionBuilder(Endpoint).ServerOperation(operationName, parameters, useGet).ToBundle();
-            else if (id == null)
-                tx = new TransactionBuilder(Endpoint).TypeOperation(type, operationName, parameters, useGet).ToBundle();
-            else
-                tx = new TransactionBuilder(Endpoint).ResourceOperation(type, id, vid, operationName, parameters, useGet).ToBundle();
-
-            return executeAsync<Resource>(tx, new[] { HttpStatusCode.OK, HttpStatusCode.Accepted });
-        }
-
-        private Resource internalOperation(string operationName, string type = null, string id = null,
-            string vid = null, Parameters parameters = null, bool useGet = false)
-        {
-            return internalOperationAsync(operationName, type, id, vid, parameters, useGet).WaitResult();
-        }
-
-#endregion
-=======
->>>>>>> 0b883f4e
         
 
         /// <summary>
