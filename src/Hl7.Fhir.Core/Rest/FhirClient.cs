--- conflicted
+++ resolved
@@ -7,23 +7,14 @@
  */
 
 
-<<<<<<< HEAD
-using Hl7.Fhir.Model;
-=======
 using Hl7.Fhir.Serialization;
->>>>>>> 256b8f5f
 using System;
 using System.Net;
 
 
 namespace Hl7.Fhir.Rest
 {
-<<<<<<< HEAD
-    // [Obsolete]
-    public partial class FhirClient : BaseFhirClient
-=======
     public partial class FhirClient : BaseFhirClient, IFhirClient
->>>>>>> 256b8f5f
     {
         /// <summary>
         /// Creates a new client using a default endpoint
@@ -40,53 +31,9 @@
         /// </param>
         public FhirClient(Uri endpoint, bool verifyFhirVersion = false) : this(endpoint, new FhirClientSettings() { VerifyFhirVersion = verifyFhirVersion })
         {
-<<<<<<< HEAD
-            Endpoint = GetValidatedEndpoint(endpoint);
-
-            Requester = new Requester(Endpoint)
-=======
         }
 
         public FhirClient(Uri endpoint, FhirClientSettings settings) : base(endpoint, settings)
-        {
-            Requester = new Requester(Endpoint, base.Settings)
->>>>>>> 256b8f5f
-            {
-                BeforeRequest = this.BeforeRequest,
-                AfterResponse = this.AfterResponse
-            };
-        }
-
-        /// <summary>
-        /// Creates a new client using a default endpoint
-        /// If the endpoint does not end with a slash (/), it will be added.
-        /// </summary>
-        /// <param name="endpoint">
-        /// The URL of the server to connect to.<br/>
-        /// If the trailing '/' is not present, then it will be appended automatically
-        /// </param>
-        /// <param name="verifyFhirVersion">
-        /// If parameter is set to true the first time a request is made to the server a 
-        /// conformance check will be made to check that the FHIR versions are compatible.
-        /// When they are not compatible, a FhirException will be thrown.
-        /// </param>
-        public FhirClient(string endpoint, bool verifyFhirVersion = false) : this(endpoint, new FhirClientSettings() { VerifyFhirVersion = verifyFhirVersion })
-        {
-        }
-
-<<<<<<< HEAD
-
-        public override byte[] LastBody => LastResult?.GetBody();
-        public override string LastBodyAsText => LastResult?.GetBodyAsText();
-        public override Resource LastBodyAsResource => Requester.LastResult?.Resource;
-
-        /// <summary>
-        /// Returns the HttpWebRequest as it was last constructed to execute a call on the FhirClient
-        /// </summary>
-        [Obsolete]
-        public override HttpWebRequest LastRequest { get { return (Requester as Requester)?.LastRequest; } }
-=======
-        public FhirClient(string endpoint, FhirClientSettings settings) : base(new Uri(endpoint), settings)
         {
             Requester = new Requester(Endpoint, base.Settings)
             {
@@ -95,6 +42,32 @@
             };
         }
 
+        /// <summary>
+        /// Creates a new client using a default endpoint
+        /// If the endpoint does not end with a slash (/), it will be added.
+        /// </summary>
+        /// <param name="endpoint">
+        /// The URL of the server to connect to.<br/>
+        /// If the trailing '/' is not present, then it will be appended automatically
+        /// </param>
+        /// <param name="verifyFhirVersion">
+        /// If parameter is set to true the first time a request is made to the server a 
+        /// conformance check will be made to check that the FHIR versions are compatible.
+        /// When they are not compatible, a FhirException will be thrown.
+        /// </param>
+        public FhirClient(string endpoint, bool verifyFhirVersion = false) : this(endpoint, new FhirClientSettings() { VerifyFhirVersion = verifyFhirVersion })
+        {
+        }
+
+        public FhirClient(string endpoint, FhirClientSettings settings) : base(new Uri(endpoint), settings)
+        {
+            Requester = new Requester(Endpoint, base.Settings)
+            {
+                BeforeRequest = this.BeforeRequest,
+                AfterResponse = this.AfterResponse
+            };
+        }
+
         #region << Client Communication Defaults (PreferredFormat, UseFormatParam, Timeout, ReturnFullResource) >>
         [Obsolete("Use the FhirClient.Settings property or the settings argument in the constructor instead")]
         public bool VerifyFhirVersion
@@ -203,34 +176,26 @@
         /// Returns the HttpWebRequest as it was last constructed to execute a call on the FhirClient
         /// </summary>
         public HttpWebRequest LastRequest { get { return LastClientRequest as HttpWebRequest; } }
->>>>>>> 256b8f5f
 
         /// <summary>
         /// Returns the HttpWebResponse as it was last received during a call on the FhirClient
         /// </summary>
         /// <remarks>Note that the FhirClient will have read the body data from the HttpWebResponse, so this is
         /// no longer available. Use LastBody, LastBodyAsText and LastBodyAsResource to get access to the received body (if any)</remarks>
-<<<<<<< HEAD
-        [Obsolete]
-        public override HttpWebResponse LastResponse { get { return (Requester as Requester)?.LastResponse; } }
-=======
         public HttpWebResponse LastResponse { get { return LastClientResponse as HttpWebResponse; } }
         
         #endregion
         
->>>>>>> 256b8f5f
 
         /// <summary>
         /// Called just before the Http call is done
         /// </summary>
-        //[Obsolete]
-        public override event EventHandler<BeforeRequestEventArgs> OnBeforeRequest;
+        public event EventHandler<BeforeRequestEventArgs> OnBeforeRequest;
 
         /// <summary>
         /// Called just after the response was received
         /// </summary>
-        //[Obsolete]
-        public override event EventHandler<AfterResponseEventArgs> OnAfterResponse;
+        public event EventHandler<AfterResponseEventArgs> OnAfterResponse;
 
         /// <summary>
         /// Inspect or modify the HttpWebRequest just before the FhirClient issues a call to the server
@@ -254,11 +219,7 @@
             OnAfterResponse?.Invoke(this, new AfterResponseEventArgs(webResponse, body));
         }
     }
-<<<<<<< HEAD
-
-=======
     
->>>>>>> 256b8f5f
     public class BeforeRequestEventArgs : EventArgs
     {
         public BeforeRequestEventArgs(HttpWebRequest rawRequest, byte[] body)
