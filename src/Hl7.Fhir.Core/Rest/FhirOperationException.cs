﻿/* 
 * Copyright (c) 2014, Furore (info@furore.com) and contributors
 * See the file CONTRIBUTORS for details.
 * 
 * This file is licensed under the BSD 3-Clause license
 * available at https://raw.githubusercontent.com/ewoutkramer/fhir-net-api/master/LICENSE
 */

using System;
using System.Runtime.Serialization;
using System.Security;

using Hl7.Fhir.Model;

namespace Hl7.Fhir.Rest
{
    /// <summary>
    /// Represents HL7 FHIR errors that occur during application execution.
    /// </summary>
    [Serializable]
    public class FhirOperationException : Exception
    {
        /// <summary>
        /// Gets or sets the outcome of the operation <see cref="OperationOutcome"/>.
        /// </summary>
        public OperationOutcome Outcome { get; set; }
        /// <summary>
        /// The HTTP Status Code that resulted in this Exception
        /// </summary>
        /// <remarks>
        /// </remarks>
        public HttpStatusCode Status { get; set; }

<<<<<<< HEAD
        public FhirOperationException(string message, HttpStatusCode status)
            : base(message)
        {
            Status = status;
        }


        public FhirOperationException(string message, HttpStatusCode status, Exception inner)
            : base(message, inner)
        {
            Status = status;
        }

        public FhirOperationException(string message, HttpStatusCode status, OperationOutcome outcome, Exception inner)
            : base(message, inner)
        {
            Outcome = outcome;
            Status = status;
        }

        public FhirOperationException(string message, HttpStatusCode status, OperationOutcome outcome)
            : base(message)
        {
            Outcome = outcome;
            Status = status;
        }

        //public FhirOperationException(string message, OperationOutcome outcome, Exception inner, HttpStatusCode status)
        //    : base(message, inner)
        //{
        //    Outcome = outcome;
        //    Status = status;
        //}

        //public FhirOperationException(string message, OperationOutcome outcome, HttpStatusCode status)
        //    : base(message)
        //{
        //    Outcome = outcome;
        //    Status = status;
        //}
=======
        /// <summary>
        /// Initializes a new instance of the <see cref="FhirOperationException"/> class with a specified error message.
        /// </summary>
        /// <param name="message">The message that describes the error.</param>
        public FhirOperationException(string message)
            : base(message)
        {
        }

        /// <summary>
        /// Initializes a new instance of the <see cref="FhirOperationException"/> class with a specified error message and a reference to the inner exception that is the cause of this exception.
        /// </summary>
        /// <param name="message">The error message that explains the reason for the exception.</param>
        /// <param name="innerException">The exception that is the cause of the current exception, or a null reference (Nothing in Visual Basic) if no inner exception is specified. </param>
        public FhirOperationException(string message, Exception innerException)
            : base(message, innerException)
        {
        }

        /// <summary>
        /// Initializes a new instance of the <see cref="FhirOperationException"/> class with a specified error message.
        /// </summary>
        /// <param name="message">The message that describes the error.</param>
        /// <param name="outcome">The outcome of the operation <see cref="OperationOutcome"/>.</param>
        public FhirOperationException(string message, OperationOutcome outcome)
            : base(message)
        {
            this.Outcome = outcome;
        }

        /// <summary>
        /// Initializes a new instance of the <see cref="FhirOperationException"/> class with a specified error message and a reference to the inner exception that is the cause of this exception.
        /// </summary>
        /// <param name="message">The error message that explains the reason for the exception.</param>
        /// <param name="innerException">The exception that is the cause of the current exception, or a null reference (Nothing in Visual Basic) if no inner exception is specified. </param>
        /// <param name="outcome">The outcome of the operation <see cref="OperationOutcome"/>.</param>
        public FhirOperationException(string message, Exception innerException, OperationOutcome outcome)
            : base(message, innerException)
        {
            this.Outcome = outcome;
        }

        /// <summary>
        /// When overridden in a derived class, sets the <see cref="T:System.Runtime.Serialization.SerializationInfo"/> with information about the exception.
        /// </summary>
        /// <param name="info">The <see cref="T:System.Runtime.Serialization.SerializationInfo"/> that holds the serialized object data about the exception being thrown. </param><param name="context">The <see cref="T:System.Runtime.Serialization.StreamingContext"/> that contains contextual information about the source or destination. </param><exception cref="T:System.ArgumentNullException">The <paramref name="info"/> parameter is a null reference (Nothing in Visual Basic). </exception><filterpriority>2</filterpriority><PermissionSet><IPermission class="System.Security.Permissions.FileIOPermission, mscorlib, Version=2.0.3600.0, Culture=neutral, PublicKeyToken=b77a5c561934e089" version="1" Read="*AllFiles*" PathDiscovery="*AllFiles*"/><IPermission class="System.Security.Permissions.SecurityPermission, mscorlib, Version=2.0.3600.0, Culture=neutral, PublicKeyToken=b77a5c561934e089" version="1" Flags="SerializationFormatter"/></PermissionSet>
        [SecurityCritical]
        public override void GetObjectData(SerializationInfo info, StreamingContext context)
        {
            if (this.Outcome != null)
            {
                info.AddValue("Outcome", this.Outcome);
            }

            base.GetObjectData(info, context);
        }
>>>>>>> 07383825
    }
}<|MERGE_RESOLUTION|>--- conflicted
+++ resolved
@@ -11,6 +11,7 @@
 using System.Security;
 
 using Hl7.Fhir.Model;
+using System.Net;
 
 namespace Hl7.Fhir.Rest
 {
@@ -31,7 +32,11 @@
         /// </remarks>
         public HttpStatusCode Status { get; set; }
 
-<<<<<<< HEAD
+        /// <summary>
+        /// Initializes a new instance of the <see cref="FhirOperationException"/> class with a specified error message.
+        /// </summary>
+        /// <param name="message">The message that describes the error.</param>
+        /// <param name="status">The http status code associated with the message</param>
         public FhirOperationException(string message, HttpStatusCode status)
             : base(message)
         {
@@ -39,12 +44,25 @@
         }
 
 
+        /// <summary>
+        /// Initializes a new instance of the <see cref="FhirOperationException"/> class with a specified error message and a reference to the inner exception that is the cause of this exception.
+        /// </summary>
+        /// <param name="message">The error message that explains the reason for the exception.</param>
+        /// <param name="status">The http status code associated with the message</param>
+        /// <param name="inner">The exception that is the cause of the current exception, or a null reference (Nothing in Visual Basic) if no inner exception is specified. </param>
         public FhirOperationException(string message, HttpStatusCode status, Exception inner)
             : base(message, inner)
         {
             Status = status;
         }
 
+        /// <summary>
+        /// Initializes a new instance of the <see cref="FhirOperationException"/> class with a specified error message.
+        /// </summary>
+        /// <param name="message">The message that describes the error.</param>
+        /// <param name="status">The http status code associated with the message</param>
+        /// <param name="outcome">The outcome of the operation <see cref="OperationOutcome"/>.</param>
+        /// <param name="inner">The exception that is the cause of the current exception, or a null reference (Nothing in Visual Basic) if no inner exception is specified. </param>
         public FhirOperationException(string message, HttpStatusCode status, OperationOutcome outcome, Exception inner)
             : base(message, inner)
         {
@@ -59,61 +77,6 @@
             Status = status;
         }
 
-        //public FhirOperationException(string message, OperationOutcome outcome, Exception inner, HttpStatusCode status)
-        //    : base(message, inner)
-        //{
-        //    Outcome = outcome;
-        //    Status = status;
-        //}
-
-        //public FhirOperationException(string message, OperationOutcome outcome, HttpStatusCode status)
-        //    : base(message)
-        //{
-        //    Outcome = outcome;
-        //    Status = status;
-        //}
-=======
-        /// <summary>
-        /// Initializes a new instance of the <see cref="FhirOperationException"/> class with a specified error message.
-        /// </summary>
-        /// <param name="message">The message that describes the error.</param>
-        public FhirOperationException(string message)
-            : base(message)
-        {
-        }
-
-        /// <summary>
-        /// Initializes a new instance of the <see cref="FhirOperationException"/> class with a specified error message and a reference to the inner exception that is the cause of this exception.
-        /// </summary>
-        /// <param name="message">The error message that explains the reason for the exception.</param>
-        /// <param name="innerException">The exception that is the cause of the current exception, or a null reference (Nothing in Visual Basic) if no inner exception is specified. </param>
-        public FhirOperationException(string message, Exception innerException)
-            : base(message, innerException)
-        {
-        }
-
-        /// <summary>
-        /// Initializes a new instance of the <see cref="FhirOperationException"/> class with a specified error message.
-        /// </summary>
-        /// <param name="message">The message that describes the error.</param>
-        /// <param name="outcome">The outcome of the operation <see cref="OperationOutcome"/>.</param>
-        public FhirOperationException(string message, OperationOutcome outcome)
-            : base(message)
-        {
-            this.Outcome = outcome;
-        }
-
-        /// <summary>
-        /// Initializes a new instance of the <see cref="FhirOperationException"/> class with a specified error message and a reference to the inner exception that is the cause of this exception.
-        /// </summary>
-        /// <param name="message">The error message that explains the reason for the exception.</param>
-        /// <param name="innerException">The exception that is the cause of the current exception, or a null reference (Nothing in Visual Basic) if no inner exception is specified. </param>
-        /// <param name="outcome">The outcome of the operation <see cref="OperationOutcome"/>.</param>
-        public FhirOperationException(string message, Exception innerException, OperationOutcome outcome)
-            : base(message, innerException)
-        {
-            this.Outcome = outcome;
-        }
 
         /// <summary>
         /// When overridden in a derived class, sets the <see cref="T:System.Runtime.Serialization.SerializationInfo"/> with information about the exception.
@@ -129,6 +92,5 @@
 
             base.GetObjectData(info, context);
         }
->>>>>>> 07383825
     }
 }