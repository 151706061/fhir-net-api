--- conflicted
+++ resolved
@@ -27,26 +27,17 @@
     <DefineConstants>TRACE;DEBUG;NET45</DefineConstants>
     <ErrorReport>prompt</ErrorReport>
     <WarningLevel>4</WarningLevel>
-<<<<<<< HEAD
-    <NoWarn>1591</NoWarn>
-=======
     <NoWarn>3016,1591</NoWarn>
->>>>>>> 1335ee57
     <DocumentationFile>bin\Debug\Net45\Hl7.Fhir.DSTU2.Core.xml</DocumentationFile>
   </PropertyGroup>
   <PropertyGroup Condition=" '$(Configuration)|$(Platform)' == 'Release|AnyCPU' ">
     <DebugType>pdbonly</DebugType>
     <Optimize>true</Optimize>
     <OutputPath>bin\Release\Net45\</OutputPath>
-    <DefineConstants>TRACE;RELEASE;NET45</DefineConstants>
+    <DefineConstants>TRACE;NET45</DefineConstants>
     <ErrorReport>prompt</ErrorReport>
     <WarningLevel>4</WarningLevel>
-<<<<<<< HEAD
-    <NoWarn>1591</NoWarn>
-=======
-    <NoWarn>
-    </NoWarn>
->>>>>>> 1335ee57
+    <NoWarn>3016</NoWarn>
     <DocumentationFile>bin\Release\Net45\Hl7.Fhir.Core.xml</DocumentationFile>
     <DefineConstants>NET45</DefineConstants>
     <ErrorReport>prompt</ErrorReport>
@@ -55,10 +46,6 @@
   </PropertyGroup>
   <PropertyGroup>
     <SignAssembly>false</SignAssembly>
-  </PropertyGroup>
-  <PropertyGroup>
-    <AssemblyOriginatorKeyFile>
-    </AssemblyOriginatorKeyFile>
   </PropertyGroup>
   <ItemGroup>
     <Reference Include="Newtonsoft.Json, Version=6.0.0.0, Culture=neutral, PublicKeyToken=30ad4fe6b2a6aeed, processorArchitecture=MSIL">
