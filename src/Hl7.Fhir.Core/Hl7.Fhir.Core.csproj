﻿<Project Sdk="Microsoft.NET.Sdk" ToolsVersion="15.0">

	<Import Project="..\firely-net-sdk.props" />
	<Import Project="..\platforms.props" />

	<PropertyGroup>
<<<<<<< HEAD
		<PackageId>Hl7.Fhir.R4</PackageId>
		<Title>HL7 FHIR Core support SDK for R4</Title>
		<Summary>Core .NET support for working with HL7 FHIR. Supports FHIR R4 (4.0.1)</Summary>
=======
		<PackageId>Hl7.Fhir.STU3</PackageId>
		<Title>HL7 FHIR Core support SDK for STU3</Title>
		<Summary>Core .NET support for working with HL7 FHIR. Supports FHIR STU3 (3.0.2)</Summary>
>>>>>>> a2038a64
		<Description>This is the core support library for HL7's FHIR standard (http://hl7.org/fhir). It contains the core functionality to working with RESTful FHIR servers: POCO classes for FHIR, parsing/serialization of FHIR data and a FhirClient for easy access to FHIR servers.</Description>
		<AssemblyName>Hl7.Fhir.R4.Core</AssemblyName>
		<PackageTags>HL7;FHIR;REST;parse;serialize;class;model;Firely;SDK</PackageTags>
		<RootNamespace>Hl7.Fhir</RootNamespace>
	</PropertyGroup>

	<ItemGroup Condition=" '$(TargetFramework)' != 'net452'">
		<PackageReference Include="System.ComponentModel.Annotations" Version="5.0.0" />
	</ItemGroup>

	<ItemGroup Condition=" '$(TargetFramework)' == 'net452'">
		<Reference Include="System.ComponentModel.DataAnnotations" />
		<Reference Include="System.Net.Http" />
	</ItemGroup>

	<ItemGroup>
		<ProjectReference Include="..\..\common\src\Hl7.Fhir.Serialization\Hl7.Fhir.Serialization.csproj" />
		<ProjectReference Include="..\..\common\src\Hl7.Fhir.Support\Hl7.Fhir.Support.csproj" />
		<ProjectReference Include="..\..\common\src\Hl7.Fhir.Support.Poco\Hl7.Fhir.Support.Poco.csproj" />
		<ProjectReference Include="..\..\common\src\Hl7.FhirPath\Hl7.FhirPath.csproj" />
	</ItemGroup>

</Project><|MERGE_RESOLUTION|>--- conflicted
+++ resolved
@@ -4,15 +4,12 @@
 	<Import Project="..\platforms.props" />
 
 	<PropertyGroup>
-<<<<<<< HEAD
 		<PackageId>Hl7.Fhir.R4</PackageId>
 		<Title>HL7 FHIR Core support SDK for R4</Title>
 		<Summary>Core .NET support for working with HL7 FHIR. Supports FHIR R4 (4.0.1)</Summary>
-=======
 		<PackageId>Hl7.Fhir.STU3</PackageId>
 		<Title>HL7 FHIR Core support SDK for STU3</Title>
 		<Summary>Core .NET support for working with HL7 FHIR. Supports FHIR STU3 (3.0.2)</Summary>
->>>>>>> a2038a64
 		<Description>This is the core support library for HL7's FHIR standard (http://hl7.org/fhir). It contains the core functionality to working with RESTful FHIR servers: POCO classes for FHIR, parsing/serialization of FHIR data and a FhirClient for easy access to FHIR servers.</Description>
 		<AssemblyName>Hl7.Fhir.R4.Core</AssemblyName>
 		<PackageTags>HL7;FHIR;REST;parse;serialize;class;model;Firely;SDK</PackageTags>
