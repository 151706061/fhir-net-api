--- conflicted
+++ resolved
@@ -664,11 +664,8 @@
       <SubType>Code</SubType>
     </Compile>
     <Compile Include="Support\NullExtensions.cs" />
-<<<<<<< HEAD
     <Compile Include="Support\IValueProviderExtensions.cs" />
-=======
     <Compile Include="Support\DateExtensions.cs" />
->>>>>>> f4a801c5
     <Compile Include="Support\XmlNs.cs" />
     <Compile Include="Support\ReflectionHelper.cs" />
     <Compile Include="Serialization\RepeatingElementReader.cs" />
