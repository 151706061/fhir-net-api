/* 
 * Copyright (c) 2018, Firely (info@fire.ly) and contributors
 * See the file CONTRIBUTORS for details.
 * 
 * This file is licensed under the BSD 3-Clause license
 * available at https://github.com/FirelyTeam/fhir-net-api/blob/master/LICENSE
 */

using Hl7.Fhir.Introspection;
using Hl7.Fhir.Model;
using Hl7.Fhir.Serialization;
using Hl7.Fhir.Utility;
using System;
using System.Collections.Generic;
using System.Linq;
using System.Threading;

namespace Hl7.Fhir.Specification
{
    public class PocoStructureDefinitionSummaryProvider : IStructureDefinitionSummaryProvider
    {
        public static IStructureDefinitionSummary Provide(Type type)
        {
            var classMapping = GetMappingForType(type);
            if (classMapping == null) return null;

            return new PocoComplexTypeSerializationInfo(classMapping);
        }

        public IStructureDefinitionSummary Provide(string canonical)
        {
            var isLocalType = !canonical.Contains("/");
            var typeName = canonical;

            if(!isLocalType)
            {
                // So, we have received a canonical url, not being a relative path
                // (know resource/datatype), we -for now- only know how to get a ClassMapping
                // for this, if it's a built-in T4 generated POCO, so there's no way
                // to find a mapping for this.
                return null;
            }

            Type csType = ModelInfo.GetTypeForFhirType(typeName);
            if (csType == null) return null;

            return Provide(csType);
        }

        internal static ClassMapping GetMappingForType(Type elementType)
        {
            var inspector = Serialization.BaseFhirParser.Inspector;
            return inspector.ImportType(elementType);
        }
    }


    internal class PocoComplexTypeSerializationInfo : IStructureDefinitionSummary
    {
        private readonly ClassMapping _classMapping;

        public PocoComplexTypeSerializationInfo(ClassMapping classMapping)
        {
            _classMapping = classMapping;
        }

<<<<<<< HEAD
        public string TypeName
        {
            get
            {
                return !_classMapping.IsNamedBackboneElement ? 
                    substituteQuantity(_classMapping.Name) :
                        (_classMapping.NativeType.CanBeTreatedAsType(typeof(BackboneElement)) ?
                            "BackboneElement" 
                            : "Element");

                string substituteQuantity(string name) =>
                    ModelInfo.IsProfiledQuantity(name) ? "Quantity" : name;
            }
        }

=======
        public string TypeName => !_classMapping.IsBackbone ? substituteQuantity(_classMapping.Name) :
            (_classMapping.NativeType.CanBeTreatedAsType(typeof(BackboneElement)) ?
            "BackboneElement" : "Element");
>>>>>>> 16c8ded8

        private string substituteQuantity(string name) =>
            ModelInfo.IsProfiledQuantity(name) ? "Quantity" : name;

        public bool IsAbstract => _classMapping.IsAbstract;
        public bool IsResource => _classMapping.IsResource;

        public IEnumerable<IElementDefinitionSummary> GetElements() =>
            _classMapping.PropertyMappings.Where(pm => !pm.RepresentsValueElement).Select(pm =>
            (IElementDefinitionSummary)new PocoElementSerializationInfo(pm));

        public IElementDefinitionSummary GetElement(string name) =>
            _classMapping.PropertyMappings.Where(pm => !pm.RepresentsValueElement && pm.Name == name)
                .Select(s => (IElementDefinitionSummary)new PocoElementSerializationInfo(s)).SingleOrDefault();                
    }

    internal struct PocoTypeReferenceInfo : IStructureDefinitionReference
    {
        public PocoTypeReferenceInfo(string canonical)
        {
            ReferredType = canonical;
        }

        public string ReferredType { get; private set; }
    }


    internal struct PocoElementSerializationInfo : IElementDefinitionSummary
    {
        private readonly PropertyMapping _pm;

        // [WMR 20180822] OPTIMIZE: use LazyInitializer.EnsureInitialized instead of Lazy<T>
        // Lazy<T> introduces considerable performance degradation when running in debugger (F5) ?
        //private readonly Lazy<ITypeSerializationInfo[]> _types;
        private ITypeSerializationInfo[] _types;

        internal PocoElementSerializationInfo(PropertyMapping pm)
        {
            _pm = pm;

            // [WMR 20180822] OPTIMIZE
            // _types = new Lazy<ITypeSerializationInfo[]>(() => buildTypes(pm));
            _types = null;
        }

        // [WMR 20180822] OPTIMIZE
        // private static ITypeSerializationInfo[] buildTypes(PropertyMapping pm)
        private ITypeSerializationInfo[] buildTypes()
        {
            var pm = _pm;

            if (pm.IsBackboneElement)
            {
<<<<<<< HEAD
                var mapping = PocoStructureDefinitionSummaryProvider.GetMappingForType(pm.ElementType);
                return new ITypeSerializationInfo[] { new PocoComplexTypeSerializationInfo(mapping) };
=======
                var info = PocoStructureDefinitionSummaryProvider.Provide(pm.ImplementingType);
                return new ITypeSerializationInfo[] { info };
>>>>>>> 16c8ded8
            }
            else
            {              
                var names = pm.FhirType.Select(ft => getFhirTypeName(ft));
                return names.Select(n => (ITypeSerializationInfo)new PocoTypeReferenceInfo(n)).ToArray();
            }

            string getFhirTypeName(Type ft)
            {
                var map = PocoStructureDefinitionSummaryProvider.GetMappingForType(ft);
                return map.IsCodeOfT ? "code" : map.Name;
            }
        }

        public string ElementName => _pm.Name;

        public bool IsCollection => _pm.IsCollection;

        public bool InSummary => _pm.InSummary;

        public XmlRepresentation Representation => _pm.SerializationHint != XmlRepresentation.None ?
            _pm.SerializationHint : XmlRepresentation.XmlElement;

        public bool IsChoiceElement => _pm.Choice == ChoiceType.DatatypeChoice;

        public bool IsResource => _pm.Choice == ChoiceType.ResourceChoice;

        public bool IsRequired => _pm.IsMandatoryElement;

        public int Order => _pm.Order;

        // [WMR 20180822] OPTIMIZE
        public ITypeSerializationInfo[] Type //=> _types.Value;
        {
            get
            {
                // [WMR 20180822] Optimize lazy initialization
                // Multiple threads may execute buildTypes, first result is used & assigned
                // Safe, because buildTypes is idempotent
                LazyInitializer.EnsureInitialized(ref _types, buildTypes);
                return _types;
            }
        }

        public string NonDefaultNamespace => null;
    }
}<|MERGE_RESOLUTION|>--- conflicted
+++ resolved
@@ -64,7 +64,6 @@
             _classMapping = classMapping;
         }
 
-<<<<<<< HEAD
         public string TypeName
         {
             get
@@ -80,14 +79,6 @@
             }
         }
 
-=======
-        public string TypeName => !_classMapping.IsBackbone ? substituteQuantity(_classMapping.Name) :
-            (_classMapping.NativeType.CanBeTreatedAsType(typeof(BackboneElement)) ?
-            "BackboneElement" : "Element");
->>>>>>> 16c8ded8
-
-        private string substituteQuantity(string name) =>
-            ModelInfo.IsProfiledQuantity(name) ? "Quantity" : name;
 
         public bool IsAbstract => _classMapping.IsAbstract;
         public bool IsResource => _classMapping.IsResource;
@@ -138,13 +129,8 @@
 
             if (pm.IsBackboneElement)
             {
-<<<<<<< HEAD
-                var mapping = PocoStructureDefinitionSummaryProvider.GetMappingForType(pm.ElementType);
-                return new ITypeSerializationInfo[] { new PocoComplexTypeSerializationInfo(mapping) };
-=======
                 var info = PocoStructureDefinitionSummaryProvider.Provide(pm.ImplementingType);
                 return new ITypeSerializationInfo[] { info };
->>>>>>> 16c8ded8
             }
             else
             {              
