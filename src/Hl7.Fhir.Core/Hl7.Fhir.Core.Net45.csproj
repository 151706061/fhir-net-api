﻿<?xml version="1.0" encoding="utf-8"?>
<Project ToolsVersion="12.0" DefaultTargets="Build" xmlns="http://schemas.microsoft.com/developer/msbuild/2003">
  <Import Project="$(MSBuildExtensionsPath)\$(MSBuildToolsVersion)\Microsoft.Common.props" Condition="Exists('$(MSBuildExtensionsPath)\$(MSBuildToolsVersion)\Microsoft.Common.props')" />
  <PropertyGroup>
    <Configuration Condition=" '$(Configuration)' == '' ">Debug</Configuration>
    <Platform Condition=" '$(Platform)' == '' ">AnyCPU</Platform>
    <ProductVersion>8.0.30703</ProductVersion>
    <SchemaVersion>2.0</SchemaVersion>
    <ProjectGuid>{92CC9186-0A21-4E06-B11F-907584FBFD81}</ProjectGuid>
    <OutputType>Library</OutputType>
    <AppDesignerFolder>Properties</AppDesignerFolder>
    <RootNamespace>Hl7.Fhir</RootNamespace>
    <AssemblyName>Hl7.Fhir.STU3.Core</AssemblyName>
    <TargetFrameworkVersion>v4.5</TargetFrameworkVersion>
    <FileAlignment>512</FileAlignment>
    <SolutionDir Condition="$(SolutionDir) == '' Or $(SolutionDir) == '*Undefined*'">..\</SolutionDir>
    <RestorePackages>true</RestorePackages>
    <TargetFrameworkProfile />
    <NuGetPackageImportStamp>f6a6eb53</NuGetPackageImportStamp>
  </PropertyGroup>
  <PropertyGroup Condition=" '$(Configuration)|$(Platform)' == 'Debug|AnyCPU' ">
    <DebugSymbols>true</DebugSymbols>
    <DebugType>full</DebugType>
    <Optimize>false</Optimize>
    <OutputPath>bin\Debug\Net45\</OutputPath>
    <BaseIntermediateOutputPath>obj\Debug\Net45\</BaseIntermediateOutputPath>
    <DefineConstants>TRACE;DEBUG;PORTABLE45, NET45</DefineConstants>
    <DefineConstants>TRACE;DEBUG;NET45</DefineConstants>
    <ErrorReport>prompt</ErrorReport>
    <WarningLevel>4</WarningLevel>
    <NoWarn>3016,1591</NoWarn>
    <DocumentationFile>bin\Debug\Net45\Hl7.Fhir.STU3.Core.xml</DocumentationFile>
    <DocumentationFile>bin\Debug\Net45\Hl7.Fhir.DSTU2.Core.xml</DocumentationFile>
    <LangVersion>5</LangVersion>
    <CodeAnalysisRuleSet>AllRules.ruleset</CodeAnalysisRuleSet>
  </PropertyGroup>
  <PropertyGroup Condition=" '$(Configuration)|$(Platform)' == 'Release|AnyCPU' ">
    <DebugType>pdbonly</DebugType>
    <Optimize>true</Optimize>
    <OutputPath>bin\Release\Net45\</OutputPath>
    <BaseIntermediateOutputPath>obj\Release\Net45\</BaseIntermediateOutputPath>
    <DefineConstants>TRACE;NET45</DefineConstants>
    <ErrorReport>prompt</ErrorReport>
    <WarningLevel>4</WarningLevel>
    <NoWarn>3016,1591</NoWarn>
    <DocumentationFile>bin\Release\Net45\Hl7.Fhir.Core.xml</DocumentationFile>
    <DefineConstants>TRACE;NET45</DefineConstants>
    <ErrorReport>prompt</ErrorReport>
    <WarningLevel>4</WarningLevel>
    <DocumentationFile>bin\Release\Net45\Hl7.Fhir.STU3.Core.xml</DocumentationFile>
    <CodeAnalysisRuleSet>AllRules.ruleset</CodeAnalysisRuleSet>
  </PropertyGroup>
  <PropertyGroup>
    <SignAssembly>false</SignAssembly>
  </PropertyGroup>
  <ItemGroup>
    <Reference Include="Hl7.FluentPath, Version=0.3.0.0, Culture=neutral, processorArchitecture=MSIL">
      <HintPath>..\packages\Hl7.FluentPath.0.3-alpha1\lib\net45\Hl7.FluentPath.dll</HintPath>
      <Private>True</Private>
    </Reference>
    <Reference Include="Newtonsoft.Json, Version=6.0.0.0, Culture=neutral, PublicKeyToken=30ad4fe6b2a6aeed, processorArchitecture=MSIL">
      <SpecificVersion>False</SpecificVersion>
      <HintPath>..\packages\Newtonsoft.Json.8.0.2\lib\net45\Newtonsoft.Json.dll</HintPath>
    </Reference>
    <Reference Include="System" />
    <Reference Include="System.ComponentModel.DataAnnotations" />
    <Reference Include="System.Core" />
    <Reference Include="System.Runtime.Serialization" />
    <Reference Include="System.Xml.Linq" />
    <Reference Include="System.Data.DataSetExtensions" />
    <Reference Include="Microsoft.CSharp" />
    <Reference Include="System.Data" />
    <Reference Include="System.Xml" />
  </ItemGroup>
  <ItemGroup>
<<<<<<< HEAD
    <Compile Include="Model\Generated\ActivityDefinition.cs">
      <DependentUpon>Template-Model.tt</DependentUpon>
    </Compile>
    <Compile Include="Model\Generated\Address.cs">
      <DependentUpon>Template-DataTypeModel.tt</DependentUpon>
    </Compile>
    <Compile Include="Model\Generated\BackboneElement.cs">
      <DependentUpon>Template-DataTypeModel.tt</DependentUpon>
    </Compile>
    <Compile Include="Model\Generated\Base64Binary.cs">
      <DependentUpon>Template-DataTypeModel.tt</DependentUpon>
    </Compile>
    <Compile Include="Model\Generated\CareTeam.cs">
      <DependentUpon>Template-Model.tt</DependentUpon>
    </Compile>
    <Compile Include="Model\Generated\CodeableConcept.cs">
      <DependentUpon>Template-DataTypeModel.tt</DependentUpon>
    </Compile>
    <Compile Include="Model\Generated\CodeSystem.cs">
      <DependentUpon>Template-Model.tt</DependentUpon>
    </Compile>
    <Compile Include="Model\Generated\CompartmentDefinition.cs">
      <DependentUpon>Template-Model.tt</DependentUpon>
    </Compile>
    <Compile Include="Model\Generated\Consent.cs">
      <DependentUpon>Template-Model.tt</DependentUpon>
    </Compile>
    <Compile Include="Model\Generated\ContactDetail.cs">
      <DependentUpon>Template-DataTypeModel.tt</DependentUpon>
    </Compile>
    <Compile Include="Model\Generated\ContactPoint.cs">
      <DependentUpon>Template-DataTypeModel.tt</DependentUpon>
    </Compile>
    <Compile Include="Model\Generated\Contributor.cs">
      <DependentUpon>Template-DataTypeModel.tt</DependentUpon>
    </Compile>
    <Compile Include="Model\Generated\DataRequirement.cs">
      <DependentUpon>Template-DataTypeModel.tt</DependentUpon>
    </Compile>
    <Compile Include="Model\Generated\Date.cs">
      <DependentUpon>Template-DataTypeModel.tt</DependentUpon>
    </Compile>
    <Compile Include="Model\Generated\DecisionSupportServiceModule.cs">
      <DependentUpon>Template-Model.tt</DependentUpon>
    </Compile>
    <Compile Include="Model\Generated\DiagnosticRequest.cs">
      <DependentUpon>Template-Model.tt</DependentUpon>
    </Compile>
    <Compile Include="Model\Generated\ElementDefinition.cs">
      <DependentUpon>Template-DataTypeModel.tt</DependentUpon>
    </Compile>
    <Compile Include="Model\Generated\Endpoint.cs">
      <DependentUpon>Template-Model.tt</DependentUpon>
    </Compile>
    <Compile Include="Model\Generated\ExpansionProfile.cs">
      <DependentUpon>Template-Model.tt</DependentUpon>
    </Compile>
    <Compile Include="Model\Generated\FhirBoolean.cs">
      <DependentUpon>Template-DataTypeModel.tt</DependentUpon>
    </Compile>
    <Compile Include="Model\Generated\FhirDateTime.cs">
      <DependentUpon>Template-DataTypeModel.tt</DependentUpon>
    </Compile>
    <Compile Include="Model\Generated\FhirDecimal.cs">
      <DependentUpon>Template-DataTypeModel.tt</DependentUpon>
    </Compile>
    <Compile Include="Model\Generated\FhirString.cs">
      <DependentUpon>Template-DataTypeModel.tt</DependentUpon>
    </Compile>
    <Compile Include="Model\Generated\FhirUri.cs">
      <DependentUpon>Template-DataTypeModel.tt</DependentUpon>
    </Compile>
    <Compile Include="Model\Generated\GuidanceResponse.cs">
      <DependentUpon>Template-Model.tt</DependentUpon>
    </Compile>
    <Compile Include="Model\Generated\HumanName.cs">
      <DependentUpon>Template-DataTypeModel.tt</DependentUpon>
    </Compile>
    <Compile Include="Model\Generated\Identifier.cs">
      <DependentUpon>Template-DataTypeModel.tt</DependentUpon>
    </Compile>
    <Compile Include="Model\Generated\ImagingManifest.cs">
      <DependentUpon>Template-Model.tt</DependentUpon>
    </Compile>
    <Compile Include="Model\Generated\Instant.cs">
      <DependentUpon>Template-DataTypeModel.tt</DependentUpon>
    </Compile>
    <Compile Include="Model\Generated\Integer.cs">
      <DependentUpon>Template-DataTypeModel.tt</DependentUpon>
    </Compile>
    <Compile Include="Model\Generated\Library.cs">
      <DependentUpon>Template-Model.tt</DependentUpon>
    </Compile>
    <Compile Include="Model\Generated\Linkage.cs">
      <DependentUpon>Template-Model.tt</DependentUpon>
    </Compile>
    <Compile Include="Model\Generated\Measure.cs">
      <DependentUpon>Template-Model.tt</DependentUpon>
    </Compile>
    <Compile Include="Model\Generated\MeasureReport.cs">
      <DependentUpon>Template-Model.tt</DependentUpon>
    </Compile>
    <Compile Include="Model\Generated\Meta.cs">
      <DependentUpon>Template-DataTypeModel.tt</DependentUpon>
    </Compile>
    <Compile Include="Model\Generated\NutritionRequest.cs">
      <DependentUpon>Template-Model.tt</DependentUpon>
    </Compile>
    <Compile Include="Model\Generated\ParameterDefinition.cs">
      <DependentUpon>Template-DataTypeModel.tt</DependentUpon>
    </Compile>
    <Compile Include="Model\Generated\Period.cs">
      <DependentUpon>Template-DataTypeModel.tt</DependentUpon>
    </Compile>
    <Compile Include="Model\Generated\PlanDefinition.cs">
      <DependentUpon>Template-Model.tt</DependentUpon>
    </Compile>
    <Compile Include="Model\Generated\PractitionerRole.cs">
      <DependentUpon>Template-Model.tt</DependentUpon>
    </Compile>
    <Compile Include="Model\Generated\Quantity.cs">
      <DependentUpon>Template-DataTypeModel.tt</DependentUpon>
    </Compile>
    <Compile Include="Model\Generated\Range.cs">
      <DependentUpon>Template-DataTypeModel.tt</DependentUpon>
    </Compile>
    <Compile Include="Model\Generated\Ratio.cs">
      <DependentUpon>Template-DataTypeModel.tt</DependentUpon>
    </Compile>
    <Compile Include="Model\Generated\RelatedResource.cs">
      <DependentUpon>Template-DataTypeModel.tt</DependentUpon>
    </Compile>
    <Compile Include="Model\Generated\ResourceReference.cs">
      <DependentUpon>Template-DataTypeModel.tt</DependentUpon>
    </Compile>
    <Compile Include="Model\Generated\SampledData.cs">
      <DependentUpon>Template-DataTypeModel.tt</DependentUpon>
    </Compile>
    <Compile Include="Model\Generated\Sequence.cs">
      <DependentUpon>Template-Model.tt</DependentUpon>
    </Compile>
    <Compile Include="Model\Generated\Signature.cs">
      <DependentUpon>Template-DataTypeModel.tt</DependentUpon>
    </Compile>
    <Compile Include="Model\Generated\StructureMap.cs">
      <DependentUpon>Template-Model.tt</DependentUpon>
    </Compile>
    <Compile Include="Model\Generated\Task.cs">
      <DependentUpon>Template-Model.tt</DependentUpon>
    </Compile>
    <Compile Include="Model\Generated\Time.cs">
      <DependentUpon>Template-DataTypeModel.tt</DependentUpon>
    </Compile>
    <Compile Include="Model\Generated\Timing.cs">
      <DependentUpon>Template-DataTypeModel.tt</DependentUpon>
    </Compile>
    <Compile Include="Model\Generated\TriggerDefinition.cs">
      <DependentUpon>Template-DataTypeModel.tt</DependentUpon>
    </Compile>
    <Compile Include="Model\Generated\UsageContext.cs">
      <DependentUpon>Template-DataTypeModel.tt</DependentUpon>
    </Compile>
    <Compile Include="Model\Generated\Xhtml.cs">
      <DependentUpon>Template-DataTypeModel.tt</DependentUpon>
    </Compile>
=======
    <Compile Include="FluentPath\ElementNavigator.cs" />
    <Compile Include="FluentPath\NavigatorPOCO.cs" />
>>>>>>> e67bab70
    <Compile Include="Introspection\EnumUtility.cs" />
    <Compile Include="Model\IValue.cs" />
    <Compile Include="Model\Time.cs" />
    <Compile Include="Properties\AssemblyVersionInfo.cs" />
    <Compile Include="DSTU1compatibility.cs" />
    <Compile Include="Introspection\ChoiceType.cs" />
    <Compile Include="Introspection\EnumLiteralAttribute.cs" />
    <Compile Include="Introspection\FhirElementAttribute.cs" />
    <Compile Include="Introspection\FhirEnumerationAttribute.cs" />
    <Compile Include="Introspection\FhirTypeAttribute.cs" />
    <Compile Include="Introspection\NotMappedAttribute.cs" />
    <Compile Include="Introspection\ReferencesAttribute.cs" />
    <Compile Include="Introspection\XmlSerializationHint.cs" />
    <Compile Include="Model\Base.cs" />
    <Compile Include="Model\Binary.cs" />
    <Compile Include="Model\Bundle.cs" />
    <Compile Include="Model\BundleExtensions.cs" />
    <Compile Include="Model\Code.cs" />
    <Compile Include="Model\Coding.cs" />
    <Compile Include="Model\ConceptMap.cs" />
    <Compile Include="Model\ContactPoint.cs" />
    <Compile Include="Model\Date.cs" />
    <Compile Include="Model\BackboneElement.cs" />
    <Compile Include="Model\Generated\Account.cs">
      <DependentUpon>Template-Model.tt</DependentUpon>
    </Compile>
    <Compile Include="Model\Generated\Age.cs">
      <DependentUpon>Template-ProfiledDataTypes.tt</DependentUpon>
    </Compile>
    <Compile Include="Model\Generated\Annotation.cs">
      <DependentUpon>Template-DataTypeModel.tt</DependentUpon>
    </Compile>
    <Compile Include="Model\Generated\Attachment.cs">
      <DependentUpon>Template-DataTypeModel.tt</DependentUpon>
    </Compile>
    <Compile Include="Model\Generated\Code.cs">
      <DependentUpon>Template-DataTypeModel.tt</DependentUpon>
    </Compile>
    <Compile Include="Model\Generated\Coding.cs">
      <DependentUpon>Template-DataTypeModel.tt</DependentUpon>
    </Compile>
    <Compile Include="Model\Generated\Count.cs">
      <DependentUpon>Template-ProfiledDataTypes.tt</DependentUpon>
    </Compile>
    <Compile Include="Model\Generated\DetectedIssue.cs">
      <DependentUpon>Template-Model.tt</DependentUpon>
    </Compile>
    <Compile Include="Model\Generated\Distance.cs">
      <DependentUpon>Template-ProfiledDataTypes.tt</DependentUpon>
    </Compile>
    <Compile Include="Model\Generated\Duration.cs">
      <DependentUpon>Template-ProfiledDataTypes.tt</DependentUpon>
    </Compile>
    <Compile Include="Model\Generated\Element.cs" />
    <Compile Include="Model\Generated\Extension.cs" />
    <Compile Include="Model\Generated\Id.cs">
      <DependentUpon>Template-DataTypeModel.tt</DependentUpon>
    </Compile>
    <Compile Include="Model\Generated\ImplementationGuide.cs">
      <DependentUpon>Template-Model.tt</DependentUpon>
    </Compile>
    <Compile Include="Model\Generated\Markdown.cs">
      <DependentUpon>Template-DataTypeModel.tt</DependentUpon>
    </Compile>
    <Compile Include="Model\Generated\MedicationOrder.cs">
      <DependentUpon>Template-Model.tt</DependentUpon>
    </Compile>
    <Compile Include="Model\Generated\Money.cs">
      <DependentUpon>Template-ProfiledDataTypes.tt</DependentUpon>
    </Compile>
    <Compile Include="Model\Generated\Narrative.cs" />
    <Compile Include="Model\Generated\Oid.cs">
      <DependentUpon>Template-DataTypeModel.tt</DependentUpon>
    </Compile>
    <Compile Include="Model\Generated\PositiveInt.cs">
      <DependentUpon>Template-DataTypeModel.tt</DependentUpon>
    </Compile>
    <Compile Include="Model\Generated\QuestionnaireResponse.cs">
      <DependentUpon>Template-Model.tt</DependentUpon>
    </Compile>
    <Compile Include="Model\Generated\SimpleQuantity.cs">
      <DependentUpon>Template-ProfiledDataTypes.tt</DependentUpon>
    </Compile>
    <Compile Include="Model\Generated\SupplyDelivery.cs">
      <DependentUpon>Template-Model.tt</DependentUpon>
    </Compile>
    <Compile Include="Model\Generated\SupplyRequest.cs">
      <DependentUpon>Template-Model.tt</DependentUpon>
    </Compile>
    <Compile Include="Model\Generated\Template-Bindings.cs">
      <AutoGen>True</AutoGen>
      <DesignTime>True</DesignTime>
      <DependentUpon>Template-Bindings.tt</DependentUpon>
    </Compile>
    <Compile Include="Model\Generated\Template-DataTypeModel.cs">
      <AutoGen>True</AutoGen>
      <DesignTime>True</DesignTime>
      <DependentUpon>Template-DataTypeModel.tt</DependentUpon>
    </Compile>
    <Compile Include="Model\Generated\Template-Model.cs">
      <AutoGen>True</AutoGen>
      <DesignTime>True</DesignTime>
      <DependentUpon>Template-Model.tt</DependentUpon>
    </Compile>
    <Compile Include="Model\Generated\Template-ModelInfo.cs">
      <AutoGen>True</AutoGen>
      <DesignTime>True</DesignTime>
      <DependentUpon>Template-ModelInfo.tt</DependentUpon>
    </Compile>
    <Compile Include="Model\Generated\Template-ProfiledDataTypes.cs">
      <AutoGen>True</AutoGen>
      <DesignTime>True</DesignTime>
      <DependentUpon>Template-ProfiledDataTypes.tt</DependentUpon>
    </Compile>
    <Compile Include="Model\Generated\TestScript.cs">
      <DependentUpon>Template-Model.tt</DependentUpon>
    </Compile>
    <Compile Include="Model\Generated\UnsignedInt.cs">
      <DependentUpon>Template-DataTypeModel.tt</DependentUpon>
    </Compile>
    <Compile Include="Model\Generated\Uuid.cs">
      <DependentUpon>Template-DataTypeModel.tt</DependentUpon>
    </Compile>
    <Compile Include="Model\Markdown.cs" />
    <Compile Include="Model\PositiveInt.cs" />
    <Compile Include="Rest\ResourceReferenceExtensions.cs" />
    <Compile Include="Model\StructureDefinition.cs" />
    <Compile Include="Model\Element.cs" />
    <Compile Include="Model\Extension.cs" />
    <Compile Include="Model\Base64Binary.cs" />
    <Compile Include="Model\FhirString.cs" />
    <Compile Include="Model\FhirDateTime.cs" />
    <Compile Include="Model\FhirBoolean.cs" />
    <Compile Include="Model\Generated\Appointment.cs">
      <DependentUpon>Template-Model.tt</DependentUpon>
    </Compile>
    <Compile Include="Model\Generated\AppointmentResponse.cs">
      <DependentUpon>Template-Model.tt</DependentUpon>
    </Compile>
    <Compile Include="Model\Generated\AuditEvent.cs">
      <DependentUpon>Template-Model.tt</DependentUpon>
    </Compile>
    <Compile Include="Model\Generated\Basic.cs">
      <DependentUpon>Template-Model.tt</DependentUpon>
    </Compile>
    <Compile Include="Model\Generated\BodySite.cs">
      <DependentUpon>Template-Model.tt</DependentUpon>
    </Compile>
    <Compile Include="Model\Generated\Bundle.cs">
      <DependentUpon>Template-Model.tt</DependentUpon>
    </Compile>
    <Compile Include="Model\Generated\Claim.cs">
      <DependentUpon>Template-Model.tt</DependentUpon>
    </Compile>
    <Compile Include="Model\Generated\ClaimResponse.cs">
      <DependentUpon>Template-Model.tt</DependentUpon>
    </Compile>
    <Compile Include="Model\Generated\ClinicalImpression.cs">
      <DependentUpon>Template-Model.tt</DependentUpon>
    </Compile>
    <Compile Include="Model\Generated\Communication.cs">
      <DependentUpon>Template-Model.tt</DependentUpon>
    </Compile>
    <Compile Include="Model\Generated\CommunicationRequest.cs">
      <DependentUpon>Template-Model.tt</DependentUpon>
    </Compile>
    <Compile Include="Model\Generated\Contract.cs">
      <DependentUpon>Template-Model.tt</DependentUpon>
    </Compile>
    <Compile Include="Model\Generated\Coverage.cs">
      <DependentUpon>Template-Model.tt</DependentUpon>
    </Compile>
    <Compile Include="Model\Generated\DataElement.cs">
      <DependentUpon>Template-Model.tt</DependentUpon>
    </Compile>
    <Compile Include="Model\Generated\DeviceComponent.cs">
      <DependentUpon>Template-Model.tt</DependentUpon>
    </Compile>
    <Compile Include="Model\Generated\DeviceMetric.cs">
      <DependentUpon>Template-Model.tt</DependentUpon>
    </Compile>
    <Compile Include="Model\Generated\DeviceUseRequest.cs">
      <DependentUpon>Template-Model.tt</DependentUpon>
    </Compile>
    <Compile Include="Model\Generated\DeviceUseStatement.cs">
      <DependentUpon>Template-Model.tt</DependentUpon>
    </Compile>
    <Compile Include="Model\Generated\DomainResource.cs">
      <DependentUpon>Template-Model.tt</DependentUpon>
    </Compile>
    <Compile Include="Model\Generated\EligibilityRequest.cs">
      <DependentUpon>Template-Model.tt</DependentUpon>
    </Compile>
    <Compile Include="Model\Generated\EligibilityResponse.cs">
      <DependentUpon>Template-Model.tt</DependentUpon>
    </Compile>
    <Compile Include="Model\Generated\EnrollmentRequest.cs">
      <DependentUpon>Template-Model.tt</DependentUpon>
    </Compile>
    <Compile Include="Model\Generated\EnrollmentResponse.cs">
      <DependentUpon>Template-Model.tt</DependentUpon>
    </Compile>
    <Compile Include="Model\Generated\EpisodeOfCare.cs">
      <DependentUpon>Template-Model.tt</DependentUpon>
    </Compile>
    <Compile Include="Model\Generated\ExplanationOfBenefit.cs">
      <DependentUpon>Template-Model.tt</DependentUpon>
    </Compile>
    <Compile Include="Model\Generated\FamilyMemberHistory.cs">
      <DependentUpon>Template-Model.tt</DependentUpon>
    </Compile>
    <Compile Include="Model\Generated\Flag.cs">
      <DependentUpon>Template-Model.tt</DependentUpon>
    </Compile>
    <Compile Include="Model\Generated\Goal.cs">
      <DependentUpon>Template-Model.tt</DependentUpon>
    </Compile>
    <Compile Include="Model\Generated\HealthcareService.cs">
      <DependentUpon>Template-Model.tt</DependentUpon>
    </Compile>
    <Compile Include="Model\Generated\NamingSystem.cs">
      <DependentUpon>Template-Model.tt</DependentUpon>
    </Compile>
    <Compile Include="Model\Generated\OperationDefinition.cs">
      <DependentUpon>Template-Model.tt</DependentUpon>
    </Compile>
    <Compile Include="Model\Generated\Parameters.cs">
      <DependentUpon>Template-Model.tt</DependentUpon>
    </Compile>
    <Compile Include="Model\Generated\PaymentNotice.cs">
      <DependentUpon>Template-Model.tt</DependentUpon>
    </Compile>
    <Compile Include="Model\Generated\PaymentReconciliation.cs">
      <DependentUpon>Template-Model.tt</DependentUpon>
    </Compile>
    <Compile Include="Model\Generated\Person.cs">
      <DependentUpon>Template-Model.tt</DependentUpon>
    </Compile>
    <Compile Include="Model\Generated\ProcedureRequest.cs">
      <DependentUpon>Template-Model.tt</DependentUpon>
    </Compile>
    <Compile Include="Model\Generated\ProcessRequest.cs">
      <DependentUpon>Template-Model.tt</DependentUpon>
    </Compile>
    <Compile Include="Model\Generated\ProcessResponse.cs">
      <DependentUpon>Template-Model.tt</DependentUpon>
    </Compile>
    <Compile Include="Model\Generated\ReferralRequest.cs">
      <DependentUpon>Template-Model.tt</DependentUpon>
    </Compile>
    <Compile Include="Model\Generated\RiskAssessment.cs">
      <DependentUpon>Template-Model.tt</DependentUpon>
    </Compile>
    <Compile Include="Model\Generated\Schedule.cs">
      <DependentUpon>Template-Model.tt</DependentUpon>
    </Compile>
    <Compile Include="Model\Generated\SearchParameter.cs">
      <DependentUpon>Template-Model.tt</DependentUpon>
    </Compile>
    <Compile Include="Model\Generated\Slot.cs">
      <DependentUpon>Template-Model.tt</DependentUpon>
    </Compile>
    <Compile Include="Model\Generated\StructureDefinition.cs">
      <DependentUpon>Template-Model.tt</DependentUpon>
    </Compile>
    <Compile Include="Model\Generated\Subscription.cs">
      <DependentUpon>Template-Model.tt</DependentUpon>
    </Compile>
    <Compile Include="Model\Generated\VisionPrescription.cs">
      <DependentUpon>Template-Model.tt</DependentUpon>
    </Compile>
    <Compile Include="Model\HumanName.cs" />
    <Compile Include="Model\IConformanceResource.cs" />
    <Compile Include="Model\IDeepComparable.cs" />
    <Compile Include="Model\Integer.cs" />
    <Compile Include="Model\FhirUri.cs" />
    <Compile Include="Model\Generated\AllergyIntolerance.cs">
      <DependentUpon>Template-Model.tt</DependentUpon>
    </Compile>
    <Compile Include="Model\Generated\Binary.cs">
      <DependentUpon>Template-Model.tt</DependentUpon>
    </Compile>
    <Compile Include="Model\Generated\CarePlan.cs">
      <DependentUpon>Template-Model.tt</DependentUpon>
    </Compile>
    <Compile Include="Model\Generated\Composition.cs">
      <DependentUpon>Template-Model.tt</DependentUpon>
    </Compile>
    <Compile Include="Model\Generated\ConceptMap.cs">
      <DependentUpon>Template-Model.tt</DependentUpon>
    </Compile>
    <Compile Include="Model\Generated\Condition.cs">
      <DependentUpon>Template-Model.tt</DependentUpon>
    </Compile>
    <Compile Include="Model\Generated\Conformance.cs">
      <DependentUpon>Template-Model.tt</DependentUpon>
    </Compile>
    <Compile Include="Model\Generated\Device.cs">
      <DependentUpon>Template-Model.tt</DependentUpon>
    </Compile>
    <Compile Include="Model\Generated\DiagnosticReport.cs">
      <DependentUpon>Template-Model.tt</DependentUpon>
    </Compile>
    <Compile Include="Model\Generated\DocumentManifest.cs">
      <DependentUpon>Template-Model.tt</DependentUpon>
    </Compile>
    <Compile Include="Model\Generated\DocumentReference.cs">
      <DependentUpon>Template-Model.tt</DependentUpon>
    </Compile>
    <Compile Include="Model\Generated\Encounter.cs">
      <DependentUpon>Template-Model.tt</DependentUpon>
    </Compile>
    <Compile Include="Model\Generated\Group.cs">
      <DependentUpon>Template-Model.tt</DependentUpon>
    </Compile>
    <Compile Include="Model\Generated\ImagingStudy.cs">
      <DependentUpon>Template-Model.tt</DependentUpon>
    </Compile>
    <Compile Include="Model\Generated\Immunization.cs">
      <DependentUpon>Template-Model.tt</DependentUpon>
    </Compile>
    <Compile Include="Model\Generated\ImmunizationRecommendation.cs">
      <DependentUpon>Template-Model.tt</DependentUpon>
    </Compile>
    <Compile Include="Model\Generated\List.cs">
      <DependentUpon>Template-Model.tt</DependentUpon>
    </Compile>
    <Compile Include="Model\Generated\Location.cs">
      <DependentUpon>Template-Model.tt</DependentUpon>
    </Compile>
    <Compile Include="Model\Generated\Media.cs">
      <DependentUpon>Template-Model.tt</DependentUpon>
    </Compile>
    <Compile Include="Model\Generated\Medication.cs">
      <DependentUpon>Template-Model.tt</DependentUpon>
    </Compile>
    <Compile Include="Model\Generated\MedicationAdministration.cs">
      <DependentUpon>Template-Model.tt</DependentUpon>
    </Compile>
    <Compile Include="Model\Generated\MedicationDispense.cs">
      <DependentUpon>Template-Model.tt</DependentUpon>
    </Compile>
    <Compile Include="Model\Generated\MedicationStatement.cs">
      <DependentUpon>Template-Model.tt</DependentUpon>
    </Compile>
    <Compile Include="Model\Generated\MessageHeader.cs">
      <DependentUpon>Template-Model.tt</DependentUpon>
    </Compile>
    <Compile Include="Model\Generated\Observation.cs">
      <DependentUpon>Template-Model.tt</DependentUpon>
    </Compile>
    <Compile Include="Model\Generated\OperationOutcome.cs">
      <DependentUpon>Template-Model.tt</DependentUpon>
    </Compile>
    <Compile Include="Model\Generated\Organization.cs">
      <DependentUpon>Template-Model.tt</DependentUpon>
    </Compile>
    <Compile Include="Model\Generated\Patient.cs">
      <DependentUpon>Template-Model.tt</DependentUpon>
    </Compile>
    <Compile Include="Model\Generated\Practitioner.cs">
      <DependentUpon>Template-Model.tt</DependentUpon>
    </Compile>
    <Compile Include="Model\Generated\Procedure.cs">
      <DependentUpon>Template-Model.tt</DependentUpon>
    </Compile>
    <Compile Include="Model\Generated\Provenance.cs">
      <DependentUpon>Template-Model.tt</DependentUpon>
    </Compile>
    <Compile Include="Model\Generated\Questionnaire.cs">
      <DependentUpon>Template-Model.tt</DependentUpon>
    </Compile>
    <Compile Include="Model\Generated\RelatedPerson.cs">
      <DependentUpon>Template-Model.tt</DependentUpon>
    </Compile>
    <Compile Include="Model\Generated\Resource.cs" />
    <Compile Include="Model\Generated\Specimen.cs">
      <DependentUpon>Template-Model.tt</DependentUpon>
    </Compile>
    <Compile Include="Model\Generated\Substance.cs">
      <DependentUpon>Template-Model.tt</DependentUpon>
    </Compile>
    <Compile Include="Model\Generated\ValueSet.cs">
      <DependentUpon>Template-Model.tt</DependentUpon>
    </Compile>
    <Compile Include="Model\Id.cs" />
    <Compile Include="Model\IDeepCopyable.cs" />
    <Compile Include="Model\FhirDecimal.cs" />
    <Compile Include="Model\Identifier.cs" />
    <Compile Include="Model\IExtendable.cs" />
    <Compile Include="Model\Initializers.cs" />
    <Compile Include="Model\Instant.cs" />
    <Compile Include="Model\ModelInfo.cs" />
    <Compile Include="Model\Oid.cs" />
    <Compile Include="Model\OperationOutcome.cs" />
    <Compile Include="Model\OperationOutcomeExtensions.cs" />
    <Compile Include="Model\UnsignedInt.cs" />
    <Compile Include="Rest\EntryToHttpExtensions.cs" />
    <Compile Include="Rest\FhirClientOperations.cs" />
    <Compile Include="Rest\FhirClientSearch.cs" />
    <Compile Include="Rest\HttpToEntryExtensions.cs" />
    <Compile Include="Rest\Requester.cs" />
    <Compile Include="Rest\UriParamList.cs" />
    <Compile Include="Rest\SearchParamsExtensions.cs" />
    <Compile Include="Rest\SearchParams.cs" />
    <Compile Include="Model\Parameters.cs" />
    <Compile Include="Model\DomainResource.cs" />
    <Compile Include="Model\Primitive.cs" />
    <Compile Include="Model\Resource.cs" />
    <Compile Include="Model\ResourceReference.cs" />
    <Compile Include="Model\Uuid.cs" />
    <Compile Include="Model\ValueSet.cs" />
    <Compile Include="Model\XHtml.cs" />
    <Compile Include="Properties\Resources.Designer.cs">
      <AutoGen>True</AutoGen>
      <DesignTime>True</DesignTime>
      <DependentUpon>Resources.resx</DependentUpon>
    </Compile>
    <Compile Include="Introspection\ClassMapping.cs">
      <SubType>Code</SubType>
    </Compile>
    <Compile Include="Rest\BundleExtensions.cs" />
    <Compile Include="Rest\ContentType.cs" />
    <Compile Include="Rest\FhirClient.cs" />
    <Compile Include="Rest\FhirOperationException.cs" />
    <Compile Include="Rest\HttpUtil.cs" />
    <Compile Include="Rest\ResourceIdentity.cs" />
    <Compile Include="Rest\RestUrl.cs" />
    <Compile Include="Rest\TransactionBuilder.cs" />
    <Compile Include="Rest\SystemNetMimeContentType.cs" />
    <Compile Include="Rest\WebRequestExtensions.cs" />
    <Compile Include="Serialization\ComplexTypeWriter.cs" />
    <Compile Include="Serialization\ComplexTypeReader.cs">
      <SubType>Code</SubType>
    </Compile>
    <Compile Include="Serialization\DefaultModelFactory.cs" />
    <Compile Include="Serialization\DispatchingWriter.cs" />
    <Compile Include="Serialization\DispatchingReader.cs" />
    <Compile Include="GlobalSuppressions.cs" />
    <Compile Include="Serialization\FhirParser.cs" />
    <Compile Include="Serialization\FhirSerializer.cs" />
    <Compile Include="Serialization\IFhirReader.cs" />
    <Compile Include="Serialization\ParserSettings.cs" />
    <Compile Include="Serialization\IFhirWriter.cs" />
    <Compile Include="Serialization\JsonTreeRewriter.cs" />
    <Compile Include="Serialization\JsonDomFhirWriter.cs" />
    <Compile Include="Serialization\PrimitiveValueWriter.cs" />
    <Compile Include="Serialization\RepeatingElementWriter.cs" />
    <Compile Include="Serialization\XmlDomFhirReader.cs" />
    <Compile Include="Serialization\JsonDomFhirReader.cs" />
    <Compile Include="Serialization\ResourceWriter.cs" />
    <Compile Include="Serialization\XmlFhirWriter.cs" />
    <Compile Include="Support\GuidExtensions.cs" />
    <Compile Include="Support\IPositionInfo.cs" />
    <Compile Include="Support\Logging.cs" />
    <Compile Include="Serialization\ModelFactoryList.cs" />
    <Compile Include="Introspection\ModelInspector.cs" />
    <Compile Include="Serialization\PrimitiveTypeConverter.cs" />
    <Compile Include="Serialization\PrimitiveValueReader.cs" />
    <Compile Include="Properties\AssemblyInfo.cs" />
    <Compile Include="Introspection\PropertyMapping.cs">
      <SubType>Code</SubType>
    </Compile>
    <Compile Include="Support\NullExtensions.cs" />
    <Compile Include="Support\DateExtensions.cs" />
    <Compile Include="Support\ResourceReferenceNotFoundException.cs" />
    <Compile Include="Support\XmlNs.cs" />
    <Compile Include="Support\ReflectionHelper.cs" />
    <Compile Include="Serialization\RepeatingElementReader.cs" />
    <Compile Include="Serialization\ResourceReader.cs">
      <SubType>Code</SubType>
    </Compile>
    <Compile Include="Serialization\SerializationUtil.cs" />
    <Compile Include="Support\StringExtensions.cs" />
    <Compile Include="Support\XObjectExtensions.cs" />
    <Compile Include="Validation\AllowedTypesAttribute.cs" />
    <Compile Include="Validation\CardinalityAttribute.cs" />
    <Compile Include="Validation\CodePatternAttribute.cs" />
    <Compile Include="Validation\DatePatternAttribute.cs" />
    <Compile Include="Validation\DateTimePatternAttribute.cs" />
    <Compile Include="Validation\DotNetAttributeValidation.cs" />
    <Compile Include="Validation\IdPatternAttribute.cs" />
    <Compile Include="Validation\InstantPatternAttribute.cs" />
    <Compile Include="Validation\InvokeIValidatableObjectAttribute.cs" />
    <Compile Include="Validation\IValidatableObject.cs" />
    <Compile Include="Validation\NarrativeXhtmlPatternAttribute.cs" />
    <Compile Include="Validation\OidPatternAttribute.cs" />
    <Compile Include="Validation\UriPatternAttribute.cs" />
    <Compile Include="Validation\UuidPatternAttribute.cs" />
    <Compile Include="Validation\ValidationContextExtensions.cs" />
  </ItemGroup>
  <ItemGroup>
    <EmbeddedResource Include="Properties\Resources.resx">
      <Generator>ResXFileCodeGenerator</Generator>
      <LastGenOutput>Resources.Designer.cs</LastGenOutput>
    </EmbeddedResource>
    <EmbeddedResource Include="Validation\xhtml\fhir-xhtml.xsd">
      <SubType>Designer</SubType>
    </EmbeddedResource>
    <EmbeddedResource Include="Validation\xhtml\xml.xsd">
      <SubType>Designer</SubType>
    </EmbeddedResource>
  </ItemGroup>
  <ItemGroup>
    <None Include="Model\Generated\TemplateFileManagerV2.1.ttinclude" />
    <None Include="packages.config">
      <SubType>Designer</SubType>
    </None>
  </ItemGroup>
  <ItemGroup>
    <Service Include="{508349B6-6B84-4DF5-91F0-309BEEBAD82D}" />
  </ItemGroup>
  <ItemGroup>
    <Content Include="Model\Generated\Template-Bindings.tt">
      <Generator>TextTemplatingFileGenerator</Generator>
      <LastGenOutput>Template-Bindings.cs</LastGenOutput>
    </Content>
    <Content Include="Model\Generated\Template-DataTypeModel.tt">
      <Generator>TextTemplatingFileGenerator</Generator>
      <LastGenOutput>Template-DataTypeModel.cs</LastGenOutput>
    </Content>
    <Content Include="Model\Generated\Template-Model.tt">
      <Generator>TextTemplatingFileGenerator</Generator>
      <LastGenOutput>Template-Model.cs</LastGenOutput>
    </Content>
    <Content Include="Model\Generated\Template-ModelInfo.tt">
      <Generator>TextTemplatingFileGenerator</Generator>
      <LastGenOutput>Template-ModelInfo.cs</LastGenOutput>
    </Content>
    <Content Include="Model\Generated\Template-ProfiledDataTypes.tt">
      <Generator>TextTemplatingFileGenerator</Generator>
      <LastGenOutput>Template-ProfiledDataTypes.cs</LastGenOutput>
    </Content>
    <None Include="Model\Source\search-parameters.xml">
      <SubType>Designer</SubType>
    </None>
    <None Include="Model\Source\expansions.xml">
      <SubType>Designer</SubType>
    </None>
    <None Include="Model\Source\profiles-resources.xml">
      <SubType>Designer</SubType>
    </None>
    <None Include="Model\Source\profiles-types.xml">
      <SubType>Designer</SubType>
    </None>
  </ItemGroup>
  <Import Project="$(MSBuildToolsPath)\Microsoft.CSharp.targets" />
  <!-- To modify your build process, add your task inside one of the targets below and uncomment it. 
       Other similar extension points exist, see Microsoft.Common.targets.
  <Target Name="BeforeBuild">
  </Target>
  <Target Name="AfterBuild">
  </Target>
  -->
</Project><|MERGE_RESOLUTION|>--- conflicted
+++ resolved
@@ -73,7 +73,6 @@
     <Reference Include="System.Xml" />
   </ItemGroup>
   <ItemGroup>
-<<<<<<< HEAD
     <Compile Include="Model\Generated\ActivityDefinition.cs">
       <DependentUpon>Template-Model.tt</DependentUpon>
     </Compile>
@@ -239,10 +238,8 @@
     <Compile Include="Model\Generated\Xhtml.cs">
       <DependentUpon>Template-DataTypeModel.tt</DependentUpon>
     </Compile>
-=======
     <Compile Include="FluentPath\ElementNavigator.cs" />
     <Compile Include="FluentPath\NavigatorPOCO.cs" />
->>>>>>> e67bab70
     <Compile Include="Introspection\EnumUtility.cs" />
     <Compile Include="Model\IValue.cs" />
     <Compile Include="Model\Time.cs" />
