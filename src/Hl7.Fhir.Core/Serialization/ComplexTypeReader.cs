/* 
 * Copyright (c) 2014, Firely (info@fire.ly) and contributors
 * See the file CONTRIBUTORS for details.
 * 
 * This file is licensed under the BSD 3-Clause license
 * available at https://raw.githubusercontent.com/ewoutkramer/fhir-net-api/master/LICENSE
 */

using Hl7.Fhir.ElementModel;
using Hl7.Fhir.Introspection;
using Hl7.Fhir.Model;
using Hl7.Fhir.Specification;
using Hl7.Fhir.Utility;
using System;
using System.Collections.Generic;
using System.Linq;

namespace Hl7.Fhir.Serialization
{
    internal class ValuePropertyTypedElement : ITypedElement
    {
        private ITypedElement _wrapped;

        public ValuePropertyTypedElement(ITypedElement primitiveElement)
        {
            _wrapped = primitiveElement;
        }

        public string Name => "value";

        public string InstanceType => _wrapped.InstanceType;

        public object Value => _wrapped.Value;

        public string Location => _wrapped.Location;

        public IElementDefinitionSummary Definition => _wrapped.Definition;

        public IEnumerable<ITypedElement> Children(string name = null) => _wrapped.Children(name);
    }

#pragma warning disable 612,618
    internal class ComplexTypeReader
    {
        private ITypedElement _current;
        private ModelInspector _inspector;

        public ParserSettings Settings { get; private set; }

        public ComplexTypeReader(ITypedElement reader, ParserSettings settings)
        {
            _current = reader;
            _inspector = BaseFhirParser.Inspector;
            Settings = settings;
        }

        internal Base Deserialize(Base existing = null)
        {
            if (_current.InstanceType is null)
                throw Error.Format("Underlying data source was not able to provide the actual instance type of the resource.");

            var mapping = _inspector.FindClassMappingByType(_current.InstanceType);

            if (mapping == null)
                RaiseFormatError($"Asked to deserialize unknown type '{_current.InstanceType}'", _current.Location);

            return Deserialize(mapping, existing);
        }

        internal static void RaiseFormatError(string message, string location)
        {
            throw Error.Format("While building a POCO: " + message, location);
        }

        internal Base Deserialize(ClassMapping mapping, Base existing = null)
        {
            if (mapping == null) throw Error.ArgumentNull(nameof(mapping));

            if (existing == null)
            {
                var fac = new DefaultModelFactory();
                existing = (Base)fac.Create(mapping.NativeType);
            }
            else
            {
                if (mapping.NativeType != existing.GetType())
                    throw Error.Argument(nameof(existing), "Existing instance is of type {0}, but data indicates resource is a {1}".FormatWith(existing.GetType().Name, mapping.NativeType.Name));
            }

            // The older code for read() assumes the primitive value member is represented as a separate child element named "value", 
            // while the newer ITypedElement represents this as a special Value property. We simulate the old behaviour here, by
            // explicitly adding the value property as a child and making it act like a typed node.
            var members = _current.Value != null ?
                new[] { new ValuePropertyTypedElement(_current) }.Union(_current.Children()) : _current.Children();

            try
            {
                read(mapping, members, existing);
            }
            catch (StructuralTypeException ste)
            {
                throw Error.Format(ste.Message);
            }

            return existing;

        }

        //this should be refactored into read(ITypedElement parent, Base existing)

        private void read(ClassMapping mapping, IEnumerable<ITypedElement> members, Base existing)
        {
            foreach (var memberData in members)
            {
                var memberName = memberData.Name;  // tuple: first is name of member

                // Find a property on the instance that matches the element found in the data
                // NB: This function knows how to handle suffixed names (e.g. xxxxBoolean) (for choice types).
                var mappedProperty = mapping.FindMappedElementByName(memberName);

                if (mappedProperty != null)
                {
                    //   Message.Info("Handling member {0}.{1}", mapping.Name, memberName);

                    object value = null;

                    // For primitive members we can save time by not calling the getter
                    if (!mappedProperty.IsPrimitive)
                    {
                        value = mappedProperty.GetValue(existing);

                        if (value != null && !mappedProperty.IsCollection)
                            RaiseFormatError($"Element '{mappedProperty.Name}' must not repeat", memberData.Location);
                    }

                    var reader = new DispatchingReader(memberData, Settings, arrayMode: false);

                    // Since we're still using both ClassMappings and the newer IElementDefinitionSummary provider at the same time, 
                    // the member might be known in the one (POCO), but unknown in the provider. This is only in theory, since the
                    // provider should provide exactly the same information as the mappings. But better to get a clear exception
                    // when this happens.
                    value = reader.Deserialize(mappedProperty, memberName, value);

                    if (mappedProperty.RepresentsValueElement && mappedProperty.ElementType.IsEnum() && value is String)
                    {
                        if (!Settings.AllowUnrecognizedEnums)
                        {
<<<<<<< HEAD
                            if (EnumUtility.ParseLiteral((string)value, mappedProperty.ElementType) == null)
                                throw Error.Format("Literal '{0}' is not a valid value for enumeration '{1}'".FormatWith(value, mappedProperty.ElementType.Name), _current.Location);
=======
                            if (EnumUtility.ParseLiteral((string)value, mappedProperty.ImplementingType) == null)
                                RaiseFormatError($"Literal '{value}' is not a valid value for enumeration '{mappedProperty.ImplementingType.Name}'", _current.Location);
>>>>>>> e321046d
                        }

                        ((Primitive)existing).ObjectValue = value;
                        //var prop = ReflectionHelper.FindPublicProperty(mapping.NativeType, "RawValue");
                        //prop.SetValue(existing, value, null);
                        //mappedProperty.SetValue(existing, null);                           
                    }
                    else
                    {
                        mappedProperty.SetValue(existing, value);
                    }
                }
                else
                {
                    if (Settings.AcceptUnknownMembers == false)
                        RaiseFormatError($"Encountered unknown member '{memberName}' while de-serializing", memberData.Location);
                    else
                        Message.Info("Skipping unknown member " + memberName);
                }
            }

        }
    }
#pragma warning restore 612, 618
}<|MERGE_RESOLUTION|>--- conflicted
+++ resolved
@@ -145,13 +145,8 @@
                     {
                         if (!Settings.AllowUnrecognizedEnums)
                         {
-<<<<<<< HEAD
                             if (EnumUtility.ParseLiteral((string)value, mappedProperty.ElementType) == null)
-                                throw Error.Format("Literal '{0}' is not a valid value for enumeration '{1}'".FormatWith(value, mappedProperty.ElementType.Name), _current.Location);
-=======
-                            if (EnumUtility.ParseLiteral((string)value, mappedProperty.ImplementingType) == null)
-                                RaiseFormatError($"Literal '{value}' is not a valid value for enumeration '{mappedProperty.ImplementingType.Name}'", _current.Location);
->>>>>>> e321046d
+                                RaiseFormatError($"Literal '{value}' is not a valid value for enumeration '{mappedProperty.ElementType.Name}'", _current.Location);
                         }
 
                         ((Primitive)existing).ObjectValue = value;
