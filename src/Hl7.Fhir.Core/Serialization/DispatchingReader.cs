/* 
 * Copyright (c) 2014, Firely (info@fire.ly) and contributors
 * See the file CONTRIBUTORS for details.
 * 
 * This file is licensed under the BSD 3-Clause license
 * available at https://raw.githubusercontent.com/FirelyTeam/fhir-net-api/master/LICENSE
 */

using Hl7.Fhir.Introspection;
using System.Collections;
using Hl7.Fhir.Model;
using Hl7.Fhir.Utility;
using Hl7.Fhir.ElementModel;

namespace Hl7.Fhir.Serialization
{
#pragma warning disable 612,618
    internal class DispatchingReader
    {
        private readonly ITypedElement _current;
        private readonly ModelInspector _inspector;
        private readonly bool _arrayMode;

        public ParserSettings Settings { get; private set; }

        internal DispatchingReader(ITypedElement data, ParserSettings settings, bool arrayMode)
        {
            _current = data;
            _inspector = BaseFhirParser.Inspector;
            _arrayMode = arrayMode;

            Settings = settings;
        }
#pragma warning restore 612,618

        public object Deserialize(PropertyMapping prop, string memberName, object existing=null)
        {
            if (prop == null) throw Error.ArgumentNull(nameof(prop));

            // ArrayMode avoid the dispatcher making nested calls into the RepeatingElementReader again
            // when reading array elements. FHIR does not support nested arrays, and this avoids an endlessly
            // nesting series of dispatcher calls
            if (!_arrayMode && prop.IsCollection)
            {
                if (existing != null && !(existing is IList) ) throw Error.Argument(nameof(existing), "Can only read repeating elements into a type implementing IList");
                var reader = new RepeatingElementReader(_current, Settings);
                return reader.Deserialize(prop, memberName, (IList)existing);
            }

            // If this is a primitive type, no classmappings and reflection is involved,
            // just parse the primitive from the input
            // NB: no choices for primitives!
            if(prop.IsPrimitive)
            {
                var reader = new PrimitiveValueReader(_current);
                return reader.Deserialize(prop.ElementType);
            }

            // A Choice property that contains a choice of any resource
            // (as used in Resource.contained)
            if(prop.Choice == ChoiceType.ResourceChoice)
            {
                var reader = new ResourceReader(_current, Settings);
                return reader.Deserialize(null);
            }

            if (_current.InstanceType is null)
                ComplexTypeReader.RaiseFormatError(
                    "Underlying data source was not able to provide the actual instance type of the resource.", _current.Location);

            ClassMapping mapping = prop.Choice == ChoiceType.DatatypeChoice
                ? getMappingForType(prop, memberName, _current.InstanceType)
                : _inspector.ImportType(prop.ImplementingType);

            // Handle other Choices having any datatype or a list of datatypes
<<<<<<< HEAD
            if(prop.Choice == ChoiceType.DatatypeChoice)
            {
                // For Choice properties, determine the actual type of the element using
                // the suffix of the membername (i.e. deceasedBoolean, deceasedDate)
                // This function implements type substitution.
                mapping = determineElementPropertyType(prop, memberName);
            }   
            // Else use the actual return type of the property
            else
            {
                mapping = _inspector.ImportType(prop.ElementType);
            }
=======
>>>>>>> 2ad17bd5

            if (existing != null && !(existing is Resource) && !(existing is Element) ) throw Error.Argument(nameof(existing), "Can only read complex elements into types that are Element or Resource");
            var cplxReader = new ComplexTypeReader(_current, Settings);
            return cplxReader.Deserialize(mapping, (Base)existing);
        }

        private ClassMapping getMappingForType(PropertyMapping mappedProperty, string memberName, string typeName)
        {
            ClassMapping result = null;

            // NB: this will return the latest type registered for that name, so supports type mapping/overriding
            // Maybe we should Import the types present on the choice, to make sure they are available. For now
            // assume the caller has Imported all types in the right (overriding) order.
            result = _inspector.FindClassMappingForFhirDataType(typeName);

            if (result == null)
                ComplexTypeReader.RaiseFormatError(
                    $"Encountered polymorph member {memberName}, which uses unknown datatype {typeName}", _current.Location);

            return result;
        }

    }
}<|MERGE_RESOLUTION|>--- conflicted
+++ resolved
@@ -70,24 +70,9 @@
 
             ClassMapping mapping = prop.Choice == ChoiceType.DatatypeChoice
                 ? getMappingForType(prop, memberName, _current.InstanceType)
-                : _inspector.ImportType(prop.ImplementingType);
+                : _inspector.ImportType(prop.ElementType);
 
             // Handle other Choices having any datatype or a list of datatypes
-<<<<<<< HEAD
-            if(prop.Choice == ChoiceType.DatatypeChoice)
-            {
-                // For Choice properties, determine the actual type of the element using
-                // the suffix of the membername (i.e. deceasedBoolean, deceasedDate)
-                // This function implements type substitution.
-                mapping = determineElementPropertyType(prop, memberName);
-            }   
-            // Else use the actual return type of the property
-            else
-            {
-                mapping = _inspector.ImportType(prop.ElementType);
-            }
-=======
->>>>>>> 2ad17bd5
 
             if (existing != null && !(existing is Resource) && !(existing is Element) ) throw Error.Argument(nameof(existing), "Can only read complex elements into types that are Element or Resource");
             var cplxReader = new ComplexTypeReader(_current, Settings);
