--- conflicted
+++ resolved
@@ -65,12 +65,8 @@
             }
 
             if (_current.InstanceType is null)
-<<<<<<< HEAD
-                throw Error.Format("Underlying data source was not able to provide the actual instance type of the resource.");
-=======
                 ComplexTypeReader.RaiseFormatError(
                     "Underlying data source was not able to provide the actual instance type of the resource.", _current.Location);
->>>>>>> e4d8c41c
 
             ClassMapping mapping = prop.Choice == ChoiceType.DatatypeChoice
                 ? getMappingForType(prop, memberName, _current.InstanceType)
