﻿/* 
 * Copyright (c) 2018, Firely (info@fire.ly) and contributors
 * See the file CONTRIBUTORS for details.
 * 
 * This file is licensed under the BSD 3-Clause license
 * available at https://raw.githubusercontent.com/ewoutkramer/fhir-net-api/master/LICENSE
 */

using Hl7.Fhir.Model;
using Newtonsoft.Json;
using System;
using Hl7.Fhir.ElementModel;
using Hl7.Fhir.Specification;


namespace Hl7.Fhir.Serialization
{
    public class FhirJsonParser : BaseFhirParser
    {
        public FhirJsonParser(ParserSettings settings = null) : base(settings)
        {
            //
        }

        public T Parse<T>(string json) where T : Base => (T)Parse(json, typeof(T));

        public T Parse<T>(JsonReader reader) where T : Base => (T)Parse(reader, typeof(T));
<<<<<<< HEAD
        
=======

>>>>>>> 9f50d2a9
        private FhirJsonParsingSettings buildNodeSettings(ParserSettings settings) =>
                new FhirJsonParsingSettings
                {
                    // TODO: True for DSTU2, should be false in STU3
                    AllowJsonComments = false,
                    PermissiveParsing = Settings.PermissiveParsing
                };

        public Base Parse(string json, Type dataType = null)
        {
            var rootName = dataType != null ? ModelInfo.GetFhirTypeNameForType(dataType) : null;
            var jsonReader = FhirJsonNode.Parse(json, rootName, buildNodeSettings(Settings));
            return Parse(jsonReader, dataType);
        }

        public Base Parse(JsonReader reader, Type dataType = null)
        {
            var rootName = dataType != null ? ModelInfo.GetFhirTypeNameForType(dataType) : null;
            var jsonReader = FhirJsonNode.Read(reader, rootName, buildNodeSettings(Settings));
            return Parse(jsonReader, dataType);
        }
    }
}<|MERGE_RESOLUTION|>--- conflicted
+++ resolved
@@ -25,11 +25,7 @@
         public T Parse<T>(string json) where T : Base => (T)Parse(json, typeof(T));
 
         public T Parse<T>(JsonReader reader) where T : Base => (T)Parse(reader, typeof(T));
-<<<<<<< HEAD
         
-=======
-
->>>>>>> 9f50d2a9
         private FhirJsonParsingSettings buildNodeSettings(ParserSettings settings) =>
                 new FhirJsonParsingSettings
                 {
