<Project xmlns="http://schemas.microsoft.com/developer/msbuild/2003">
  
  <!-- Solution-wide properties for NuGet packaging -->
  <PropertyGroup>
    <VersionPrefix>2.0.1</VersionPrefix>
<<<<<<< HEAD
    <VersionSuffix>alpha</VersionSuffix>
=======
    <VersionSuffix></VersionSuffix>
>>>>>>> 0dffccee
    <Authors>Firely (info@fire.ly) and contributors</Authors>
    <Company>Firely (https://fire.ly)</Company>
    <Copyright>Copyright 2013-2020 Firely.  Contains materials (C) HL7 International</Copyright>
    <PackageProjectUrl>https://github.com/FirelyTeam/firely-net-sdk</PackageProjectUrl>
    <RepositoryUrl>https://github.com/FirelyTeam/firely-net-sdk</RepositoryUrl>
    <RepositoryType>git</RepositoryType>
    <PackageIcon>icon-fhir-32.png</PackageIcon>
    <PackageReleaseNotes>See https://github.com/FirelyTeam/firely-net-sdk/releases</PackageReleaseNotes>
    <PackageLicenseFile>LICENSE</PackageLicenseFile>
    <RunFhirPathTests>false</RunFhirPathTests> <!-- Used for CI/CD pipelines -->
  </PropertyGroup>

  <PropertyGroup>
    <!-- Error	CS4014	Because this call is not awaited, execution of the current method continues before the call is completed. 
    Consider applying the 'await' operator to the result of the call.	-->
    <WarningsAsErrors>CS4014</WarningsAsErrors>       
  </PropertyGroup>
  
  <ItemGroup>
    <None Include="..\..\LICENSE" Pack="true" PackagePath=""/>
    <None Include="..\..\icon-fhir-32.png" Pack="true" PackagePath=""/>
  </ItemGroup>

  <!-- Although netstandard1.1 support codegen using the Expression class, we need at least
  one version of our library that does not require it, since iOS does not have support for it.
  Considering netstd1.1 is our lowest common denominator, I've chosen that version to not use
  codegen -->
  <PropertyGroup Condition=" '$(TargetFramework)' != 'netstandard1.1' ">
    <DefineConstants>$(DefineConstants);USE_CODE_GEN</DefineConstants>
  </PropertyGroup>

  <!-- Compiler settings -->
  <PropertyGroup>
    <LangVersion>8.0</LangVersion>
    <GenerateDocumentationFile>True</GenerateDocumentationFile>
    <Configurations>Debug;Release;FullDebug</Configurations>
  </PropertyGroup>

  <PropertyGroup Condition=" '$(Configuration)' == 'Debug' Or '$(Configuration)' == 'FullDebug'  ">
     <DebugType>portable</DebugType>
     <DebugSymbols>True</DebugSymbols>
     <NoWarn>1591</NoWarn>
     <Optimize>false</Optimize>
     <DefineConstants>$(DefineConstants);DEBUG;TRACE</DefineConstants>
  </PropertyGroup>

  <PropertyGroup Condition=" '$(Configuration)' == 'Release' ">
    <SignAssembly>True</SignAssembly>
    <AssemblyOriginatorKeyFile>..\FhirNetApi.snk</AssemblyOriginatorKeyFile>
    <IncludeSymbols>True</IncludeSymbols>
    <GeneratePackageOnBuild>True</GeneratePackageOnBuild>
  </PropertyGroup>
</Project>
<|MERGE_RESOLUTION|>--- conflicted
+++ resolved
@@ -3,11 +3,7 @@
   <!-- Solution-wide properties for NuGet packaging -->
   <PropertyGroup>
     <VersionPrefix>2.0.1</VersionPrefix>
-<<<<<<< HEAD
-    <VersionSuffix>alpha</VersionSuffix>
-=======
     <VersionSuffix></VersionSuffix>
->>>>>>> 0dffccee
     <Authors>Firely (info@fire.ly) and contributors</Authors>
     <Company>Firely (https://fire.ly)</Company>
     <Copyright>Copyright 2013-2020 Firely.  Contains materials (C) HL7 International</Copyright>
