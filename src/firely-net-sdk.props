<Project xmlns="http://schemas.microsoft.com/developer/msbuild/2003">
<<<<<<< HEAD
  
  <!-- Solution-wide properties for NuGet packaging -->
  <PropertyGroup>
    <VersionPrefix>3.8.0</VersionPrefix>
    <VersionSuffix></VersionSuffix>
    <Authors>Firely (info@fire.ly) and contributors</Authors>
    <Company>Firely (https://fire.ly)</Company>
    <Copyright>Copyright 2013-2021 Firely.  Contains materials (C) HL7 International</Copyright>
    <PackageProjectUrl>https://github.com/FirelyTeam/firely-net-sdk</PackageProjectUrl>
    <RepositoryUrl>https://github.com/FirelyTeam/firely-net-sdk</RepositoryUrl>
    <RepositoryType>git</RepositoryType>
    <PackageIcon>icon-fhir-32.png</PackageIcon>
    <PackageReleaseNotes>See https://github.com/FirelyTeam/firely-net-sdk/releases</PackageReleaseNotes>
    <PackageLicenseFile>LICENSE</PackageLicenseFile>
    <RunFhirPathTests>true</RunFhirPathTests> <!-- Used for CI/CD pipelines -->
  </PropertyGroup>
=======
>>>>>>> 6fdbf3dc

	<PropertyGroup>
		<TargetFrameworks>net6.0;net452;netstandard2.0</TargetFrameworks>
	</PropertyGroup>

	<!-- Solution-wide properties for NuGet packaging -->
	<PropertyGroup>
		<VersionPrefix>4.0.0</VersionPrefix>
		<VersionSuffix>alpha</VersionSuffix>
		<Authors>Firely (info@fire.ly) and contributors</Authors>
		<Company>Firely (https://fire.ly)</Company>
		<Copyright>Copyright 2013-2021 Firely.  Contains materials (C) HL7 International</Copyright>
		<PackageProjectUrl>https://github.com/FirelyTeam/firely-net-sdk</PackageProjectUrl>
		<RepositoryUrl>https://github.com/FirelyTeam/firely-net-sdk</RepositoryUrl>
		<RepositoryType>git</RepositoryType>
		<PackageIcon>icon-fhir-32.png</PackageIcon>
		<PackageReleaseNotes>See https://github.com/FirelyTeam/firely-net-sdk/releases</PackageReleaseNotes>
		<PackageLicenseFile>LICENSE</PackageLicenseFile>
		<PackageReadmeFile>README.md</PackageReadmeFile>
        <RunFhirPathTests>false</RunFhirPathTests> <!-- Used for CI/CD pipelines -->
	</PropertyGroup>

	<PropertyGroup>
		<!-- Error	CS4014	Because this call is not awaited, execution of the current method continues before the call is completed. 
    Consider applying the 'await' operator to the result of the call.	-->
		<WarningsAsErrors>CS4014</WarningsAsErrors>
	</PropertyGroup>

	<ItemGroup>
		<None Include="..\..\LICENSE" Pack="true" PackagePath=""/>
		<None Include="..\..\icon-fhir-32.png" Pack="true" PackagePath=""/>
		<None Include="..\..\README.md" Pack="true" PackagePath=""/>
	</ItemGroup>

	<!-- Compiler settings -->
	<PropertyGroup>
		<LangVersion>9.0</LangVersion>
		<GenerateDocumentationFile>True</GenerateDocumentationFile>
		<Configurations>Debug;Release;FullDebug</Configurations>
	</PropertyGroup>

	<PropertyGroup Condition=" '$(Configuration)' == 'Debug' Or '$(Configuration)' == 'FullDebug'  ">
		<DebugType>portable</DebugType>
		<DebugSymbols>True</DebugSymbols>
		<NoWarn>1591</NoWarn>
		<Optimize>false</Optimize>
		<DefineConstants>$(DefineConstants);DEBUG;TRACE</DefineConstants>
	</PropertyGroup>

	<PropertyGroup Condition=" '$(Configuration)' == 'Release' ">
		<SignAssembly>True</SignAssembly>
		<DelaySign>true</DelaySign>
		<AssemblyOriginatorKeyFile>..\FhirNetApi.publickey</AssemblyOriginatorKeyFile>
		<IncludeSymbols>True</IncludeSymbols>
		<GeneratePackageOnBuild>False</GeneratePackageOnBuild>
		<SymbolPackageFormat>snupkg</SymbolPackageFormat>
        <NoWarn>1591</NoWarn> <!-- Missing XML comments -->
	</PropertyGroup>
</Project>
<|MERGE_RESOLUTION|>--- conflicted
+++ resolved
@@ -1,23 +1,4 @@
 <Project xmlns="http://schemas.microsoft.com/developer/msbuild/2003">
-<<<<<<< HEAD
-  
-  <!-- Solution-wide properties for NuGet packaging -->
-  <PropertyGroup>
-    <VersionPrefix>3.8.0</VersionPrefix>
-    <VersionSuffix></VersionSuffix>
-    <Authors>Firely (info@fire.ly) and contributors</Authors>
-    <Company>Firely (https://fire.ly)</Company>
-    <Copyright>Copyright 2013-2021 Firely.  Contains materials (C) HL7 International</Copyright>
-    <PackageProjectUrl>https://github.com/FirelyTeam/firely-net-sdk</PackageProjectUrl>
-    <RepositoryUrl>https://github.com/FirelyTeam/firely-net-sdk</RepositoryUrl>
-    <RepositoryType>git</RepositoryType>
-    <PackageIcon>icon-fhir-32.png</PackageIcon>
-    <PackageReleaseNotes>See https://github.com/FirelyTeam/firely-net-sdk/releases</PackageReleaseNotes>
-    <PackageLicenseFile>LICENSE</PackageLicenseFile>
-    <RunFhirPathTests>true</RunFhirPathTests> <!-- Used for CI/CD pipelines -->
-  </PropertyGroup>
-=======
->>>>>>> 6fdbf3dc
 
 	<PropertyGroup>
 		<TargetFrameworks>net6.0;net452;netstandard2.0</TargetFrameworks>
