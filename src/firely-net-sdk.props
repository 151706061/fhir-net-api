--- conflicted
+++ resolved
@@ -6,12 +6,8 @@
 
 	<!-- Solution-wide properties for NuGet packaging -->
 	<PropertyGroup>
-		<VersionPrefix>4.2.1</VersionPrefix>
-<<<<<<< HEAD
+		<VersionPrefix>4.2.2</VersionPrefix>
 		<VersionSuffix>alpha</VersionSuffix>
-=======
-		<VersionSuffix></VersionSuffix>
->>>>>>> 9e1d856d
 		<Authors>Firely (info@fire.ly) and contributors</Authors>
 		<Company>Firely (https://fire.ly)</Company>
 		<Copyright>Copyright 2013-2022 Firely.  Contains materials (C) HL7 International</Copyright>
