<Project xmlns="http://schemas.microsoft.com/developer/msbuild/2003">
  
  <!-- Solution-wide properties for NuGet packaging -->
  <PropertyGroup>
    <VersionPrefix>3.8.3</VersionPrefix>
    <VersionSuffix>alpha</VersionSuffix>
    <Authors>Firely (info@fire.ly) and contributors</Authors>
    <Company>Firely (https://fire.ly)</Company>
    <Copyright>Copyright 2013-2021 Firely.  Contains materials (C) HL7 International</Copyright>
    <PackageProjectUrl>https://github.com/FirelyTeam/firely-net-sdk</PackageProjectUrl>
    <RepositoryUrl>https://github.com/FirelyTeam/firely-net-sdk</RepositoryUrl>
    <RepositoryType>git</RepositoryType>
    <PackageIcon>icon-fhir-32.png</PackageIcon>
    <PackageReleaseNotes>See https://github.com/FirelyTeam/firely-net-sdk/releases</PackageReleaseNotes>
    <PackageLicenseFile>LICENSE</PackageLicenseFile>
<<<<<<< HEAD
    <RunFhirPathTests>false</RunFhirPathTests> <!-- Used for CI/CD pipelines -->
=======
	<PublishRepositoryUrl>true</PublishRepositoryUrl>
	<EmbedUntrackedSources>true</EmbedUntrackedSources>
    <RunFhirPathTests>true</RunFhirPathTests> <!-- Used for CI/CD pipelines -->
>>>>>>> 633aa2bb
  </PropertyGroup>

  <PropertyGroup>
    <!-- Error	CS4014	Because this call is not awaited, execution of the current method continues before the call is completed. 
    Consider applying the 'await' operator to the result of the call.	-->
    <WarningsAsErrors>CS4014</WarningsAsErrors>       
  </PropertyGroup>
  
  <ItemGroup>
    <None Include="..\..\LICENSE" Pack="true" PackagePath=""/>
    <None Include="..\..\icon-fhir-32.png" Pack="true" PackagePath=""/>
  </ItemGroup>
	
  <ItemGroup>
    <PackageReference Include="Microsoft.SourceLink.GitHub" Version="1.1.1" PrivateAssets="All"/>
  </ItemGroup>

  <!-- Compiler settings -->
  <PropertyGroup>
    <LangVersion>9.0</LangVersion>
    <GenerateDocumentationFile>True</GenerateDocumentationFile>
    <Configurations>Debug;Release;FullDebug</Configurations>
  </PropertyGroup>

  <PropertyGroup Condition=" '$(Configuration)' == 'Debug' Or '$(Configuration)' == 'FullDebug'  ">
     <DebugType>portable</DebugType>
     <DebugSymbols>True</DebugSymbols>
     <NoWarn>1591</NoWarn>
     <Optimize>false</Optimize>
     <DefineConstants>$(DefineConstants);DEBUG;TRACE</DefineConstants>
  </PropertyGroup>

  <PropertyGroup Condition=" '$(Configuration)' == 'Release' ">
    <SignAssembly>True</SignAssembly>
    <DelaySign>true</DelaySign>
    <AssemblyOriginatorKeyFile>..\FhirNetApi.publickey</AssemblyOriginatorKeyFile>
    <IncludeSymbols>True</IncludeSymbols>
    <GeneratePackageOnBuild>False</GeneratePackageOnBuild>
    <SymbolPackageFormat>snupkg</SymbolPackageFormat>
    <NoWarn>1591</NoWarn> <!-- Missing XML comments -->
  </PropertyGroup>
</Project>
<|MERGE_RESOLUTION|>--- conflicted
+++ resolved
@@ -13,13 +13,9 @@
     <PackageIcon>icon-fhir-32.png</PackageIcon>
     <PackageReleaseNotes>See https://github.com/FirelyTeam/firely-net-sdk/releases</PackageReleaseNotes>
     <PackageLicenseFile>LICENSE</PackageLicenseFile>
-<<<<<<< HEAD
-    <RunFhirPathTests>false</RunFhirPathTests> <!-- Used for CI/CD pipelines -->
-=======
 	<PublishRepositoryUrl>true</PublishRepositoryUrl>
 	<EmbedUntrackedSources>true</EmbedUntrackedSources>
-    <RunFhirPathTests>true</RunFhirPathTests> <!-- Used for CI/CD pipelines -->
->>>>>>> 633aa2bb
+    <RunFhirPathTests>false</RunFhirPathTests> <!-- Used for CI/CD pipelines -->
   </PropertyGroup>
 
   <PropertyGroup>
