<Project xmlns="http://schemas.microsoft.com/developer/msbuild/2003">
<<<<<<< HEAD
  
  <!-- Solution-wide properties for NuGet packaging -->
  <PropertyGroup>
    <VersionPrefix>3.8.4</VersionPrefix>
    <VersionSuffix>alpha</VersionSuffix>
    <Authors>Firely (info@fire.ly) and contributors</Authors>
    <Company>Firely (https://fire.ly)</Company>
    <Copyright>Copyright 2013-2021 Firely.  Contains materials (C) HL7 International</Copyright>
    <PackageProjectUrl>https://github.com/FirelyTeam/firely-net-sdk</PackageProjectUrl>
    <RepositoryUrl>https://github.com/FirelyTeam/firely-net-sdk</RepositoryUrl>
    <RepositoryType>git</RepositoryType>
    <PackageIcon>icon-fhir-32.png</PackageIcon>
    <PackageReleaseNotes>See https://github.com/FirelyTeam/firely-net-sdk/releases</PackageReleaseNotes>
    <PackageLicenseFile>LICENSE</PackageLicenseFile>
	<PublishRepositoryUrl>true</PublishRepositoryUrl>
	<EmbedUntrackedSources>true</EmbedUntrackedSources>
    <RunFhirPathTests>false</RunFhirPathTests> <!-- Used for CI/CD pipelines -->
  </PropertyGroup>

  <PropertyGroup>
    <!-- Error	CS4014	Because this call is not awaited, execution of the current method continues before the call is completed. 
=======

	<PropertyGroup>
		<TargetFrameworks>net6.0;net452;netstandard2.0</TargetFrameworks>
	</PropertyGroup>

	<!-- Solution-wide properties for NuGet packaging -->
	<PropertyGroup>
		<VersionPrefix>4.0.0</VersionPrefix>
		<VersionSuffix></VersionSuffix>
		<Authors>Firely (info@fire.ly) and contributors</Authors>
		<Company>Firely (https://fire.ly)</Company>
		<Copyright>Copyright 2013-2022 Firely.  Contains materials (C) HL7 International</Copyright>
		<PackageProjectUrl>https://github.com/FirelyTeam/firely-net-sdk</PackageProjectUrl>
		<RepositoryUrl>https://github.com/FirelyTeam/firely-net-sdk</RepositoryUrl>
		<RepositoryType>git</RepositoryType>
		<PackageIcon>icon-firely-sdk-128.png</PackageIcon>
		<PackageReleaseNotes>See https://github.com/FirelyTeam/firely-net-sdk/releases</PackageReleaseNotes>
		<PackageLicenseFile>LICENSE</PackageLicenseFile>
		<PackageReadmeFile>README.md</PackageReadmeFile>
		<PublishRepositoryUrl>true</PublishRepositoryUrl>
	    <EmbedUntrackedSources>true</EmbedUntrackedSources>
        <RunFhirPathTests>false</RunFhirPathTests> <!-- Used for CI/CD pipelines -->
	</PropertyGroup>

	<PropertyGroup>
		<!-- Error	CS4014	Because this call is not awaited, execution of the current method continues before the call is completed. 
>>>>>>> 587e4664
    Consider applying the 'await' operator to the result of the call.	-->
		<WarningsAsErrors>CS4014</WarningsAsErrors>
	</PropertyGroup>

	<ItemGroup>
		<None Include="..\..\LICENSE" Pack="true" PackagePath=""/>
		<None Include="..\..\icon-firely-sdk-128.png" Pack="true" PackagePath=""/>
		<None Include="..\..\README.md" Pack="true" PackagePath=""/>
	</ItemGroup>

	<ItemGroup>
        <PackageReference Include="Microsoft.SourceLink.GitHub" Version="1.1.1" PrivateAssets="All"/>
    </ItemGroup>

	<!-- Compiler settings -->
	<PropertyGroup>
		<LangVersion>9.0</LangVersion>
		<GenerateDocumentationFile>True</GenerateDocumentationFile>
		<Configurations>Debug;Release;FullDebug</Configurations>
		<TreatWarningsAsErrors>true</TreatWarningsAsErrors>
	</PropertyGroup>

	<PropertyGroup Condition=" '$(Configuration)' == 'Debug' Or '$(Configuration)' == 'FullDebug'  ">
		<DebugType>portable</DebugType>
		<DebugSymbols>True</DebugSymbols>
		<NoWarn>1591</NoWarn>
		<Optimize>false</Optimize>
		<DefineConstants>$(DefineConstants);DEBUG;TRACE</DefineConstants>
	</PropertyGroup>

	<PropertyGroup Condition=" '$(Configuration)' == 'Release' ">
		<SignAssembly>True</SignAssembly>
		<DelaySign>true</DelaySign>
		<AssemblyOriginatorKeyFile>..\FhirNetApi.publickey</AssemblyOriginatorKeyFile>
		<IncludeSymbols>True</IncludeSymbols>
		<GeneratePackageOnBuild>False</GeneratePackageOnBuild>
		<SymbolPackageFormat>snupkg</SymbolPackageFormat>
        <NoWarn>1591</NoWarn> <!-- Missing XML comments -->
	</PropertyGroup>
</Project>
<|MERGE_RESOLUTION|>--- conflicted
+++ resolved
@@ -1,27 +1,4 @@
 <Project xmlns="http://schemas.microsoft.com/developer/msbuild/2003">
-<<<<<<< HEAD
-  
-  <!-- Solution-wide properties for NuGet packaging -->
-  <PropertyGroup>
-    <VersionPrefix>3.8.4</VersionPrefix>
-    <VersionSuffix>alpha</VersionSuffix>
-    <Authors>Firely (info@fire.ly) and contributors</Authors>
-    <Company>Firely (https://fire.ly)</Company>
-    <Copyright>Copyright 2013-2021 Firely.  Contains materials (C) HL7 International</Copyright>
-    <PackageProjectUrl>https://github.com/FirelyTeam/firely-net-sdk</PackageProjectUrl>
-    <RepositoryUrl>https://github.com/FirelyTeam/firely-net-sdk</RepositoryUrl>
-    <RepositoryType>git</RepositoryType>
-    <PackageIcon>icon-fhir-32.png</PackageIcon>
-    <PackageReleaseNotes>See https://github.com/FirelyTeam/firely-net-sdk/releases</PackageReleaseNotes>
-    <PackageLicenseFile>LICENSE</PackageLicenseFile>
-	<PublishRepositoryUrl>true</PublishRepositoryUrl>
-	<EmbedUntrackedSources>true</EmbedUntrackedSources>
-    <RunFhirPathTests>false</RunFhirPathTests> <!-- Used for CI/CD pipelines -->
-  </PropertyGroup>
-
-  <PropertyGroup>
-    <!-- Error	CS4014	Because this call is not awaited, execution of the current method continues before the call is completed. 
-=======
 
 	<PropertyGroup>
 		<TargetFrameworks>net6.0;net452;netstandard2.0</TargetFrameworks>
@@ -29,8 +6,8 @@
 
 	<!-- Solution-wide properties for NuGet packaging -->
 	<PropertyGroup>
-		<VersionPrefix>4.0.0</VersionPrefix>
-		<VersionSuffix></VersionSuffix>
+		<VersionPrefix>4.0.1</VersionPrefix>
+		<VersionSuffix>alpha</VersionSuffix>
 		<Authors>Firely (info@fire.ly) and contributors</Authors>
 		<Company>Firely (https://fire.ly)</Company>
 		<Copyright>Copyright 2013-2022 Firely.  Contains materials (C) HL7 International</Copyright>
@@ -48,7 +25,6 @@
 
 	<PropertyGroup>
 		<!-- Error	CS4014	Because this call is not awaited, execution of the current method continues before the call is completed. 
->>>>>>> 587e4664
     Consider applying the 'await' operator to the result of the call.	-->
 		<WarningsAsErrors>CS4014</WarningsAsErrors>
 	</PropertyGroup>
