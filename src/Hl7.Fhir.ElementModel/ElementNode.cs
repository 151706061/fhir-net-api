﻿/* 
 * Copyright (c) 2018, Firely (info@fire.ly) and contributors
 * See the file CONTRIBUTORS for details.
 * 
 * This file is licensed under the BSD 3-Clause license
 * available at https://raw.githubusercontent.com/FirelyTeam/fhir-net-api/master/LICENSE
 */

using Hl7.Fhir.Specification;
using Hl7.Fhir.Support.Model;
using Hl7.Fhir.Utility;
using System;
using System.Collections;
using System.Collections.Generic;
using System.Linq;
using System.Threading;

namespace Hl7.Fhir.ElementModel
{
<<<<<<< HEAD
    public class DomNode<T> : IAnnotatable where T:DomNode<T>
    {
        public string Name { get; set; }

        protected List<T> ChildList = new List<T>();

        internal IEnumerable<T> ChildrenInternal(string name = null) =>
            name == null ? ChildList : ChildList.Where(c => c.Name == name);

        public T Parent { get; protected set; }

        public DomNodeList<T> this[string name] => new DomNodeList<T>(ChildrenInternal(name));

        public T this[int index] => ChildList[index];

        private readonly Lazy<List<object>> _annotations = new Lazy<List<object>>(() => new List<object>());
        protected List<object> AnnotationsInternal { get { return _annotations.Value; } }

        protected bool HasAnnotations => _annotations.IsValueCreated;

        public void AddAnnotation(object annotation)
        {
            AnnotationsInternal.Add(annotation);
        }

        public void RemoveAnnotations(Type type)
        {
            AnnotationsInternal.RemoveOfType(type);
        }
    }



    public class ElementNode : DomNode<ElementNode>, ITypedElement, IAnnotated, IAnnotatable, IShortPathGenerator
=======
    public class ElementNode : DomNode<ElementNode>, ITypedElement, IAnnotated, IAnnotatable
>>>>>>> 70227d31
    {
        /// <summary>
        /// Creates an implementation of ITypedElement that represents a primitive value
        /// </summary>
        /// <param name="value"></param>
        /// <returns></returns>
        public static ITypedElement ForPrimitive(object value) => new PrimitiveElement(value);

        public static IEnumerable<ITypedElement> CreateList(params object[] values) => values != null
                ? values.Select(value => value == null ? null : value is ITypedElement ? (ITypedElement)value : ForPrimitive(value))
                : EmptyList;

        public static readonly IEnumerable<ITypedElement> EmptyList = Enumerable.Empty<ITypedElement>();
        public IEnumerable<ITypedElement> Children(string name = null) => ChildrenInternal(name);

        internal ElementNode(string name, object value, string instanceType, IElementDefinitionSummary definition)
        {
            Name = name;
            InstanceType = instanceType;
            Value = value;
            Definition = definition;
        }

        private IReadOnlyCollection<IElementDefinitionSummary> _childDefinitions = null;

        private IReadOnlyCollection<IElementDefinitionSummary> getChildDefinitions(IStructureDefinitionSummaryProvider provider)
        {
            LazyInitializer.EnsureInitialized(ref _childDefinitions, () => this.ChildDefinitions(provider));

            return _childDefinitions;
        }

        public ElementNode Add(IStructureDefinitionSummaryProvider provider, ElementNode child)
        {
            if (child.Name == null) throw Error.Argument($"The ElementNode given should have its Name property set.");

            child.Parent = this;

            // If we add a child, we better overwrite it's definition with what
            // we think it should be - this way you can safely first create a node representing
            // an independently created root for a resource of datatype, and then add it to the tree.
            var childDefs = getChildDefinitions(provider ?? throw Error.ArgumentNull(nameof(provider)));
            var childDef = childDefs.Where(cd => cd.ElementName == child.Name).SingleOrDefault();

            child.Definition = childDef ?? child.Definition;    // if we don't know about the definition, stick with the old one (if any)
            
            if(child.InstanceType == null && child.Definition != null)
            {
                if (child.Definition.IsResource || child.Definition.Type.Length > 1)
                {
                    // We are in a situation where we are on an polymorphic element, but the caller did not specify
                    // the instance type.  We can try to auto-set it by deriving it from the instance's type, if it is a primitive
                    if (child.Value != null && Primitives.TryGetPrimitiveTypeName(child.Value, out string instanceType))
                        child.InstanceType = instanceType;
                    else
                        throw Error.Argument("The ElementNode given should have its InstanceType property set, since the element is a choice or resource.");
                }
                else
                    child.InstanceType = child.Definition.Type.Single().GetTypeName();
            }

            ChildList.Add(child);

            return child;
        }

        public ElementNode Add(IStructureDefinitionSummaryProvider provider, string name, object value=null, string instanceType = null)
        {
            var child = new ElementNode(name, value, instanceType, null);

            // Add() will supply the definition and the instanceType (if necessary)
            return Add(provider, child); 
        }

        public static ElementNode Root(IStructureDefinitionSummaryProvider provider, string type, string name=null)
        {
            if (provider == null) throw Error.ArgumentNull(nameof(provider));
            if (type == null) throw Error.ArgumentNull(nameof(type));

            var sd = provider.Provide(type);
            IElementDefinitionSummary definition = null;

            // Should we throw if type is not found?
            if (sd != null)
                definition = ElementDefinitionSummary.ForRoot(sd);

            return new ElementNode(name ?? type, null, type, definition);
        }

        public static ElementNode FromElement(ITypedElement node, bool recursive = true, IEnumerable<Type> annotationsToCopy = null)
            => buildNode(node, recursive, annotationsToCopy, null);

        private static ElementNode buildNode(ITypedElement node, bool recursive, IEnumerable<Type> annotationsToCopy, ElementNode parent)
        {
            var me = new ElementNode(node.Name, node.Value, node.InstanceType, node.Definition)
            {
                Parent = parent
            };

            foreach (var t in annotationsToCopy ?? Enumerable.Empty<Type>())
                foreach (var ann in node.Annotations(t))
                    me.AddAnnotation(ann);

            if (recursive)
                me.ChildList.AddRange(node.Children().Select(c => buildNode(c, recursive: true, annotationsToCopy: annotationsToCopy, me)));

            return me;
        }

        public ElementNode Clone()
        {
            var copy = new ElementNode(Name, Value, InstanceType, Definition)
            {
                Parent = Parent,
                ChildList = ChildList
            };

            if (HasAnnotations)
                copy.AnnotationsInternal.AddRange(AnnotationsInternal);

            return copy;
        }

        public IElementDefinitionSummary Definition { get; private set; }

        public string InstanceType { get; private set; }

        public object Value { get; set; }

        public IEnumerable<object> Annotations(Type type)
        {
            return (type == typeof(ElementNode) || type == typeof(ITypedElement) || type == typeof(IShortPathGenerator))
                ? (new[] { this })
                : AnnotationsInternal.OfType(type);
        }

        public string Location
        {
            get
            {
                if (Parent != null)
                {
                    //TODO: Slow - but since we'll change the use of this property to informational 
                    //(i.e. for error messages), it may not be necessary to improve it.
                    var basePath = Parent.Location;
                    var myIndex = Parent.ChildList.Where(c => c.Name == Name).ToList().IndexOf(this);
                    return $"{basePath}.{Name}[{myIndex}]";

                }
                else
                    return Name;
            }
        }

        public string ShortPath
        {
            get
            {
                if (Parent != null)
                {
                    //TODO: Slow - but since we'll change the use of this property to informational 
                    //(i.e. for error messages), it may not be necessary to improve it.
                    var basePath = Parent.ShortPath;

                    if (Definition?.IsCollection == false)
                        return $"{basePath}.{Name}";
                    else
                    {
                        var myIndex = Parent.ChildList.Where(c => c.Name == Name).ToList().IndexOf(this);
                        return $"{basePath}.{Name}[{myIndex}]";
                    }
                }
                else
                    return Name;
            }
        }
    }
}<|MERGE_RESOLUTION|>--- conflicted
+++ resolved
@@ -17,44 +17,7 @@
 
 namespace Hl7.Fhir.ElementModel
 {
-<<<<<<< HEAD
-    public class DomNode<T> : IAnnotatable where T:DomNode<T>
-    {
-        public string Name { get; set; }
-
-        protected List<T> ChildList = new List<T>();
-
-        internal IEnumerable<T> ChildrenInternal(string name = null) =>
-            name == null ? ChildList : ChildList.Where(c => c.Name == name);
-
-        public T Parent { get; protected set; }
-
-        public DomNodeList<T> this[string name] => new DomNodeList<T>(ChildrenInternal(name));
-
-        public T this[int index] => ChildList[index];
-
-        private readonly Lazy<List<object>> _annotations = new Lazy<List<object>>(() => new List<object>());
-        protected List<object> AnnotationsInternal { get { return _annotations.Value; } }
-
-        protected bool HasAnnotations => _annotations.IsValueCreated;
-
-        public void AddAnnotation(object annotation)
-        {
-            AnnotationsInternal.Add(annotation);
-        }
-
-        public void RemoveAnnotations(Type type)
-        {
-            AnnotationsInternal.RemoveOfType(type);
-        }
-    }
-
-
-
     public class ElementNode : DomNode<ElementNode>, ITypedElement, IAnnotated, IAnnotatable, IShortPathGenerator
-=======
-    public class ElementNode : DomNode<ElementNode>, ITypedElement, IAnnotated, IAnnotatable
->>>>>>> 70227d31
     {
         /// <summary>
         /// Creates an implementation of ITypedElement that represents a primitive value
