--- conflicted
+++ resolved
@@ -1003,7 +1003,34 @@
         }
 
         [TestMethod]
-<<<<<<< HEAD
+        public void TestDuplicateChoiceTypeEntries()
+        {
+            var scenario = """
+                           {
+                             "resourceType": "Patient",
+                             "deceasedBoolean": true,
+                             "deceasedDateTime": "2022"
+                           }
+                           """;
+            
+            string expected = ERR.DUPLICATE_PROPERTY_CODE;
+
+            var jsonSerializerOptions = new JsonSerializerOptions().ForFhir(typeof(TestPatient).Assembly);
+
+            try
+            {
+                _ = JsonSerializer.Deserialize<TestPatient>(scenario, jsonSerializerOptions);
+                Assert.Fail("Should have encountered errors.");
+            }
+            catch (DeserializationFailedException dfe)
+            {
+                assertErrors(dfe.Exceptions, [expected]);
+            }
+            
+            
+        }
+
+        [TestMethod]
         public void TestIgnoreErrors()
         {
             var json = """
@@ -1025,33 +1052,6 @@
             {
                 Assert.Fail("This error should be ignored but was not");
             }
-=======
-        public void TestDuplicateChoiceTypeEntries()
-        {
-            var scenario = """
-                           {
-                             "resourceType": "Patient",
-                             "deceasedBoolean": true,
-                             "deceasedDateTime": "2022"
-                           }
-                           """;
-            
-            string expected = ERR.DUPLICATE_PROPERTY_CODE;
-
-            var jsonSerializerOptions = new JsonSerializerOptions().ForFhir(typeof(TestPatient).Assembly);
-
-            try
-            {
-                _ = JsonSerializer.Deserialize<TestPatient>(scenario, jsonSerializerOptions);
-                Assert.Fail("Should have encountered errors.");
-            }
-            catch (DeserializationFailedException dfe)
-            {
-                assertErrors(dfe.Exceptions, [expected]);
-            }
-            
-            
->>>>>>> c42b3d88
         }
     }
 }
