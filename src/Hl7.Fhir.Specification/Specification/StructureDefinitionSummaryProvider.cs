--- conflicted
+++ resolved
@@ -95,11 +95,7 @@
         public IReadOnlyCollection<IElementDefinitionSummary> GetElements()
         {
             if (_nav.Current == null && !_nav.MoveToFirstChild())
-<<<<<<< HEAD
-                return new List<IElementDefinitionSummary>();
-=======
                 return new IElementDefinitionSummary[0];
->>>>>>> 36b6d67f
 
             return getElements(_nav).ToList();
         }
