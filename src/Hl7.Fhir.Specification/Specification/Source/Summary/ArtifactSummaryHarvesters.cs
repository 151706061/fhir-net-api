--- conflicted
+++ resolved
@@ -289,19 +289,15 @@
             {
                 if (nav.MoveToNext("valueInteger"))
                 {
-                    properties[MaturityLevelKey] = nav.Text;
+                    properties[MaturityLevelKey] = nav.Value;
                 }
             }
             else if (StringComparer.Ordinal.Equals(WgExtensionUrl, url))
             {
-<<<<<<< HEAD
                 if (nav.MoveToNext("valueCode"))
                 {
-                    properties[WorkingGroupKey] = nav.Text;
+                    properties[WorkingGroupKey] = nav.Value;
                 }
-=======
-                properties[MaturityLevelKey] = nav.Value;
->>>>>>> 9c9226b1
             }
         }
 
