--- conflicted
+++ resolved
@@ -294,14 +294,10 @@
             }
             else if (StringComparer.Ordinal.Equals(WgExtensionUrl, url))
             {
-<<<<<<< HEAD
-                properties[MaturityLevelKey] = nav.Text;
-=======
                 if (nav.MoveToNext("valueCode"))
                 {
                     properties[WorkingGroupKey] = nav.Value;
                 }
->>>>>>> a220f7af
             }
         }
 
@@ -375,11 +371,7 @@
         /// <summary>Harvest specific summary information from a <see cref="CodeSystem"/> resource.</summary>
         /// <returns><c>true</c> if the current target represents a <see cref="CodeSystem"/> resource, or <c>false</c> otherwise.</returns>
         /// <remarks>The <see cref="ArtifactSummaryGenerator"/> calls this method from a <see cref="ArtifactSummaryHarvester"/> delegate.</remarks>
-<<<<<<< HEAD
         public static bool Harvest(ISourceNavigator nav, ArtifactSummaryPropertyBag properties)
-=======
-        internal static bool Harvest(IElementNavigator nav, ArtifactSummaryPropertyBag properties)
->>>>>>> a220f7af
         {
             if (properties.IsCodeSystemSummary())
             {
