--- conflicted
+++ resolved
@@ -45,11 +45,7 @@
 
         public static StructureDefinition FindStructureDefinitionForCoreType(this IResourceResolver resolver, string typename)
         {
-<<<<<<< HEAD
-            var url = Uri.IsWellFormedUriString(typename, UriKind.Absolute) ? typename : (string)ModelInfo.CanonicalUriForFhirCoreType(typename);
-=======
-            var url = Uri.IsWellFormedUriString(typename, UriKind.Absolute) ? typename : ModelInfo.CanonicalUriForFhirCoreType(typename);
->>>>>>> 63fe79f7
+            var url = Uri.IsWellFormedUriString(typename, UriKind.Absolute) ? typename : ModelInfo.CanonicalUriForFhirCoreType(typename).Value;
             return resolver.FindStructureDefinition(url);
         }
 
@@ -81,18 +77,8 @@
             return source.ResolveByCanonicalUri(uri) as CodeSystem;
         }
 
-<<<<<<< HEAD
-        /// <summary>
-        /// List all the 
-        /// </summary>
-        /// <typeparam name="T"></typeparam>
-        /// <param name="source"></param>
-        /// <returns></returns>
-        public static IEnumerable<T> FindAll<T>(this IConformanceSource source) where T:Resource
-=======
 
         public static IEnumerable<T> FindAll<T>(this IConformanceSource source) where T : Resource
->>>>>>> 63fe79f7
         {
             var type = ModelInfo.GetFhirTypeNameForType(typeof(T));
 
