﻿/* 
 * Copyright (c) 2017, Firely (info@fire.ly) and contributors
 * See the file CONTRIBUTORS for details.
 * 
 * This file is licensed under the BSD 3-Clause license
 * available at https://github.com/ewoutkramer/fhir-net-api/blob/master/LICENSE
 */

// [WMR 20171023] TODO
// - Allow configuration of duplicate canonical url handling strategy

#if NET_FILESYSTEM

using Hl7.Fhir.Model;
using Hl7.Fhir.Rest;
using Hl7.Fhir.Serialization;
using Hl7.Fhir.Specification.Summary;
using Hl7.Fhir.Support;
using Hl7.Fhir.Utility;
using System;
using System.Collections.Generic;
using System.Diagnostics;
using System.Linq;
using System.IO;
using System.Threading;
using System.Threading.Tasks;
using System.Runtime.CompilerServices;

namespace Hl7.Fhir.Specification.Source
{
    /// <summary>Reads FHIR artifacts (Profiles, ValueSets, ...) from a directory on disk. Thread-safe.</summary>
    [DebuggerDisplay(@"\{{DebuggerDisplay,nq}}")]
    public class DirectorySource : ISummarySource, IConformanceSource, IArtifactSource
    {
        // netstandard has no CurrentCultureIgnoreCase comparer
#if DOTNETFW
        private static readonly StringComparer PathComparer = StringComparer.InvariantCultureIgnoreCase;
        private static readonly StringComparison PathComparison = StringComparison.InvariantCultureIgnoreCase;
#else
        private static readonly StringComparer PathComparer = StringComparer.OrdinalIgnoreCase;
        private static readonly StringComparison PathComparison = StringComparison.OrdinalIgnoreCase;
#endif
        // Files with following extensions are ALWAYS excluded from the result
        private static readonly string[] ExecutableExtensions = { ".exe", ".dll", ".cpl", ".scr" };

        // Instance fields
        private readonly DirectorySourceSettings _settings;
        private readonly ArtifactSummaryGenerator _summaryGenerator;

        // [WMR 20180813] NEW
        // Use Lazy<T> to synchronize collection (re-)loading (=> lock-free reading)
        private Lazy<List<ArtifactSummary>> _lazyArtifactSummaries;

        /// <summary>
        /// Create a new <see cref="DirectorySource"/> instance to browse and resolve resources
        /// from the default <see cref="SpecificationDirectory"/>
        /// and using the default <see cref="DirectorySourceSettings"/>.
        /// <para>
        /// Initialization is thread-safe. The source ensures that only a single thread will
        /// collect the artifact summaries, while any other threads will block.
        /// </para>
        /// </summary>
        public DirectorySource() : this(SpecificationDirectory) { }

        /// <summary>
        /// Create a new <see cref="DirectorySource"/> instance to browse and resolve resources
        /// from the specified <paramref name="contentDirectory"/>
        /// and using the default <see cref="DirectorySourceSettings"/>.
        /// </summary>
        /// <para>
        /// Initialization is thread-safe. The source ensures that only a single thread will
        /// collect the artifact summaries, while any other threads will block.
        /// </para>
        /// <param name="contentDirectory">The file path of the target directory.</param>
        /// <exception cref="ArgumentNullException">The specified argument is <c>null</c>.</exception>
        public DirectorySource(string contentDirectory)
        {
            ContentDirectory = contentDirectory ?? throw Error.ArgumentNull(nameof(contentDirectory));
            _settings = new DirectorySourceSettings();
            _summaryGenerator = new ArtifactSummaryGenerator(_settings.ExcludeSummariesForUnknownArtifacts);
            // Initialize Lazy
            Refresh();
        }

        /// <summary>
        /// Create a new <see cref="DirectorySource"/> instance to browse and resolve resources
        /// from the specified <paramref name="contentDirectory"/>
        /// and using the specified <see cref="DirectorySourceSettings"/>.
        /// <para>
        /// Initialization is thread-safe. The source ensures that only a single thread will
        /// collect the artifact summaries, while any other threads will block.
        /// </para>
        /// </summary>
        /// <param name="contentDirectory">The file path of the target directory.</param>
        /// <param name="settings">Configuration settings that control the behavior of the <see cref="DirectorySource"/>.</param>
        /// <exception cref="ArgumentNullException">One of the specified arguments is <c>null</c>.</exception>
        public DirectorySource(string contentDirectory, DirectorySourceSettings settings)
        {
            ContentDirectory = contentDirectory ?? throw Error.ArgumentNull(nameof(contentDirectory));
            // [WMR 20171023] Always copy the specified settings, to prevent shared state
            _settings = new DirectorySourceSettings(settings);
            _summaryGenerator = new ArtifactSummaryGenerator(_settings.ExcludeSummariesForUnknownArtifacts);
            // Initialize Lazy
            Refresh();
        }

        /// <summary>
        /// Create a new <see cref="DirectorySource"/> instance to browse and resolve resources
<<<<<<< HEAD
        /// using the specified <see cref="DirectorySourceSettings"/>.
        /// </summary>
        /// <param name="settings">Configuration settings that control the behavior of the <see cref="DirectorySource"/>.</param>
        /// <exception cref="ArgumentNullException">One of the specified arguments is <c>null</c>.</exception>
        public DirectorySource(DirectorySourceSettings settings) : this(SpecificationDirectory, settings)
        {
            //
        }


        /// <summary>
        /// Create a new <see cref="DirectorySource"/> instance to browse and resolve resources
        /// from the specified content directory and optionally also from subdirectories.
=======
        /// from the <see cref="SpecificationDirectory"/> and optionally also from subdirectories.
>>>>>>> 631c3756
        /// </summary>
        /// <param name="includeSubdirectories">
        /// Determines wether the <see cref="DirectorySource"/> should also
        /// recursively scan all subdirectories of the specified content directory.
        /// </param>
        [Obsolete("Instead, use DirectorySource(DirectorySourceSettings settings)")]
        public DirectorySource(bool includeSubdirectories) : this(SpecificationDirectory, includeSubdirectories)
        {
            //
        }

        /// <summary>
        /// Create a new <see cref="DirectorySource"/> instance to browse and resolve resources
        /// from the specified <paramref name="contentDirectory"/> and optionally also from subdirectories.
        /// </summary>
        /// <param name="contentDirectory">The file path of the target directory.</param>
        /// <param name="includeSubdirectories">
        /// Determines wether the <see cref="DirectorySource"/> should also
        /// recursively scan all subdirectories of the specified content directory.
        /// </param>
        [Obsolete("Instead, use DirectorySource(string contentDirectory, DirectorySourceSettings settings)")]
        public DirectorySource(string contentDirectory, bool includeSubdirectories)
            : this(contentDirectory,
                  new DirectorySourceSettings() { IncludeSubDirectories = includeSubdirectories })
        {
            //
        }

        /// <summary>Returns the content directory as specified to the constructor.</summary>
        public string ContentDirectory { get; }

        /// <summary>
        /// The default directory this artifact source will access for its files.
        /// </summary>
        public static string SpecificationDirectory => DirectorySourceSettings.SpecificationDirectory;

        /// <summary>
        /// Gets or sets a value that determines wether the <see cref="DirectorySource"/> should
        /// also include artifacts from (nested) subdirectories of the specified content directory.
        /// <para>
        /// Returns <c>false</c> by default.
        /// </para>
        /// </summary>
        /// <remarks>
        /// Enabling this setting requires the <see cref="DirectorySource"/> instance
        /// to recursively scan all xml and json files that exist in the target directory
        /// structure, which could unexpectedly turn into a long running operation.
        /// Therefore, consumers should usually try to avoid to enable this setting when
        /// the DirectorySource is targeting:
        /// <list type="bullet">
        /// <item>
        /// <description>Directories with many deeply nested subdirectories</description>
        /// </item>
        /// <item>
        /// <description>Common folders such as Desktop, My Documents etc.</description>
        /// </item>
        /// <item>
        /// <description>Drive root folders such as C:\</description>
        /// </item>
        /// </list>
        /// </remarks>
        public bool IncludeSubDirectories
        {
            get { return _settings.IncludeSubDirectories; }
            set { _settings.IncludeSubDirectories = value; Refresh(); }
        }

        /// <summary>
        /// Gets or sets the search string to match against the names of files in the content directory.
        /// The source will only provide resources from files that match the specified mask.
        /// The source will ignore all files that don't match the specified mask.
        /// Multiple masks can be split by '|'.
        /// </summary>
        /// <remarks>
        /// Mask filters are applied first, before any <see cref="Includes"/> and <see cref="Excludes"/> filters.
        /// </remarks>
        /// <value>
        /// Supported wildcards:
        /// <list type="table">
        /// <item>
        /// <term>*</term>
        /// <description>Matches zero or more characters within a file or directory name.</description>
        /// </item>
        /// <item>
        /// <term>?</term>
        /// <description>Matches any single character</description>
        /// </item>
        /// </list>
        /// </value>
        /// <example>
        /// <code>Mask = "v2*.*|*.StructureDefinition.*";</code>
        /// </example>
        public string Mask
        {
            get { return _settings.Mask; }
            set { _settings.Mask = value; Refresh(); }
        }

        /// <summary>
        /// Gets or sets an array of search strings to match against the names of files in the content directory.
        /// The source will only provide resources from files that match the specified mask.
        /// The source will ignore all files that don't match the specified mask.
        /// </summary>
        /// <remarks>
        /// Mask filters are applied first, before <see cref="Includes"/> and <see cref="Excludes"/> filters.
        /// </remarks>
        /// <value>
        /// Supported wildcards:
        /// <list type="table">
        /// <item>
        /// <term>*</term>
        /// <description>Matches zero or more characters within a file or directory name.</description>
        /// </item>
        /// <item>
        /// <term>?</term>
        /// <description>Matches any single character</description>
        /// </item>
        /// </list>
        /// </value>
        /// <example>
        /// <code>Masks = new string[] { "v2*.*", "*.StructureDefinition.*" };</code>
        /// </example>
        public string[] Masks
        {
            get { return _settings.Masks; }
            set { _settings.Masks = value; Refresh(); }
        }

        /// <summary>
        /// Gets or sets an array of search strings to match against the names of subdirectories of the content directory.
        /// The source will only provide resources from subdirectories that match the specified include mask(s).
        /// The source will ignore all subdirectories that don't match the specified include mask(s).
        /// </summary>
        /// <remarks>
        /// Include filters are applied after <see cref="Mask"/> filters and before <see cref="Excludes"/> filters.
        /// </remarks>
        /// <value>
        /// Supported wildcards:
        /// <list type="table">
        /// <item>
        /// <term>*</term>
        /// <description>Matches zero or more characters within a directory name.</description>
        /// </item>
        /// <item>
        /// <term>**</term>
        /// <description>
        /// Recursive wildcard.
        /// For example, <c>/hello/**/*</c> matches all descendants of <c>/hello</c>.
        /// </description>
        /// </item>
        /// </list>
        /// </value>
        /// <example>
        /// <code>Includes = new string[] { "profiles/**/*", "**/valuesets" };</code>
        /// </example>
        public string[] Includes
        {
            get { return _settings.Includes; }
            set { _settings.Includes = value; Refresh(); }
        }

        /// <summary>
        /// Gets or sets an array of search strings to match against the names of subdirectories of the content directory.
        /// The source will ignore all subdirectories that match the specified exclude mask(s).
        /// The source will only provide resources from subdirectories that don't match the specified exclude mask(s).
        /// </summary>
        /// <remarks>
        /// Exclude filters are applied last, after any <see cref="Mask"/> and <see cref="Includes"/> filters.
        /// </remarks>
        /// <value>
        /// Supported wildcards:
        /// <list type="table">
        /// <item>
        /// <term>*</term>
        /// <description>Matches zero or more characters within a directory name.</description>
        /// </item>
        /// <item>
        /// <term>**</term>
        /// <description>
        /// Recursive wildcard.
        /// For example, <c>/hello/**/*</c> matches all descendants of <c>/hello</c>.
        /// </description>
        /// </item>
        /// </list>
        /// </value>
        /// <example>
        /// <code>Excludes = new string[] { "profiles/**/old", "temp/**/*" };</code>
        /// </example>
        public string[] Excludes
        {
            get { return _settings.Excludes; }
            set { _settings.Excludes = value; Refresh(); }
        }

        // Note: DuplicateFilenameResolution must be in sync with FhirSerializationFormats

        /// <summary>
        /// Specifies how the <see cref="DirectorySource"/> should process duplicate files with multiple serialization formats.
        /// </summary>
        public enum DuplicateFilenameResolution
        {
            /// <summary>Prefer file with ".xml" extension over duplicate file with ".json" extension.</summary>
            PreferXml,
            /// <summary>Prefer file with ".json" extension over duplicate file with ".xml" extension.</summary>
            PreferJson,
            /// <summary>Return all files, do not filter duplicates.</summary>
            KeepBoth
        }

        /// <summary>Gets or sets a value that determines how to process duplicate files with multiple serialization formats.</summary>
        /// <remarks>The default value is <see cref="DirectorySource.DuplicateFilenameResolution.PreferXml"/>.</remarks>
        public DuplicateFilenameResolution FormatPreference
        {
            get { return _settings.FormatPreference; }
            set { _settings.FormatPreference = value; Refresh(); }
        }

        /// <summary>
        /// Determines if the <see cref="DirectorySource"/> instance should harvest artifact
        /// summary information in parallel on the thread pool.
        /// </summary>
        /// <remarks>
        /// By default, the <see cref="DirectorySource"/> harvests artifact summaries serially
        /// on the calling thread. However if this option is enabled, then the DirectorySource
        /// performs summary harvesting in parallel on the thread pool, in order to speed up
        /// the process. This is especially effective when the content directory contains many
        /// (nested) subfolders and files.
        /// </remarks>
        public bool MultiThreaded
        {
            get { return _settings.MultiThreaded; }
            set { _settings.MultiThreaded = value; } // Refresh();
        }

        /// <summary>
        /// Determines wether the <see cref="DirectorySource"/> should exclude
        /// artifact summaries for non-parseable (invalid or non-FHIR) content files.
        /// <para>
        /// By default (<c>false</c>), the source will generate summaries for all files
        /// that exist in the specified content directory and match the specified mask,
        /// including files that cannot be parsed (e.g. invalid or non-FHIR content).
        /// </para>
        /// <para>
        /// If <c>true</c>, then the source will only generate summaries for valid
        /// FHIR artifacts that exist in the specified content directory and match the
        /// specified mask. Unparseable files are ignored and excluded from the list
        /// of artifact summaries.
        /// </para>
        /// </summary>
        public bool ExcludeSummariesForUnknownArtifacts
        {
            get { return _settings.ExcludeSummariesForUnknownArtifacts; }
            set {
                _settings.ExcludeSummariesForUnknownArtifacts = value;
                _summaryGenerator.ExcludeSummariesForUnknownArtifacts = value;
                Refresh();
            }
        }

        #region Refresh

        /// <summary>
        /// Re-index the specified content directory.
        /// <para>
        /// Clears the internal artifact summary cache.
        /// Re-indexes the current <see cref="ContentDirectory"/> and generates new summaries on demand,
        /// during the next resolving call.
        /// </para>
        /// </summary>
        public void Refresh()
        {
            Refresh(false);
        }

        /// <summary>
        /// Re-index the specified content directory.
        /// <para>
        /// Clears the internal artifact summary cache.
        /// Re-indexes the current <see cref="ContentDirectory"/> and generates new summaries.
        /// </para>
        /// <para>
        /// If <paramref name="force"/> equals <c>true</c>, then the source performs the re-indexing immediately.
        /// Otherwise, if <paramref name="force"/> equals <c>false</c>, then re-indexing is performed on demand
        /// during the next resolving request.
        /// </para>
        /// </summary>
        /// <param name="force">
        /// Determines if the source should perform re-indexing immediately (<c>true</c>) or on demand (<c>false</c>).
        /// </param>
        public void Refresh(bool force)
        {
            // Re-create lazy collection
            // Assignment is atomic, no locking necessary
            // Only single thread can call loadSummaries, any other threads will block
            // Runtime exceptions during initialization are promoted to Value property getter
            _lazyArtifactSummaries = new Lazy<List<ArtifactSummary>>(loadSummaries, LazyThreadSafetyMode.ExecutionAndPublication);
            if (force)
            {
                // [WMR 20180813] Verified: compiler does NOT remove this call in Release build
                var dummy = _lazyArtifactSummaries.Value;
            }
        }

        /// <summary>
        /// Re-index one or more specific artifact file(s).
        /// This method is NOT thread-safe!
        /// <para>
        /// Notifies the <see cref="DirectorySource"/> that specific files in the current
        /// <see cref="ContentDirectory"/> have been created, updated or deleted.
        /// The <paramref name="filePaths"/> argument should specify an array of artifact
        /// file paths that (may) have been deleted, modified or created.
        /// </para>
        /// <para>
        /// The source will:
        /// <list type="number">
        /// <item>remove any existing summary information for the specified artifacts, if available;</item>
        /// <item>try to harvest updated summary information from the specified artifacts, if they still exist.</item>
        /// </list>
        /// </para>
        /// </summary>
        /// <param name="filePaths">An array of artifact file path(s).</param>
        /// <returns>
        /// <c>true</c> if any summary information was updated, or <c>false</c> otherwise.
        /// </returns>
        public bool Refresh(params string[] filePaths)
        {
            if (filePaths == null || filePaths.Length == 0)
            {
                // throw Error.ArgumentNullOrEmpty(nameof(filePaths));
                return true; // NOP
            }

            bool result = false;

            // [WMR 20180814] Possible protection:
            // - Save current thread id in ctor
            // - In this method, compare current thread id with saved id; throw if mismatch
            // However this won't detect Refresh on main tread while bg threads are reading

            var summaries = GetSummaries();
            foreach (var filePath in filePaths)
            {
                bool exists = File.Exists(filePath);
                if (!exists)
                {
                    // File was deleted; remove associated summaries
                    result |= summaries.RemoveAll(s => PathComparer.Equals(filePath, s.Origin)) > 0;
                }
                else if (!summaries.Any(s => PathComparer.Equals(filePath, s.Origin)))
                {
                    // File was added; generate and add new summary
                    var newSummaries = _summaryGenerator.Generate(filePath, _settings.SummaryDetailsHarvesters);
                    summaries.AddRange(newSummaries);
                    result |= newSummaries.Count > 0;
                }
            }
            return result;
        }

        #endregion

        #region IArtifactSource

        /// <summary>Returns a list of artifact filenames.</summary>
        public IEnumerable<string> ListArtifactNames()
        {
            return GetFileNames();
        }

        /// <summary>
        /// Load the artifact with the specified file name.
        /// Also accepts relative file paths.
        /// </summary>
        /// <exception cref="InvalidOperationException">More than one file exists with the specified name.</exception>
        public Stream LoadArtifactByName(string name)
        {
            if (name == null) throw Error.ArgumentNull(nameof(name));
            var fullFileName = GetFilePaths().SingleOrDefault(path => path.EndsWith(Path.DirectorySeparatorChar + name, PathComparison));
            return fullFileName == null ? null : File.OpenRead(fullFileName);
        }

        #endregion

        #region IConformanceSource

        /// <summary>List all resource uris, optionally filtered by type.</summary>
        /// <param name="filter">A <see cref="ResourceType"/> enum value.</param>
        /// <returns>A <see cref="IEnumerable{T}"/> sequence of uri strings.</returns>
        public IEnumerable<string> ListResourceUris(ResourceType? filter = null)
        {
            // [WMR 20180813] Do not return null values from non-FHIR artifacts (ResourceUri = null)
            // => OfResourceType filters valid FHIR artifacts (ResourceUri != null)
            return GetSummaries().OfResourceType(filter).Select(dsi => dsi.ResourceUri);
        }

        /// <summary>Resolve the <see cref="ValueSet"/> resource with the specified codeSystem system.</summary>
        public ValueSet FindValueSetBySystem(string system)
        {
            // if (system == null) throw Error.ArgumentNull(nameof(system));
            var summary = GetSummaries().ResolveValueSet(system);
            // return summary != null ? getResourceFromScannedSource<ValueSet>(summary) : null;
            return loadResourceInternal<ValueSet>(summary);
        }

        /// <summary>Resolve <see cref="ConceptMap"/> resources with the specified source and/or target uri(s).</summary>
        public IEnumerable<ConceptMap> FindConceptMaps(string sourceUri = null, string targetUri = null)
        {
            if (sourceUri == null && targetUri == null)
            {
                throw Error.ArgumentNull(nameof(targetUri), "sourceUri and targetUri cannot both be null");
            }
            var summaries = GetSummaries().FindConceptMaps(sourceUri, targetUri);
            return summaries.Select(summary => loadResourceInternal<ConceptMap>(summary)).Where(r => r != null);
        }

        /// <summary>Resolve the <see cref="NamingSystem"/> resource with the specified uniqueId.</summary>
        public NamingSystem FindNamingSystem(string uniqueId)
        {
            if (uniqueId == null) throw Error.ArgumentNull(nameof(uniqueId));
            var summary = GetSummaries().ResolveNamingSystem(uniqueId);
            return loadResourceInternal<NamingSystem>(summary);
        }


        #endregion

        #region ISummarySource

        /// <summary>Returns a list of <see cref="ArtifactSummary"/> instances with key information about each FHIR artifact provided by the source.</summary>
        public IEnumerable<ArtifactSummary> ListSummaries()
        {
            return GetSummaries();
        }

        /// <summary>
        /// Load the resource from which the specified summary was generated.
        /// <para>
        /// This implementation annotates returned resource instances with an <seealso cref="OriginAnnotation"/>
        /// that captures the value of the <see cref="ArtifactSummary.Origin"/> property.
        /// The <seealso cref="OriginAnnotationExtensions.GetOrigin(Resource)"/> extension method 
        /// provides access to the annotated location.
        /// </para>
        /// </summary>
        /// <param name="summary">An <see cref="ArtifactSummary"/> instance generated by this source.</param>
        /// <returns>A new <see cref="Resource"/> instance, or <c>null</c>.</returns>
        /// <remarks>
        /// The <see cref="ArtifactSummary.Origin"/> and <see cref="ArtifactSummary.Position"/>
        /// summary properties allow the source to identify and resolve the artifact.
        /// </remarks>
        public Resource LoadBySummary(ArtifactSummary summary)
        {
            if (summary == null) { throw Error.ArgumentNull(nameof(summary)); }
            return loadResourceInternal<Resource>(summary);

        }

        #endregion

        #region IResourceResolver

        /// <summary>Resolve the resource with the specified uri.</summary>
        public Resource ResolveByUri(string uri)
        {
            if (uri == null) throw Error.ArgumentNull(nameof(uri));
            var summary = GetSummaries().ResolveByUri(uri);
            return loadResourceInternal<Resource>(summary);
        }

        /// <summary>Resolve the conformance resource with the specified canonical url.</summary>
        public Resource ResolveByCanonicalUri(string uri)
        {
            if (uri == null) throw Error.ArgumentNull(nameof(uri));
            var summary = GetSummaries().ResolveByCanonicalUri(uri);
            return loadResourceInternal<Resource>(summary);
        }

        #endregion

        #region Private members

        /// <summary>
        /// List all files present in the directory (matching the mask, if given)
        /// </summary>
        private List<string> discoverFiles()
        {
            var masks = _settings.Masks ?? DirectorySourceSettings.DefaultMasks; // (new[] { "*.*" });

            var contentDirectory = ContentDirectory;

            // Add files present in the content directory
            var filePaths = new List<string>();

            // [WMR 20170817] NEW
            // Safely enumerate files in specified path and subfolders, recursively
            filePaths.AddRange(safeGetFiles(contentDirectory, masks, _settings.IncludeSubDirectories));

            var includes = Includes;
            if (includes?.Length > 0)
            {
                var includeFilter = new FilePatternFilter(includes);
                filePaths = includeFilter.Filter(contentDirectory, filePaths).ToList();
            }

            var excludes = Excludes;
            if (excludes?.Length > 0)
            {
                var excludeFilter = new FilePatternFilter(excludes, negate: true);
                filePaths = excludeFilter.Filter(contentDirectory, filePaths).ToList();
            }

            return filePaths;
        }

        // [WMR 20170817]
        // Safely enumerate files in specified path and subfolders, recursively
        // Ignore files & folders with Hidden and/or System attributes
        // Ignore subfolders with insufficient access permissions
        // https://stackoverflow.com/a/38959208
        // https://docs.microsoft.com/en-us/dotnet/standard/io/how-to-enumerate-directories-and-files

        private static IEnumerable<string> safeGetFiles(string path, IEnumerable<string> masks, bool searchSubfolders)
        {
            if (File.Exists(path))
            {
                return new string[] { path };
            }

            if (!Directory.Exists(path))
            {
                return Enumerable.Empty<string>();
            }

            // Not necessary; caller prepareFiles() validates the mask
            //if (!masks.Any())
            //{
            //    return Enumerable.Empty<string>();
            //}

            Queue<string> folders = new Queue<string>();
            // Use HashSet to remove duplicates; different masks could match same file(s)
            HashSet<string> files = new HashSet<string>();
            folders.Enqueue(path);

            while (folders.Count != 0)
            {
                string currentFolder = folders.Dequeue();
                var currentDirInfo = new DirectoryInfo(currentFolder);

                // local helper function to validate file/folder attributes, exclude system and/or hidden
                bool isValid(FileAttributes attr) => (attr & (FileAttributes.System | FileAttributes.Hidden)) == 0;
                
                // local helper function to filter executables (*.exe, *.dll)
                bool isExtensionSafe(string extension) => !ExecutableExtensions.Contains(extension, PathComparer);

                foreach (var mask in masks)
                {
                    try
                    {
                        // https://docs.microsoft.com/en-us/dotnet/standard/io/how-to-enumerate-directories-and-files
                        // "Although you can immediately enumerate all the files in the subdirectories of a
                        // parent directory by using the AllDirectories search option provided by the SearchOption
                        // enumeration, unauthorized access exceptions (UnauthorizedAccessException) may cause the
                        // enumeration to be incomplete. If these exceptions are possible, you can catch them and
                        // continue by first enumerating directories and then enumerating files."

                        // Explicitly ignore system & hidden files
                        var curFiles = currentDirInfo.EnumerateFiles(mask, SearchOption.TopDirectoryOnly);
                        foreach (var file in curFiles)
                        {
                            // Skip system & hidden files
                            // Exclude executables (*.exe, *.dll)
                            if (isValid(file.Attributes) && isExtensionSafe(file.Extension))
                            {
                                files.Add(file.FullName);
                            }
                        }
                    }
#if DEBUG
                    catch (Exception ex)
                    {
                        // Do Nothing
                        Debug.WriteLine($"[{nameof(DirectorySource)}.{nameof(harvestSummaries)}] {ex.GetType().Name} while enumerating files in '{currentFolder}':\r\n{ex.Message}");
                    }
#else
                    catch { }
#endif
                }

                if (searchSubfolders)
                {
                    try
                    {
                        var subFolders = currentDirInfo.EnumerateDirectories("*", SearchOption.TopDirectoryOnly);
                        foreach (var subFolder in subFolders)
                        {
                            // Skip system & hidden folders
                            if (isValid(subFolder.Attributes))
                            {
                                folders.Enqueue(subFolder.FullName);
                            }
                        }
                    }
#if DEBUG
                    catch (Exception ex)
                    {
                        // Do Nothing
                        Debug.WriteLine($"Error enumerating subfolders of '{currentFolder}': {ex.Message}");
                    }
#else
                    catch { }
#endif

                }
            }

            return files.AsEnumerable();
        }

        // Internal for unit testing purposes
        internal static List<string> ResolveDuplicateFilenames(List<string> allFilenames, DuplicateFilenameResolution preference)
        {
            var result = new List<string>();
            var xmlOrJson = new List<string>();

            foreach (var filename in allFilenames.Distinct())
            {
                if (FhirFileFormats.HasXmlOrJsonExtension(filename))
                    xmlOrJson.Add(filename);
                else
                    result.Add(filename);
            }

            var groups = xmlOrJson.GroupBy(path => fullPathWithoutExtension(path));

            foreach (var group in groups)
            {
                if (group.Count() == 1 || preference == DuplicateFilenameResolution.KeepBoth)
                    result.AddRange(group);
                else
                {
                    // count must be 2
                    var first = group.First();
                    if (preference == DuplicateFilenameResolution.PreferXml && FhirFileFormats.HasXmlExtension(first))
                        result.Add(first);
                    else if (preference == DuplicateFilenameResolution.PreferJson && FhirFileFormats.HasJsonExtension(first))
                        result.Add(first);
                    else
                        result.Add(group.Skip(1).First());
                }
            }

            return result;

        }

        private static string fullPathWithoutExtension(string fullPath) => Path.ChangeExtension(fullPath, null);

        /// <summary>Scan all xml files found by prepareFiles and find conformance resources and their id.</summary>
        private List<ArtifactSummary> loadSummaries()
        {
            var files = discoverFiles();

            var settings = _settings;
            var uniqueArtifacts = ResolveDuplicateFilenames(files, settings.FormatPreference);
            var summaries = harvestSummaries(uniqueArtifacts);

            // Check for duplicate canonical urls, this is forbidden within a single source (and actually, universally,
            // but if another source has the same url, the order of polling in the MultiArtifactSource matters)
            var duplicates =
                from cr in summaries.ConformanceResources()
                let canonical = cr.GetConformanceCanonicalUrl()
                where canonical != null
                group cr by canonical into g
                where g.Count() > 1 // g.Skip(1).Any()
                select g;

            if (duplicates.Any())
            {
                // [WMR 20171023] TODO: Allow configuration, e.g. optional callback delegate
                throw new CanonicalUrlConflictException(duplicates.Select(d => new CanonicalUrlConflictException.CanonicalUrlConflict(d.Key, d.Select(ci => ci.Origin))));
            }

            return summaries;
        }

        private List<ArtifactSummary> harvestSummaries(List<string> paths)
        {
            // [WMR 20171023] Note: some files may no longer exist

            var cnt = paths.Count;
            var scanResult = new List<ArtifactSummary>(cnt);
            var harvesters = _settings.SummaryDetailsHarvesters;

            if (!_settings.MultiThreaded)
            {
                foreach (var filePath in paths)
                {
                    var summaries = _summaryGenerator.Generate(filePath, harvesters);

                    // [WMR 20180423] Generate may return null, e.g. if specified file has unknown extension
                    if (summaries != null)
                    {
                        scanResult.AddRange(summaries);
                    }
                }
            }
            else
            {
                // Optimization: use Task.Parallel.ForEach to process files in parallel
                // More efficient then creating task per file (esp. if many files)
                //
                // For netstandard13, add NuGet package System.Threading.Tasks.Parallel
                //
                //   <ItemGroup Condition=" '$(TargetFramework)' != 'net45' ">
                //    <PackageReference Include="System.Threading.Tasks.Parallel" Version="4.3.0" />
                //   </ItemGroup>
                //
                // TODO:
                // - Support TimeOut
                // - Support CancellationToken (how to inject?)

                // Pre-allocate results array, one entry per file
                // Each entry receives a list with summaries harvested from a single file (Bundles return 0..*)
                var summaries = new List<ArtifactSummary>[cnt];
                try
                {
                    // Process files in parallel
                    var loopResult = Parallel.For(0, cnt,
                        // new ParallelOptions() { MaxDegreeOfParallelism = Environment.ProcessorCount },
                        i =>
                        {
                            // Harvest summaries from single file
                            // Save each result to a separate array entry (no locking required)
                            summaries[i] = _summaryGenerator.Generate(paths[i], harvesters);
                        });
                }
                catch (AggregateException aex)
                {
                    // ArtifactSummaryHarvester.HarvestAll catches and returns exceptions using ArtifactSummary.FromException
                    // However Parallel.For may still throw, e.g. due to time out or cancel

                    // var isCanceled = ex.InnerExceptions.OfType<TaskCanceledException>().Any();
                    Debug.WriteLine($"[{nameof(DirectorySource)}.{nameof(harvestSummaries)}] {aex.GetType().Name}: {aex.Message}"
                        + aex.InnerExceptions?.Select(ix => $"\r\n\t{ix.GetType().Name}: {ix.Message}"));

                    // [WMR 20171023] Return exceptions via ArtifactSummary.FromException
                    // Or unwrap all inner exceptions?
                    // scanResult.Add(ArtifactSummary.FromException(aex));
                    scanResult.AddRange(aex.InnerExceptions.Select(ArtifactSummary.FromException));
                }
                // Aggregate completed results into single list
                scanResult.AddRange(summaries.SelectMany(r => r ?? Enumerable.Empty<ArtifactSummary>()));
            }

            return scanResult;
        }

        /// <summary>Returns <c>null</c> if the specified <paramref name="summary"/> equals <c>null</c>.</summary>
        T loadResourceInternal<T>(ArtifactSummary summary) where T : Resource
        {
            if (summary == null) { return null; }

            // File path of the containing resource file (could be a Bundle)
            var origin = summary.Origin;
            if (string.IsNullOrEmpty(origin))
            {
                throw Error.Argument($"Cannot load resource from summary. The {nameof(ArtifactSummary.Origin)} information is empty or missing.");
            }

            var pos = summary.Position;
            if (string.IsNullOrEmpty(pos))
            {
                throw Error.Argument($"Cannot load resource from summary. The {nameof(ArtifactSummary.Position)} information is empty or missing.");
            }

            T result = null;
            using (var navStream = DefaultNavigatorStreamFactory.Create(origin))
            {

                // Handle exceptions & null return values?
                // e.g. file may have been deleted/renamed since last scan

                // Advance stream to the target resource (e.g. specific Bundle entry)
                if (navStream != null && navStream.Seek(pos))
                {
                    // Create navigator for the target resource
                    var nav = navStream.Current;
                    if (nav != null)
                    {
                        // Parse target resource from navigator
                        var parser = new BaseFhirParser();
                        result = parser.Parse<T>(nav);
                        // Add origin annotation
                        result?.SetOrigin(origin);
                    }
                }
            }

            return result;
        }

        #endregion

        #region Protected members

        /// <summary>
        /// Gets a list of <see cref="ArtifactSummary"/> instances for files in the specified <see cref="ContentDirectory"/>.
        /// The artifact summaries are loaded on demand.
        /// </summary>
        protected List<ArtifactSummary> GetSummaries() => _lazyArtifactSummaries.Value;

        // Note: Need distinct for bundled resources

        /// <summary>
        /// Enumerate distinct file paths in the specified <see cref="ContentDirectory"/>.
        /// The underlying artifact summaries are loaded on demand.
        /// </summary>
        protected IEnumerable<string> GetFilePaths() => GetSummaries().Select(s => s.Origin).Distinct();

        /// <summary>
        /// Enumerate distinct file names in the specified <see cref="ContentDirectory"/>.
        /// The underlying artifact summaries are loaded on demand.
        /// </summary>
        protected IEnumerable<string> GetFileNames() => GetSummaries().Select(s => Path.GetFileName(s.Origin)).Distinct();

        #endregion

        // Allow derived classes to override
        // http://blogs.msdn.com/b/jaredpar/archive/2011/03/18/debuggerdisplay-attribute-best-practices.aspx
        [DebuggerBrowsable(DebuggerBrowsableState.Never)]
        internal protected virtual string DebuggerDisplay
            => $"{GetType().Name} for '{ContentDirectory}' : '{Mask}'"
            + (IncludeSubDirectories ? " (with subdirs)" : null)
            + (_lazyArtifactSummaries.IsValueCreated ? $" {_lazyArtifactSummaries.Value.Count} resources" : " (summaries not yet loaded)");
    }

}

#endif<|MERGE_RESOLUTION|>--- conflicted
+++ resolved
@@ -106,7 +106,6 @@
 
         /// <summary>
         /// Create a new <see cref="DirectorySource"/> instance to browse and resolve resources
-<<<<<<< HEAD
         /// using the specified <see cref="DirectorySourceSettings"/>.
         /// </summary>
         /// <param name="settings">Configuration settings that control the behavior of the <see cref="DirectorySource"/>.</param>
@@ -120,9 +119,6 @@
         /// <summary>
         /// Create a new <see cref="DirectorySource"/> instance to browse and resolve resources
         /// from the specified content directory and optionally also from subdirectories.
-=======
-        /// from the <see cref="SpecificationDirectory"/> and optionally also from subdirectories.
->>>>>>> 631c3756
         /// </summary>
         /// <param name="includeSubdirectories">
         /// Determines wether the <see cref="DirectorySource"/> should also
