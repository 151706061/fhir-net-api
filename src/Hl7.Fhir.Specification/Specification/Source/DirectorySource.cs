﻿/* 
 * Copyright (c) 2017, Firely (info@fire.ly) and contributors
 * See the file CONTRIBUTORS for details.
 * 
 * This file is licensed under the BSD 3-Clause license
 * available at https://github.com/ewoutkramer/fhir-net-api/blob/master/LICENSE
 */

// [WMR 20171023] TODO
// - Allow configuration of duplicate canonical url handling strategy

using Hl7.Fhir.Model;
using Hl7.Fhir.Rest;
using Hl7.Fhir.Serialization;
using Hl7.Fhir.Specification.Summary;
using Hl7.Fhir.Support;
using Hl7.Fhir.Utility;
using System;
using System.Collections.Generic;
using System.Diagnostics;
using System.Linq;
using System.IO;
using System.Threading;
using System.Threading.Tasks;
using System.Runtime.CompilerServices;
using Hl7.Fhir.ElementModel;

namespace Hl7.Fhir.Specification.Source
{
    /// <summary>Reads FHIR artifacts (Profiles, ValueSets, ...) from a directory on disk. Thread-safe.</summary>
    [DebuggerDisplay(@"\{{DebuggerDisplay,nq}}")]
    public class DirectorySource : ISummarySource, IConformanceSource, IArtifactSource
    {
        private static readonly StringComparer PathComparer = StringComparer.InvariantCultureIgnoreCase;
        private static readonly StringComparison PathComparison = StringComparison.InvariantCultureIgnoreCase;

        // Files with following extensions are ALWAYS excluded from the result
        private static readonly string[] ExecutableExtensions = { ".exe", ".dll", ".cpl", ".scr" };

        // Instance fields
        private readonly DirectorySourceSettings _settings;
        private readonly ArtifactSummaryGenerator _summaryGenerator;
        private readonly ConfigurableNavigatorStreamFactory _navigatorFactory;

        // [WMR 20180813] NEW
        // Use Lazy<T> to synchronize collection (re-)loading (=> lock-free reading)
        private Lazy<List<ArtifactSummary>> _lazyArtifactSummaries;

        /// <summary>
        /// Create a new <see cref="DirectorySource"/> instance to browse and resolve resources
        /// from the default <see cref="SpecificationDirectory"/>
        /// and using the default <see cref="DirectorySourceSettings"/>.
        /// <para>
        /// Initialization is thread-safe. The source ensures that only a single thread will
        /// collect the artifact summaries, while any other threads will block.
        /// </para>
        /// </summary>
        public DirectorySource()
            : this(SpecificationDirectory, null, false) { }

        /// <summary>
        /// Create a new <see cref="DirectorySource"/> instance to browse and resolve resources
        /// from the specified <paramref name="contentDirectory"/>
        /// and using the default <see cref="DirectorySourceSettings"/>.
        /// </summary>
        /// <para>
        /// Initialization is thread-safe. The source ensures that only a single thread will
        /// collect the artifact summaries, while any other threads will block.
        /// </para>
        /// <param name="contentDirectory">The file path of the target directory.</param>
        public DirectorySource(string contentDirectory)
<<<<<<< HEAD
        {
            ContentDirectory = contentDirectory ?? throw Error.ArgumentNull(nameof(contentDirectory));
            _settings = new DirectorySourceSettings();
            _summaryGenerator = new ArtifactSummaryGenerator(_settings.ExcludeSummariesForUnknownArtifacts);
            // Initialize Lazy
            Refresh();
        }

        /// <summary>
        /// Create a new <see cref="DirectorySource"/> instance to browse and resolve resources
        /// from the specified <paramref name="contentDirectory"/>
        /// and using the specified <see cref="DirectorySourceSettings"/>.
        /// <para>
        /// Initialization is thread-safe. The source ensures that only a single thread will
        /// collect the artifact summaries, while any other threads will block.
        /// </para>
        /// </summary>
        /// <param name="contentDirectory">The file path of the target directory.</param>
        /// <param name="settings">Configuration settings that control the behavior of the <see cref="DirectorySource"/>.</param>
        public DirectorySource(string contentDirectory, DirectorySourceSettings settings)
        {
            ContentDirectory = contentDirectory ?? throw Error.ArgumentNull(nameof(contentDirectory));
            // [WMR 20171023] Always copy the specified settings, to prevent shared state
            _settings = new DirectorySourceSettings(settings);
            _summaryGenerator = new ArtifactSummaryGenerator(_settings.ExcludeSummariesForUnknownArtifacts);
            // Initialize Lazy
            Refresh();
        }

        /// <summary>
        /// Create a new <see cref="DirectorySource"/> instance to browse and resolve resources
        /// using the specified <see cref="DirectorySourceSettings"/>.
        /// </summary>
        /// <param name="settings">Configuration settings that control the behavior of the <see cref="DirectorySource"/>.</param>
        /// <exception cref="ArgumentNullException">One of the specified arguments is <c>null</c>.</exception>
        public DirectorySource(DirectorySourceSettings settings) : this(SpecificationDirectory, settings)
        {
            //
        }

=======
            : this(contentDirectory, null, false) { }
>>>>>>> 438df5a2

        /// <summary>
        /// Create a new <see cref="DirectorySource"/> instance to browse and resolve resources
        /// from the specified content directory and optionally also from subdirectories.
        /// </summary>
        /// <param name="includeSubdirectories">
        /// Determines wether the <see cref="DirectorySource"/> should also
        /// recursively scan all subdirectories of the specified content directory.
        /// </param>
        [Obsolete("Instead, use DirectorySource(DirectorySourceSettings settings)")]
        public DirectorySource(bool includeSubdirectories)
            : this(SpecificationDirectory, new DirectorySourceSettings(includeSubdirectories), false) { }

        /// <summary>
        /// Create a new <see cref="DirectorySource"/> instance to browse and resolve resources
        /// from the specified <paramref name="contentDirectory"/> and optionally also from subdirectories.
        /// </summary>
        /// <param name="contentDirectory">The file path of the target directory.</param>
        /// <param name="includeSubdirectories">
        /// Determines wether the <see cref="DirectorySource"/> should also
        /// recursively scan all subdirectories of the specified content directory.
        /// </param>
        [Obsolete("Instead, use DirectorySource(string contentDirectory, DirectorySourceSettings settings)")]
        public DirectorySource(string contentDirectory, bool includeSubdirectories)
            : this(contentDirectory, new DirectorySourceSettings(includeSubdirectories), false) { }

        /// <summary>
        /// Create a new <see cref="DirectorySource"/> instance to browse and resolve resources
        /// using the specified <see cref="DirectorySourceSettings"/>.
        /// </summary>
        /// <param name="settings">Configuration settings that control the behavior of the <see cref="DirectorySource"/>.</param>
        /// <exception cref="ArgumentNullException">One of the specified arguments is <c>null</c>.</exception>
        public DirectorySource(DirectorySourceSettings settings)
            : this(SpecificationDirectory, settings, true) { }

        /// <summary>
        /// Create a new <see cref="DirectorySource"/> instance to browse and resolve resources
        /// from the specified <paramref name="contentDirectory"/>
        /// and using the specified <see cref="DirectorySourceSettings"/>.
        /// <para>
        /// Initialization is thread-safe. The source ensures that only a single thread will
        /// collect the artifact summaries, while any other threads will block.
        /// </para>
        /// </summary>
        /// <param name="contentDirectory">The file path of the target directory.</param>
        /// <param name="settings">Configuration settings that control the behavior of the <see cref="DirectorySource"/>.</param>
        /// <exception cref="ArgumentNullException">One of the specified arguments is <c>null</c>.</exception>
        public DirectorySource(string contentDirectory, DirectorySourceSettings settings)
            : this(contentDirectory, settings, true) { }

        // Internal ctor
        DirectorySource(string contentDirectory, DirectorySourceSettings settings, bool cloneSettings)
        {
            ContentDirectory = contentDirectory ?? throw Error.ArgumentNull(nameof(contentDirectory));
            // [WMR 20171023] Clone specified settings to prevent shared state
            _settings = settings != null 
                ? (cloneSettings ? new DirectorySourceSettings(settings) : settings)
                : DirectorySourceSettings.CreateDefault();
            _summaryGenerator = new ArtifactSummaryGenerator(_settings.ExcludeSummariesForUnknownArtifacts);
            _navigatorFactory = new ConfigurableNavigatorStreamFactory(_settings.XmlParserSettings, _settings.JsonParserSettings)
            {
                ThrowOnUnsupportedFormat = false
            };
            // Initialize Lazy
            Refresh();
        }

        /// <summary>Returns the content directory as specified to the constructor.</summary>
        public string ContentDirectory { get; }

        /// <summary>
        /// The default directory this artifact source will access for its files.
        /// </summary>
        public static string SpecificationDirectory => DirectorySourceSettings.SpecificationDirectory;

        /// <summary>
        /// Gets or sets a value that determines wether the <see cref="DirectorySource"/> should
        /// also include artifacts from (nested) subdirectories of the specified content directory.
        /// <para>
        /// Returns <c>false</c> by default.
        /// </para>
        /// </summary>
        /// <remarks>
        /// Enabling this setting requires the <see cref="DirectorySource"/> instance
        /// to recursively scan all xml and json files that exist in the target directory
        /// structure, which could unexpectedly turn into a long running operation.
        /// Therefore, consumers should usually try to avoid to enable this setting when
        /// the DirectorySource is targeting:
        /// <list type="bullet">
        /// <item>
        /// <description>Directories with many deeply nested subdirectories</description>
        /// </item>
        /// <item>
        /// <description>Common folders such as Desktop, My Documents etc.</description>
        /// </item>
        /// <item>
        /// <description>Drive root folders such as C:\</description>
        /// </item>
        /// </list>
        /// </remarks>
        public bool IncludeSubDirectories
        {
            get { return _settings.IncludeSubDirectories; }
            set { _settings.IncludeSubDirectories = value; Refresh(); }
        }

        /// <summary>
        /// Gets or sets the search string to match against the names of files in the content directory.
        /// The source will only provide resources from files that match the specified mask.
        /// The source will ignore all files that don't match the specified mask.
        /// Multiple masks can be split by '|'.
        /// </summary>
        /// <remarks>
        /// Mask filters are applied first, before any <see cref="Includes"/> and <see cref="Excludes"/> filters.
        /// </remarks>
        /// <value>
        /// Supported wildcards:
        /// <list type="table">
        /// <item>
        /// <term>*</term>
        /// <description>Matches zero or more characters within a file or directory name.</description>
        /// </item>
        /// <item>
        /// <term>?</term>
        /// <description>Matches any single character</description>
        /// </item>
        /// </list>
        /// </value>
        /// <example>
        /// <code>Mask = "v2*.*|*.StructureDefinition.*";</code>
        /// </example>
        public string Mask
        {
            get { return _settings.Mask; }
            set { _settings.Mask = value; Refresh(); }
        }

        /// <summary>
        /// Gets or sets an array of search strings to match against the names of files in the content directory.
        /// The source will only provide resources from files that match the specified mask.
        /// The source will ignore all files that don't match the specified mask.
        /// </summary>
        /// <remarks>
        /// Mask filters are applied first, before <see cref="Includes"/> and <see cref="Excludes"/> filters.
        /// </remarks>
        /// <value>
        /// Supported wildcards:
        /// <list type="table">
        /// <item>
        /// <term>*</term>
        /// <description>Matches zero or more characters within a file or directory name.</description>
        /// </item>
        /// <item>
        /// <term>?</term>
        /// <description>Matches any single character</description>
        /// </item>
        /// </list>
        /// </value>
        /// <example>
        /// <code>Masks = new string[] { "v2*.*", "*.StructureDefinition.*" };</code>
        /// </example>
        public string[] Masks
        {
            get { return _settings.Masks; }
            set { _settings.Masks = value; Refresh(); }
        }

        /// <summary>
        /// Gets or sets an array of search strings to match against the names of subdirectories of the content directory.
        /// The source will only provide resources from subdirectories that match the specified include mask(s).
        /// The source will ignore all subdirectories that don't match the specified include mask(s).
        /// </summary>
        /// <remarks>
        /// Include filters are applied after <see cref="Mask"/> filters and before <see cref="Excludes"/> filters.
        /// </remarks>
        /// <value>
        /// Supported wildcards:
        /// <list type="table">
        /// <item>
        /// <term>*</term>
        /// <description>Matches zero or more characters within a directory name.</description>
        /// </item>
        /// <item>
        /// <term>**</term>
        /// <description>
        /// Recursive wildcard.
        /// For example, <c>/hello/**/*</c> matches all descendants of <c>/hello</c>.
        /// </description>
        /// </item>
        /// </list>
        /// </value>
        /// <example>
        /// <code>Includes = new string[] { "profiles/**/*", "**/valuesets" };</code>
        /// </example>
        public string[] Includes
        {
            get { return _settings.Includes; }
            set { _settings.Includes = value; Refresh(); }
        }

        /// <summary>
        /// Gets or sets an array of search strings to match against the names of subdirectories of the content directory.
        /// The source will ignore all subdirectories that match the specified exclude mask(s).
        /// The source will only provide resources from subdirectories that don't match the specified exclude mask(s).
        /// </summary>
        /// <remarks>
        /// Exclude filters are applied last, after any <see cref="Mask"/> and <see cref="Includes"/> filters.
        /// </remarks>
        /// <value>
        /// Supported wildcards:
        /// <list type="table">
        /// <item>
        /// <term>*</term>
        /// <description>Matches zero or more characters within a directory name.</description>
        /// </item>
        /// <item>
        /// <term>**</term>
        /// <description>
        /// Recursive wildcard.
        /// For example, <c>/hello/**/*</c> matches all descendants of <c>/hello</c>.
        /// </description>
        /// </item>
        /// </list>
        /// </value>
        /// <example>
        /// <code>Excludes = new string[] { "profiles/**/old", "temp/**/*" };</code>
        /// </example>
        public string[] Excludes
        {
            get { return _settings.Excludes; }
            set { _settings.Excludes = value; Refresh(); }
        }

        // Note: DuplicateFilenameResolution must be in sync with FhirSerializationFormats

        /// <summary>
        /// Specifies how the <see cref="DirectorySource"/> should process duplicate files with multiple serialization formats.
        /// </summary>
        public enum DuplicateFilenameResolution
        {
            /// <summary>Prefer file with ".xml" extension over duplicate file with ".json" extension.</summary>
            PreferXml,
            /// <summary>Prefer file with ".json" extension over duplicate file with ".xml" extension.</summary>
            PreferJson,
            /// <summary>Return all files, do not filter duplicates.</summary>
            KeepBoth
        }

        /// <summary>Gets or sets a value that determines how to process duplicate files with multiple serialization formats.</summary>
        /// <remarks>The default value is <see cref="DirectorySource.DuplicateFilenameResolution.PreferXml"/>.</remarks>
        public DuplicateFilenameResolution FormatPreference
        {
            get { return _settings.FormatPreference; }
            set { _settings.FormatPreference = value; Refresh(); }
        }

        /// <summary>
        /// Determines if the <see cref="DirectorySource"/> instance should harvest artifact
        /// summary information in parallel on the thread pool.
        /// </summary>
        /// <remarks>
        /// By default, the <see cref="DirectorySource"/> harvests artifact summaries serially
        /// on the calling thread. However if this option is enabled, then the DirectorySource
        /// performs summary harvesting in parallel on the thread pool, in order to speed up
        /// the process. This is especially effective when the content directory contains many
        /// (nested) subfolders and files.
        /// </remarks>
        public bool MultiThreaded
        {
            get { return _settings.MultiThreaded; }
            set { _settings.MultiThreaded = value; } // Refresh();
        }

        /// <summary>
        /// Determines wether the <see cref="DirectorySource"/> should exclude
        /// artifact summaries for non-parseable (invalid or non-FHIR) content files.
        /// <para>
        /// By default (<c>false</c>), the source will generate summaries for all files
        /// that exist in the specified content directory and match the specified mask,
        /// including files that cannot be parsed (e.g. invalid or non-FHIR content).
        /// </para>
        /// <para>
        /// If <c>true</c>, then the source will only generate summaries for valid
        /// FHIR artifacts that exist in the specified content directory and match the
        /// specified mask. Unparseable files are ignored and excluded from the list
        /// of artifact summaries.
        /// </para>
        /// </summary>
        public bool ExcludeSummariesForUnknownArtifacts
        {
            get { return _settings.ExcludeSummariesForUnknownArtifacts; }
            set {
                _settings.ExcludeSummariesForUnknownArtifacts = value;
                _summaryGenerator.ExcludeSummariesForUnknownArtifacts = value;
                Refresh();
            }
        }

        /// <summary>Gets the configuration settings that the behavior of the PoCo parser.</summary>
        public ParserSettings ParserSettings => _settings.ParserSettings;

        /// <summary>Gets the configuration settings that control the behavior of the XML parser.</summary>
        public FhirXmlParsingSettings XmlParserSettings => _settings.XmlParserSettings;

        /// <summary>Gets the configuration settings that control the behavior of the JSON parser.</summary>
        public FhirJsonParsingSettings JsonParserSettings => _settings.JsonParserSettings;


        #region Refresh

        /// <summary>
        /// Re-index the specified content directory.
        /// <para>
        /// Clears the internal artifact summary cache.
        /// Re-indexes the current <see cref="ContentDirectory"/> and generates new summaries on demand,
        /// during the next resolving call.
        /// </para>
        /// </summary>
        public void Refresh()
        {
            Refresh(false);
        }

        /// <summary>
        /// Re-index the specified content directory.
        /// <para>
        /// Clears the internal artifact summary cache.
        /// Re-indexes the current <see cref="ContentDirectory"/> and generates new summaries.
        /// </para>
        /// <para>
        /// If <paramref name="force"/> equals <c>true</c>, then the source performs the re-indexing immediately.
        /// Otherwise, if <paramref name="force"/> equals <c>false</c>, then re-indexing is performed on demand
        /// during the next resolving request.
        /// </para>
        /// </summary>
        /// <param name="force">
        /// Determines if the source should perform re-indexing immediately (<c>true</c>) or on demand (<c>false</c>).
        /// </param>
        public void Refresh(bool force)
        {
            // Re-create lazy collection
            // Assignment is atomic, no locking necessary
            // Only single thread can call loadSummaries, any other threads will block
            // Runtime exceptions during initialization are promoted to Value property getter
            _lazyArtifactSummaries = new Lazy<List<ArtifactSummary>>(loadSummaries, LazyThreadSafetyMode.ExecutionAndPublication);
            if (force)
            {
                // [WMR 20180813] Verified: compiler does NOT remove this call in Release build
                var dummy = _lazyArtifactSummaries.Value;
            }
        }

        /// <summary>
        /// Re-index one or more specific artifact file(s).
        /// This method is NOT thread-safe!
        /// <para>
        /// Notifies the <see cref="DirectorySource"/> that specific files in the current
        /// <see cref="ContentDirectory"/> have been created, updated or deleted.
        /// The <paramref name="filePaths"/> argument should specify an array of artifact
        /// file paths that (may) have been deleted, modified or created.
        /// </para>
        /// <para>
        /// The source will:
        /// <list type="number">
        /// <item>remove any existing summary information for the specified artifacts, if available;</item>
        /// <item>try to harvest updated summary information from the specified artifacts, if they still exist.</item>
        /// </list>
        /// </para>
        /// </summary>
        /// <param name="filePaths">An array of artifact file path(s).</param>
        /// <returns>
        /// <c>true</c> if any summary information was updated, or <c>false</c> otherwise.
        /// </returns>
        public bool Refresh(params string[] filePaths)
        {
            if (filePaths == null || filePaths.Length == 0)
            {
                // throw Error.ArgumentNullOrEmpty(nameof(filePaths));
                return true; // NOP
            }

            bool result = false;

            // [WMR 20180814] Possible protection:
            // - Save current thread id in ctor
            // - In this method, compare current thread id with saved id; throw if mismatch
            // However this won't detect Refresh on main tread while bg threads are reading

            var summaries = GetSummaries();
            foreach (var filePath in filePaths)
            {
                bool exists = File.Exists(filePath);
                if (!exists)
                {
                    // File was deleted; remove associated summaries
                    result |= summaries.RemoveAll(s => PathComparer.Equals(filePath, s.Origin)) > 0;
                }
                else if (!summaries.Any(s => PathComparer.Equals(filePath, s.Origin)))
                {
                    // File was added; generate and add new summary
                    var newSummaries = _summaryGenerator.Generate(filePath, _settings.SummaryDetailsHarvesters);
                    summaries.AddRange(newSummaries);
                    result |= newSummaries.Count > 0;
                }
            }
            return result;
        }

        #endregion

        #region IArtifactSource

        /// <summary>Returns a list of artifact filenames.</summary>
        public IEnumerable<string> ListArtifactNames()
        {
            return GetFileNames();
        }

        /// <summary>
        /// Load the artifact with the specified file name.
        /// Also accepts relative file paths.
        /// </summary>
        /// <exception cref="InvalidOperationException">More than one file exists with the specified name.</exception>
        public Stream LoadArtifactByName(string name)
        {
            if (name == null) throw Error.ArgumentNull(nameof(name));
            var fullFileName = GetFilePaths().SingleOrDefault(path => path.EndsWith(Path.DirectorySeparatorChar + name, PathComparison));
            return fullFileName == null ? null : File.OpenRead(fullFileName);
        }

        #endregion

        #region IConformanceSource

        /// <summary>List all resource uris, optionally filtered by type.</summary>
        /// <param name="filter">A <see cref="ResourceType"/> enum value.</param>
        /// <returns>A <see cref="IEnumerable{T}"/> sequence of uri strings.</returns>
        public IEnumerable<string> ListResourceUris(ResourceType? filter = null)
        {
            // [WMR 20180813] Do not return null values from non-FHIR artifacts (ResourceUri = null)
            // => OfResourceType filters valid FHIR artifacts (ResourceUri != null)
            return GetSummaries().OfResourceType(filter).Select(dsi => dsi.ResourceUri);
        }

        /// <summary>
        /// Find a <see cref="CodeSystem"/> resource by a <see cref="ValueSet"/> canonical url that contains all codes from that codesystem.
        /// </summary>
        /// <param name="valueSetUri">The canonical uri of a <see cref="ValueSet"/> resource.</param>
        /// <returns>A <see cref="CodeSystem"/> resource, or <c>null</c>.</returns>
        /// <remarks>
        /// It is very common for valuesets to represent all codes from a specific/smaller code system.
        /// These are indicated by he CodeSystem.valueSet element, which is searched here.
        /// </remarks>
        public CodeSystem FindCodeSystemByValueSet(string valueSetUri)
        {
            if (valueSetUri == null) throw Error.ArgumentNull(nameof(valueSetUri));
            var summary = GetSummaries().ResolveCodeSystem(valueSetUri);
            return loadResourceInternal<CodeSystem>(summary);
        }

        /// <summary>Find <see cref="ConceptMap"/> resources which map from the given source to the given target.</summary>
        /// <param name="sourceUri">An uri that is either the source uri, source ValueSet system or source StructureDefinition canonical url for the map.</param>
        /// <param name="targetUri">An uri that is either the target uri, target ValueSet system or target StructureDefinition canonical url for the map.</param>
        /// <returns>A sequence of <see cref="ConceptMap"/> resources.</returns>
        /// <remarks>Either sourceUri may be null, or targetUri, but not both</remarks>
        public IEnumerable<ConceptMap> FindConceptMaps(string sourceUri = null, string targetUri = null)
        {
            if (sourceUri == null && targetUri == null)
            {
<<<<<<< HEAD
                throw Error.ArgumentNull(nameof(targetUri), $"{nameof(sourceUri)} and {nameof(targetUri)} cannot both be null.");
=======
                throw Error.ArgumentNull(nameof(targetUri), $"{nameof(sourceUri)} and {nameof(targetUri)} arguments cannot both be null");
>>>>>>> 438df5a2
            }
            var summaries = GetSummaries().FindConceptMaps(sourceUri, targetUri);
            return summaries.Select(summary => loadResourceInternal<ConceptMap>(summary)).Where(r => r != null);
        }

        /// <summary>Finds a <see cref="NamingSystem"/> resource by matching any of a system's UniqueIds.</summary>
        /// <param name="uniqueId">The unique id of a <see cref="NamingSystem"/> resource.</param>
        /// <returns>A <see cref="NamingSystem"/> resource, or <c>null</c>.</returns>
        public NamingSystem FindNamingSystem(string uniqueId)
        {
            if (uniqueId == null) throw Error.ArgumentNull(nameof(uniqueId));
            var summary = GetSummaries().ResolveNamingSystem(uniqueId);
            return loadResourceInternal<NamingSystem>(summary);
        }

        #endregion

        #region ISummarySource

        /// <summary>Returns a list of <see cref="ArtifactSummary"/> instances with key information about each FHIR artifact provided by the source.</summary>
        public IEnumerable<ArtifactSummary> ListSummaries()
        {
            return GetSummaries();
        }

        /// <summary>
        /// Load the resource from which the specified summary was generated.
        /// <para>
        /// This implementation annotates returned resource instances with an <seealso cref="OriginAnnotation"/>
        /// that captures the value of the <see cref="ArtifactSummary.Origin"/> property.
        /// The <seealso cref="OriginAnnotationExtensions.GetOrigin(Resource)"/> extension method 
        /// provides access to the annotated location.
        /// </para>
        /// </summary>
        /// <param name="summary">An <see cref="ArtifactSummary"/> instance generated by this source.</param>
        /// <returns>A new <see cref="Resource"/> instance, or <c>null</c>.</returns>
        /// <remarks>
        /// The <see cref="ArtifactSummary.Origin"/> and <see cref="ArtifactSummary.Position"/>
        /// summary properties allow the source to identify and resolve the artifact.
        /// </remarks>
        public Resource LoadBySummary(ArtifactSummary summary)
        {
            if (summary == null) { throw Error.ArgumentNull(nameof(summary)); }
            return loadResourceInternal<Resource>(summary);

        }

        #endregion

        #region IResourceResolver

        /// <summary>Find a resource based on its relative or absolute uri.</summary>
        /// <param name="uri">A resource uri.</param>
        public Resource ResolveByUri(string uri)
        {
            if (uri == null) throw Error.ArgumentNull(nameof(uri));
            var summary = GetSummaries().ResolveByUri(uri);
            return loadResourceInternal<Resource>(summary);
        }

        /// <summary>Find a (conformance) resource based on its canonical uri.</summary>
        /// <param name="uri">The canonical url of a (conformance) resource.</param>
        public Resource ResolveByCanonicalUri(string uri)
        {
            if (uri == null) throw Error.ArgumentNull(nameof(uri));
            var summary = GetSummaries().ResolveByCanonicalUri(uri);
            return loadResourceInternal<Resource>(summary);
        }

        #endregion

        #region Private members

        /// <summary>
        /// List all files present in the directory (matching the mask, if given)
        /// </summary>
        private List<string> discoverFiles()
        {
            var masks = _settings.Masks ?? DirectorySourceSettings.DefaultMasks; // (new[] { "*.*" });

            var contentDirectory = ContentDirectory;

            // Add files present in the content directory
            var filePaths = new List<string>();

            // [WMR 20170817] NEW
            // Safely enumerate files in specified path and subfolders, recursively
            filePaths.AddRange(safeGetFiles(contentDirectory, masks, _settings.IncludeSubDirectories));

            var includes = Includes;
            if (includes?.Length > 0)
            {
                var includeFilter = new FilePatternFilter(includes);
                filePaths = includeFilter.Filter(contentDirectory, filePaths).ToList();
            }

            var excludes = Excludes;
            if (excludes?.Length > 0)
            {
                var excludeFilter = new FilePatternFilter(excludes, negate: true);
                filePaths = excludeFilter.Filter(contentDirectory, filePaths).ToList();
            }

            return filePaths;
        }

        // [WMR 20170817]
        // Safely enumerate files in specified path and subfolders, recursively
        // Ignore files & folders with Hidden and/or System attributes
        // Ignore subfolders with insufficient access permissions
        // https://stackoverflow.com/a/38959208
        // https://docs.microsoft.com/en-us/dotnet/standard/io/how-to-enumerate-directories-and-files

        private static IEnumerable<string> safeGetFiles(string path, IEnumerable<string> masks, bool searchSubfolders)
        {
            if (File.Exists(path))
            {
                return new string[] { path };
            }

            if (!Directory.Exists(path))
            {
                return Enumerable.Empty<string>();
            }

            // Not necessary; caller prepareFiles() validates the mask
            //if (!masks.Any())
            //{
            //    return Enumerable.Empty<string>();
            //}

            Queue<string> folders = new Queue<string>();
            // Use HashSet to remove duplicates; different masks could match same file(s)
            HashSet<string> files = new HashSet<string>();
            folders.Enqueue(path);

            while (folders.Count != 0)
            {
                string currentFolder = folders.Dequeue();
                var currentDirInfo = new DirectoryInfo(currentFolder);

                // local helper function to validate file/folder attributes, exclude system and/or hidden
                bool isValid(FileAttributes attr) => (attr & (FileAttributes.System | FileAttributes.Hidden)) == 0;
                
                // local helper function to filter executables (*.exe, *.dll)
                bool isExtensionSafe(string extension) => !ExecutableExtensions.Contains(extension, PathComparer);

                foreach (var mask in masks)
                {
                    try
                    {
                        // https://docs.microsoft.com/en-us/dotnet/standard/io/how-to-enumerate-directories-and-files
                        // "Although you can immediately enumerate all the files in the subdirectories of a
                        // parent directory by using the AllDirectories search option provided by the SearchOption
                        // enumeration, unauthorized access exceptions (UnauthorizedAccessException) may cause the
                        // enumeration to be incomplete. If these exceptions are possible, you can catch them and
                        // continue by first enumerating directories and then enumerating files."

                        // Explicitly ignore system & hidden files
                        var curFiles = currentDirInfo.EnumerateFiles(mask, SearchOption.TopDirectoryOnly);
                        foreach (var file in curFiles)
                        {
                            // Skip system & hidden files
                            // Exclude executables (*.exe, *.dll)
                            if (isValid(file.Attributes) && isExtensionSafe(file.Extension))
                            {
                                files.Add(file.FullName);
                            }
                        }
                    }
#if DEBUG
                    catch (Exception ex)
                    {
                        // Do Nothing
                        Debug.WriteLine($"[{nameof(DirectorySource)}.{nameof(harvestSummaries)}] {ex.GetType().Name} while enumerating files in '{currentFolder}':\r\n{ex.Message}");
                    }
#else
                    catch { }
#endif
                }

                if (searchSubfolders)
                {
                    try
                    {
                        var subFolders = currentDirInfo.EnumerateDirectories("*", SearchOption.TopDirectoryOnly);
                        foreach (var subFolder in subFolders)
                        {
                            // Skip system & hidden folders
                            if (isValid(subFolder.Attributes))
                            {
                                folders.Enqueue(subFolder.FullName);
                            }
                        }
                    }
#if DEBUG
                    catch (Exception ex)
                    {
                        // Do Nothing
                        Debug.WriteLine($"Error enumerating subfolders of '{currentFolder}': {ex.Message}");
                    }
#else
                    catch { }
#endif

                }
            }

            return files.AsEnumerable();
        }

        // Internal for unit testing purposes
        internal static List<string> ResolveDuplicateFilenames(List<string> allFilenames, DuplicateFilenameResolution preference)
        {
            var result = new List<string>();
            var xmlOrJson = new List<string>();

            foreach (var filename in allFilenames.Distinct())
            {
                if (FhirFileFormats.HasXmlOrJsonExtension(filename))
                    xmlOrJson.Add(filename);
                else
                    result.Add(filename);
            }

            var groups = xmlOrJson.GroupBy(path => fullPathWithoutExtension(path));

            foreach (var group in groups)
            {
                if (group.Count() == 1 || preference == DuplicateFilenameResolution.KeepBoth)
                    result.AddRange(group);
                else
                {
                    // count must be 2
                    var first = group.First();
                    if (preference == DuplicateFilenameResolution.PreferXml && FhirFileFormats.HasXmlExtension(first))
                        result.Add(first);
                    else if (preference == DuplicateFilenameResolution.PreferJson && FhirFileFormats.HasJsonExtension(first))
                        result.Add(first);
                    else
                        result.Add(group.Skip(1).First());
                }
            }

            return result;

        }

        private static string fullPathWithoutExtension(string fullPath) => Path.ChangeExtension(fullPath, null);

        /// <summary>Scan all xml files found by prepareFiles and find conformance resources and their id.</summary>
        private List<ArtifactSummary> loadSummaries()
        {
            var files = discoverFiles();

            var settings = _settings;
            var uniqueArtifacts = ResolveDuplicateFilenames(files, settings.FormatPreference);
            var summaries = harvestSummaries(uniqueArtifacts);

#if false
            // [WMR 20180914] OBSOLETE
            // Conflict will prevent clients from retrieving list of summaries...
            // Instead, throw in Resolve methods

            // Check for duplicate canonical urls, this is forbidden within a single source (and actually, universally,
            // but if another source has the same url, the order of polling in the MultiArtifactSource matters)
            var duplicates =
                from cr in summaries.ConformanceResources()
                let canonical = cr.GetConformanceCanonicalUrl()
                where canonical != null
                group cr by canonical into g
                where g.Count() > 1 // g.Skip(1).Any()
                select g;

            if (duplicates.Any())
            {
                // [WMR 20171023] TODO: Allow configuration, e.g. optional callback delegate
                throw new CanonicalUrlConflictException(duplicates.Select(d => new CanonicalUrlConflictException.CanonicalUrlConflict(d.Key, d.Select(ci => ci.Origin))));
            }
#endif

            return summaries;
        }

        private List<ArtifactSummary> harvestSummaries(List<string> paths)
        {
            // [WMR 20171023] Note: some files may no longer exist

            var cnt = paths.Count;
            var scanResult = new List<ArtifactSummary>(cnt);
            var harvesters = _settings.SummaryDetailsHarvesters;

            if (!_settings.MultiThreaded)
            {
                foreach (var filePath in paths)
                {
                    var summaries = _summaryGenerator.Generate(filePath, harvesters);

                    // [WMR 20180423] Generate may return null, e.g. if specified file has unknown extension
                    if (summaries != null)
                    {
                        scanResult.AddRange(summaries);
                    }
                }
            }
            else
            {
                // Optimization: use Task.Parallel.ForEach to process files in parallel
                // More efficient then creating task per file (esp. if many files)
                //
                // For netstandard13, add NuGet package System.Threading.Tasks.Parallel
                //
                //   <ItemGroup Condition=" '$(TargetFramework)' != 'net45' ">
                //    <PackageReference Include="System.Threading.Tasks.Parallel" Version="4.3.0" />
                //   </ItemGroup>
                //
                // TODO:
                // - Support TimeOut
                // - Support CancellationToken (how to inject?)

                // Pre-allocate results array, one entry per file
                // Each entry receives a list with summaries harvested from a single file (Bundles return 0..*)
                var summaries = new List<ArtifactSummary>[cnt];
                try
                {
                    // Process files in parallel
                    var loopResult = Parallel.For(0, cnt,
                        // new ParallelOptions() { MaxDegreeOfParallelism = Environment.ProcessorCount },
                        i =>
                        {
                            // Harvest summaries from single file
                            // Save each result to a separate array entry (no locking required)
                            summaries[i] = _summaryGenerator.Generate(paths[i], harvesters);
                        });
                }
                catch (AggregateException aex)
                {
                    // ArtifactSummaryHarvester.HarvestAll catches and returns exceptions using ArtifactSummary.FromException
                    // However Parallel.For may still throw, e.g. due to time out or cancel

                    // var isCanceled = ex.InnerExceptions.OfType<TaskCanceledException>().Any();
                    Debug.WriteLine($"[{nameof(DirectorySource)}.{nameof(harvestSummaries)}] {aex.GetType().Name}: {aex.Message}"
                        + aex.InnerExceptions?.Select(ix => $"\r\n\t{ix.GetType().Name}: {ix.Message}"));

                    // [WMR 20171023] Return exceptions via ArtifactSummary.FromException
                    // Or unwrap all inner exceptions?
                    // scanResult.Add(ArtifactSummary.FromException(aex));
                    scanResult.AddRange(aex.InnerExceptions.Select(ArtifactSummary.FromException));
                }
                // Aggregate completed results into single list
                scanResult.AddRange(summaries.SelectMany(r => r ?? Enumerable.Empty<ArtifactSummary>()));
            }

            return scanResult;
        }

        /// <summary>Returns <c>null</c> if the specified <paramref name="summary"/> equals <c>null</c>.</summary>
        T loadResourceInternal<T>(ArtifactSummary summary) where T : Resource
        {
            if (summary == null) { return null; }

            // File path of the containing resource file (could be a Bundle)
            var origin = summary.Origin;
            if (string.IsNullOrEmpty(origin))
            {
                throw Error.Argument($"Unable to load resource from summary. The '{nameof(ArtifactSummary.Origin)}' information is unavailable.");
            }

            var pos = summary.Position;
            if (string.IsNullOrEmpty(pos))
            {
                throw Error.Argument($"Unable to load resource from summary. The '{nameof(ArtifactSummary.Position)}' information is unavailable.");
            }

            // Always use the current Xml/Json parser settings
            var settings = _settings;
            var factory = _navigatorFactory;
            settings.XmlParserSettings.CopyTo(factory.XmlParsingSettings);
            settings.JsonParserSettings.CopyTo(factory.JsonParsingSettings);

            // Also use the current PoCo parser settings
            var pocoSettings = PocoBuilderSettings.CreateDefault();
            settings.ParserSettings?.CopyTo(pocoSettings);

            T result = null;

            using (var navStream = factory.Create(origin))
            {
                // Handle exceptions & null return values?
                // e.g. file may have been deleted/renamed since last scan

                // Advance stream to the target resource (e.g. specific Bundle entry)
                if (navStream != null && navStream.Seek(pos))
                {
                    // Create navigator for the target resource
                    // Current property uses the specified Xml/JsonParsingSettings for parsing
                    var nav = navStream.Current;
                    if (nav != null)
                    {
                        // Parse target resource from navigator
                        result = nav.ToPoco<T>(pocoSettings);

                        // Add origin annotation
                        result?.SetOrigin(origin);
                    }
                }
            }

            return result;
        }

        #endregion

        #region Protected members

        /// <summary>
        /// Gets a list of <see cref="ArtifactSummary"/> instances for files in the specified <see cref="ContentDirectory"/>.
        /// The artifact summaries are loaded on demand.
        /// </summary>
        protected List<ArtifactSummary> GetSummaries() => _lazyArtifactSummaries.Value;

        // Note: Need distinct for bundled resources

        /// <summary>
        /// Enumerate distinct file paths in the specified <see cref="ContentDirectory"/>.
        /// The underlying artifact summaries are loaded on demand.
        /// </summary>
        protected IEnumerable<string> GetFilePaths() => GetSummaries().Select(s => s.Origin).Distinct();

        /// <summary>
        /// Enumerate distinct file names in the specified <see cref="ContentDirectory"/>.
        /// The underlying artifact summaries are loaded on demand.
        /// </summary>
        protected IEnumerable<string> GetFileNames() => GetSummaries().Select(s => Path.GetFileName(s.Origin)).Distinct();

        #endregion

        // Allow derived classes to override
        // http://blogs.msdn.com/b/jaredpar/archive/2011/03/18/debuggerdisplay-attribute-best-practices.aspx
        [DebuggerBrowsable(DebuggerBrowsableState.Never)]
        internal protected virtual string DebuggerDisplay
            => $"{GetType().Name} for '{ContentDirectory}' : '{Mask}'"
            + (IncludeSubDirectories ? " (with subdirs)" : null)
            + (_lazyArtifactSummaries.IsValueCreated ? $" {_lazyArtifactSummaries.Value.Count} resources" : " (summaries not yet loaded)");
    }

}<|MERGE_RESOLUTION|>--- conflicted
+++ resolved
@@ -69,50 +69,7 @@
         /// </para>
         /// <param name="contentDirectory">The file path of the target directory.</param>
         public DirectorySource(string contentDirectory)
-<<<<<<< HEAD
-        {
-            ContentDirectory = contentDirectory ?? throw Error.ArgumentNull(nameof(contentDirectory));
-            _settings = new DirectorySourceSettings();
-            _summaryGenerator = new ArtifactSummaryGenerator(_settings.ExcludeSummariesForUnknownArtifacts);
-            // Initialize Lazy
-            Refresh();
-        }
-
-        /// <summary>
-        /// Create a new <see cref="DirectorySource"/> instance to browse and resolve resources
-        /// from the specified <paramref name="contentDirectory"/>
-        /// and using the specified <see cref="DirectorySourceSettings"/>.
-        /// <para>
-        /// Initialization is thread-safe. The source ensures that only a single thread will
-        /// collect the artifact summaries, while any other threads will block.
-        /// </para>
-        /// </summary>
-        /// <param name="contentDirectory">The file path of the target directory.</param>
-        /// <param name="settings">Configuration settings that control the behavior of the <see cref="DirectorySource"/>.</param>
-        public DirectorySource(string contentDirectory, DirectorySourceSettings settings)
-        {
-            ContentDirectory = contentDirectory ?? throw Error.ArgumentNull(nameof(contentDirectory));
-            // [WMR 20171023] Always copy the specified settings, to prevent shared state
-            _settings = new DirectorySourceSettings(settings);
-            _summaryGenerator = new ArtifactSummaryGenerator(_settings.ExcludeSummariesForUnknownArtifacts);
-            // Initialize Lazy
-            Refresh();
-        }
-
-        /// <summary>
-        /// Create a new <see cref="DirectorySource"/> instance to browse and resolve resources
-        /// using the specified <see cref="DirectorySourceSettings"/>.
-        /// </summary>
-        /// <param name="settings">Configuration settings that control the behavior of the <see cref="DirectorySource"/>.</param>
-        /// <exception cref="ArgumentNullException">One of the specified arguments is <c>null</c>.</exception>
-        public DirectorySource(DirectorySourceSettings settings) : this(SpecificationDirectory, settings)
-        {
-            //
-        }
-
-=======
             : this(contentDirectory, null, false) { }
->>>>>>> 438df5a2
 
         /// <summary>
         /// Create a new <see cref="DirectorySource"/> instance to browse and resolve resources
@@ -582,11 +539,7 @@
         {
             if (sourceUri == null && targetUri == null)
             {
-<<<<<<< HEAD
-                throw Error.ArgumentNull(nameof(targetUri), $"{nameof(sourceUri)} and {nameof(targetUri)} cannot both be null.");
-=======
                 throw Error.ArgumentNull(nameof(targetUri), $"{nameof(sourceUri)} and {nameof(targetUri)} arguments cannot both be null");
->>>>>>> 438df5a2
             }
             var summaries = GetSummaries().FindConceptMaps(sourceUri, targetUri);
             return summaries.Select(summary => loadResourceInternal<ConceptMap>(summary)).Where(r => r != null);
