--- conflicted
+++ resolved
@@ -70,25 +70,39 @@
             //TODO add more parameters to the valuset here when we implement them.
         }
 
+
+        //private int copyToExpansion(string system, string version, IEnumerable<ValueSet.ConceptDefinitionComponent> source, List<ValueSet.ContainsComponent> dest)
+        //{
+        //    int added = 0;
+
+        //    foreach (var concept in source)
+        //    {
+        //        bool isDeprecated = concept.GetDeprecated() ?? false;
+
+        //        if (!isDeprecated)
+        //        {
+        //            var newContains = addToExpansion(system, version, concept.Code, concept.Display, concept.Abstract, dest);
+        //            added += 1;
+
+        //            if (concept.Concept != null && concept.Concept.Any())
+        //                added += copyToExpansion(system, version, concept.Concept, newContains.Contains);
+        //        }
+        //    }
+
+        //    return added;
+        //}
+
         private async T.Task handleCompose(ValueSet source)
         {
             if (source.Compose == null) return;
 
             // handleImport(source);
-<<<<<<< HEAD
             await handleInclude(source).ConfigureAwait(false);
             await handleExclude(source).ConfigureAwait(false);
         }
 
 
         private async T.Task<List<ValueSet.ContainsComponent>> collectConcepts(ValueSet.ConceptSetComponent conceptSet)
-=======
-            handleInclude(source);
-            handleExclude(source);            
-        }
-
-        private List<ValueSet.ContainsComponent> collectConcepts(ValueSet.ConceptSetComponent conceptSet)
->>>>>>> 5b3ea58c
         {
             List<ValueSet.ContainsComponent> result = new List<ValueSet.ContainsComponent>();
 
@@ -224,7 +238,6 @@
     {
         public static ValueSet.ContainsComponent Add(this List<ValueSet.ContainsComponent> dest, string system, string version, string code, string display, List<ValueSet.DesignationComponent> designations = null, IEnumerable<ValueSet.ContainsComponent> children = null)
         {
-<<<<<<< HEAD
             var newContains = new ValueSet.ContainsComponent
             {
                 System = system,
@@ -232,15 +245,12 @@
                 Display = display,
                 Version = version
             };
-=======
-            var newContains = new ValueSet.ContainsComponent();
 
             newContains.System = system;
             newContains.Code = code;
             newContains.Display = display;
             newContains.Version = version;
             newContains.Designation = designations;
->>>>>>> 5b3ea58c
 
             if (children != null)
                 newContains.Contains = new List<ValueSet.ContainsComponent>(children);
@@ -271,7 +281,6 @@
 
         internal static ValueSet.ContainsComponent ToContainsComponent(this CodeSystem.ConceptDefinitionComponent source, CodeSystem system, ValueSetExpanderSettings settings)
         {
-<<<<<<< HEAD
             var newContains = new ValueSet.ContainsComponent
             {
                 System = system.Url,
@@ -279,8 +288,6 @@
                 Code = source.Code,
                 Display = source.Display
             };
-=======
-            var newContains = new ValueSet.ContainsComponent();
 
             newContains.System = system.Url;
             newContains.Version = system.Version;
@@ -288,7 +295,6 @@
             newContains.Display = source.Display;            
             if(settings.IncludeDesignations)            
                 newContains.Designation = source.Designation.ToValueSetDesignations();                    
->>>>>>> 5b3ea58c
 
             var abstractProperty = source.ListConceptProperties(system, CodeSystem.CONCEPTPROPERTY_NOT_SELECTABLE).SingleOrDefault();
             if (abstractProperty?.Value is FhirBoolean isAbstract)
