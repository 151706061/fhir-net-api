﻿/* 
 * Copyright (c) 2016, Firely (info@fire.ly) and contributors
 * See the file CONTRIBUTORS for details.
 * 
 * This file is licensed under the BSD 3-Clause license
 * available at https://raw.githubusercontent.com/ewoutkramer/fhir-net-api/master/LICENSE
 */

using Hl7.Fhir.Model;
using Hl7.Fhir.Specification.Source;
using Hl7.Fhir.Support;
using Hl7.Fhir.Utility;
using System;
using System.Collections.Generic;
using System.Linq;
using System.Text;
using System.Threading.Tasks;

namespace Hl7.Fhir.Specification.Terminology
{
    public class ValueSetExpander
    {
        public ValueSetExpanderSettings Settings { get; }
        public ValueSetExpander(ValueSetExpanderSettings settings)
        {
            Settings = settings;
        }

        public ValueSetExpander() : this(ValueSetExpanderSettings.Default)
        {
            // nothing
        }


        public void Expand(ValueSet source)
        {
            // Note we are expanding the valueset in-place, so it's up to the caller to decide whether
            // to clone the valueset, depending on store and performance requirements.

            source.Expansion = ValueSet.ExpansionComponent.Create();

            try
            {
                handleCompose(source);
            }
            catch(Exception e)
            {
                // Expansion failed - remove (partial) expansion
                source.Expansion = null;
                throw e;
            }
        }


        //private int copyToExpansion(string system, string version, IEnumerable<ValueSet.ConceptDefinitionComponent> source, List<ValueSet.ContainsComponent> dest)
        //{
        //    int added = 0;

        //    foreach (var concept in source)
        //    {
        //        bool isDeprecated = concept.GetDeprecated() ?? false;

        //        if (!isDeprecated)
        //        {
        //            var newContains = addToExpansion(system, version, concept.Code, concept.Display, concept.Abstract, dest);
        //            added += 1;

        //            if (concept.Concept != null && concept.Concept.Any())
        //                added += copyToExpansion(system, version, concept.Concept, newContains.Contains);
        //        }
        //    }

        //    return added;
        //}

        private void handleCompose(ValueSet source)
        {
            if (source.Compose == null) return;

            // handleImport(source);
            handleInclude(source);
            handleExclude(source);
        }


        private List<ValueSet.ContainsComponent> collectConcepts(ValueSet.ConceptSetComponent conceptSet)
        {
            List<ValueSet.ContainsComponent> result = new List<ValueSet.ContainsComponent>();

            if (!conceptSet.ValueSet.Any() && conceptSet.System == null)
                throw Error.InvalidOperation($"Encountered a ConceptSet with neither a 'system' nor a 'valueset'");

            if (conceptSet.System != null)
            {
                if (conceptSet.Filter.Any())
                    throw new ValueSetExpansionTooComplexException($"ConceptSets with a filter are not yet supported.");

                if (conceptSet.Concept.Any())
                {
                    foreach (var concept in conceptSet.Concept)
                    {
                        // We'd probably really have to look this code up in the original ValueSet (by system) to know something about 'abstract'
                        // and what would we do with a hierarchy if we encountered that in the include?
                        result.Add(conceptSet.System, conceptSet.Version, concept.Code, concept.Display);
                    }
                }
                else
                {
                    // Do a full import of the codesystem
                    var importedConcepts = getConceptsFromCodeSystem(conceptSet.System);
                    import(result, importedConcepts, conceptSet.System);
                }
            }

            if (conceptSet.ValueSet.Any())
            {
                if (conceptSet.ValueSet.Count() > 1)
                    throw new ValueSetExpansionTooComplexException($"ConceptSets with multiple valuesets are not yet supported.");
                if (conceptSet.System != null)
                    throw new ValueSetExpansionTooComplexException($"ConceptSets with combined 'system' and 'valueset'(s) are not yet supported.");

                var importedVs = conceptSet.ValueSet.Single();
                var concepts = getExpansionForValueSet(importedVs);
                import(result, concepts, importedVs);
            }
            
            return result;

            void import(List<ValueSet.ContainsComponent> dest, List<ValueSet.ContainsComponent> source, string importeeUrl)
            {
                if (dest.Count + source.Count > Settings.MaxExpansionSize)
                    throw new ValueSetExpansionTooBigException($"Import of '{importeeUrl}' ({source.Count} concepts) would be larger than the set maximum size ({Settings.MaxExpansionSize})");

                dest.AddRange(source);
            }
        }

        private void handleInclude(ValueSet source)
        {
            if (!source.Compose.Include.Any()) return;

            int csIndex = 0;
            foreach (var include in source.Compose.Include)
            {
                var includedConcepts = collectConcepts(include);

                // Yes, exclusion could make this smaller again, but alas, before we have processed those we might have run out of memory
                if (source.Expansion.Total + includedConcepts.Count > Settings.MaxExpansionSize)
                    throw new ValueSetExpansionTooBigException($"Inclusion of {includedConcepts.Count} concepts from conceptset #{csIndex}' to  " +
                        $"valueset '{source.Url}' ({source.Expansion.Total} concepts) would be larger than the set maximum size ({Settings.MaxExpansionSize})");

                source.Expansion.Contains.AddRange(includedConcepts);

                var original = source.Expansion.Total ?? 0;
                source.Expansion.Total = original + includedConcepts.CountConcepts();
                csIndex += 1;
            }
        }

        private void handleExclude(ValueSet source)
        {
            if (!source.Compose.Exclude.Any()) return;

            foreach (var exclude in source.Compose.Exclude)
            {
                var excludedConcepts = collectConcepts(exclude);

                source.Expansion.Contains.Remove(excludedConcepts);

                var original = source.Expansion.Total ?? 0;
                source.Expansion.Total = original - excludedConcepts.CountConcepts();
            }
        }


        private List<ValueSet.ContainsComponent> getExpansionForValueSet(string uri)
        {
            if (Settings.ValueSetSource == null)
                throw Error.InvalidOperation($"No valueset resolver available to resolve valueset '{uri}', " +
                        "set ValueSetExpander.Settings.ValueSetSource to fix.");

            var importedVs = Settings.ValueSetSource.FindValueSet(uri);
            if (importedVs == null) throw new ValueSetUnknownException($"Cannot resolve canonical reference '{uri}' to ValueSet");

            if (!importedVs.HasExpansion) Expand(importedVs);

            if (importedVs.HasExpansion)
                return importedVs.Expansion.Contains;
            else
                throw new ValueSetUnknownException($"Expansion returned neither an error, nor an expansion for ValueSet with canonical reference '{uri}'");
        }

        private List<ValueSet.ContainsComponent> getConceptsFromCodeSystem(string uri)
        {
            if (Settings.ValueSetSource == null)
                throw Error.InvalidOperation($"No terminology service available to resolve references to codesystem '{uri}', " +
                        "set ValueSetExpander.Settings.ValueSetSource to fix.");

<<<<<<< HEAD
            var importedCs = Settings.ValueSetSource.FindCodeSystem(uri);
            if (importedCs == null) throw new ValueSetUnknownException($"Cannot resolve canonical reference '{uri}' to CodeSystem");

            var result = new List<ValueSet.ContainsComponent>();
            result.AddRange(importedCs.Concept.Select(c => c.ToContainsComponent(importedCs)));

            return result;
        }
    }

    public class ValueSetExpanderSettings
    {
        public static ValueSetExpanderSettings Default = new ValueSetExpanderSettings();

        public IResourceResolver ValueSetSource { get; set; }

        public int MaxExpansionSize { get; set; } = 500;
    }

    public static class ContainsSetExtensions
    {
        public static ValueSet.ContainsComponent Add(this List<ValueSet.ContainsComponent> dest, string system, string version, string code, string display, IEnumerable<ValueSet.ContainsComponent> children = null)
        {
            var newContains = new ValueSet.ContainsComponent();

            newContains.System = system;
            newContains.Code = code;
            newContains.Display = display;
            newContains.Version = version;

            if(children != null)
                newContains.Contains = new List<ValueSet.ContainsComponent>(children);

            dest.Add(newContains);

            return newContains;
        }
  
        public static void Remove(this List<ValueSet.ContainsComponent> dest, string system, string code)
        {
            dest.RemoveAll(c => c.System == system && c.Code == code);

            // Look for this code in children too
            foreach (var component in dest)
            {
                if (component.Contains.Any())
                    component.Contains.Remove(system, code);
            }
        }

        public static void Remove(this List<ValueSet.ContainsComponent> dest, List<ValueSet.ContainsComponent> source)
        {
            //TODO: Pretty unclear what to do with child concepts in the source - they all need to be removed from dest?
            foreach (var sourceConcept in source)
                dest.Remove(sourceConcept.System, sourceConcept.Code);
        }

        internal static ValueSet.ContainsComponent ToContainsComponent(this CodeSystem.ConceptDefinitionComponent source, CodeSystem system)
        {
            var newContains = new ValueSet.ContainsComponent();

            newContains.System = system.Url;
            newContains.Version = system.Version;
            newContains.Code = source.Code;
            newContains.Display = source.Display;

            var abstractProperty = source.ListConceptProperties(system, CodeSystem.CONCEPTPROPERTY_NOT_SELECTABLE).SingleOrDefault();
            if(abstractProperty?.Value is FhirBoolean isAbstract)
                newContains.Abstract = isAbstract.Value;

            var inactiveProperty = source.ListConceptProperties(system, CodeSystem.CONCEPTPROPERTY_STATUS).SingleOrDefault();
            if (inactiveProperty?.Value is FhirBoolean isInactive)
                newContains.Inactive = isInactive.Value;

            if (source.Concept.Any())
                newContains.Contains.AddRange(
                    source.Concept.Select(c => c.ToContainsComponent(system)));

            return newContains;
        }      
=======
>>>>>>> 37211957
    }
}<|MERGE_RESOLUTION|>--- conflicted
+++ resolved
@@ -196,7 +196,6 @@
                 throw Error.InvalidOperation($"No terminology service available to resolve references to codesystem '{uri}', " +
                         "set ValueSetExpander.Settings.ValueSetSource to fix.");
 
-<<<<<<< HEAD
             var importedCs = Settings.ValueSetSource.FindCodeSystem(uri);
             if (importedCs == null) throw new ValueSetUnknownException($"Cannot resolve canonical reference '{uri}' to CodeSystem");
 
@@ -207,14 +206,6 @@
         }
     }
 
-    public class ValueSetExpanderSettings
-    {
-        public static ValueSetExpanderSettings Default = new ValueSetExpanderSettings();
-
-        public IResourceResolver ValueSetSource { get; set; }
-
-        public int MaxExpansionSize { get; set; } = 500;
-    }
 
     public static class ContainsSetExtensions
     {
@@ -227,14 +218,14 @@
             newContains.Display = display;
             newContains.Version = version;
 
-            if(children != null)
+            if (children != null)
                 newContains.Contains = new List<ValueSet.ContainsComponent>(children);
 
             dest.Add(newContains);
 
             return newContains;
         }
-  
+
         public static void Remove(this List<ValueSet.ContainsComponent> dest, string system, string code)
         {
             dest.RemoveAll(c => c.System == system && c.Code == code);
@@ -264,7 +255,7 @@
             newContains.Display = source.Display;
 
             var abstractProperty = source.ListConceptProperties(system, CodeSystem.CONCEPTPROPERTY_NOT_SELECTABLE).SingleOrDefault();
-            if(abstractProperty?.Value is FhirBoolean isAbstract)
+            if (abstractProperty?.Value is FhirBoolean isAbstract)
                 newContains.Abstract = isAbstract.Value;
 
             var inactiveProperty = source.ListConceptProperties(system, CodeSystem.CONCEPTPROPERTY_STATUS).SingleOrDefault();
@@ -276,8 +267,6 @@
                     source.Concept.Select(c => c.ToContainsComponent(system)));
 
             return newContains;
-        }      
-=======
->>>>>>> 37211957
+        }
     }
 }