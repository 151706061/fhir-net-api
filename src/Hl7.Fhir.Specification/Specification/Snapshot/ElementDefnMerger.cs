--- conflicted
+++ resolved
@@ -170,10 +170,6 @@
 
                 snap.Binding = mergeComplexAttribute(snap.Binding, diff.Binding);
 
-<<<<<<< HEAD
-                // Mappings are cumulative, but keep unique on full contents
-                snap.Mapping = mergeCollection(snap.Mapping, diff.Mapping, matchExactly);
-=======
                 // [AE 20200129] Merging only fails for lists on a nested level. Slicing.Discriminator is the only case where this happens
                 var originalDiscriminator = snap.Slicing?.Discriminator;
                 snap.Slicing = mergeComplexAttribute(snap.Slicing, diff.Slicing);
@@ -188,7 +184,6 @@
 
                 // [EK 20170301] Added this after comparison with Java generated snapshot
                 snap.RepresentationElement = mergeCollection(snap.RepresentationElement, diff.RepresentationElement, (s, d) => s.IsExactly(d));
->>>>>>> 2820d73e
             }
 
             private void CorrectListMerge<T>(List<T> originalBase, List<T> replacement, Action<List<T>> setBase)
