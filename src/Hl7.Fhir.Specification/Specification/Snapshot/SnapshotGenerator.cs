/* 
 * Copyright (c) 2018, Firely (info@fire.ly) and contributors
 * See the file CONTRIBUTORS for details.
 * 
 * This file is licensed under the BSD 3-Clause license
 * available at https://raw.githubusercontent.com/FirelyTeam/firely-net-sdk/master/LICENSE
 */

// DEBUGGING
#define DUMPMATCHES

// Cache pre-generated snapshot root ElementDefinition instance as an annotation on the associated differential root ElementDefinition
// When subsequently expanding the full type profile snapshot, re-use the cached root ElementDefinition instance
// This ensures that the snapshot ElementDefinition instances are stable (and equal to OnPrepareBaseProfile event parameters)
// Without caching, the root element in the type profile snapshot would be a different instance as the reference specified by the OnPrepareBaseProfile event
#define CACHE_ROOT_ELEMDEF
// [WMR 20161004] Only enable this for debugging & verification (costly...)
// #define CACHE_ROOT_ELEMDEF_ASSERT

// TODO:
// - Merge global StructureDefinition.mapping definitions
// - Enforce/verify Slicing.Rule = Closed / OpenAtEnd
// - Test error handling: gracefully handle invalid input, report issue

// [WMR 20170216] Prevent slices on non-repeating non-choice type elements (max = 1)
// #define REJECT_SLICE_NONREPEATING_ELEMENT

// [WMR 20170810] STU3 bug: SimpleQuantity root element introduces non-empty sliceName = "SliceName"
// Detect and fix invalid non-null sliceNames on specializations
// #define FIX_SLICENAMES_ON_SPECIALIZATIONS
// Detect and fix invalid non-null sliceNames on root elements
#define FIX_SLICENAMES_ON_ROOT_ELEMENTS

// [WMR 20180409] Resolve contentReference from core resource/datatype (StructureDefinition.type)
#define FIX_CONTENTREFERENCE

// [WMR 20190828] R4: Normalize renamed type slices in snapshot
// e.g. diff: "valueString" => snap: "value[x]:valueString"
#define NORMALIZE_RENAMED_TYPESLICE

using Hl7.Fhir.Model;
using Hl7.Fhir.Specification.Navigation;
using Hl7.Fhir.Specification.Source;
using Hl7.Fhir.Utility;
using System;
using System.Collections.Generic;
using System.Diagnostics;
using System.Linq;
using T = System.Threading.Tasks;

namespace Hl7.Fhir.Specification.Snapshot
{
    // [WMR 20160927] Design considerations:
    // Functionality is implemented as a set of partial classes, in order to share common state and
    // minimize memory pressure while recursively generating snapshots of base and/or type profiles.

    /// <summary>
    /// Provides functionality to generate the snapshot component of a <see cref="StructureDefinition"/> resource.
    /// </summary>
    public sealed partial class SnapshotGenerator
    {
        // TODO: Properly test SnapshotGenerator for multi-threading support
        // Each thread should create a separate instance
        // But all instances should share a common IResourceResolver instance
        // TODO: Probably also need to share a common recursion stack...


        private readonly SnapshotGeneratorSettings _settings;
        private readonly SnapshotRecursionStack _stack = new SnapshotRecursionStack();

        /// <summary>
        /// Create a new instance of the <see cref="SnapshotGenerator"/> class
        /// for the specified resource resolver and configuration settings.
        /// </summary>
        /// <param name="resolver">A <see cref="IResourceResolver"/> or <see cref="IAsyncResourceResolver"/> instance.</param>
        /// <param name="settings">Configuration settings that control the behavior of the snapshot generator.</param>
        /// <exception cref="ArgumentNullException">One of the specified arguments is <c>null</c>.</exception>
#pragma warning disable CS0618 // Type or member is obsolete
        public SnapshotGenerator(ISyncOrAsyncResourceResolver resolver, SnapshotGeneratorSettings settings)
        {
            Source = resolver as IResourceResolver;
#pragma warning restore CS0618 // Type or member is obsolete
            AsyncResolver = verifySource(resolver.AsAsync(), nameof(resolver));

            if (settings == null) { throw Error.ArgumentNull(nameof(settings)); }
            // [WMR 20171023] Always copy the specified settings, to prevent shared state
            // Especially important to prevent corruption of the global SnapshotGeneratorSettings.Default instance.
            _settings = new SnapshotGeneratorSettings(settings);
        }

        /// <summary>
        /// Create a new instance of the <see cref="SnapshotGenerator"/> class
        /// for the specified resource resolver and with default configuration settings.
        /// </summary>
        /// <param name="resolver">A <see cref="IResourceResolver"/> or <see cref="IAsyncResourceResolver"/> instance.</param>
        /// <exception cref="ArgumentNullException">One of the specified arguments is <c>null</c>.</exception>
#pragma warning disable CS0618 // Type or member is obsolete
        public SnapshotGenerator(ISyncOrAsyncResourceResolver resolver)
        {
            Source = resolver as IResourceResolver;
#pragma warning restore CS0618 // Type or member is obsolete
            AsyncResolver = verifySource(resolver.AsAsync(), nameof(resolver));

            _settings = SnapshotGeneratorSettings.CreateDefault();
        }

        private static IAsyncResourceResolver verifySource(IAsyncResourceResolver resolver, string name = null)
        {
            if (resolver == null) { throw Error.ArgumentNull(name ?? nameof(resolver)); }
            if (resolver is SnapshotSource) { throw Error.Argument(name ?? nameof(resolver), $"Invalid argument. Cannot create a new {nameof(SnapshotGenerator)} instance from an existing {nameof(SnapshotSource)}."); }

            // TODO: Verify that the specified resolver is idempotent (i.e. caching)
            // Maybe add some interface property to detect behavior?
            // i.e. IsIdemPotent (repeated calls return same instance)
            // Note: cannot add new property to IResourceResolver, breaking change...
            // Alternatively, add new secondary interface IResourceResolverProperties

            return resolver;
        }

        /// <summary>Returns a reference to the associated <see cref="IResourceResolver"/> instance, as specified in the 
        /// call to the constructor.</summary>
        /// <remarks>May return <code>null</code> if the source is an exclusively asynchronous resolver.</remarks>
        [Obsolete("SnapshotGenerator now works best with asynchronous resolvers. Use the AsyncResolver property instead.")]
        public IResourceResolver Source { get; private set; }

        /// <summary>Returns a reference to the associated <see cref="IAsyncResourceResolver"/> instance, as specified in the 
        /// call to the constructor.</summary>
        public IAsyncResourceResolver AsyncResolver { get; private set; }

        /// <summary>Returns a reference to the associated <see cref="IAsyncResourceResolver"/> instance, as specified in the 
        /// call to the constructor.</summary>
        /// <remarks>When the constructor was called with an <see cref="IResourceResolver"/>, this property will return
        /// an adapted resolver, which implements the async interface over the syncrho</remarks>
        /// <summary>Returns the snapshot generator configuration settings.</summary>
        public SnapshotGeneratorSettings Settings => _settings;

        /// <summary>Returns a reference to the profile uri of the currently generating snapshot, or <c>null</c>.</summary>
        private string CurrentProfileUri => _stack.CurrentProfileUri;

        /// <summary>
        /// (Re-)generate the <see cref="StructureDefinition.Snapshot"/> component of the specified <see cref="StructureDefinition"/> instance.
        /// Resolve the associated base profile snapshot and merge the <see cref="StructureDefinition.Differential"/> component.
        /// </summary>
        /// <param name="structure">A <see cref="StructureDefinition"/> instance.</param>
        public async T.Task UpdateAsync(StructureDefinition structure)
        {
            structure.Snapshot = new StructureDefinition.SnapshotComponent()
            {
                Element = await GenerateAsync(structure).ConfigureAwait(false)
            };
            structure.Snapshot.SetCreatedBySnapshotGenerator();

            // [WMR 20170209] TODO: also merge global StructureDefinition.Mapping components
            // structure.Mappings = ElementDefnMerger.Merge(...)
        }

        /// <inheritdoc cref="UpdateAsync(StructureDefinition)"/>
        [Obsolete("SnapshotGenerator now works best with asynchronous resolvers. Use UpdateAsync() instead.")]
        public void Update(StructureDefinition structure)
            => TaskHelper.Await(() => UpdateAsync(structure));

        /// <summary>
        /// Generate the snapshot element list of the specified <see cref="StructureDefinition"/> instance.
        /// Resolve the associated base profile snapshot and merge the <see cref="StructureDefinition.Differential"/> component.
        /// Returns the expanded element list.
        /// Does not modify the <see cref="StructureDefinition.Snapshot"/> property of the specified instance.
        /// </summary>
        /// <param name="structure">A <see cref="StructureDefinition"/> instance.</param>
        public async T.Task<List<ElementDefinition>> GenerateAsync(StructureDefinition structure)
        {
            if (structure == null) { throw Error.ArgumentNull(nameof(structure)); }
            if (string.IsNullOrEmpty(structure.Url))
            {
                throw Error.Argument(nameof(structure), "Invalid argument. The specified StructureDefinition has no url. Each StructureDefinition must have a unique canonical url, for identification purposes.");
            }

            // Clear the OperationOutcome issues
            clearIssues();

            List<ElementDefinition> result = null;
            _stack.OnBeforeGenerateSnapshot(structure.Url);
            try
            {
                result = await generate(structure).ConfigureAwait(false);
            }
            finally
            {
                // On complete expansion, the recursion stack should be empty
                Debug.Assert(result == null || _stack.RecursionDepth == 1);
                _stack.OnAfterGenerateSnapshot(structure.Url);
            }
            return result;
        }

        /// <inheritdoc cref="GenerateAsync(StructureDefinition)" />
        [Obsolete("SnapshotGenerator now works best with asynchronous resolvers. Use GenerateAsync() instead.")]
        public List<ElementDefinition> Generate(StructureDefinition structure)
            => TaskHelper.Await(() => GenerateAsync(structure));


        /// <summary>Recursively expand (the children of) a single element definition.</summary>
        /// <param name="elements">A <see cref="StructureDefinition.SnapshotComponent"/> or <see cref="StructureDefinition.DifferentialComponent"/> instance.</param>
        /// <param name="element">The element to expand. Should be part of <paramref name="elements"/>.</param>
        /// <returns>A new, expanded list of <see cref="ElementDefinition"/> instances.</returns>
        /// <exception cref="ArgumentException">The specified element is not contained in the list.</exception>
        public T.Task<IList<ElementDefinition>> ExpandElementAsync(IElementList elements, ElementDefinition element)
        {
            if (elements == null) { throw Error.ArgumentNull(nameof(elements)); }
            return ExpandElementAsync(elements.Element, element);
        }

        /// <inheritdoc cref="ExpandElementAsync(IElementList, ElementDefinition)" />
        [Obsolete("SnapshotGenerator now works best with asynchronous resolvers. Use ExpandElementAsync() instead.")]
        public IList<ElementDefinition> ExpandElement(IElementList elements, ElementDefinition element)
            => TaskHelper.Await(() => ExpandElementAsync(elements, element));

        /// <summary>Recursively expand (the children of) a single element definition.</summary>
        /// <param name="elements">A list of <see cref="ElementDefinition"/> instances, taken from snapshot or differential.</param>
        /// <param name="element">The element to expand. Should be part of <paramref name="elements"/>.</param>
        /// <returns>A new, expanded list of <see cref="ElementDefinition"/> instances.</returns>
        /// <exception cref="ArgumentException">The specified element is not contained in the list.</exception>
        public async T.Task<IList<ElementDefinition>> ExpandElementAsync(IList<ElementDefinition> elements, ElementDefinition element)
        {
            if (elements == null) { throw Error.ArgumentNull(nameof(elements)); }
            if (element == null) { throw Error.ArgumentNull(nameof(element)); }

            var nav = new ElementDefinitionNavigator(elements);
            if (!nav.MoveTo(element))
            {
                throw Error.Argument(nameof(element), "Invalid argument for snapshot generator. The specified element list does not contain the target element to expand.");
            }

            clearIssues();

            // Must initialize recursion checker, because element expansion may recurse on external type profile
            _stack.OnStartRecursion();
            try
            {
                await expandElement(nav).ConfigureAwait(false);
            }
            finally
            {
                _stack.OnFinishRecursion();
            }
            return nav.Elements;
        }

        /// <inheritdoc cref="ExpandElementAsync(IList{ElementDefinition}, ElementDefinition)" />
        [Obsolete("SnapshotGenerator now works best with asynchronous resolvers. Use ExpandElementAsync() instead.")]
        public IList<ElementDefinition> ExpandElement(IList<ElementDefinition> elements, ElementDefinition element)
            => TaskHelper.Await(() => ExpandElementAsync(elements, element));

        /// <summary>Recursively expand (the children of) a single element definition.</summary>
        /// <param name="nav">An <see cref="ElementDefinitionNavigator"/> instance positioned on the target element to be expanded.</param>
        /// <returns><c>true</c> if the element is succesfully expanded, or <c>false</c> otherwise.</returns>
        /// <exception cref="ArgumentException">The specified navigator is not positioned on an element.</exception>
        public async T.Task<bool> ExpandElementAsync(ElementDefinitionNavigator nav)
        {
            nav.ThrowIfNullOrNotPositioned(nameof(nav));

            clearIssues();

            // Must initialize recursion checker, because element expansion may recurse on external type profile
            _stack.OnStartRecursion();
            try
            {
                return await expandElement(nav).ConfigureAwait(false);
            }
            finally
            {
                _stack.OnFinishRecursion();
            }
        }

        /// <inheritdoc cref="ExpandElementAsync(ElementDefinitionNavigator)" />
        [Obsolete("SnapshotGenerator now works best with asynchronous resolvers. Use ExpandElementAsync() instead.")]
        public bool ExpandElement(ElementDefinitionNavigator nav)
                        => TaskHelper.Await(() => ExpandElementAsync(nav));

        /// <summary>Merge two sets of element constraints, e.g. base and differential.</summary>
        /// <param name="snap">A set of element constraints.</param>
        /// <param name="diff">Another set of element constraints to merge on top of the base.</param>
        /// <param name="mergeElementId">Determines if the snapshot should inherit Element.id values from the differential.</param>
        /// <returns>A new <see cref="ElementDefinition"/> instance.</returns>
        //public async T.Task<ElementDefinition> MergeElementDefinitionAsync(ElementDefinition snap, ElementDefinition diff, bool mergeElementId)
        public ElementDefinition MergeElementDefinition(ElementDefinition snap, ElementDefinition diff, bool mergeElementId)
        {
            var result = (ElementDefinition)snap.DeepCopy();
            ElementDefnMerger.Merge(this, result, diff, mergeElementId, _stack.CurrentProfileUri);
            return result;
        }

        ///// <inheritdoc cref="MergeElementDefinitionAsync(ElementDefinition, ElementDefinition, bool)" />
        //[Obsolete("SnapshotGenerator now works best with asynchronous resolvers. Use MergeElementDefinition() instead.")]
        //public ElementDefinition MergeElementDefinition(ElementDefinition snap, ElementDefinition diff, bool mergeElementId)
        //              => TaskHelper.Await(() => MergeElementDefinitionAsync(snap, diff, mergeElementId));

        // ***** Private Interface *****

        /// <summary>
        /// Expand the differential component of the specified structure and return the expanded element list.
        /// The given structure is not modified.
        /// </summary>
        private async T.Task<List<ElementDefinition>> generate(StructureDefinition structure)
        {
            Debug.WriteLine($"[{nameof(SnapshotGenerator)}.{nameof(generate)}] Generate snapshot for profile '{structure.Name}' : '{structure.Url}' (#{structure.GetHashCode()}) ...");

            List<ElementDefinition> result;
            var differential = structure.Differential;
            if (differential == null)
            {
                // [WMR 20161208] Handle missing differential
                differential = structure.Differential = new StructureDefinition.DifferentialComponent()
                {
                    Element = new List<ElementDefinition>()
                };
            }

            // [WMR 20160718] Also accept extension definitions (IsConstraint == false)
            if (structure.IsConstraint && structure.BaseDefinition == null)
            {
                throw Error.Argument(nameof(structure), "Invalid argument. The specified StructureDefinition represents a constraint on another FHIR profile, but the base profile url is missing or empty. Derived profiles must have a base url.");
            }

            ElementDefinitionNavigator nav;
            // StructureDefinition.SnapshotComponent snapshot = null;
            if (structure.BaseDefinition != null)
            {
                var baseStructure = await AsyncResolver.FindStructureDefinitionAsync(structure.BaseDefinition).ConfigureAwait(false);

                // [WMR 20161208] Handle unresolved base profile
                if (baseStructure == null)
                {
                    addIssueProfileNotFound(structure.BaseDefinition);
                    // Fatal error...
                    return null;
                }

                // [WMR 20161208] Handle missing differential
                var location = differential.Element.Count > 0 ? differential.Element[0].Path : null;
                if (!await ensureSnapshot(baseStructure, structure.BaseDefinition, location).ConfigureAwait(false))
                {
                    // Fatal error...
                    return null;
                }

                // [WMR 20190806] Expanding the base profile *may* recurse on current structure
                // e.g. Extension : BaseDefinition => Element : Element.extension => Extension
                // Then snapshot root is already generated and annotated to differential.Element[0]
                //Debug.WriteLineIf(differential.Element[0].HasSnapshotElementAnnotation(), $"[{nameof(SnapshotGenerator)}.{nameof(generate)} (1)] diff[0] is annotated with cached snapshot root...");

                // [WMR 20160817] Notify client about the resolved, expanded base profile
                OnPrepareBaseProfile(structure, baseStructure);

                var snapshot = (StructureDefinition.SnapshotComponent)baseStructure.Snapshot.DeepCopy();

                // [WMR 20170616] NEVER inherit element IDs from base profile
                // Otherwise e.g. slices introduced in derived profile would inherit the original ID from unsliced parent element - WRONG!
                // WRONG! Must handle backward content references in derived profiles, e.g. Questionnaire
                // Following statement causes BasicValidationTests.ValidateOverNameRef to fail,
                // because snapshot generator can no longer expand Questionnaire.item.item
                // because element id of Questionnaire.item has been cleared...
                // => must immediately (re-)generate element ID after expansion of each element
                // ElementIdGenerator.Clear(snapshot.Element);
                // Debug.Fail("TODO");

                // [WMR 20190902] #1090 SnapshotGenerator should support logical models
                if (structure.Kind == StructureDefinition.StructureDefinitionKind.Logical)
                {
                    var rootPath = structure.Type;

                    // For logical models, StructureDefinition.type may return a fully qualified url
                    // Last segment should equal the name of the root element
                    // e.g. http://example.org/fhir/StructureDefinition/MyModel

                    if (string.IsNullOrEmpty(rootPath))
                    {
                        // Not a fatal error; parse root path from first element constraint
                        //throw Error.Argument(nameof(structure), $"Invalid argument. The StructureDefinition.type property value is empty or missing.");
                        addIssueStructureTypeMissing(structure);

                        // Derive from root element name
                        rootPath = structure.Differential?.Element?[0].GetNameFromPath();
                    }
                    else
                    {
                        var pos = rootPath.LastIndexOf("/");
                        if (pos > -1)
                        {
                            rootPath = rootPath.Substring(pos + 1);
                        }
                    }

                    // Abort if we failed to determine root path
                    if (string.IsNullOrEmpty(rootPath))
                    {
                        // Fatal error...
                        throw Error.Argument(nameof(structure), $"Invalid argument. The StructureDefinition.type property value is empty or missing.");

                    }

                    snapshot.Rebase(rootPath);
                }

                else if (!structure.IsConstraint)
                {
                    // [WMR 20160902] Rebase the cloned base profile (e.g. DomainResource)

                    // [WMR 20170426] Specializations (i.e. core resource definitions)
                    // do NOT inherit element IDs from (abstract) base class
                    // Clear all to force full re-generation
                    // ElementIdGenerator.Clear(snapshot.Element);

                    // [WMR 20170411] Updated for STU3 - root element is no longer required/ensured
                    // => Derive from StructureDefinition.type property
                    var rootPath = structure.Type;
                    if (string.IsNullOrEmpty(rootPath))
                    {
                        // Fatal error...
                        throw Error.Argument(nameof(structure), $"Invalid argument. The StructureDefinition.type property value is empty or missing.");
                    }

                    snapshot.Rebase(rootPath);

#if FIX_SLICENAMES_ON_SPECIALIZATIONS
                    // [WMR 20170810] Handle bug in STU3
                    // SimpleQuantity root element defines non-null sliceName = "SimpleQuantity" - WRONG!
                    fixInvalidSliceNamesInSpecialization(structure);
#endif
                }

                // [WMR 20170710] NEW: Generate element IDs while processing
                // First ensure IDs exist on all elements inherited from base profile
                // Then, while expanding the snapshot, generate ids for all new element constraints introduced by diff
                // This ensures that we can process back references to ids of preceding elements
                // e.g. Questionnaire.item.item => Questionnaire.item
                if (_settings.GenerateElementIds)
                {
                    // Always re-generate; never inherit element ids from base profile
                    ElementIdGenerator.Update(snapshot.Element, true);
                }

                // Ensure that ElementDefinition.Base components in base StructureDef are propertly initialized
                // [WMR 20170424] Inherit existing base components, generate if missing
                await ensureBaseComponents(snapshot.Element, structure.BaseDefinition, false).ConfigureAwait(false);

                // [WMR 20170208] Moved to *AFTER* ensureBaseComponents - emits annotations...
                // [WMR 20160915] Derived profiles should never inherit the ChangedByDiff extension from the base structure
                snapshot.Element.RemoveAllConstrainedByDiffExtensions();
                snapshot.Element.RemoveAllConstrainedByDiffAnnotations();

                // Notify observers
                for (int i = 0; i < snapshot.Element.Count; i++)
                {
                    OnPrepareElement(snapshot.Element[i], baseStructure, baseStructure.Snapshot.Element[i]);
                }

                nav = new ElementDefinitionNavigator(snapshot.Element, structure);
            }
            else
            {
                // No base; input is a core resource or datatype definition
                var snapshot = new StructureDefinition.SnapshotComponent();
                nav = new ElementDefinitionNavigator(snapshot.Element, structure);
            }

            // var nav = new ElementDefinitionNavigator(snapshot.Element);

#if CACHE_ROOT_ELEMDEF
            _stack.RegisterSnapshotNavigator(structure.Url, nav);
#endif

            // Fill out the gaps (mostly missing parents) in the differential representation
            var fullDifferential = differential.MakeTree();
            var diff = new ElementDefinitionNavigator(fullDifferential);

#if FIX_SLICENAMES_ON_ROOT_ELEMENTS
            var diffRoot = fullDifferential.GetRootElement();
            fixInvalidSliceNameOnRootElement(diffRoot, structure);
#endif

            // [WMR 20190806] Expanding the base profile *may* recurse on current structure
            // e.g. Extension : BaseDefinition => Element : Element.extension => Extension
            // Then snapshot root is already generated and annotated to differential.Element[0]
            //Debug.WriteLineIf(diffRoot.HasSnapshotElementAnnotation(), $"[{nameof(SnapshotGenerator)}.{nameof(generate)} (before merge)] diff root is annotated with cached snapshot root...");

            await merge(nav, diff).ConfigureAwait(false);

            result = nav.ToListOfElements();

            //Debug.WriteLineIf(diffRoot.HasSnapshotElementAnnotation(), $"[{nameof(SnapshotGenerator)}.{nameof(generate)} (after merge)] diff root is annotated with cached snapshot root...");

            // Ready! Snapshot has been generated

#if CACHE_ROOT_ELEMDEF
            // [WMR 20190806] Never expose/leak internal temporary annotations!
            // Only for handling internal profile recursion, e.g. Extension => Extension.extension
            // Remove the temporary annotation on differential root element
            // Cached root element annotation only applies to *this* instance
            // User could generate new structure by cloning Differential (esp. root element)
            // Cloning existing annotations would corrupt the new snapshot...
            diffRoot.RemoveSnapshotElementAnnotations();
#endif

            return result;
        }

#if FIX_SLICENAMES_ON_SPECIALIZATIONS
        void fixInvalidSliceNamesInSpecialization(StructureDefinition sd)
        {
            Debug.Assert(sd.Derivation == StructureDefinition.TypeDerivationRule.Specialization);
            var elems = sd.Differential.Element.Where(e => e.SliceName != null);
            foreach (var elem in elems)
            {
                if (!string.IsNullOrEmpty(elem.SliceName))
                {
                    addIssueInvalidSliceNameOnSpecialization(elem);
                    elem.SliceName = null;
                }
            }
        }
#endif

#if FIX_SLICENAMES_ON_ROOT_ELEMENTS
        private void fixInvalidSliceNameOnRootElement(ElementDefinition elem, StructureDefinition sd)
        {
            if (elem != null)
            {
                Debug.Assert(elem.IsRootElement());
                if (!string.IsNullOrEmpty(elem.SliceName))
                {
                    if (sd.Url != ModelInfo.CanonicalUriForFhirCoreType(FHIRAllTypes.SimpleQuantity))
                    {
                        addIssueInvalidSliceNameOnRootElement(elem, sd);
                    }
                    elem.SliceName = null;
                }
            }
        }
#endif

        /// <summary>
        /// Expand the currently active element within the specified <see cref="ElementDefinitionNavigator"/> instance.
        /// If the element has a name reference, then merge from the targeted element.
        /// Otherwise, if the element has a custom type profile, then merge it.
        /// </summary>
        private async T.Task<bool> expandElement(ElementDefinitionNavigator nav)
        {
            // [WMR 20170614] NEW: keepElementId
            // Maintain existing root element ID if called from the public ExpandElement method

            if (nav.AtRoot)
            {
                throw Error.Argument(nameof(nav), $"Internal error in snapshot generator ({nameof(expandElement)}): Navigator is not positioned on an element");
            }

            if (nav.HasChildren)
            {
                return true;     // already has children, we're not doing anything extra
            }

            var defn = nav.Current;

            if (!String.IsNullOrEmpty(defn.ContentReference))
            {

#if FIX_CONTENTREFERENCE
                // [WMR 20180409] NEW
                // Resolve contentReference from core resource/datatype definition
                // Specified by StructureDefinition.type == root element name

                var coreStructure = await getStructureForContentReference(nav, true).ConfigureAwait(false);
                // getStructureForContentReference emits issue if profile cannot be resolved
                if (coreStructure == null) { return false; }

                var sourceNav = ElementDefinitionNavigator.ForSnapshot(coreStructure);
#else
                // [WMR 20180409] WRONG!
                // Resolves contentReference from current StructureDef
                // Recursive child items should NOT inherit constraints from parent in same profile

                var sourceNav = new ElementDefinitionNavigator(nav);
#endif
                if (!sourceNav.JumpToNameReference(defn.ContentReference))
                {
                    addIssueInvalidNameReference(defn);
                    return false;
                }

                // [WMR 20190926] #1123 Remove annotations and fix Base components!
                copyChildren(nav, sourceNav);

                // [WMR 20180410]
                // - Regenerate element IDs
                // - Notify subscribers by calling OnPrepareBaseElement, before merging diff constraints
                prepareExpandedTypeProfileElements(nav, sourceNav);

            }
            else if (defn.Type == null || defn.Type.Count == 0)
            {
                // Element has neither a name reference or a type...?
                if (!nav.Current.IsRootElement())
                {
                    addIssueNoTypeOrNameReference(defn);
                    return false;
                }
            }
            else if (defn.Type.Count > 1)
            {
                // [WMR 20170227] NEW: Allow common extension constraints on choice type w/o type slice

                // Ewout: allow if all the specified type references share a common type code
                // WMR: Only expand common elements, i.e. .id | .extension | .modifierExtension
                // Also verify that diff only specifies child constraints on common elements (.extension | .modifierExtension) ... ?
                // Actually, we should determine the intersection of the specified type profiles... ouch

                // [WMR 20181212] R4 NEW - eld-13: Types must be unique by code
                // Gracefully handle non-distinct type codes; do not expand

                // [MS 20210614] When we can't find a CommonTypeCode assume "Element" for .id and .extension
                var distinctTypeCode = defn.CommonTypeCode() ?? FHIRAllTypes.Element.GetLiteral();

                // Different profiles for common base type => expand the common base type (w/o custom profile)
                // var typeRef = new ElementDefinition.TypeRefComponent() { Code = distinctTypeCodes[0] };
                var typeRef = new ElementDefinition.TypeRefComponent() { Code = distinctTypeCode };
                StructureDefinition typeStructure = await getStructureForTypeRef(defn, typeRef, true).ConfigureAwait(false);
                return await expandElementType(nav, typeStructure).ConfigureAwait(false);

                // Alternatively, we could try to expand the most specific common base profile, e.g. (Backbone)Element
                // TODO: Determine the intersection, i.e. the most specific common type that all types are derived from

                // [WMR 20170321] WRONG! Differential is allowed to repeat the element types defined by the base profile
                // Here, we don't have access to the associated base type, so we cannot reliable determine if the types are valid
                // => Don't expand element and return true to continue processing; caller is responsible for validating the actual types
                //else
                //{
                //    addIssueInvalidChoiceConstraint(defn);
                //    return false;
                //}
            }

            else // if (defn.Type.Count == 1)
            {
                // [WMR 20160720] Handle custom type profiles (GForge #9791)
                StructureDefinition typeStructure = await getStructureForElementType(defn, true).ConfigureAwait(false);

                return await expandElementType(nav, typeStructure).ConfigureAwait(false);
            }

            return true;
        }

        private async T.Task<bool> expandElementType(ElementDefinitionNavigator nav, StructureDefinition typeStructure)
        {
            // [WMR 20170208] TODO: Expand profile snapshot if necessary
            if (typeStructure != null && typeStructure.HasSnapshot)
            {
                var typeNav = ElementDefinitionNavigator.ForSnapshot(typeStructure);
                if (!typeNav.MoveToFirstChild())
                {
                    addIssueProfileHasNoSnapshot(nav.Current.Path, typeStructure.Url);
                }
                // [WMR 20170208] NEW - Move common logic to separate method, also used by mergeTypeProfiles

                // [WMR 20170220] If profile element has no children, then copy child elements from type structure into profile
                if (!copyChildren(nav, typeNav))
                {
                    // Otherwise merge type structure onto profile elements (cf. mergeTypeProfiles)

                    // [WMR 20170220] Can this happen?
                    // TODO: Create unit test to trigger this situation
                    Debug.Fail($"[{nameof(SnapshotGenerator)}.{nameof(expandElementType)}] TODO...");

                    // [WMR 20170220] WRONG...?
                    // Must merge nav on top of typeNav, not the other way around...
                    await mergeElement(nav, typeNav).ConfigureAwait(false);

                    // 1. Fully expand the snapshot of the external type profile
                    // 2. Clone, rebase and copy children into referencing profile below the referencing parent element
                    // 2. On top of that, merge base profile constraints (taken from the snapshot)
                    // 3. On top of that, merge profile differential constraints
                }

                // [WMR 20170711]
                // - Regenerate element IDs (NOT inherited from external rebased element type profiles!)
                // - Notify subscribers by calling OnPrepareBaseElement, before merging diff constraints
                prepareExpandedTypeProfileElements(nav, typeNav);

                return true;
            }
            return false;
        }

        /// <summary>Merge children of the currently selected element from differential into snapshot.</summary>
        private async T.Task merge(ElementDefinitionNavigator snap, ElementDefinitionNavigator diff)
        {
            var snapPos = snap.Bookmark();
            var diffPos = diff.Bookmark();

            try
            {
                var matches = ElementMatcher.Match(snap, diff);

#if DUMPMATCHES
                Debug.WriteLine($"Matches for children of '{snap.StructureDefinition?.Name}' : {(snap.AtRoot ? "(root)" : snap.Path ?? "/")} '{(snap.Current?.SliceName ?? snap.Current?.Type.FirstOrDefault()?.Profile?.FirstOrDefault() ?? snap.Current?.Type.FirstOrDefault()?.Code)}'");
                matches.DumpMatches(snap, diff);
#endif

                foreach (var match in matches)
                {
                    // Navigate to the matched elements
                    if (!snap.ReturnToBookmark(match.BaseBookmark))
                    {
                        throw Error.InvalidOperation($"Internal error in snapshot generator ({nameof(merge)}): bookmark '{match.BaseBookmark}' in snap is no longer available");
                    }
                    if (!diff.ReturnToBookmark(match.DiffBookmark))
                    {
                        throw Error.InvalidOperation($"Internal error in snapshot generator ({nameof(merge)}): bookmark '{match.DiffBookmark}' in diff is no longer available");
                    }

                    // Collect any reported issue
                    if (match.Issue != null)
                    {
                        addIssue(match.Issue);
                    }

                    // Process the match, depending on the result
                    switch (match.Action)
                    {
                        case ElementMatcher.MatchAction.Merge:
                            await mergeElement(snap, diff).ConfigureAwait(false);
                            break;
                        case ElementMatcher.MatchAction.Add:
                            await addSlice(snap, diff, match.SliceBase).ConfigureAwait(false);
                            break;
                        case ElementMatcher.MatchAction.Slice:
                            await startSlice(snap, diff, match.SliceBase).ConfigureAwait(false);
                            break;
                        case ElementMatcher.MatchAction.New:
                            // No matching base element; this is a new element definition
                            // snap is positioned at the associated parent element
                            await createNewElement(snap, diff).ConfigureAwait(false);
                            break;
                        case ElementMatcher.MatchAction.Invalid:
                            // Collect issue and ignore invalid element
                            break;
                    }
                }
            }
            finally
            {
                snap.ReturnToBookmark(snapPos);
                diff.ReturnToBookmark(diffPos);
            }
        }

        // Create a new resource element without a base element definition (for core type & resource profiles)
        private async T.Task createNewElement(ElementDefinitionNavigator snap, ElementDefinitionNavigator diff)
        {
            var (targetElement, typeStructure) = await getBaseElementForElementType(diff.Current).ConfigureAwait(false);
            addConstraintSource(targetElement, typeStructure?.Url);

            if (targetElement != null)
            {
                // New element with type profile
                var newElement = (ElementDefinition)targetElement.DeepCopy();
                newElement.Path = ElementDefinitionNavigator.ReplacePathRoot(newElement.Path, diff.Path);

                // [WMR 20190130] STU3: Base component of new elements is empty
                // [WMR 20190130] R4: Base components of new elements refers to self (.Base.Path = .Path)
                // [WMR 20190723] FIX: Initialize base cardinality from current diff element
                // Do NOT inherit from target, e.g. Resource.id (0...1) inherits from id root (0...*)
                // [DEBUGGING] Debug.Assert(newElement.Path != "Resource.id");
                newElement.Base = new ElementDefinition.BaseComponent()
                {
                    Path = newElement.Path,
                    Min = diff.Current.Min, // newElement.Min,
                    Max = diff.Current.Max, // newElement.Max
                };

                // [WMR 20160915] NEW: Notify subscribers
                OnPrepareElement(newElement, typeStructure, targetElement);

                // [WMR 20170421] Merge custom element Id from diff
                mergeElementDefinition(newElement, diff.Current, true);

                snap.AppendChild(newElement);
            }
            else
            {
                // New element w/o type profile
                // [WMR 20190131] Also for contentReferences, e.g. Questionnaire.item.item
                // Only inherits structure, not constraints, from referenced item (e.g. Questionnaire.item)
                // For example, constraint on .item.type does NOT apply to .item.item.type

                var clonedElem = (ElementDefinition)diff.Current.DeepCopy();

#if CACHE_ROOT_ELEMDEF
                // [WMR 20190806] Never clone temporary internal annotation!
                clonedElem.RemoveSnapshotElementAnnotations(); // Paranoia...
#endif

                // [WMR 20190131] R4: For new elements, base component should refer to element itself (.Base.Path = .Path)
                clonedElem.Base = new ElementDefinition.BaseComponent()
                {
                    Path = clonedElem.Path,
                    Min = clonedElem.Min,
                    Max = clonedElem.Max
                };

                // [WMR 20160915] NEW: Notify subscribers
                OnPrepareElement(clonedElem, null, null);

                snap.AppendChild(clonedElem);
            }

            // [WMR 20170710] NEW: Generate element IDs while processing
            if (_settings.GenerateElementIds)
            {
                // Always re-generate; never inherit element ids from base element
                ElementIdGenerator.Update(snap, true);
            }

            // Notify clients about a snapshot element with differential constraints
            OnConstraint(snap.Current);

            // Merge children
            await mergeElement(snap, diff).ConfigureAwait(false);
        }

        private void removeNewTypeConstraint(ElementDefinition element, StructureDefinition typeStructure)
        {
            if (typeStructure?.Differential?.Element != null && !element.Constraint.IsNullOrEmpty())
            {
                List<ElementDefinition.ConstraintComponent> newConstraints = null;

                //See if there are new constraints introduced by the type
                var nav = new ElementDefinitionNavigator(typeStructure.Differential.Element);
                if (nav.MoveToFirstChild())
                {
                    if (nav.Current.IsRootElement())
                        newConstraints = nav.Current.Constraint;
                }
                //If there are any newly introduced constraints, remove them from the new element.
                if (newConstraints != null)
                {
                    var keys = newConstraints.Select(c => c.Key);
                    element.Constraint.RemoveAll(c => keys.Contains(c.Key));
                }
            }
        }

        private static void addConstraintSource(ElementDefinition targetElement, string url)
        {
            foreach (var constraint in targetElement?.Constraint.Where(c => string.IsNullOrEmpty(c.Source)) ?? Enumerable.Empty<ElementDefinition.ConstraintComponent>())
            {
                constraint.Source = url;
            }
        }

        // Recursively merge the currently selected element and (grand)children from differential into snapshot
        private async T.Task mergeElement(ElementDefinitionNavigator snap, ElementDefinitionNavigator diff)
        {
            // [WMR 20160816] Multiple inheritance - diamond problem
            // Element inherits constraints from base profile and also from any local type profile
            // Which constraints have priority?
            // Ewout: not defined yet, under discussion; use cases exist for both options
            // In this implementation, constraints from type profiles get priority over base

            // [WMR 20161003] Re-use any previously generated and annotated root element definition, if it exists
#if CACHE_ROOT_ELEMDEF
            var isMerged = true;
            var diffElem = diff.Current;
            var isRoot = diffElem.IsRootElement();

            if (isRoot && diffElem.GetSnapshotElementAnnotation() is ElementDefinition cachedRootElemDef)
            {

#if CACHE_ROOT_ELEMDEF_ASSERT
                // DEBUG / VERIFY: merge results should be equal to cached ElemDef instance
                var isValid = mergeTypeProfiles(snap, diff);
                mergeElementDefinition(snap.Current, diff.Current, true);
                var currentRootClone = (ElementDefinition)snap.Current.DeepCopy();
                var cachedRootClone = (ElementDefinition)cachedRootElemDef.DeepCopy();
                // Ignore Id, Path, Base and ChangedByDiff extension - they are expected to differ
                currentRootClone.ElementId = cachedRootClone.ElementId;
                currentRootClone.Path = cachedRootClone.Path;
                currentRootClone.Base = cachedRootClone.Base;
                currentRootClone.RemoveAllConstrainedByDiffAnnotations();
                cachedRootClone.RemoveAllConstrainedByDiffAnnotations();
                Debug.Assert(cachedRootClone.IsExactly(currentRootClone));
#endif

                // Found temporary annotation to generated snapshot root element on diff root element
                // (assigned previously by recursive snapshot expansions)
                // Insert snapshot root element into the specified snapshot element list
                // and remove the temporary annotation

                //Debug.WriteLine($"[{nameof(SnapshotGenerator)}.{nameof(mergeElement)} ANNOTATIONS] Replace original element at position {snap.OrdinalPosition.Value} #{snap.Elements[snap.OrdinalPosition.Value]?.GetHashCode()} with cached root element definition: '{cachedRootElemDef.Path}'  #{cachedRootElemDef.GetHashCode()}");
                snap.Elements[snap.OrdinalPosition.Value] = cachedRootElemDef;
                diffElem.RemoveSnapshotElementAnnotations();
            }
            else
            {

                // First merge constraints from element type profile, if it exists
                // [WMR 20161004] Remove configuration setting; always merge type profiles
                // if (_settings.MergeTypeProfiles) 
                // [WMR 20170714] Can safely skip this step for the root node
                if (!isRoot)
                {
                    isMerged = await mergeTypeProfiles(snap, diff).ConfigureAwait(false);
                }

                // Then merge diff constraints from profile
                // [WMR 20170424] Merge custom element Id from diff, if specified
                mergeElementDefinition(snap.Current, diffElem, true);

                // [WMR 20170710] NEW: Generate element IDs while processing
                // Generate id if not explicitly specified in diff (don't inherit from base)
                if (_settings.GenerateElementIds)
                {
                    // Always generate new id's for child elements

                    // Also generate id for current element if not specified by diff
                    //ElementIdGenerator.Update(snap, true, !string.IsNullOrEmpty(diff.Current.ElementId));

                    // [WMR 20190822] R4: Always re-generate Element Ids according to standardized format
                    // http://hl7.org/fhir/elementdefinition.html#id
                    // Ignore user-specified element id's in the differential
                    ElementIdGenerator.Update(snap, true);
                }
            }
#else
            // First merge constraints from element type profile, if it exists
            var isMerged = true;
            isMerged = mergeTypeProfiles(snap, diff);

            // Then merge constraints from base profile
            mergeElementDefinition(snap.Current, diffElem, true);

#endif

            if (!isMerged)
            {
                // [WMR 20160905] If we failed to merge the type profile, then don't try to expand & merge any child constraints
            }
            else if (mustExpandElement(diff))
            {
                if (!snap.HasChildren)
                {
                    // The differential moves into an element that has no children in the base.
                    // This is allowable if the base's element has a nameReference or a TypeRef,
                    // in which case needs to be expanded before we can move to the path indicated
                    // by the differential

                    // Note that since we merged the parent, a (shorthand) typeslice will already
                    // have reduced the number of types to 1. Still, if you don't do that, we cannot
                    // accept constraints on children, need to select a single type first...

                    // [WMR 20170227] REDUNDANT; checked by expandElement
                    //if (snap.Current.Type.Count > 1)
                    //{
                    //    addIssueInvalidChoiceConstraint(snap.Current);
                    //    return;
                    //}

                    // [WMR 20170711] Explicitly re-generate element ids
                    if (!await expandElement(snap).ConfigureAwait(false))
                    {
                        return;
                    }
                }

                // Now, recursively merge the children
                await merge(snap, diff).ConfigureAwait(false);

                // [WMR 20160720] NEW
                // generate [...]extension.url/fixedUri if missing
                // Ewout: [...]extension.url may be missing from differential
                // Information is redundant (same value as [...]extension/type/profile)
                // => snapshot generator should add this
                fixExtensionUrl(snap);
            }
        }

        // [WMR 20170105] New: determine wether to expand the current element
        // Notify client to allow overriding the default behavior
        private bool mustExpandElement(ElementDefinitionNavigator diffNav)
        {
            var hasChildren = diffNav.HasChildren;
            bool mustExpand = hasChildren;
            OnBeforeExpandElement(diffNav.Current, hasChildren, ref mustExpand);
            return mustExpand;
        }

        /// <summary>Merge a differential ElementDefinition constraint into a snapshot ElementDefinition instance.</summary>
        /// <param name="snap"></param>
        /// <param name="diff"></param>
        /// <param name="mergeElementId">Determines if the snapshot should inherit Element.id values from the differential.</param>
        private void mergeElementDefinition(ElementDefinition snap, ElementDefinition diff, bool mergeElementId)
        {

            // [WMR 20170421] Add parameter to control when (not) to inherit Element.id
            ElementDefnMerger.Merge(this, snap, diff, mergeElementId, _stack.CurrentProfileUri);
        }

        // [WMR 20160720] Merge custom element type profiles, e.g. Patient.name with type.profile = "MyHumanName"
        // Also for extensions, i.e. an extension element in a profile inherits constraints from the extension definition
        // Specifically, the profile extension element inherits the cardinality from the extension definition root element (unless overridden in differential)
        //
        // Controversial - see GForge #9791
        //
        // How to merge elements with a custom type profile constraint?
        //
        // Example 1: Patient.Address with type.profile = AddressNL
        //            A. Merge constraints from base profile element Patient.Address
        //            B. Merge constraints from external profile AddressNL
        //
        // Example 2: slice value[x] + valueQuantity(Age)
        //            A. Merge constraints from value[x] into valueQuantity
        //            B. Merge constraints from Age profile into valueQuantity
        //
        // Ewout: no clear answer, valid use cases exist for both options
        //
        // Following logic is configurable
        // By default, use strategy (A): ignore custom type profile, merge from base
        // If mergeTypeProfiles is enabled, then first merge custom type profile before merging base

        private static readonly string DomainResource_Extension_Path = ModelInfo.FhirTypeToFhirTypeName(FHIRAllTypes.DomainResource) + ".extension";

        // Resolve the type profile of the currently selected element and merge into snapshot
        private async T.Task<bool> mergeTypeProfiles(ElementDefinitionNavigator snap, ElementDefinitionNavigator diff)
        {
            // Debug.Print("[mergeTypeProfiles] {0} : {1}", diff.Path, diff.Current.Type != null && diff.Current.Type.Count == 1 ? diff.Current.PrimaryTypeCode() : null);

            // [WMR 20160913] Possible improvements:
            // Don't recurse on special terminator elements, e.g. id, url, value
            // Note that all these element definitions are marked with: <representation value="xmlAttr"/>

            // [WMR 20171004] TODO: Only expand the element if:
            // 1) The element defines a single type code
            //    => expand core type profile
            // 2) The element defines a single type code and custom profile
            //    => expand custom type profile
            // 3) The element defines multiple types with same type code and different (custom) profiles
            //    => expand core type profile (or better: common base profile)
            //
            // Do NOT expand the element if:
            // 1) The element defines multiple different type codes

            var diffTypes = diff.Current.Type;
            var distinctTypeCodeCnt = diffTypes.DistinctTypeCodes().Count;
            if (distinctTypeCodeCnt != 1)
            {
                // Element has no type constraints, nothing to merge
                // return true to continue merging child constraints
                // OR
                // Element specifies multiple type codes, cannot expand children
                // return true to continue merging diff child constraints
                return true;
            }

            // [WMR 20171004] New
            //var distinctTypeProfiles = diffTypes.Where(t => t.Profile != null).Select(t => t.Profile).Distinct().ToList();
            // [WMR 20181212] R4 NEW
            var distinctTypeProfiles = diffTypes.SelectMany(t => t.Profile).Distinct().ToList();
            if (distinctTypeProfiles.Count > 1)
            {
                // Multiple type profiles, cannot expand children
                // return true to continue merging diff child constraints
                // expandElementType will first try to expand the (common) type code core profile on demand
                return true;
            }

            var primaryDiffType = diff.Current.PrimaryType();

            StructureDefinition typeStructure = null;
            if (!(primaryDiffType is null))
            {

                var primarySnapType = snap.Current.PrimaryType();
                // if (primarySnapType == null) { return true; }

                // [WMR 20181212] R4 NEW
                //var primaryDiffTypeProfile = primaryDiffType.Profile.FirstOrDefault();
                var primaryDiffTypeProfile = distinctTypeProfiles.FirstOrDefault();

                // [WMR 20170208] Ignore explicit diff profile if it matches the (implied) base type profile
                // e.g. if the differential specifies explicit core type profile url
                // Example: Patient.identifier type = { Code : Identifier, Profile : "http://hl7.org/fhir/StructureDefinition/Identifier" } }
                var primarySnapTypeProfile = primarySnapType.GetTypeProfile();
                if (string.IsNullOrEmpty(primaryDiffTypeProfile) || primaryDiffTypeProfile == primarySnapTypeProfile)
                {
                    // return false;
                    // [WMR 20171004] return true to continue merging diff child constraints
                    // expandElementType will first try to expand the (common) type code core profile on demand
                    return true;
                }

                // [WMR 20160721] NEW: Handle type profiles with name references
                // e.g. profile "http://hl7.org/fhir/StructureDefinition/qicore-adverseevent"
                // Extension element "cause" => "http://hl7.org/fhir/StructureDefinition/qicore-adverseevent-cause"
                // Constraint on extension child element "certainty" => "http://hl7.org/fhir/StructureDefinition/qicore-adverseevent-cause#certainty"
                // This means: 
                // - First inherit child element constraints from extension definition, element with name "certainty"
                // - Then override inherited constraints by explicit element constraints in profile differential

                var profileRef = ProfileReference.Parse(primaryDiffTypeProfile);
                if (profileRef.IsComplex)
                {
                    primaryDiffTypeProfile = profileRef.CanonicalUrl;
                }

                typeStructure = await AsyncResolver.FindStructureDefinitionAsync(primaryDiffTypeProfile).ConfigureAwait(false);

                if (_settings.GenerateSnapshotForExternalProfiles)
                    await ensureSnapshot(typeStructure, primaryDiffTypeProfile).ConfigureAwait(false);

                // [WMR 20170224] Verify that the resolved StructureDefinition is compatible with the element type
                // [WMR 20170823] WRONG! Base element may specify multiple type options
                //if (!_resolver.IsValidTypeProfile(primarySnapType.Code, typeStructure))
                //{
                //    addIssueInvalidProfileType(diff.Current, typeStructure);
                //    return false;
                //}

                var diffNode = diff.Current.Path;

                // [WMR 20171004] NEW
                if (typeStructure == null)
                {
                    // Unresolved external type profile; emit issue and abort (nothing to merge)
                    addIssueProfileNotFound(diffNode, primaryDiffTypeProfile);
                    // [WMR 20171004] return true to continue merging diff child constraints
                    // expandElementType will first try to expand the (common) type code core profile on demand
                }
                else
                {
                    // The element type profile constraint must match one of the base types
                    var isCompatible = await snap.Current.Type.AnyAsync(async t => await isValidTypeProfile(AsyncResolver, t.Code, typeStructure).ConfigureAwait(false)).ConfigureAwait(false);
                    if (!isCompatible)
                    {
                        addIssueInvalidProfileType(diff.Current, typeStructure);
                        // [WMR 20171004] return true to continue merging diff child constraints
                        // expandElementType will first try to expand the (common) type code core profile on demand
                    }
                    else
                    {
                        // [WMR 20170207] Notify observers, allow event subscribers to force expansion (even if no diff constraints)
                        // Note: if the element is to be expanded, then always merge full snapshot of the external type profile (!)
                        if (mustExpandElement(diff))
                        {
                            if (!await ensureSnapshot(typeStructure, primaryDiffTypeProfile, diffNode).ConfigureAwait(false))
                            {
                                return false;
                            }

                            // Clone and rebase
                            var rebasePath = diff.Path;

                            if (profileRef.IsComplex)
                            {
                                rebasePath = ElementDefinitionNavigator.GetParentPath(rebasePath);
                            }
                            var rebasedTypeSnapshot = (StructureDefinition.SnapshotComponent)typeStructure.Snapshot.DeepCopy();
                            rebasedTypeSnapshot.Rebase(rebasePath);

                            var typeNav = new ElementDefinitionNavigator(rebasedTypeSnapshot.Element, typeStructure);
                            if (!profileRef.IsComplex)
                            {
                                typeNav.MoveToFirstChild();

                                // [WMR 20170208] Update ElementDefinition.Base components
                                // ensureBaseComponents(typeNav, snap, true);

#if FIX_SLICENAMES_ON_ROOT_ELEMENTS
                                // [WMR 20170321] HACK: Never copy elements names from the root element (e.g. SimpleQuantity)
                                if (typeNav.Current.SliceNameElement != null)
                                {
                                    Debug.WriteLine($"[{nameof(SnapshotGenerator)}.{nameof(mergeTypeProfiles)}] Explicitly prevent copying of root element name: {typeNav.Path} : '{typeNav.Current.SliceName}'");
                                    typeNav.Current.SliceName = null;
                                }
#endif

                            }
                            else
                            {
                                if (!typeNav.JumpToNameReference(profileRef.ElementName))
                                {
                                    addIssueInvalidProfileNameReference(snap.Current, profileRef.ElementName, primaryDiffTypeProfile);
                                    return false;
                                }
                            }

                            // [WMR 20170321] Handle element renaming
                            // diff can rename choice type element, e.g. Observation.valueQuantity
                            // snap may contain the original element paths, e.g. Observation.value[x]
                            // In that case, diff overrides snap; i.e. snap should also be renamed
                            // => First renamed snap before merging diff
                            if (diff.PathName != snap.PathName)
                            {
                                Debug.WriteLine($"[{nameof(SnapshotGenerator)}.{nameof(mergeTypeProfiles)}] Rename snapshot element(s): {snap.Path} => '{diff.Path}'");
                                Debug.Assert(!snap.HasChildren);
                                snap.Current.Path = diff.Path;
                            }

                            // [WMR 20170208] Merge order is important!
                            // Profile may specify inline constraints to override aspects of the external type profile
                            // 1. Fully expand the snapshot of the external type profile
                            // 2. Clone, rebase and copy children into referencing profile below the referencing parent element
                            // 2. On top of that, merge base profile constraints (taken from the snapshot)
                            // 3. On top of that, merge profile differential constraints
                            // Example:
                            //   diff (element type profile constraint) : Patient.identifier::type = { Identifier, "http://example.org/fhir/StructureDefinition/MyCustomIdentifier" }
                            //   snap (default type from base profile)  : Patient.identifier::type = { Identifier }
                            //   typeNav (Identifier root element type) : Patient.identifier::type = { Element }

                            // [WMR 20170501] Must handle two different situations:
                            // 1. Element type is NOT expanded in the base profile
                            //    => Expand now by calling copyChildren
                            // 2. Element (base) type IS expanded in the base profile, i.e. base profile has child elements
                            //    => call mergeElement to merge diff (derived) type profile onto snapshot (base) type profile

                            copyChildren(snap, typeNav);

                            // But we also need to merge external type profile onto any existing inline snapshot constraints
                            // e.g. TestObservationProfileWithExtensions(_ExpandAll)

                            // [WMR 20170428] ISSUE
                            // typeNav refers to type Snapshot, e.g. { Address Snap + MyAddress Diff }
                            // snap may already include Address Snap + Diff
                            // We need to determine { Address Snap + Diff + MyAddress Diff }
                            // But this performs { Address Snap + Diff + Address Snap (WRONG!) + MyAddress Diff }
                            // i.e. any overriding diff constraints from base snapshot are reverted back to original Address constraints
                            // Gets even more complicated with higher order derived base/type profiles...

                            await mergeElement(snap, typeNav).ConfigureAwait(false);

                            // Now call prepareTypeProfileElements (below) to clear element IDs and notify event subscribers
                        }
                        else
                        {
                            // Resolve and merge referenced external type profile

                            // [WMR 20190723] NEW
                            // EXCEPT for complex reference to profile and (extension) child element:
                            // "{url}#{element}", e.g. http://hl7.org/fhir/StructureDefinition/patient-nationality#code
                            // Target extension profile has already been merged via (grand)parent extension element
                            // => Do nothing; continue merging profile constraints on extension child elements
                            //
                            // Note: profile constraint on complex extension child element only needs to specify
                            // the correct slice name of the child element. Complex reference to profile & element
                            // is allowed, but not required.
                            // Example:
                            //
                            //
                            // <!-- Introduce profile extension -->
                            // <element>
                            //   <path value="Patient.extension"/>
                            //   <type>
                            //     <code value="Extension"/>
                            //     <profile value="http://hl7.org/fhir/StructureDefinition/patient-nationality"/>
                            //   </type>
                            // </element>
                            // <!-- Slicing entry for extension child elements -->
                            // <element>
                            //   <slicing>
                            //     <discriminator>
                            //       <type value="value"/>
                            //       <path value="url"/>
                            //     </discriminator>
                            //     <ordered value="false"/>
                            //     <rules value="open"/>
                            //   </slicing>                         */
                            // </element>
                            // <!-- Profile constraint on extension child element "code" -->
                            // <element>
                            //   <path value="Patient.extension.extension"/>
                            //   <!-- REQUIRED: Slice name of the constrained extension child element -->
                            //   <sliceName value="code"/>
                            //   <!-- OPTIONAL: Complex reference to extension profile and element -->
                            //   <type>
                            //     <code value="Extension"/>
                            //     <profile value="http://hl7.org/fhir/StructureDefinition/patient-nationality#code"/>
                            //   </type>
                            // </element>

                            if (!profileRef.IsComplex)
                            {
                                // Expand and merge (only!) the root element of the external type profile
                                // Note: full expansion may trigger recursion, e.g. Element.id => identifier => string => Element
                                var typeRootElem = await getSnapshotRootElement(typeStructure, primaryDiffTypeProfile, diffNode).ConfigureAwait(false);
                                if (typeRootElem == null) { return false; }

                                // Rebase before merging
                                var rebasedRootElem = (ElementDefinition)typeRootElem.DeepCopy();
                                rebasedRootElem.Path = diff.Path;
                                rebasedRootElem.Min = diff.Current.Min;
                                rebasedRootElem.Max = diff.Current.Max;

                                // Merge the type profile root element; no need to expand children
                                mergeElementDefinition(snap.Current, rebasedRootElem, false);
                            }
                            else
                            {
                                // Url bookmark #name should match the specified sliceName
                                // Note: ignore bookmark; always use the specified sliceName
                                if (!StringComparer.Ordinal.Equals(diff.Current.SliceName, profileRef.ElementName))
                                {
                                    addIssueInvalidComplexProfileReference(diff.Current);
                                }
                            }
                        }
                    }
                }

                // [WMR 20171004] Only need to perform the following steps if a type profile was merged

                // [WMR 20170209] Remove invalid annotations after merging an extension definition
                fixExtensionAnnotationsAfterMerge(snap.Current);

                // [WMR 20170711]
                // - Regenerate element IDs (NOT inherited from external rebased element type profiles!)
                // - Notify subscribers by calling OnPrepareBaseElement, before merging diff constraints
                prepareMergedTypeProfileElements(snap, typeStructure);
            }

            return true;
        }

        // [WMR 20170209] HACK
        // Problem: DomainResource.extension defines some default values for Short, Definition & Comments:
        // <element>
        //   <path value="DomainResource.extension"/>
        //   <short value="Additional Content defined by implementations"/>
        //   <definition value="May be used to represent additional information that is not part of the basic definition of the resource. In order to make the use of extensions safe and manageable, there is a strict set of governance  applied to the definition and use of extensions. Though any implementer is allowed to define an extension, there is a set of requirements that SHALL be met as part of the definition of the extension."/>
        //   <comments value="There can be no stigma associated with the use of extensions by any application, project, or standard - regardless of the institution or jurisdiction that uses or defines the extensions.  The use of extensions is what allows the FHIR specification to retain a core level of simplicity for everyone."/>
        //   <!-- ... -->
        // </element>
        // These properties may be overriden when we merge the external extension definition into the profile (by extension root element property values)
        // By default, the ElementDefnMerger annotates overridden profile properties to indicate they have been constrained.
        // However these properties are not constrained by the referencing profile itself, but inherited from the referenced extension definition.
        // So we actually should NOT emit these annotations on the referencing profile properties.
        // Call this method after merging an external extension definition to remove incorrect annotations from the target profile extension element
        private static void fixExtensionAnnotationsAfterMerge(ElementDefinition elem)
        {
            if (IsEqualPath(elem.Base?.Path, DomainResource_Extension_Path))
            {
                elem.ShortElement?.RemoveConstrainedByDiffAnnotation();
                elem.Comment?.RemoveConstrainedByDiffAnnotation();
                elem.Definition?.RemoveConstrainedByDiffAnnotation();
            }
        }

        /// <summary>
        /// Copy child elements from <paramref name="typeNav"/> to <paramref name="nav"/>.
        /// Remove existing annotations, fix Base components
        /// </summary>
        // [WMR 20170501] OBSOLETE: notify listeners - moved to prepareTypeProfileChildren
        private bool copyChildren(ElementDefinitionNavigator nav, ElementDefinitionNavigator typeNav) // , StructureDefinition typeStructure)
        {
            // [WMR 20170426] IMPORTANT!
            // Do NOT modify typeNav/typeStructure
            // Call by mergeTypeProfiles: typeNav/typeStructure refers to modified clone of global type profile
            // Call by expandElement:     typeNav/typeStructure refers to global cached type profile (!)

            Debug.Assert(!nav.AtRoot);
            Debug.Assert(!typeNav.AtRoot);

            // [WMR 20170220] CopyChildren returns false if nav already has children
            if (nav.CopyChildren(typeNav))
            {
                // Fix the copied elements and notify observers

                // [WMR 20190926] Also support contentReference
                // typeNav positioned at target element of base profile (not the root element)
                // => process only the current subtree, not the full structure

                var typeRootPath = typeNav.Path;
                var typeRootPos = typeNav.OrdinalPosition.Value; // 0 for element type, >0 for content reference
                var typeElems = typeNav.Elements;
                var elems = nav.Elements;

                for (int pos = nav.OrdinalPosition.Value + 1, i = typeRootPos + 1;
                    i < typeElems.Count && pos < elems.Count;
                    i++, pos++)
                {
                    var typeElem = typeElems[i];

                    // [WMR 20190926] For contentReference, only process partial subtree
                    // Proceed while current target element is a (grand)child of the start element

                    if (typeRootPos > 0 // If typeNav represents target of a contentReference...
                                        // and if this element is NOT a child of the target contentReference...
                        && !ElementDefinitionNavigator.IsChildPath(typeRootPath, typeElem.Path))
                    {
                        // Then we're done processing the subtree
                        break;
                    }

                    var elem = elems[pos];

                    // [WMR 20160826] Never inherit Changed extension from base profile!
                    elem.RemoveAllConstrainedByDiffExtensions();
                    elem.RemoveAllConstrainedByDiffAnnotations();

                    // [WMR 20160902] Initialize empty ElementDefinition.Base components if necessary
                    // [WMR 20170424] Inherit existing base components from type profile
                    elem.EnsureBaseComponent(typeElem, false);
                }
                return true;
            }
            return false;
        }

        /// <summary>
        /// Process child element definitions inherited from a merged external element type profile.
        /// For each element, raise the <see cref="OnPrepareElement(ElementDefinition, StructureDefinition, ElementDefinition)"/> event
        /// and ensure that the element id is assigned.
        /// </summary>
        private void prepareMergedTypeProfileElements(ElementDefinitionNavigator snap, StructureDefinition typeProfile)
        {
            // Recursively re-generate IDs for elements inherited from external rebased type profile
            if (_settings.GenerateElementIds)
            {
                ElementIdGenerator.Update(snap, true);
            }

            if (MustRaisePrepareElement)
            {
                var elems = snap.Elements;
                var parentPath = snap.Path;
                var start = snap.OrdinalPosition.Value;
                for (int i = start; i < elems.Count && (i == start || ElementDefinitionNavigator.IsChildPath(parentPath, elems[i].Path)); i++)
                {
                    var elem = elems[i];

                    // Important! Must clone the current snapshot element to create a separate base instance
                    var baseElem = (ElementDefinition)elem.DeepCopy();

                    // Inform subscribers about the prepared merged base element
                    // nav.Current now represents the merged base element, including
                    // constraints from base profile and external element type profile.
                    // Next we are going to merge profile diff constraints.
                    OnPrepareElement(elem, typeProfile, baseElem);
                }
            }
        }

        // [WMR 20170713] NEW - for expandElementType
        // Raise OnPrepareElement event and provide matching base elements from typeNav
        // Cannot use prepareMergedTypeProfileElements, as the provided base element is incorrect in this case
        private void prepareExpandedTypeProfileElements(ElementDefinitionNavigator snap, ElementDefinitionNavigator typeNav)
        {
            // Recursively re-generate IDs for elements inherited from external rebased type profile
            if (_settings.GenerateElementIds)
            {
                // [WMR 20180116] Fix: only update child element ids
                ElementIdGenerator.Update(snap, true, true);
            }

            if (MustRaisePrepareElement)
            {
                Debug.Assert(typeNav.StructureDefinition != null);
                prepareExpandedElementsInternal(snap, typeNav, false);
            }
        }

        // [WMR 20170718] NEW - for addSlice
        private void prepareSliceElements(ElementDefinitionNavigator snap, ElementDefinitionNavigator sliceBase)
        {
            if (MustRaisePrepareElement)
            {
                prepareExpandedElementsInternal(snap, sliceBase, true);
            }
        }

        // Raise OnPrepareElement event for all elements in snap subtree
        // Recurse all elements and find matching base element in typeNav
        private void prepareExpandedElementsInternal(ElementDefinitionNavigator snap, ElementDefinitionNavigator typeNav, bool prepareRoot)
        {
            Debug.Assert(MustRaisePrepareElement);

            // [WMR 20170718] Note: typeProfile is null when called from addSlice / prepareSliceElements 
            var typeProfile = typeNav.StructureDefinition;

            // [WMR 20170718] Explicitly process the (relative) root element
            // ElementMatcher only operates on children
            // Necessary for addSlice, but NOT for expandElementType
            if (prepareRoot)
            {
                OnPrepareElement(snap.Current, typeProfile, typeNav.Current);
            }

            // Optimization
            if (typeNav.HasChildren)
            {
                var snapPos = snap.Bookmark();
                var typePos = typeNav.Bookmark();

                try
                {
                    var matches = ElementMatcher.Match(snap, typeNav);

                    // Debug.WriteLine($"Type profile matches for children of {(snap.Path ?? "/")} '{(snap.Current?.SliceName ?? snap.Current?.Type.FirstOrDefault()?.Profile ?? snap.Current?.Type.FirstOrDefault()?.Code)}'");
                    // matches.DumpMatches(snap, typeNav);

                    foreach (var match in matches)
                    {
                        // Navigate to the matched elements
                        if (!snap.ReturnToBookmark(match.BaseBookmark))
                        {
                            throw Error.InvalidOperation($"Internal error in snapshot generator ({nameof(merge)}): bookmark '{match.BaseBookmark}' in snap is no longer available");
                        }
                        if (!typeNav.ReturnToBookmark(match.DiffBookmark))
                        {
                            throw Error.InvalidOperation($"Internal error in snapshot generator ({nameof(merge)}): bookmark '{match.DiffBookmark}' in typeNav is no longer available");
                        }

                        // Collect any reported issue
                        if (match.Issue != null)
                        {
                            addIssue(match.Issue);
                        }

                        // Process the match, depending on the result
                        switch (match.Action)
                        {
                            case ElementMatcher.MatchAction.Merge:
                                OnPrepareElement(snap.Current, typeProfile, typeNav.Current);
                                break;
                            case ElementMatcher.MatchAction.Add:
                                // var sliceBase = match.SliceBase?.Current ?? createExtensionSlicingEntry(snap.Current);
                                Debug.Assert(match.SliceBase?.Current != null);
                                OnPrepareElement(snap.Current, typeProfile, match.SliceBase.Current);
                                break;
                            case ElementMatcher.MatchAction.Slice:
                                // For extensions, match.SliceBase may be null (slice entry is implicit and may be omitted)
                                var sliceBase = match.SliceBase?.Current ?? createExtensionSlicingEntry(snap.Current);
                                OnPrepareElement(snap.Current, typeProfile, sliceBase);
                                break;
                            case ElementMatcher.MatchAction.New:
                                // No matching base element; this is a new element definition
                                // snap is positioned at the associated parent element
                                OnPrepareElement(snap.Current, null, null);
                                break;
                            case ElementMatcher.MatchAction.Invalid:
                                // Collect issue and ignore invalid element
                                break;
                        }

                        // Recurse children
                        if (snap.HasChildren)
                        {
                            prepareExpandedElementsInternal(snap, typeNav, true);
                        }

                    }
                }
                finally
                {
                    snap.ReturnToBookmark(snapPos);
                    typeNav.ReturnToBookmark(typePos);
                }
            }
        }

        // Initialize [...].extension.url fixed url value, if missing
        private static void fixExtensionUrl(ElementDefinitionNavigator nav)
        {
            // Case-insensitive comparison to match root "Extension" and child "extension" element
            if (StringComparer.OrdinalIgnoreCase.Equals("extension", nav.PathName) && nav.HasChildren)
            {
                // [WMR 20190919] Handle profile extensions & extension definitions
                var extElem = nav.Current;
                var bm = nav.Bookmark();
                if (nav.MoveToChild("url"))
                {
                    var urlElem = nav.Current;
                    if (!(urlElem is null) && urlElem.Fixed is null)
                    {
                        string profile = null;
                        if (extElem.IsRootElement())
                        {
                            // Initialize extension definitions, but exclude core Extension profile
                            var extDef = nav.StructureDefinition;
                            if (!(extDef is null) && extDef.Derivation == StructureDefinition.TypeDerivationRule.Constraint)
                            {
                                // Extension definition root element: initialize url from canonical
                                profile = nav.StructureDefinition?.Url;
                            }
                        }
                        else
                        {
                            // Profile extension element: initialize url from extension type profile
                            // Complex extension child element: initialize url from slice name
                            profile = extElem.PrimaryTypeProfile() ?? extElem.SliceName;
                        }

                        if (!string.IsNullOrEmpty(profile))
                        {
                            // "magic": Extension.url has system type "xsd:string" but requires a FixedUri (NOT FixedString)
                            // https://chat.fhir.org/#narrow/stream/179177-conformance/topic/Extension.2Eurl.20-.20fixedString.20or.20fixedUri.3F

                            urlElem.Fixed = new FhirUri(profile);
                        }
                    }
                    nav.ReturnToBookmark(bm);
                }
            }
        }

        private async T.Task startSlice(ElementDefinitionNavigator snap, ElementDefinitionNavigator diff, ElementDefinitionNavigator sliceBase)
        {
            // diff is now located at the first repeat of a slice, which is normally the slice entry
            // (Extension slices need not have a slicing entry)
            // snap is located at the base definition of the element that will become sliced. But snap is not yet sliced.

            // Before we start, is the base element sliceable?
            // [WMR 20170216] Accept slices on non-repeating non-choice elements
            // Ewout: no reason to reject; e.g. derived profile can limit sliced base element cardinality to 0...1
            // Vadim: may introduce issues for code generators...
#if REJECT_SLICE_NONREPEATING_ELEMENT
            if (!snap.Current.IsRepeating() && !snap.Current.IsChoice())
            {
                var location = getSliceLocation(diff, diff.Current) ?? snap.Current;
                addIssueInvalidSlice(location);
                return;
            }
#endif

            // Note: slicing introduction element may be missing from differential => null
            ElementDefinition slicingEntry = diff.Current;

            // Mmmm....no slicing entry in the differential. This is only alloweable for extension slices, as a shorthand notation.
            if (slicingEntry == null || slicingEntry.Slicing == null)
            {
                // if (slicingEntry.IsExtension())
                if (snap.Current.IsExtension())
                {
                    // In this case we create a "prefab" extension slice (with just slicing info)
                    // that's simply merged with the original element in base
                    slicingEntry = createExtensionSlicingEntry(snap.Current);
                }
                else
                {
                    // Slicing entry is missing from diff
                    // Note: ElementMatcher will still try to match diff slices to base slices
                    var location = getSliceLocation(diff, slicingEntry);
                    addIssueMissingSliceEntry(location);
                    return;
                }
            }

            // [WMR 20161219] Handle Composition.section - has default name 'section' in core resource (name reference target for Composition.section.section)
            // Ambiguous in DSTU2... usually this would introduce a reslice of named slice 'section'
            // Note that STU3 introduces contentReference
            //
            //   Base           Diff          Operation
            //   --------------------------------------
            //   'section'      'section'     Slice
            //                  'mySection'   Add
            // 
            // => If slicing entry has no name, or same name as current slice, then merge with current snap; otherwise add
            if (slicingEntry.SliceName != null && ElementDefinitionNavigator.IsSiblingSliceOf(snap.Current.SliceName, slicingEntry.SliceName))
            {
                // Append the new slice constraint to the existing slice group
                if (sliceBase != null)
                {
                    addSliceBase(snap, diff, sliceBase);
                }
                else
                {
                    var lastSlice = findSliceAddPosition(snap, diff);
                    snap.DuplicateAfter(lastSlice);
                }
            }

            if (slicingEntry != null)
            {
                if (diff.Current == null || diff.Current.IsExtension())
                {
                    // Merge newly created slicing entry onto snap
                    // [WMR 20170421] Don't merge element Id from slice entry
                    mergeElementDefinition(snap.Current, slicingEntry, false);

                    // [WMR 20170711] Explicitly re-generate the extension element id
                    if (_settings.GenerateElementIds)
                    {
                        ElementIdGenerator.Update(snap, true);
                    }
                }
                else
                {
                    // [WMR 20161222] Recursively merge diff constraints on slicing entry and child elements (if any)
                    await mergeElement(snap, diff).ConfigureAwait(false);
                }
            }
        }

        private static ElementDefinition getSliceLocation(ElementDefinitionNavigator diff, ElementDefinition location)
        {
            if (location == null)
            {
                var bm = diff.Bookmark();
                if (diff.MoveToNextSliceAtAnyLevel())
                {
                    location = diff.Current;
                    diff.ReturnToBookmark(bm);
                }
            }
            return location;
        }

        // diff is positioned on a new element constraint in a slicing group
        // snap is positioned on the matching base element
        // - first element in (re)slicing group
        // - contains slicing component (always present in snapshot)
        // Requirement: diff (re)slicing constraints must be in same order as base!

        // Example 1: base is unsliced, diff defines new slices and reslices
        //
        //   Base     Diff       Operation
        //   -----------------------------
        //   ''       ''         Slice
        //            'A'        Add
        //            'A/1'      Add
        //            'A/2'      Add
        //            'B'        Add
        //
        // Example 2: base is sliced, diff defines new slices and reslices
        //
        //   Base     Diff       Operation
        //   -----------------------------
        //   ''
        //   'A'      'A'        Slice
        //            'A/1'      Add
        //            'A/1/1'    Add
        //            'A/1/2'    Add
        //            'A/2'      Add
        //   'B'      'B'        Merge
        //   'C'                 
        //            'D'        Add
        // 
        // Example 3: base is resliced, diff defines new slices and reslices
        //
        //   Base     Diff       Operation
        //   -----------------------------
        //   ''       ''         Slice
        //   'A'      
        //   'A/1'    'A/1'      Slice
        //            'A/1/1'    Add
        //            'A/1/2'    Add
        //   'A/2'
        //            'A/1/3'    Add
        //   'C'
        //

        private async T.Task addSlice(ElementDefinitionNavigator snap, ElementDefinitionNavigator diff, ElementDefinitionNavigator sliceBase)
        {
            // Debug.Print($"[{nameof(SnapshotGenerator)}.{nameof(addSlice)}] Base Path = '{snap.Path}' Base Slice Name = '{snap.Current.Name}' Diff Slice Name = {sliceName}");

            // base has no name => diff is new slice; add after last existing slice (if any)
            // base is named => diff is new reslice; add after last existing reslice (if any)

            // Debug.Assert(diff.Current.Name != null);
            Debug.Assert(snap.Current.SliceName == null

                // [WMR 20190808] Handle new named slice in derived profile
                // - base profile is sliced, diff profile introduces another named slice
                // - snap is positioned on (last) named base slice
                // - diff is positioned on new named base slice (introduced by derived profile)
                // - sliceBase is positioned on base slice group
                || (!(sliceBase is null))

                // [WMR 20161219] Handle Composition.section - has default name 'section' in core resource (name reference target for Composition.section.section)
                || snap.Path == "Composition.section"
                || diff.Current.SliceName == null
                || ElementDefinitionNavigator.IsDirectResliceOf(diff.Current.SliceName, snap.Current.SliceName));


            bool isRenamed = !IsEqualPath(snap.PathName, diff.PathName);

            // [WMR 20190822] R4 TODO
            // Emit default Slicing component for type slices, if omitted
            if (isRenamed && snap.Current.Slicing is null)
            {
                snap.Current.Slicing = new ElementDefinition.SlicingComponent()
                {
                    Discriminator = new List<ElementDefinition.DiscriminatorComponent>()
                    {
                        ElementDefinition.DiscriminatorComponent.ForTypeSlice()
                    }
                };
            };

            // Append the new slice constraint to the existing slice group
            // Slice definitions in StructureDef are always ordered! (only instances may contain unordered slices)
            // diff must specify constraints on existing slices in original order (just like regular elements)
            // diff can only append new slices after all constraints on existing slices
            addSliceBase(snap, diff, sliceBase);

            // [WMR 20161219] Handle invalid multiple renamed choice type constraints, e.g. { valueString, valueInteger }
            // Snapshot base element has already been renamed by the first match => re-assign
            if (isRenamed)
            {
                // [WMR 20190819] NEW: #1074
                // Support implicit type constraints on renamed elements
                applyImplicitChoiceTypeConstraint(snap, diff);

                // [WMR 20190819] NEW: Auto-generate default slice name for (implicit) type slices
                if (string.IsNullOrEmpty(snap.Current.SliceName) && string.IsNullOrEmpty(diff.Current.SliceName))
                {
                    snap.Current.SliceName = diff.PathName;
                }

#if !NORMALIZE_RENAMED_TYPESLICE
                // [WMR 20190828] R4: Snapshot always represents type slice using full slicing notation
                // Must undo element renaming, e.g. "value[x]:valueString", not "valueString"
                snap.Current.Path = diff.Path; // Current.Path;
#endif
            }

            // Important: explicitly clear the slicing node in the copy!
            Debug.Assert(snap.Current.Slicing is null); // Taken care of by ElementMatcher.initSliceBase
                                                        // snap.Current.Slicing = null;

            // [WMR 20170718] NEW
            // Update base annotations for named slices
            // MUST replace existing annotations copied from sliceBase!
            // Named slices should get base with Min = 0
            prepareSliceElements(snap, sliceBase);

            // Notify clients about a snapshot element with differential constraints
            OnConstraint(snap.Current);

            // Merge differential
            await mergeElement(snap, diff).ConfigureAwait(false);
        }

<<<<<<< HEAD
        // [WMR 20190819] NEW
        // Renamed choice type element implies type constraint
        // e.g. "valueQuantity" implies type is constrained to Quantity

        // Parse type from renamed choice type element and constrain snap types.
        void applyImplicitChoiceTypeConstraint(ElementDefinitionNavigator snap, ElementDefinitionNavigator diff)
        {
            Debug.Assert(!IsEqualPath(snap.PathName, diff.PathName));

            var diffTypes = diff.Current.Type;
            if (diffTypes is null || diffTypes.Count == 0)
            {
                // [WMR 20190819] NEW: #1074
                // Parse type constraint from renamed element
                var primaryDiffType = ElementDefinitionNavigator.ParseTypeFromRenamedElement(diff.PathName, snap.PathName);

                if (!string.IsNullOrEmpty(primaryDiffType))
                {
                    // Try to find matching type in base element
                    var match = snap.Current.Type.FirstOrDefault(t => StringComparer.Ordinal.Equals(primaryDiffType, t.Code));
                    if (match is null)
                    {
                        // No match; error! Invalid choice type constraint
                        addIssueInvalidChoiceRename(diff.Current);
                    }
                    else if (snap.Current.Type.Count > 0)
                    {
                        // Found match; constrain to specified type
                        //snap.Current.Type.RemoveAll(t => !StringComparer.Ordinal.Equals(primaryDiffType, t.Code));
                        snap.Current.Type = new List<ElementDefinition.TypeRefComponent>() { match };
                    }
                }
            }
        }

        void addSliceBase(ElementDefinitionNavigator snap, ElementDefinitionNavigator diff, ElementDefinitionNavigator sliceBase)
=======
        private void addSliceBase(ElementDefinitionNavigator snap, ElementDefinitionNavigator diff, ElementDefinitionNavigator sliceBase)
>>>>>>> 31348a08
        {
            var lastSlice = findSliceAddPosition(snap, diff);
            bool result = false;

            if (sliceBase == null || sliceBase.Current == null)
            {
                Debug.Fail("SHOULDN'T HAPPEN...");
                throw Error.InvalidOperation($"Internal error in snapshot generator ({nameof(addSlice)}): slice base element is unavailable.");
            }

            result = snap.ReturnToBookmark(lastSlice);
            // Copy the original (unmerged) slice base element to snapshot
            if (result) { result = snap.InsertAfter((ElementDefinition)sliceBase.Current.DeepCopy()); }
            // Recursively copy the original (unmerged) child elements, if necessary
            if (result && sliceBase.HasChildren)
            {
                // Always copy all the existing constraints on child elements to snapshot ?
                // if (mustExpandElement(diff))
                // {
                result = snap.CopyChildren(sliceBase);
                // }
            }

            if (!result)
            {
                throw Error.InvalidOperation($"Internal error in snapshot generator ({nameof(addSlice)}): cannot add slice '{diff.Current}' to snapshot.");
            }
        }

        // Search snapshot slice group for suitable position to add new diff slice
        // If the snapshot contains a matching base slice element, then append after reslice group
        // Otherwise append after last slice
        private static Bookmark findSliceAddPosition(ElementDefinitionNavigator snap, ElementDefinitionNavigator diff)
        {
            var bm = snap.Bookmark();
            var name = snap.PathName;
            var sliceName = diff.Current.SliceName;

            // [WMR 20190211] R4: Allow multiple renamed choice type element constraints
            // e.g. value[x], valueString, valueInteger
            if (string.IsNullOrEmpty(sliceName) //&& snap.IsRenamedChoiceTypeElement(diff.PathName))
                && ElementDefinitionNavigator.IsRenamedChoiceTypeElement(snap.PathName, diff.PathName))
            {
                // snap is positioned at a choice type element, e.g. "value[x]"
                // diff is positioned at a renamed choice type element constraint, e.g. "valueString"
                // Append new diff constraint after existing renamed choice type element constraints in snap
                var choiceName = snap.PathName;
                var bm2 = snap.Bookmark();
                while (snap.MoveToNext())
                {
                    // [WMR 20190828] Also handle non-renamed type slices in the snapshot
                    // R4: Type slices in snapshot must be normalized (not renamed)
                    // Still try to handle renamed elements, e.g. from externally generated snapshots
                    if (!IsEqualName(snap.PathName, choiceName)
                        && !ElementDefinitionNavigator.IsRenamedChoiceTypeElement(choiceName, snap.PathName))
                    {
                        // Not a choice type element constraint; rewind to last match
                        snap.ReturnToBookmark(bm2);
                        break;
                    }
                    bm2 = snap.Bookmark();
                }
            }
            else
            {
                //Debug.Assert(sliceName != null);
                var baseSliceName = ElementDefinitionNavigator.GetBaseSliceName(sliceName);
                do
                {
                    var snapSliceName = snap.Current.SliceName;
                    if (baseSliceName != null && StringComparer.Ordinal.Equals(baseSliceName, snapSliceName))
                    {
                        // Found a matching base slice; skip any children and reslices
                        var bm2 = snap.Bookmark();
                        while (snap.MoveToNext(name))
                        {
                            var snapSliceName2 = snap.Current.SliceName;
                            if (!ElementDefinitionNavigator.IsResliceOf(snapSliceName2, snapSliceName))
                            {
                                // Not a reslice; add diff slice after the previous match
                                break;
                            }
                            bm2 = snap.Bookmark();
                        }
                        snap.ReturnToBookmark(bm2);
                        break;
                    }
                } while (snap.MoveToNext(name));
            }
            var result = snap.Bookmark();
            snap.ReturnToBookmark(bm);
            return result;
        }

        private static ElementDefinition createExtensionSlicingEntry(ElementDefinition baseExtensionElement)
        {
            // Create the slicing entry by cloning the base Extension element
            var elem = baseExtensionElement != null ? (ElementDefinition)baseExtensionElement.DeepCopy() : new ElementDefinition();
            // Initialize slicing component to sensible defaults
            elem.Slicing = new ElementDefinition.SlicingComponent()
            {
                //Discriminator = new List<ElementDefinition.DiscriminatorComponent>()
                //{
                //    new ElementDefinition.DiscriminatorComponent
                //    {
                //        Type = ElementDefinition.DiscriminatorType.Value,
                //        Path = "url"
                //    }
                //},
                Discriminator = ElementDefinition.DiscriminatorComponent.ForExtensionSlice().ToList(),
                Ordered = false,
                Rules = ElementDefinition.SlicingRules.Open
            };
            return elem;
        }

        private void markChangedByDiff(Element element)
        {
            if (_settings.GenerateExtensionsOnConstraints)
            {
                element.SetConstrainedByDiffExtension();
            }
            if (_settings.GenerateAnnotationsOnConstraints)
            {
                element.SetConstrainedByDiffAnnotation();
            }
        }

        private async T.Task<StructureDefinition> getStructureForElementType(ElementDefinition elementDef, bool ensureSnapshot)
        {
            Debug.Assert(elementDef != null);
            // Debug.Assert(elementDef.Type.Count > 0);
            var primaryType = elementDef.PrimaryType(); // Ignore any other types
            return primaryType != null ? await getStructureForTypeRef(elementDef, primaryType, ensureSnapshot).ConfigureAwait(false) : null;
        }

        // Resolve StructureDefinition for the specified typeRef component
        // Expand snapshot and generate ElementDefinition.Base components if necessary
        private async T.Task<StructureDefinition> getStructureForTypeRef(ElementDefinition elementDef, ElementDefinition.TypeRefComponent typeRef, bool ensureSnapshot)
        {
            var location = elementDef.Path;
            StructureDefinition baseStructure = null;

            // [WMR 20160720] Handle custom type profiles (GForge #9791)
            bool isValidProfile = false;

            // [WMR 20181212] R4 NEW
            // Resolve target profile if the type specifies a _single_ profile.
            // Return null if the type specifies zero or multiple profiles.
            var typeProfile = typeRef.Profile.SafeSingleOrDefault();

            // [WMR 20161004] Remove configuration setting; always merge type profiles
            // [WMR 20180723] Also expand custom profile on Reference
            if (!string.IsNullOrEmpty(typeProfile)) // && !typeRef.IsReference()) // && _settings.MergeTypeProfiles
            {
                // Try to resolve the custom element type profile reference
                baseStructure = await AsyncResolver.FindStructureDefinitionAsync(typeProfile).ConfigureAwait(false);
                isValidProfile = ensureSnapshot
                    ? await this.ensureSnapshot(baseStructure, typeProfile, location).ConfigureAwait(false)
                    : this.verifyStructure(baseStructure, typeProfile, location);
            }

            // Otherwise, or if the custom type profile is missing, then try to resolve the core type profile
            // [MV 20191217] stop when it is a special type (System.*). Introduced in the technical correction 4.0.1
            var typeCodeElem = typeRef.CodeElement;
            if (!isValidProfile && typeCodeElem != null && typeCodeElem.ObjectValue is string typeName && !typeName.StartsWith("http://hl7.org/fhirpath/System."))
            {
                baseStructure = await getStructureDefinitionForTypeCode(AsyncResolver, typeCodeElem).ConfigureAwait(false);
                // [WMR 20160906] Check if element type equals path (e.g. Resource root element), prevent infinite recursion
                _ = (IsEqualPath(typeName, location)) ||
                    (
                        ensureSnapshot
                        ? await this.ensureSnapshot(baseStructure, typeName, location).ConfigureAwait(false)
                        : this.verifyStructure(baseStructure, typeName, location)
                    );

            }

            return baseStructure;
        }

        /// <summary>Resolve a <see cref="StructureDefinition"/> from a TypeRef.Code element, handle unknown/custom core types.</summary>
        /// <param name="resolver">An <see cref="IArtifactSource"/> reference.</param>
        /// <param name="typeCodeElement">A <see cref="ElementDefinition.TypeRefComponent.CodeElement"/> reference.</param>
        /// <returns>A <see cref="StructureDefinition"/> instance, or <c>null</c>.</returns>
        private static async T.Task<StructureDefinition> getStructureDefinitionForTypeCode(IAsyncResourceResolver resolver, FhirUri typeCodeElement)
        {
            StructureDefinition sd = null;
            var typeCode = typeCodeElement.Value;
            if (!string.IsNullOrEmpty(typeCode))
            {
                sd = await resolver.FindStructureDefinitionForCoreTypeAsync(typeCode).ConfigureAwait(false);
            }
            else
            {
                // Unknown/custom core type; try to resolve from raw object value
                var typeName = typeCodeElement.ObjectValue as string;
                if (!string.IsNullOrEmpty(typeName))
                {
                    sd = await resolver.FindStructureDefinitionForCoreTypeAsync(typeName).ConfigureAwait(false);
                }
            }
            return sd;
        }


#if FIX_CONTENTREFERENCE
        // [WMR 20180410] Resolve the defining target structure of a contentReference
        private async T.Task<StructureDefinition> getStructureForContentReference(ElementDefinitionNavigator nav, bool ensureSnapshot)
        {
            Debug.Assert(nav != null);
            Debug.Assert(nav.Current != null);

            var elementDef = nav.Current;
            var location = elementDef.Path;

            var contentReference = elementDef.ContentReference; // e.g. "#Questionnaire.item"

            // [WMR 20181212] TODO: Handle logical models, where StructureDefinition.type returns an uri

            var coreType = nav.StructureDefinition?.Type
                // Fall back to root element name...?
                ?? ElementDefinitionNavigator.GetPathRoot(contentReference.Substring(1));

            if (!string.IsNullOrEmpty(coreType))
            {
                // Try to resolve the custom element type profile reference
                var coreSd = await AsyncResolver.FindStructureDefinitionForCoreTypeAsync(coreType).ConfigureAwait(false);
                _ = ensureSnapshot
                    ? await this.ensureSnapshot(coreSd, coreType, location).ConfigureAwait(false)
                    : this.verifyStructure(coreSd, coreType, location);
                return coreSd;
            }

            return null;
        }
#endif

        private bool verifyStructure(StructureDefinition sd, string profileUrl, string location = null)
        {
            if (sd == null)
            {
                // Emit operation outcome issue and continue
                addIssueProfileNotFound(location, profileUrl);
                return false;
            }
            return true;
        }

        // Ensure that:
        // - the specified StructureDef is not null
        // - the snapshot component is not empty (expand on demand if necessary)
        // - The ElementDefinition.Base components are propertly initialized (regenerate if necessary)
        private async T.Task<bool> ensureSnapshot(StructureDefinition sd, string profileUri, string location = null)
        {
            if (!verifyStructure(sd, profileUri, location)) { return false; }
            profileUri = sd.Url;

            // Detect infinite recursion
            // Verify that the type profile is not already being expanded by a parent call higher up the call stack hierarchy
            // Special case: when recursing on Element, simply return true and continue; otherwise throw an exception
            var path = location ?? null;
            _stack.OnBeforeExpandTypeProfile(profileUri, path);

            try
            {
                if (_settings.GenerateSnapshotForExternalProfiles
                && (!sd.HasSnapshot || (_settings.ForceRegenerateSnapshots && !sd.Snapshot.IsCreatedBySnapshotGenerator()))
                )
                {
                    // Automatically expand external profiles on demand
                    // Debug.Print($"[{nameof(SnapshotGenerator)}.{nameof(ensureSnapshot)}] Recursively generate snapshot for type profile with url: '{sd.Url}' ...");

                    sd.Snapshot = new StructureDefinition.SnapshotComponent()
                    {
                        Element = await generate(sd).ConfigureAwait(false)
                    };

                    if (!sd.HasSnapshot)
                    {
                        addIssueSnapshotGenerationFailed(profileUri);
                        return false;
                    }

                    // Add in-memory annotation to prevent repeated expansion
                    sd.Snapshot.SetCreatedBySnapshotGenerator();
                }

                if (!sd.HasSnapshot)
                {
                    addIssueProfileHasNoSnapshot(location, profileUri);
                    return false;
                }

                // Generating the element base components may also resolve StructureDefinitions and cause recursion!
                await ensureSnapshotBaseComponents(sd).ConfigureAwait(false);
            }
            finally
            {
                _stack.OnAfterExpandTypeProfile(profileUri, path);
            }

            return true;
        }

        // Resolve the base element definition for the specified element = the snapshot root element of the associated type profile
        private async T.Task<(ElementDefinition, StructureDefinition typeProfile)> getBaseElementForElementType(ElementDefinition elementDef)
        {
            Debug.Assert(elementDef != null);
            if (elementDef == null)
            {
                throw Error.ArgumentNull(nameof(elementDef), $"Internal error in Snapshot Generator ({nameof(getBaseElementForElementType)}): the specified element definition is null.");
            }

            // Debug.Assert(elementDef.Type.Count > 0);
            var primaryType = elementDef.PrimaryType(); // Ignore any other types
            return primaryType != null ? await getBaseElementForTypeRef(elementDef, primaryType).ConfigureAwait(false) : default;
        }

        // Resolve the base element definition for the specified element type = the snapshot root element of the associated type profile
        private async T.Task<(ElementDefinition, StructureDefinition typeProfile)> getBaseElementForTypeRef(ElementDefinition elementDef, ElementDefinition.TypeRefComponent typeRef)
        {
            var typeProfile = await getStructureForTypeRef(elementDef, typeRef, false).ConfigureAwait(false);

            return typeProfile != null ?
                (await getSnapshotRootElement(typeProfile, typeProfile.Url, elementDef.Path).ConfigureAwait(false), typeProfile)
                : default;
        }

        // Returns the snapshot root element of the specified profile
        // Try to resolve from existing snapshot, if it exists and is valid
        // Try to resolve from partial snapshot, if it is currently being generated (higher up on the stack)
        // Otherwise recursively resolve the associated base profile root element definition (if it exists) and merge with differential root
        private async T.Task<ElementDefinition> getSnapshotRootElement(StructureDefinition sd, string profileUri, string location)
        {
            // Debug.Print("[SnapshotGenerator.getSnapshotRootElement] profileUri = '{0}' - resolving root element definition...", profileUri);
            if (!verifyStructure(sd, profileUri, location)) { return null; }

            if (sd.Differential == null || sd.Differential.Element == null || sd.Differential.Element.Count == 0)
            {
                // TODO: Handle empty diff (=> return root element of base profile)
                addIssueProfileHasNoDifferential(location, profileUri);
                return null;
            }

#if CACHE_ROOT_ELEMDEF
            // 1. Return previously generated, cached root element definition, if it exists
            var cachedRoot = sd.GetSnapshotRootElementAnnotation();
            if (cachedRoot != null) { return cachedRoot; }
#endif

            // 2. Return root element definition from existing (pre-generated) snapshot, if it exists
            if (sd.HasSnapshot && (sd.Snapshot.IsCreatedBySnapshotGenerator() || !_settings.ForceRegenerateSnapshots))
            {
                // Debug.Print($"[{nameof(SnapshotGenerator)}.{nameof(getSnapshotRootElement)}] {nameof(profileUri)} = '{profileUri}' - use existing root element definition from snapshot: #{sd.Snapshot.Element[0].GetHashCode()}");
                // No need to save root ElemDef annotation, as the snapshot has already been fully expanded
                return sd.Snapshot.Element[0];
            }

            // 3. Try to resolve root element definition from currently generating (partial) snapshot on recursion stack
            // If the recursion stack contains the target profile, then the snapshot root element has already been generated
            var nav = _stack.ResolveSnapshotNavigator(sd.Url);
            if (nav != null && nav.Elements != null && nav.Elements.Count > 0)
            {
                var recursiveRootElemDef = nav.Elements[0];
                // Debug.Print($"[{nameof(SnapshotGenerator)}.{nameof(getSnapshotRootElement)}] {nameof(profileUri)} = '{profileUri}' - use existing root element definition from generating snapshot: #{recursiveRootElemDef.GetHashCode()}");
                // No need to save root ElemDef annotation, as the snapshot root element has already been expanded
                return recursiveRootElemDef;
            }

            // 4. We still need to expand the root element definition
            // Resolve root element definition from base profile and merge differential constraints (recursively)

            // [WMR 20170524] In STU3, differential may be sparse
            // => first element is NOT guaranteed to be the root element!
            // var diffRoot = sd.Differential.Element[0];
            var diffRoot = sd.Differential.GetRootElement();

#if FIX_SLICENAMES_ON_ROOT_ELEMENTS
            // [WMR 20170810] Handle bug in STU3
            // SimpleQuantity root element defines non-null sliceName = "SimpleQuantity" - WRONG!
            fixInvalidSliceNameOnRootElement(diffRoot, sd);
#endif

            var baseProfileUri = sd.BaseDefinition;

            if (baseProfileUri == null)
            {
                if (diffRoot == null)
                {
                    addIssueProfileHasNoDifferential(location, profileUri);
                    return null;
                }

                // Structure has no base, i.e. core type definition => differential introduces & defines the root element
                // No need to rebase, nothing to merge
                var snapRoot = (ElementDefinition)diffRoot.DeepCopy();
                snapRoot.Extension.Clear();

#if CACHE_ROOT_ELEMDEF
                Debug.Assert(!snapRoot.HasSnapshotElementAnnotation());

                snapRoot.EnsureBaseComponent(null, true);
                sd.SetSnapshotRootElementAnnotation(snapRoot);

                //Debug.WriteLine($"[{nameof(SnapshotGenerator)}.{nameof(getSnapshotRootElement)} ANNOTATIONS] Cache root element definition for structure '{sd.Name}': '{clonedDiffRoot.Path}'  #{clonedDiffRoot.GetHashCode()}");
                // [WMR 20190805] IMPORTANT! Always explicitly clear the annotation before returning result to caller
                // Otherwise, cloning & expanding the result will pick up incorrect root element from original... WRONG!
#endif
                // [WMR 20190723] FIX #1052: Initialize ElementDefinition.constraint.source
                ElementDefnMerger.InitializeConstraintSource(snapRoot.Constraint, sd.Url);

                // Debug.Print($"[{nameof(SnapshotGenerator)}.{nameof(getSnapshotRootElement)}] {nameof(profileUri)} = '{profileUri}' - use root element definition from differential: #{clonedDiffRoot.GetHashCode()}");
                return snapRoot;
            }

            // Recursively resolve root element definition from base profile

            // TODO: Recursion detection / protection
            // e.g. detect cycle in StructureDefinition.Base references
            // FHIR types and resources have no such cycles, but an attacker could abuse this
            // Note that we need to use a separate stack, as we may need to expand the root element of a
            // profile that is currently being fully expanded, i.e. the url is already on the main stack.

            // Debug.Print($"[{nameof(SnapshotGenerator)}.{nameof(getSnapshotRootElement)}] {nameof(profileUri)} = '{profileUri}' - recursively resolve root element definition from base profile '{baseProfileUri}' ...");
            var sdBase = await AsyncResolver.FindStructureDefinitionAsync(baseProfileUri).ConfigureAwait(false);
            // [WMR 20180108] diffRoot may be null (sparse differential w/o root)
            var baseRoot = await getSnapshotRootElement(sdBase, baseProfileUri, diffRoot?.Path).ConfigureAwait(false); // Recursion!

            if (baseRoot == null)
            {
                addIssueSnapshotGenerationFailed(baseProfileUri);
                return null;
            }

            // Clone and rebase
            var rebasedRoot = (ElementDefinition)baseRoot.DeepCopy();

#if CACHE_ROOT_ELEMDEF
            // [WMR 20190806] Paranoia: never clone temporary internal annotation
            Debug.Assert(!rebasedRoot.HasSnapshotElementAnnotation());
            //rebasedRoot.RemoveSnapshotElementAnnotations(); // Paranoia...
#endif

            if (diffRoot != null)
            {
                rebasedRoot.Path = diffRoot.Path;

                // Merge differential constraints onto base root element definition
                // [WMR 20170421] Merge element Id from differential
                mergeElementDefinition(rebasedRoot, diffRoot, true);
            }


            // Debug.Print($"[{nameof(SnapshotGenerator)}.{nameof(getSnapshotRootElement)}] {nameof(profileUri)} = '{profileUri}' - succesfully resolved root element definition: #{rebasedRoot.GetHashCode()}");

#if CACHE_ROOT_ELEMDEF
            // Save the generated snapshot root element definition as annotation on StructureDefinition.Snapshot component
            // When generating the full snapshot, re-use the previously generated root element definition
            rebasedRoot.EnsureBaseComponent(baseRoot, true);
            sd.SetSnapshotRootElementAnnotation(rebasedRoot);

            //Debug.WriteLine($"[{nameof(SnapshotGenerator)}.{nameof(getSnapshotRootElement)}] Annotation snapshot root element for structure '{sd.Name}': '{rebasedRoot.Path}'  #{rebasedRoot.GetHashCode()}");
#endif

            // Notify observers
            OnPrepareElement(rebasedRoot, sdBase, baseRoot);

            return rebasedRoot;
        }

        /// <summary>Determine if the specified element paths are equal. Performs an ordinal comparison.</summary>
<<<<<<< HEAD
        internal static bool IsEqualPath(string path, string other) => StringComparer.Ordinal.Equals(path, other);

        /// <summary>Determine if the specified element names are equal. Performs an ordinal comparison.</summary>
        internal static bool IsEqualName(string name, string other) => StringComparer.Ordinal.Equals(name, other);

        /// <summary>Determine if the specified uri strings are equal. Performs an ordinal comparison.</summary>
        internal static bool IsEqualUri(string uri, string other) => StringComparer.Ordinal.Equals(uri, other);
=======
        private static bool IsEqualPath(string path, string other) => StringComparer.Ordinal.Equals(path, other);

        /// <summary>Determine if the specified element names are equal. Performs an ordinal comparison.</summary>
        private static bool IsEqualName(string name, string other) => StringComparer.Ordinal.Equals(name, other);
>>>>>>> 31348a08

        /// <summary>Determine if the specified type codes are equal. Performs an ordinal comparison.</summary>
        internal static bool IsEqualType(string type, string other) => StringComparer.Ordinal.Equals(type, other);

        /// <summary>
        /// Determines if the specified <see cref="StructureDefinition"/> is compatible with <paramref name="type"/>.
        /// Walks up the profile hierarchy by resolving base profiles from the current <see cref="IResourceResolver"/> instance.
        /// </summary>
        /// <returns><c>true</c> if the profile type is equal to or derived from the specified type, or <c>false</c> otherwise.</returns>
        private static async T.Task<bool> isValidTypeProfile(IAsyncResourceResolver resolver, string type, StructureDefinition profile)
        {
            if (resolver == null) throw new ArgumentNullException(nameof(resolver));

            return await isValidTypeProfile(resolver, new HashSet<string>(), type, profile).ConfigureAwait(false);
        }

        private static async T.Task<bool> isValidTypeProfile(IAsyncResourceResolver resolver, HashSet<string> recursionStack, string type, StructureDefinition profile)
        {
            // Recursively walk up the base profile hierarchy until we find a profile on baseType
            if (type == null) { return true; }
            if (profile == null) { return true; }

            var sdType = profile.Type;

            if (sdType == type) { return true; }
            if (profile.BaseDefinition == null) { return false; }
            var sdBase = await resolver.FindStructureDefinitionAsync(profile.BaseDefinition).ConfigureAwait(false);
            if (sdBase == null) { return false; }
            if (sdBase.Url == null) { return false; } // Shouldn't happen...

            // Detect/prevent endless recursion... e.g. X.Base = Y and Y.Base = X
            if (!recursionStack.Add(sdBase.Url))
            {
                throw Error.InvalidOperation(
                    $"Recursive profile dependency detected. Base profile hierarchy:\r\n{string.Join("\r\n", recursionStack)}"
                );
            }

            return await isValidTypeProfile(resolver, recursionStack, type, sdBase).ConfigureAwait(false);
        }
    }
}<|MERGE_RESOLUTION|>--- conflicted
+++ resolved
@@ -507,7 +507,7 @@
         }
 
 #if FIX_SLICENAMES_ON_SPECIALIZATIONS
-        void fixInvalidSliceNamesInSpecialization(StructureDefinition sd)
+        private void fixInvalidSliceNamesInSpecialization(StructureDefinition sd)
         {
             Debug.Assert(sd.Derivation == StructureDefinition.TypeDerivationRule.Specialization);
             var elems = sd.Differential.Element.Where(e => e.SliceName != null);
@@ -1840,13 +1840,12 @@
             await mergeElement(snap, diff).ConfigureAwait(false);
         }
 
-<<<<<<< HEAD
         // [WMR 20190819] NEW
         // Renamed choice type element implies type constraint
         // e.g. "valueQuantity" implies type is constrained to Quantity
 
         // Parse type from renamed choice type element and constrain snap types.
-        void applyImplicitChoiceTypeConstraint(ElementDefinitionNavigator snap, ElementDefinitionNavigator diff)
+        private void applyImplicitChoiceTypeConstraint(ElementDefinitionNavigator snap, ElementDefinitionNavigator diff)
         {
             Debug.Assert(!IsEqualPath(snap.PathName, diff.PathName));
 
@@ -1876,10 +1875,7 @@
             }
         }
 
-        void addSliceBase(ElementDefinitionNavigator snap, ElementDefinitionNavigator diff, ElementDefinitionNavigator sliceBase)
-=======
         private void addSliceBase(ElementDefinitionNavigator snap, ElementDefinitionNavigator diff, ElementDefinitionNavigator sliceBase)
->>>>>>> 31348a08
         {
             var lastSlice = findSliceAddPosition(snap, diff);
             bool result = false;
@@ -1974,6 +1970,7 @@
             return result;
         }
 
+
         private static ElementDefinition createExtensionSlicingEntry(ElementDefinition baseExtensionElement)
         {
             // Create the slicing entry by cloning the base Extension element
@@ -2065,7 +2062,7 @@
         /// <param name="resolver">An <see cref="IArtifactSource"/> reference.</param>
         /// <param name="typeCodeElement">A <see cref="ElementDefinition.TypeRefComponent.CodeElement"/> reference.</param>
         /// <returns>A <see cref="StructureDefinition"/> instance, or <c>null</c>.</returns>
-        private static async T.Task<StructureDefinition> getStructureDefinitionForTypeCode(IAsyncResourceResolver resolver, FhirUri typeCodeElement)
+        private async static T.Task<StructureDefinition> getStructureDefinitionForTypeCode(IAsyncResourceResolver resolver, FhirUri typeCodeElement)
         {
             StructureDefinition sd = null;
             var typeCode = typeCodeElement.Value;
@@ -2352,7 +2349,6 @@
         }
 
         /// <summary>Determine if the specified element paths are equal. Performs an ordinal comparison.</summary>
-<<<<<<< HEAD
         internal static bool IsEqualPath(string path, string other) => StringComparer.Ordinal.Equals(path, other);
 
         /// <summary>Determine if the specified element names are equal. Performs an ordinal comparison.</summary>
@@ -2360,12 +2356,6 @@
 
         /// <summary>Determine if the specified uri strings are equal. Performs an ordinal comparison.</summary>
         internal static bool IsEqualUri(string uri, string other) => StringComparer.Ordinal.Equals(uri, other);
-=======
-        private static bool IsEqualPath(string path, string other) => StringComparer.Ordinal.Equals(path, other);
-
-        /// <summary>Determine if the specified element names are equal. Performs an ordinal comparison.</summary>
-        private static bool IsEqualName(string name, string other) => StringComparer.Ordinal.Equals(name, other);
->>>>>>> 31348a08
 
         /// <summary>Determine if the specified type codes are equal. Performs an ordinal comparison.</summary>
         internal static bool IsEqualType(string type, string other) => StringComparer.Ordinal.Equals(type, other);
