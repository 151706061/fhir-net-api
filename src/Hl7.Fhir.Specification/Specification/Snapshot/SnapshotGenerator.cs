/* 
 * Copyright (c) 2018, Firely (info@fire.ly) and contributors
 * See the file CONTRIBUTORS for details.
 * 
 * This file is licensed under the BSD 3-Clause license
 * available at https://raw.githubusercontent.com/FirelyTeam/fhir-net-api/master/LICENSE
 */

// DEBUGGING
<<<<<<< HEAD
#define DUMPMATCHES
=======
//#define DUMPMATCHES
>>>>>>> 16c8ded8

// Cache pre-generated snapshot root ElementDefinition instance as an annotation on the associated differential root ElementDefinition
// When subsequently expanding the full type profile snapshot, re-use the cached root ElementDefinition instance
// This ensures that the snapshot ElementDefinition instances are stable (and equal to OnPrepareBaseProfile event parameters)
// Without caching, the root element in the type profile snapshot would be a different instance as the reference specified by the OnPrepareBaseProfile event
#define CACHE_ROOT_ELEMDEF
// [WMR 20161004] Only enable this for debugging & verification (costly...)
// #define CACHE_ROOT_ELEMDEF_ASSERT

// TODO:
// - Merge global StructureDefinition.mapping definitions
// - Enforce/verify Slicing.Rule = Closed / OpenAtEnd
// - Test error handling: gracefully handle invalid input, report issue

// [WMR 20170216] Prevent slices on non-repeating non-choice type elements (max = 1)
// #define REJECT_SLICE_NONREPEATING_ELEMENT

// [WMR 20170810] STU3 bug: SimpleQuantity root element introduces non-empty sliceName = "SliceName"
// Detect and fix invalid non-null sliceNames on specializations
// #define FIX_SLICENAMES_ON_SPECIALIZATIONS
// Detect and fix invalid non-null sliceNames on root elements
#define FIX_SLICENAMES_ON_ROOT_ELEMENTS

// [WMR 20180409] Resolve contentReference from core resource/datatype (StructureDefinition.type)
#define FIX_CONTENTREFERENCE

using System;
using System.Collections.Generic;
using System.Linq;
using Hl7.Fhir.Model;
using Hl7.Fhir.Specification.Navigation;
using Hl7.Fhir.Specification.Source;
using System.Diagnostics;
using Hl7.Fhir.ElementModel;
using Hl7.Fhir.Utility;

namespace Hl7.Fhir.Specification.Snapshot
{
    // [WMR 20160927] Design considerations:
    // Functionality is implemented as a set of partial classes, in order to share common state and
    // minimize memory pressure while recursively generating snapshots of base and/or type profiles.

    /// <summary>
    /// Provides functionality to generate the snapshot component of a <see cref="StructureDefinition"/> resource.
    /// </summary>
    public sealed partial class SnapshotGenerator
    {
        // TODO: Properly test SnapshotGenerator for multi-threading support
        // Each thread should create a separate instance
        // But all instances should share a common IResourceResolver instance
        // TODO: Probably also need to share a common recursion stack...

        readonly IResourceResolver _resolver;
        readonly SnapshotGeneratorSettings _settings;
        readonly SnapshotRecursionStack _stack = new SnapshotRecursionStack();

        /// <summary>
        /// Create a new instance of the <see cref="SnapshotGenerator"/> class
        /// for the specified resource resolver and configuration settings.
        /// </summary>
        /// <param name="resolver">A <see cref="IResourceResolver"/> instance.</param>
        /// <param name="settings">Configuration settings that control the behavior of the snapshot generator.</param>
        /// <exception cref="ArgumentNullException">One of the specified arguments is <c>null</c>.</exception>
        public SnapshotGenerator(IResourceResolver resolver, SnapshotGeneratorSettings settings)
        {
            _resolver = verifySource(resolver, nameof(resolver));
            if (settings == null) { throw Error.ArgumentNull(nameof(settings)); }
            // [WMR 20171023] Always copy the specified settings, to prevent shared state
            // Especially important to prevent corruption of the global SnapshotGeneratorSettings.Default instance.
            _settings = new SnapshotGeneratorSettings(settings);
        }

        /// <summary>
        /// Create a new instance of the <see cref="SnapshotGenerator"/> class
        /// for the specified resource resolver and with default configuration settings.
        /// </summary>
        /// <param name="resolver">A <see cref="IResourceResolver"/> instance.</param>
        /// <exception cref="ArgumentNullException">One of the specified arguments is <c>null</c>.</exception>
        public SnapshotGenerator(IResourceResolver resolver)
        {
            _resolver = verifySource(resolver, nameof(resolver));
            _settings = SnapshotGeneratorSettings.CreateDefault();
        }

        static IResourceResolver verifySource(IResourceResolver resolver, string name = null)
        {
            if (resolver == null) { throw Error.ArgumentNull(name ?? nameof(resolver)); }
            if (resolver is SnapshotSource) { throw Error.Argument(name ?? nameof(resolver), $"Invalid argument. Cannot create a new {nameof(SnapshotGenerator)} instance from an existing {nameof(SnapshotSource)}."); }

            // TODO: Verify that the specified resolver is idempotent (i.e. caching)
            // Maybe add some interface property to detect behavior?
            // i.e. IsIdemPotent (repeated calls return same instance)
            // Note: cannot add new property to IResourceResolver, breaking change...
            // Alternatively, add new secondary interface IResourceResolverProperties

            return resolver;
        }

        /// <summary>Returns a reference to the associated <see cref="IResourceResolver"/> instance, as specified in the call to the constructor.</summary>
        public IResourceResolver Source => _resolver;

        /// <summary>Returns the snapshot generator configuration settings.</summary>
        public SnapshotGeneratorSettings Settings => _settings;

        /// <summary>Returns a reference to the profile uri of the currently generating snapshot, or <c>null</c>.</summary>
        string CurrentProfileUri => _stack.CurrentProfileUri;

        /// <summary>
        /// (Re-)generate the <see cref="StructureDefinition.Snapshot"/> component of the specified <see cref="StructureDefinition"/> instance.
        /// Resolve the associated base profile snapshot and merge the <see cref="StructureDefinition.Differential"/> component.
        /// </summary>
        /// <param name="structure">A <see cref="StructureDefinition"/> instance.</param>
        public void Update(StructureDefinition structure)
        {
            structure.Snapshot = new StructureDefinition.SnapshotComponent()
            {
                Element = Generate(structure)
            };
            structure.Snapshot.SetCreatedBySnapshotGenerator();

            // [WMR 20170209] TODO: also merge global StructureDefinition.Mapping components
            // structure.Mappings = ElementDefnMerger.Merge(...)
        }

        /// <summary>
        /// Generate the snapshot element list of the specified <see cref="StructureDefinition"/> instance.
        /// Resolve the associated base profile snapshot and merge the <see cref="StructureDefinition.Differential"/> component.
        /// Returns the expanded element list.
        /// Does not modify the <see cref="StructureDefinition.Snapshot"/> property of the specified instance.
        /// </summary>
        /// <param name="structure">A <see cref="StructureDefinition"/> instance.</param>
        public List<ElementDefinition> Generate(StructureDefinition structure)
        {
            if (structure == null) { throw Error.ArgumentNull(nameof(structure)); }
            if (string.IsNullOrEmpty(structure.Url))
            {
                throw Error.Argument(nameof(structure), "Invalid argument. The specified StructureDefinition has no url. Each StructureDefinition must have a unique canonical url, for identification purposes.");
            }

            // Clear the OperationOutcome issues
            clearIssues();

            List<ElementDefinition> result = null;
            _stack.OnBeforeGenerateSnapshot(structure.Url);
            try
            {
                result = generate(structure);
            }
            finally
            {
                // On complete expansion, the recursion stack should be empty
                Debug.Assert(result == null || _stack.RecursionDepth == 1);
                _stack.OnAfterGenerateSnapshot(structure.Url);
            }
            return result;
        }

        /// <summary>Recursively expand (the children of) a single element definition.</summary>
        /// <param name="elements">A <see cref="StructureDefinition.SnapshotComponent"/> or <see cref="StructureDefinition.DifferentialComponent"/> instance.</param>
        /// <param name="element">The element to expand. Should be part of <paramref name="elements"/>.</param>
        /// <returns>A new, expanded list of <see cref="ElementDefinition"/> instances.</returns>
        /// <exception cref="ArgumentException">The specified element is not contained in the list.</exception>
        public IList<ElementDefinition> ExpandElement(IElementList elements, ElementDefinition element)
        {
            if (elements == null) { throw Error.ArgumentNull(nameof(elements)); }
            return ExpandElement(elements.Element, element);
        }

        /// <summary>Recursively expand (the children of) a single element definition.</summary>
        /// <param name="elements">A list of <see cref="ElementDefinition"/> instances, taken from snapshot or differential.</param>
        /// <param name="element">The element to expand. Should be part of <paramref name="elements"/>.</param>
        /// <returns>A new, expanded list of <see cref="ElementDefinition"/> instances.</returns>
        /// <exception cref="ArgumentException">The specified element is not contained in the list.</exception>
        public IList<ElementDefinition> ExpandElement(IList<ElementDefinition> elements, ElementDefinition element)
        {
            if (elements == null) { throw Error.ArgumentNull(nameof(elements)); }
            if (element == null) { throw Error.ArgumentNull(nameof(element)); }

            var nav = new ElementDefinitionNavigator(elements);
            if (!nav.MoveTo(element))
            {
                throw Error.Argument(nameof(element), "Invalid argument for snapshot generator. The specified element list does not contain the target element to expand.");
            }

            clearIssues();

            // Must initialize recursion checker, because element expansion may recurse on external type profile
            _stack.OnStartRecursion();
            try
            {
                expandElement(nav);
            }
            finally
            {
                _stack.OnFinishRecursion();
            }
            return nav.Elements;
        }

        /// <summary>Recursively expand (the children of) a single element definition.</summary>
        /// <param name="nav">An <see cref="ElementDefinitionNavigator"/> instance positioned on the target element to be expanded.</param>
        /// <returns><c>true</c> if the element is succesfully expanded, or <c>false</c> otherwise.</returns>
        /// <exception cref="ArgumentException">The specified navigator is not positioned on an element.</exception>
        public bool ExpandElement(ElementDefinitionNavigator nav)
        {
            nav.ThrowIfNullOrNotPositioned(nameof(nav));

            clearIssues();

            // Must initialize recursion checker, because element expansion may recurse on external type profile
            _stack.OnStartRecursion();
            try
            {
                return expandElement(nav);
            }
            finally
            {
                _stack.OnFinishRecursion();
            }
        }

        /// <summary>Merge two sets of element constraints, e.g. base and differential.</summary>
        /// <param name="snap">A set of element constraints.</param>
        /// <param name="diff">Another set of element constraints to merge on top of the base.</param>
        /// <param name="mergeElementId">Determines if the snapshot should inherit Element.id values from the differential.</param>
        /// <returns>A new <see cref="ElementDefinition"/> instance.</returns>
        public ElementDefinition MergeElementDefinition(ElementDefinition snap, ElementDefinition diff, bool mergeElementId)
        {
            var result = (ElementDefinition)snap.DeepCopy();
            ElementDefnMerger.Merge(this, result, diff, mergeElementId);
            return result;
        }

        // ***** Private Interface *****

        /// <summary>
        /// Expand the differential component of the specified structure and return the expanded element list.
        /// The given structure is not modified.
        /// </summary>
        List<ElementDefinition> generate(StructureDefinition structure)
        {
            Debug.WriteLine($"[{nameof(SnapshotGenerator)}.{nameof(generate)}] Generate snapshot for profile '{structure.Name}' : '{structure.Url}' (#{structure.GetHashCode()}) ...");

            List<ElementDefinition> result;
            var differential = structure.Differential;
            if (differential == null)
            {
                // [WMR 20161208] Handle missing differential
                differential = structure.Differential = new StructureDefinition.DifferentialComponent()
                {
                    Element = new List<ElementDefinition>()
                };
            }

            // [WMR 20160718] Also accept extension definitions (IsConstraint == false)
            if (structure.IsConstraint && structure.BaseDefinition == null)
            {
                throw Error.Argument(nameof(structure), "Invalid argument. The specified StructureDefinition represents a constraint on another FHIR profile, but the base profile url is missing or empty. Derived profiles must have a base url.");
            }

            ElementDefinitionNavigator nav;
            // StructureDefinition.SnapshotComponent snapshot = null;
            if (structure.BaseDefinition != null)
            {
                var baseStructure = _resolver.FindStructureDefinition(structure.BaseDefinition);

                // [WMR 20161208] Handle unresolved base profile
                if (baseStructure == null)
                {
                    addIssueProfileNotFound(structure.BaseDefinition);
                    // Fatal error...
                    return null;
                }

                // [WMR 20161208] Handle missing differential
                var location = differential.Element.Count > 0 ? differential.Element[0].Path : null;
                if (!ensureSnapshot(baseStructure, structure.BaseDefinition, location))
                {
                    // Fatal error...
                    return null;
                }

                // [WMR 20160817] Notify client about the resolved, expanded base profile
                OnPrepareBaseProfile(structure, baseStructure);

                var snapshot = (StructureDefinition.SnapshotComponent)baseStructure.Snapshot.DeepCopy();

                // [WMR 20170616] NEVER inherit element IDs from base profile
                // Otherwise e.g. slices introduced in derived profile would inherit the original ID from unsliced parent element - WRONG!
                // WRONG! Must handle backward content references in derived profiles, e.g. Questionnaire
                // Following statement causes BasicValidationTests.ValidateOverNameRef to fail,
                // because snapshot generator can no longer expand Questionnaire.item.item
                // because element id of Questionnaire.item has been cleared...
                // => must immediately (re-)generate element ID after expansion of each element
                // ElementIdGenerator.Clear(snapshot.Element);
                // Debug.Fail("TODO");

                if (!structure.IsConstraint)
                {
                    // [WMR 20160902] Rebase the cloned base profile (e.g. DomainResource)

                    // [WMR 20170426] Specializations (i.e. core resource definitions)
                    // do NOT inherit element IDs from (abstract) base class
                    // Clear all to force full re-generation
                    // ElementIdGenerator.Clear(snapshot.Element);

                    // [WMR 20170411] Updated for STU3 - root element is no longer required/ensured
                    // => Derive from StructureDefinition.type property
                    var rootPath = structure.Type;
                    if (string.IsNullOrEmpty(rootPath))
                    {
                        // Fatal error...
                        throw Error.Argument(nameof(structure), $"Invalid argument. The StructureDefinition.type property value is empty or missing.");
                    }
<<<<<<< HEAD

                    // [WMR 20181212] TODO: Handle logical models, where type is an uri => parse the last segment

=======
>>>>>>> 16c8ded8
                    snapshot.Rebase(rootPath);

#if FIX_SLICENAMES_ON_SPECIALIZATIONS
                    // [WMR 20170810] Handle bug in STU3
                    // SimpleQuantity root element defines non-null sliceName = "SimpleQuantity" - WRONG!
                    fixInvalidSliceNamesInSpecialization(structure);
#endif
                }

                // [WMR 20170710] NEW: Generate element IDs while processing
                // First ensure IDs exist on all elements inherited from base profile
                // Then, while expanding the snapshot, generate ids for all new element constraints introduced by diff
                // This ensures that we can process back references to ids of preceding elements
                // e.g. Questionnaire.item.item => Questionnaire.item
                if (_settings.GenerateElementIds)
                {
                    // Always re-generate; never inherit element ids from base profile
                    ElementIdGenerator.Update(snapshot.Element, true);
                }

                // Ensure that ElementDefinition.Base components in base StructureDef are propertly initialized
                // [WMR 20170424] Inherit existing base components, generate if missing
                ensureBaseComponents(snapshot.Element, structure.BaseDefinition, false);

                // [WMR 20170208] Moved to *AFTER* ensureBaseComponents - emits annotations...
                // [WMR 20160915] Derived profiles should never inherit the ChangedByDiff extension from the base structure
                snapshot.Element.RemoveAllConstrainedByDiffExtensions();
                snapshot.Element.RemoveAllConstrainedByDiffAnnotations();

                // Notify observers
                for (int i = 0; i < snapshot.Element.Count; i++)
                {
                    OnPrepareElement(snapshot.Element[i], baseStructure, baseStructure.Snapshot.Element[i]);
                }

                nav = new ElementDefinitionNavigator(snapshot.Element, structure);
            }
            else
            {
                // No base; input is a core resource or datatype definition
                var snapshot = new StructureDefinition.SnapshotComponent();
                nav = new ElementDefinitionNavigator(snapshot.Element, structure);
            }

            // var nav = new ElementDefinitionNavigator(snapshot.Element);

#if CACHE_ROOT_ELEMDEF
            _stack.RegisterSnapshotNavigator(structure.Url, nav);
#endif

            // Fill out the gaps (mostly missing parents) in the differential representation
            var fullDifferential = differential.MakeTree();
            var diff = new ElementDefinitionNavigator(fullDifferential);

#if FIX_SLICENAMES_ON_ROOT_ELEMENTS
            var diffRoot = differential.GetRootElement();
            fixInvalidSliceNameOnRootElement(diffRoot, structure);
#endif

            merge(nav, diff);

            result = nav.ToListOfElements();

            return result;
        }

#if FIX_SLICENAMES_ON_SPECIALIZATIONS
        void fixInvalidSliceNamesInSpecialization(StructureDefinition sd)
        {
            Debug.Assert(sd.Derivation == StructureDefinition.TypeDerivationRule.Specialization);
            var elems = sd.Differential.Element.Where(e => e.SliceName != null);
            foreach (var elem in elems)
            {
                if (!string.IsNullOrEmpty(elem.SliceName))
                {
                    addIssueInvalidSliceNameOnSpecialization(elem);
                    elem.SliceName = null;
                }
            }
        }
#endif

#if FIX_SLICENAMES_ON_ROOT_ELEMENTS
        void fixInvalidSliceNameOnRootElement(ElementDefinition elem, StructureDefinition sd)
        {
            if (elem != null)
            {
                Debug.Assert(elem.IsRootElement());
                if (!string.IsNullOrEmpty(elem.SliceName))
                {
                    addIssueInvalidSliceNameOnRootElement(elem, sd);
                    elem.SliceName = null;
                }
            }
        }
#endif

        /// <summary>
        /// Expand the currently active element within the specified <see cref="ElementDefinitionNavigator"/> instance.
        /// If the element has a name reference, then merge from the targeted element.
        /// Otherwise, if the element has a custom type profile, then merge it.
        /// </summary>
        bool expandElement(ElementDefinitionNavigator nav)
        {
            // [WMR 20170614] NEW: keepElementId
            // Maintain existing root element ID if called from the public ExpandElement method

            if (nav.AtRoot)
            {
                throw Error.Argument(nameof(nav), $"Internal error in snapshot generator ({nameof(expandElement)}): Navigator is not positioned on an element");
            }

            if (nav.HasChildren)
            {
                return true;     // already has children, we're not doing anything extra
            }

            var defn = nav.Current;

            if (!String.IsNullOrEmpty(defn.ContentReference))
            {

#if FIX_CONTENTREFERENCE
                // [WMR 20180409] NEW
                // Resolve contentReference from core resource/datatype definition
                // Specified by StructureDefinition.type == root element name

                var coreStructure = getStructureForContentReference(nav, true);
                // getStructureForContentReference emits issue if profile cannot be resolved
                if (coreStructure == null) { return false; }

                var sourceNav = ElementDefinitionNavigator.ForSnapshot(coreStructure);
#else
                // [WMR 20180409] WRONG!
                // Resolves contentReference from current StructureDef
                // Recursive child items should NOT inherit constraints from parent in same profile

                var sourceNav = new ElementDefinitionNavigator(nav);
#endif
                if (!sourceNav.JumpToNameReference(defn.ContentReference))
                {
                    addIssueInvalidNameReference(defn);
                    return false;
                }
                nav.CopyChildren(sourceNav);

                // [WMR 20180410]
                // - Regenerate element IDs
                // - Notify subscribers by calling OnPrepareBaseElement, before merging diff constraints
                prepareExpandedTypeProfileElements(nav, sourceNav);

            }
            else if (defn.Type == null || defn.Type.Count == 0)
            {
                // Element has neither a name reference or a type...?
                if (!nav.Current.IsRootElement())
                {
                    addIssueNoTypeOrNameReference(defn);
                    return false;
                }
            }
            else if (defn.Type.Count > 1)
            {
                // [WMR 20170227] NEW: Allow common extension constraints on choice type w/o type slice

                // Ewout: allow if all the specified type references share a common type code
                // WMR: Only expand common elements, i.e. .id | .extension | .modifierExtension
                // Also verify that diff only specifies child constraints on common elements (.extension | .modifierExtension) ... ?
                // Actually, we should determine the intersection of the specified type profiles... ouch

<<<<<<< HEAD
                // [WMR 20181212] R4 NEW - eld-13: Types must be unique by code
                // Gracefully handle non-distinct type codes; do not expand

=======
>>>>>>> 16c8ded8
                var distinctTypeCode = defn.CommonTypeCode();
                if (distinctTypeCode != null)
                {
                    // Different profiles for common base type => expand the common base type (w/o custom profile)
                    // var typeRef = new ElementDefinition.TypeRefComponent() { Code = distinctTypeCodes[0] };
                    var typeRef = new ElementDefinition.TypeRefComponent() { Code = distinctTypeCode };
                    StructureDefinition typeStructure = getStructureForTypeRef(defn, typeRef, true);
                    return expandElementType(nav, typeStructure);
                }
                // Alternatively, we could try to expand the most specific common base profile, e.g. (Backbone)Element
                // TODO: Determine the intersection, i.e. the most specific common type that all types are derived from

                // [WMR 20170321] WRONG! Differential is allowed to repeat the element types defined by the base profile
                // Here, we don't have access to the associated base type, so we cannot reliable determine if the types are valid
                // => Don't expand element and return true to continue processing; caller is responsible for validating the actual types
                //else
                //{
                //    addIssueInvalidChoiceConstraint(defn);
                //    return false;
                //}
            }

            else // if (defn.Type.Count == 1)
            {
                // [WMR 20160720] Handle custom type profiles (GForge #9791)
                StructureDefinition typeStructure = getStructureForElementType(defn, true);
                return expandElementType(nav, typeStructure);
            }

            return true;
        }

        bool expandElementType(ElementDefinitionNavigator nav, StructureDefinition typeStructure)
        {
            // [WMR 20170208] TODO: Expand profile snapshot if necessary
            if (typeStructure != null && typeStructure.HasSnapshot)
            {
                var typeNav = ElementDefinitionNavigator.ForSnapshot(typeStructure);
                if (!typeNav.MoveToFirstChild())
                {
                    addIssueProfileHasNoSnapshot(nav.Current.Path, typeStructure.Url);
                }
                // [WMR 20170208] NEW - Move common logic to separate method, also used by mergeTypeProfiles

                // [WMR 20170220] If profile element has no children, then copy child elements from type structure into profile
                if (!copyChildren(nav, typeNav, typeStructure))
                {
                    // Otherwise merge type structure onto profile elements (cf. mergeTypeProfiles)

                    // [WMR 20170220] Can this happen?
                    // TODO: Create unit test to trigger this situation
                    Debug.Fail($"[{nameof(SnapshotGenerator)}.{nameof(expandElementType)}] TODO...");

                    // [WMR 20170220] WRONG...?
                    // Must merge nav on top of typeNav, not the other way around...
                    mergeElement(nav, typeNav);

                    // 1. Fully expand the snapshot of the external type profile
                    // 2. Clone, rebase and copy children into referencing profile below the referencing parent element
                    // 2. On top of that, merge base profile constraints (taken from the snapshot)
                    // 3. On top of that, merge profile differential constraints
                }

                // [WMR 20170711]
                // - Regenerate element IDs (NOT inherited from external rebased element type profiles!)
                // - Notify subscribers by calling OnPrepareBaseElement, before merging diff constraints
                prepareExpandedTypeProfileElements(nav, typeNav);

                return true;
            }
            return false;
        }

        /// <summary>Merge children of the currently selected element from differential into snapshot.</summary>
        void merge(ElementDefinitionNavigator snap, ElementDefinitionNavigator diff)
        {
            var snapPos = snap.Bookmark();
            var diffPos = diff.Bookmark();

            try
            {
                var matches = ElementMatcher.Match(snap, diff);

#if DUMPMATCHES
<<<<<<< HEAD
                Debug.WriteLine($"Matches for children of '{snap.StructureDefinition?.Name}' : {(snap.AtRoot ? "(root)" : snap.Path ?? "/")} '{(snap.Current?.SliceName ?? snap.Current?.Type.FirstOrDefault()?.Profile?.FirstOrDefault() ?? snap.Current?.Type.FirstOrDefault()?.Code)}'");
=======
                Debug.WriteLine($"Matches for children of '{snap.StructureDefinition?.Name}' : {(snap.AtRoot ? "(root)" : snap.Path ?? "/")} '{(snap.Current?.SliceName ?? snap.Current?.Type.FirstOrDefault()?.Profile ?? snap.Current?.Type.FirstOrDefault()?.Code)}'");
>>>>>>> 16c8ded8
                matches.DumpMatches(snap, diff);
#endif

                foreach (var match in matches)
                {
                    // Navigate to the matched elements
                    if (!snap.ReturnToBookmark(match.BaseBookmark))
                    {
                        throw Error.InvalidOperation($"Internal error in snapshot generator ({nameof(merge)}): bookmark '{match.BaseBookmark}' in snap is no longer available");
                    }
                    if (!diff.ReturnToBookmark(match.DiffBookmark))
                    {
                        throw Error.InvalidOperation($"Internal error in snapshot generator ({nameof(merge)}): bookmark '{match.DiffBookmark}' in diff is no longer available");
                    }

                    // Collect any reported issue
                    if (match.Issue != null)
                    {
                        addIssue(match.Issue);
                    }

                    // Process the match, depending on the result
                    switch (match.Action)
                    {
                        case ElementMatcher.MatchAction.Merge:
                            mergeElement(snap, diff);
                            break;
                        case ElementMatcher.MatchAction.Add:
                            addSlice(snap, diff, match.SliceBase);
                            break;
                        case ElementMatcher.MatchAction.Slice:
                            startSlice(snap, diff, match.SliceBase);
                            break;
                        case ElementMatcher.MatchAction.New:
                            // No matching base element; this is a new element definition
                            // snap is positioned at the associated parent element
                            createNewElement(snap, diff);
                            break;
                        case ElementMatcher.MatchAction.Invalid:
                            // Collect issue and ignore invalid element
                            break;
                    }
                }
            }
            finally
            {
                snap.ReturnToBookmark(snapPos);
                diff.ReturnToBookmark(diffPos);
            }
        }

        // Create a new resource element without a base element definition (for core type & resource profiles)
        void createNewElement(ElementDefinitionNavigator snap, ElementDefinitionNavigator diff)
        {
<<<<<<< HEAD
            ElementDefinition targetElement = getBaseElementForElementType(diff.Current, out StructureDefinition typeStructure);
            if (targetElement != null)
=======
            ElementDefinition baseElement = getBaseElementForElementType(diff.Current, out StructureDefinition typeStructure);
            if (baseElement != null)
>>>>>>> 16c8ded8
            {
                // New element with type profile
                var newElement = (ElementDefinition)targetElement.DeepCopy();
                newElement.Path = ElementDefinitionNavigator.ReplacePathRoot(newElement.Path, diff.Path);

                // [WMR 20190130] STU3: Base component of new elements is empty
                // [WMR 20190130] R4: Base components of new elements refers to self (.Base.Path = .Path)
                newElement.Base = new ElementDefinition.BaseComponent()
                {
                    Path = newElement.Path,
                    Min = newElement.Min,
                    Max = newElement.Max
                };

                // [WMR 20160915] NEW: Notify subscribers
                OnPrepareElement(newElement, typeStructure, targetElement);

                // [WMR 20170421] Merge custom element Id from diff
                mergeElementDefinition(newElement, diff.Current, true);

                snap.AppendChild(newElement);
            }
            else
            {
                // New element w/o type profile
                // [WMR 20190131] Also for contentReferences, e.g. Questionnaire.item.item
                // Only inherits structure, not constraints, from referenced item (e.g. Questionnaire.item)
                // For example, constraint on .item.type does NOT apply to .item.item.type

                var clonedElem = (ElementDefinition)diff.Current.DeepCopy();

                // [WMR 20190131] R4: For new elements, base component should refer to element itself (.Base.Path = .Path)
                clonedElem.Base = new ElementDefinition.BaseComponent()
                {
                    Path = clonedElem.Path,
                    Min = clonedElem.Min,
                    Max = clonedElem.Max
                };

                // [WMR 20160915] NEW: Notify subscribers
                OnPrepareElement(clonedElem, null, null);

                snap.AppendChild(clonedElem);
            }

            // [WMR 20170710] NEW: Generate element IDs while processing
            if (_settings.GenerateElementIds)
            {
                // Always re-generate; never inherit element ids from base element
                ElementIdGenerator.Update(snap, true);
            }

            // Notify clients about a snapshot element with differential constraints
            OnConstraint(snap.Current);

            // Merge children
            mergeElement(snap, diff);
        }

        // Recursively merge the currently selected element and (grand)children from differential into snapshot
        void mergeElement(ElementDefinitionNavigator snap, ElementDefinitionNavigator diff)
        {
            // [WMR 20160816] Multiple inheritance - diamond problem
            // Element inherits constraints from base profile and also from any local type profile
            // Which constraints have priority?
            // Ewout: not defined yet, under discussion; use cases exist for both options
            // In this implementation, constraints from type profiles get priority over base

            // [WMR 20161003] Re-use any previously generated and annotated root element definition, if it exists
#if CACHE_ROOT_ELEMDEF
            var isMerged = true;
            var diffElem = diff.Current;
            var isRoot = diffElem.IsRootElement();

            ElementDefinition cachedRootElemDef = null;
            if (isRoot && (cachedRootElemDef = diffElem.GetSnapshotElementAnnotation()) != null)
            {

#if CACHE_ROOT_ELEMDEF_ASSERT
                // DEBUG / VERIFY: merge results should be equal to cached ElemDef instance
                isValid = mergeTypeProfiles(snap, diff);
                mergeElementDefinition(snap.Current, elem);
                var currentRootClone = (ElementDefinition)snap.Current.DeepCopy();
                var cachedRootClone = (ElementDefinition)cachedRootElemDef.DeepCopy();
                // Ignore Id, Path, Base and ChangedByDiff extension - they are expected to differ
                currentRootClone.ElementId = cachedRootClone.ElementId;
                currentRootClone.Path = cachedRootClone.Path;
                currentRootClone.Base = cachedRootClone.Base;
                currentRootClone.RemoveAllChangedByDiff();
                cachedRootClone.RemoveAllChangedByDiff();
                Debug.Assert(cachedRootClone.IsExactly(currentRootClone));
#endif

                // Debug.Print($"[{nameof(SnapshotGenerator)}.{nameof(mergeElement)}] Re-use cached root element definition: '{cachedRootElemDef.Path}'  #{cachedRootElemDef.GetHashCode()}");
                snap.Elements[snap.OrdinalPosition.Value] = cachedRootElemDef;
                diffElem.RemoveSnapshotElementAnnotations();
            }
            else
            {

                // First merge constraints from element type profile, if it exists
                // [WMR 20161004] Remove configuration setting; always merge type profiles
                // if (_settings.MergeTypeProfiles) 
                // [WMR 20170714] Can safely skip this step for the root node
                if (!isRoot)
                {
                    isMerged = mergeTypeProfiles(snap, diff);
                }

                // Then merge diff constraints from profile
                // [WMR 20170424] Merge custom element Id from diff, if specified
                mergeElementDefinition(snap.Current, diffElem, true);

                // [WMR 20170710] NEW: Generate element IDs while processing
                // Generate id if not explicitly specified in diff (don't inherit from base)
                if (_settings.GenerateElementIds)
                {
                    // Always generate new id's for child elements
                    // Also generate id for current element if not specified by diff
                    ElementIdGenerator.Update(snap, true, !string.IsNullOrEmpty(diff.Current.ElementId));
                }
            }
#else
            // First merge constraints from element type profile, if it exists
            var isMerged = true;
            isMerged = mergeTypeProfiles(snap, diff);

            // Then merge constraints from base profile
            mergeElementDefinition(snap.Current, diffElem, true);

#endif

            if (!isMerged)
            {
                // [WMR 20160905] If we failed to merge the type profile, then don't try to expand & merge any child constraints
            }
            else if (mustExpandElement(diff))
            {
                if (!snap.HasChildren)
                {
                    // The differential moves into an element that has no children in the base.
                    // This is allowable if the base's element has a nameReference or a TypeRef,
                    // in which case needs to be expanded before we can move to the path indicated
                    // by the differential

                    // Note that since we merged the parent, a (shorthand) typeslice will already
                    // have reduced the number of types to 1. Still, if you don't do that, we cannot
                    // accept constraints on children, need to select a single type first...

                    // [WMR 20170227] REDUNDANT; checked by expandElement
                    //if (snap.Current.Type.Count > 1)
                    //{
                    //    addIssueInvalidChoiceConstraint(snap.Current);
                    //    return;
                    //}

                    // [WMR 20170711] Explicitly re-generate element ids
                    if (!expandElement(snap))
                    {
                        return;
                    }
                }

                // Now, recursively merge the children
                merge(snap, diff);

                // [WMR 20160720] NEW
                // generate [...]extension.url/fixedUri if missing
                // Ewout: [...]extension.url may be missing from differential
                // Information is redundant (same value as [...]extension/type/profile)
                // => snapshot generator should add this
                fixExtensionUrl(snap);
            }
        }

        // [WMR 20170105] New: determine wether to expand the current element
        // Notify client to allow overriding the default behavior
        bool mustExpandElement(ElementDefinitionNavigator diffNav)
        {
            var hasChildren = diffNav.HasChildren;
            bool mustExpand = hasChildren;
            OnBeforeExpandElement(diffNav.Current, hasChildren, ref mustExpand);
            return mustExpand;
        }

        /// <summary>Merge a differential ElementDefinition constraint into a snapshot ElementDefinition instance.</summary>
        /// <param name="snap"></param>
        /// <param name="diff"></param>
        /// <param name="mergeElementId">Determines if the snapshot should inherit Element.id values from the differential.</param>
        void mergeElementDefinition(ElementDefinition snap, ElementDefinition diff, bool mergeElementId)
        {

            // [WMR 20170421] Add parameter to control when (not) to inherit Element.id
            ElementDefnMerger.Merge(this, snap, diff, mergeElementId);
        }

        // [WMR 20160720] Merge custom element type profiles, e.g. Patient.name with type.profile = "MyHumanName"
        // Also for extensions, i.e. an extension element in a profile inherits constraints from the extension definition
        // Specifically, the profile extension element inherits the cardinality from the extension definition root element (unless overridden in differential)
        //
        // Controversial - see GForge #9791
        //
        // How to merge elements with a custom type profile constraint?
        //
        // Example 1: Patient.Address with type.profile = AddressNL
        //            A. Merge constraints from base profile element Patient.Address
        //            B. Merge constraints from external profile AddressNL
        //
        // Example 2: slice value[x] + valueQuantity(Age)
        //            A. Merge constraints from value[x] into valueQuantity
        //            B. Merge constraints from Age profile into valueQuantity
        //
        // Ewout: no clear answer, valid use cases exist for both options
        //
        // Following logic is configurable
        // By default, use strategy (A): ignore custom type profile, merge from base
        // If mergeTypeProfiles is enabled, then first merge custom type profile before merging base

        static readonly string DomainResource_Extension_Path = ModelInfo.FhirTypeToFhirTypeName(FHIRAllTypes.DomainResource) + ".extension";

        // Resolve the type profile of the currently selected element and merge into snapshot
        bool mergeTypeProfiles(ElementDefinitionNavigator snap, ElementDefinitionNavigator diff)
        {
            // Debug.Print("[mergeTypeProfiles] {0} : {1}", diff.Path, diff.Current.Type != null && diff.Current.Type.Count == 1 ? diff.Current.PrimaryTypeCode() : null);

            // [WMR 20160913] Possible improvements:
            // Don't recurse on special terminator elements, e.g. id, url, value
            // Note that all these element definitions are marked with: <representation value="xmlAttr"/>

            // [WMR 20171004] TODO: Only expand the element if:
            // 1) The element defines a single type code
            //    => expand core type profile
            // 2) The element defines a single type code and custom profile
            //    => expand custom type profile
            // 3) The element defines multiple types with same type code and different (custom) profiles
            //    => expand core type profile (or better: common base profile)
            //
            // Do NOT expand the element if:
            // 1) The element defines multiple different type codes

            var diffTypes = diff.Current.Type;
            var distinctTypeCodeCnt = diffTypes.DistinctTypeCodes().Count;
            if (distinctTypeCodeCnt == 0)
            {
                // Element has no type constraints, nothing to merge
                // return true to continue merging child constraints
                return true;
            }
            else if (distinctTypeCodeCnt > 1)
            {
                // Element specifies multiple type codes, cannot expand children
                // return false to prevent merging child constraints
                return false;
            }

            // [WMR 20171004] New
            //var distinctTypeProfiles = diffTypes.Where(t => t.Profile != null).Select(t => t.Profile).Distinct().ToList();
            // [WMR 20181212] R4 NEW
            var distinctTypeProfiles = diffTypes.SelectMany(t => t.Profile).Distinct().ToList();
            if (distinctTypeProfiles.Count > 1)
            {
                // Multiple type profiles, cannot expand children
                // return true to continue merging diff child constraints
                // expandElementType will first try to expand the (common) type code core profile on demand
                return true;
            }

            var primaryDiffType = diff.Current.PrimaryType();

            StructureDefinition typeStructure = null;
            if (primaryDiffType != null)
            {

                var primarySnapType = snap.Current.PrimaryType();
                // if (primarySnapType == null) { return true; }

<<<<<<< HEAD
                // [WMR 20181212] R4 NEW
                //var primaryDiffTypeProfile = primaryDiffType.Profile.FirstOrDefault();
                var primaryDiffTypeProfile = distinctTypeProfiles.FirstOrDefault();
=======
                var primaryDiffTypeProfile = primaryDiffType.Profile;
>>>>>>> 16c8ded8

                // [WMR 20170208] Ignore explicit diff profile if it matches the (implied) base type profile
                // e.g. if the differential specifies explicit core type profile url
                // Example: Patient.identifier type = { Code : Identifier, Profile : "http://hl7.org/fhir/StructureDefinition/Identifier" } }
                var primarySnapTypeProfile = primarySnapType.GetTypeProfile();
                if (string.IsNullOrEmpty(primaryDiffTypeProfile) || primaryDiffTypeProfile == primarySnapTypeProfile)
                {
                    // return false;
                    // [WMR 20171004] return true to continue merging diff child constraints
                    // expandElementType will first try to expand the (common) type code core profile on demand
                    return true;
                }

                // [WMR 20160721] NEW: Handle type profiles with name references
                // e.g. profile "http://hl7.org/fhir/StructureDefinition/qicore-adverseevent"
                // Extension element "cause" => "http://hl7.org/fhir/StructureDefinition/qicore-adverseevent-cause"
                // Constraint on extension child element "certainty" => "http://hl7.org/fhir/StructureDefinition/qicore-adverseevent-cause#certainty"
                // This means: 
                // - First inherit child element constraints from extension definition, element with name "certainty"
                // - Then override inherited constraints by explicit element constraints in profile differential

                var profileRef = ProfileReference.Parse(primaryDiffTypeProfile);
                if (profileRef.IsComplex)
                {
                    primaryDiffTypeProfile = profileRef.CanonicalUrl;
                }

                typeStructure = _resolver.FindStructureDefinition(primaryDiffTypeProfile);
<<<<<<< HEAD

                // [WMR 20170224] Verify that the resolved StructureDefinition is compatible with the element type
                // [WMR 20170823] WRONG! Base element may specify multiple type options
                //if (!_resolver.IsValidTypeProfile(primarySnapType.Code, typeStructure))
                //{
                //    addIssueInvalidProfileType(diff.Current, typeStructure);
                //    return false;
                //}

                var diffNode = diff.Current.Path;

=======

                // [WMR 20170224] Verify that the resolved StructureDefinition is compatible with the element type
                // [WMR 20170823] WRONG! Base element may specify multiple type options
                //if (!_resolver.IsValidTypeProfile(primarySnapType.Code, typeStructure))
                //{
                //    addIssueInvalidProfileType(diff.Current, typeStructure);
                //    return false;
                //}

                var diffNode = diff.Current.Path;

>>>>>>> 16c8ded8
                // [WMR 20171004] NEW
                if (typeStructure == null)
                {
                    // Unresolved external type profile; emit issue and abort (nothing to merge)
                    addIssueProfileNotFound(diffNode, primaryDiffTypeProfile);
                    // [WMR 20171004] return true to continue merging diff child constraints
                    // expandElementType will first try to expand the (common) type code core profile on demand
                }
                else
                {
                    // The element type profile constraint must match one of the base types
                    var isCompatible = snap.Current.Type.Any(t => _resolver.IsValidTypeProfile(t.Code, typeStructure));
                    if (!isCompatible)
                    {
                        addIssueInvalidProfileType(diff.Current, typeStructure);
                        // [WMR 20171004] return true to continue merging diff child constraints
                        // expandElementType will first try to expand the (common) type code core profile on demand
                    }
                    else
                    {
                        // [WMR 20170207] Notify observers, allow event subscribers to force expansion (even if no diff constraints)
                        // Note: if the element is to be expanded, then always merge full snapshot of the external type profile (!)
                        if (mustExpandElement(diff))
                        {
                            if (!ensureSnapshot(typeStructure, primaryDiffTypeProfile, diffNode))
                            {
                                return false;
                            }

                            // Clone and rebase
                            var rebasePath = diff.Path;

                            if (profileRef.IsComplex)
                            {
                                rebasePath = ElementDefinitionNavigator.GetParentPath(rebasePath);
                            }
                            var rebasedTypeSnapshot = (StructureDefinition.SnapshotComponent)typeStructure.Snapshot.DeepCopy();
                            rebasedTypeSnapshot.Rebase(rebasePath);

                            var typeNav = new ElementDefinitionNavigator(rebasedTypeSnapshot.Element, typeStructure);
                            if (!profileRef.IsComplex)
                            {
                                typeNav.MoveToFirstChild();

                                // [WMR 20170208] Update ElementDefinition.Base components
                                // ensureBaseComponents(typeNav, snap, true);

#if FIX_SLICENAMES_ON_ROOT_ELEMENTS
                                // [WMR 20170321] HACK: Never copy elements names from the root element (e.g. SimpleQuantity)
                                if (typeNav.Current.SliceNameElement != null)
                                {
                                    Debug.WriteLine($"[{nameof(SnapshotGenerator)}.{nameof(mergeTypeProfiles)}] Explicitly prevent copying of root element name: {typeNav.Path} : '{typeNav.Current.SliceName}'");
                                    typeNav.Current.SliceName = null;
                                }
#endif

                            }
                            else
                            {
                                if (!typeNav.JumpToNameReference(profileRef.ElementName))
                                {
                                    addIssueInvalidProfileNameReference(snap.Current, profileRef.ElementName, primaryDiffTypeProfile);
                                    return false;
                                }
                            }

                            // [WMR 20170321] Handle element renaming
                            // diff can rename choice type element, e.g. Observation.valueQuantity
                            // snap may contain the original element paths, e.g. Observation.value[x]
                            // In that case, diff overrides snap; i.e. snap should also be renamed
                            // => First renamed snap before merging diff
                            if (diff.PathName != snap.PathName)
                            {
                                Debug.WriteLine($"[{nameof(SnapshotGenerator)}.{nameof(mergeTypeProfiles)}] Rename snapshot element(s): {snap.Path} => '{diff.Path}'");
                                Debug.Assert(!snap.HasChildren);
                                snap.Current.Path = diff.Path;
                            }

                            // [WMR 20170208] Merge order is important!
                            // Profile may specify inline constraints to override aspects of the external type profile
                            // 1. Fully expand the snapshot of the external type profile
                            // 2. Clone, rebase and copy children into referencing profile below the referencing parent element
                            // 2. On top of that, merge base profile constraints (taken from the snapshot)
                            // 3. On top of that, merge profile differential constraints
                            // Example:
                            //   diff (element type profile constraint) : Patient.identifier::type = { Identifier, "http://example.org/fhir/StructureDefinition/MyCustomIdentifier" }
                            //   snap (default type from base profile)  : Patient.identifier::type = { Identifier }
                            //   typeNav (Identifier root element type) : Patient.identifier::type = { Element }

                            // [WMR 20170501] Must handle two different situations:
                            // 1. Element type is NOT expanded in the base profile
                            //    => Expand now by calling copyChildren
                            // 2. Element (base) type IS expanded in the base profile, i.e. base profile has child elements
                            //    => call mergeElement to merge diff (derived) type profile onto snapshot (base) type profile

                            copyChildren(snap, typeNav, typeStructure);

                            // But we also need to merge external type profile onto any existing inline snapshot constraints
                            // e.g. TestObservationProfileWithExtensions(_ExpandAll)

                            // [WMR 20170428] ISSUE
                            // typeNav refers to type Snapshot, e.g. { Address Snap + MyAddress Diff }
                            // snap may already include Address Snap + Diff
                            // We need to determine { Address Snap + Diff + MyAddress Diff }
                            // But this performs { Address Snap + Diff + Address Snap (WRONG!) + MyAddress Diff }
                            // i.e. any overriding diff constraints from base snapshot are reverted back to original Address constraints
                            // Gets even more complicated with higher order derived base/type profiles...

                            mergeElement(snap, typeNav);

                            // Now call prepareTypeProfileElements (below) to clear element IDs and notify event subscribers
                        }
                        else
                        {
                            // Expand and merge (only!) the root element of the external type profile
                            // Note: full expansion may trigger recursion, e.g. Element.id => identifier => string => Element
                            var typeRootElem = getSnapshotRootElement(typeStructure, primaryDiffTypeProfile, diffNode);
                            if (typeRootElem == null) { return false; }

                            // Rebase before merging
                            var rebasedRootElem = (ElementDefinition)typeRootElem.DeepCopy();
                            rebasedRootElem.Path = diff.Path;

                            // Merge the type profile root element; no need to expand children
                            mergeElementDefinition(snap.Current, rebasedRootElem, false);
                        }
                    }
                }

                // [WMR 20171004] Only need to perform the following steps if a type profile was merged

                // [WMR 20170209] Remove invalid annotations after merging an extension definition
                fixExtensionAnnotationsAfterMerge(snap.Current);

                // [WMR 20170711]
                // - Regenerate element IDs (NOT inherited from external rebased element type profiles!)
                // - Notify subscribers by calling OnPrepareBaseElement, before merging diff constraints
                prepareMergedTypeProfileElements(snap, typeStructure);
            }

            return true;
        }

        // [WMR 20170209] HACK
        // Problem: DomainResource.extension defines some default values for Short, Definition & Comments:
        // <element>
        //   <path value="DomainResource.extension"/>
        //   <short value="Additional Content defined by implementations"/>
        //   <definition value="May be used to represent additional information that is not part of the basic definition of the resource. In order to make the use of extensions safe and manageable, there is a strict set of governance  applied to the definition and use of extensions. Though any implementer is allowed to define an extension, there is a set of requirements that SHALL be met as part of the definition of the extension."/>
        //   <comments value="There can be no stigma associated with the use of extensions by any application, project, or standard - regardless of the institution or jurisdiction that uses or defines the extensions.  The use of extensions is what allows the FHIR specification to retain a core level of simplicity for everyone."/>
        //   <!-- ... -->
        // </element>
        // These properties may be overriden when we merge the external extension definition into the profile (by extension root element property values)
        // By default, the ElementDefnMerger annotates overridden profile properties to indicate they have been constrained.
        // However these properties are not constrained by the referencing profile itself, but inherited from the referenced extension definition.
        // So we actually should NOT emit these annotations on the referencing profile properties.
        // Call this method after merging an external extension definition to remove incorrect annotations from the target profile extension element
        static void fixExtensionAnnotationsAfterMerge(ElementDefinition elem)
        {
            if (IsEqualPath(elem.Base?.Path, DomainResource_Extension_Path))
            {
                elem.ShortElement?.RemoveConstrainedByDiffAnnotation();
<<<<<<< HEAD
                elem.Comment?.RemoveConstrainedByDiffAnnotation();
                elem.Definition?.RemoveConstrainedByDiffAnnotation();
=======
                elem.CommentElement?.RemoveConstrainedByDiffAnnotation();
                elem.DefinitionElement?.RemoveConstrainedByDiffAnnotation();
>>>>>>> 16c8ded8
            }
        }

        /// <summary>
        /// Copy child elements from <paramref name="typeNav"/> to <paramref name="nav"/>.
        /// Remove existing annotations, fix Base components
        /// </summary>
        // [WMR 20170501] OBSOLETE: notify listeners - moved to prepareTypeProfileChildren
        bool copyChildren(ElementDefinitionNavigator nav, ElementDefinitionNavigator typeNav, StructureDefinition typeStructure)
        {
            // [WMR 20170426] IMPORTANT!
            // Do NOT modify typeNav/typeStructure
            // Call by mergeTypeProfiles: typeNav/typeStructure refers to modified clone of global type profile
            // Call by expandElement:     typeNav/typeStructure refers to global cached type profile (!)

            // [WMR 20170220] CopyChildren returns false if nav already has children
            if (nav.CopyChildren(typeNav))
            {
                // Fix the copied elements and notify observers
                var pos = nav.OrdinalPosition.Value;
                for (int i = 1; i < typeNav.Elements.Count; i++)
                {
                    // [WMR 20170220] Problem: nav and typeNav structure can differ
                    // e.g. both can have separate extensions, slices etc.

                    var elem = nav.Elements[pos + i];
                    var typeElem = typeNav.Elements[i];

                    // [WMR 20160826] Never inherit Changed extension from base profile!
                    elem.RemoveAllConstrainedByDiffExtensions();
                    elem.RemoveAllConstrainedByDiffAnnotations();

                    // [WMR 20160902] Initialize empty ElementDefinition.Base components if necessary
                    // [WMR 20170424] Inherit existing base components from type profile
                    elem.EnsureBaseComponent(typeElem, false);
                }
                return true;
            }
            return false;
        }

        /// <summary>
        /// Process child element definitions inherited from a merged external element type profile.
        /// For each element, raise the <see cref="OnPrepareElement(ElementDefinition, StructureDefinition, ElementDefinition)"/> event
        /// and ensure that the element id is assigned.
        /// </summary>
        void prepareMergedTypeProfileElements(ElementDefinitionNavigator snap, StructureDefinition typeProfile)
        {
            // Recursively re-generate IDs for elements inherited from external rebased type profile
            if (_settings.GenerateElementIds)
            {
                ElementIdGenerator.Update(snap, true);
            }

            if (MustRaisePrepareElement)
            {
                var elems = snap.Elements;
                var parentPath = snap.Path;
                var start = snap.OrdinalPosition.Value;
                for (int i = start; i < elems.Count && (i == start || ElementDefinitionNavigator.IsChildPath(parentPath, elems[i].Path)); i++)
                {
                    var elem = elems[i];

                    // Important! Must clone the current snapshot element to create a separate base instance
                    var baseElem = (ElementDefinition)elem.DeepCopy();

                    // Inform subscribers about the prepared merged base element
                    // nav.Current now represents the merged base element, including
                    // constraints from base profile and external element type profile.
                    // Next we are going to merge profile diff constraints.
                    OnPrepareElement(elem, typeProfile, baseElem);
                }
            }
        }

        // [WMR 20170713] NEW - for expandElementType
        // Raise OnPrepareElement event and provide matching base elements from typeNav
        // Cannot use prepareMergedTypeProfileElements, as the provided base element is incorrect in this case
        void prepareExpandedTypeProfileElements(ElementDefinitionNavigator snap, ElementDefinitionNavigator typeNav)
        {
            // Recursively re-generate IDs for elements inherited from external rebased type profile
            if (_settings.GenerateElementIds)
            {
                // [WMR 20180116] Fix: only update child element ids
                ElementIdGenerator.Update(snap, true, true);
            }

            if (MustRaisePrepareElement)
            {
                Debug.Assert(typeNav.StructureDefinition != null);
                prepareExpandedElementsInternal(snap, typeNav, false);
            }
        }

        // [WMR 20170718] NEW - for addSlice
        void prepareSliceElements(ElementDefinitionNavigator snap, ElementDefinitionNavigator sliceBase)
        {
            if (MustRaisePrepareElement)
            {
                prepareExpandedElementsInternal(snap, sliceBase, true);
            }
        }

        // Raise OnPrepareElement event for all elements in snap subtree
        // Recurse all elements and find matching base element in typeNav
        void prepareExpandedElementsInternal(ElementDefinitionNavigator snap, ElementDefinitionNavigator typeNav, bool prepareRoot)
        {
            Debug.Assert(MustRaisePrepareElement);

            // [WMR 20170718] Note: typeProfile is null when called from addSlice / prepareSliceElements 
            var typeProfile = typeNav.StructureDefinition;

            // [WMR 20170718] Explicitly process the (relative) root element
            // ElementMatcher only operates on children
            // Necessary for addSlice, but NOT for expandElementType
            if (prepareRoot)
            {
                OnPrepareElement(snap.Current, typeProfile, typeNav.Current);
            }

            // Optimization
            if (typeNav.HasChildren)
            {
                var snapPos = snap.Bookmark();
                var typePos = typeNav.Bookmark();

                try
                {
                    var matches = ElementMatcher.Match(snap, typeNav);

                    // Debug.WriteLine($"Type profile matches for children of {(snap.Path ?? "/")} '{(snap.Current?.SliceName ?? snap.Current?.Type.FirstOrDefault()?.Profile ?? snap.Current?.Type.FirstOrDefault()?.Code)}'");
                    // matches.DumpMatches(snap, typeNav);

                    foreach (var match in matches)
                    {
                        // Navigate to the matched elements
                        if (!snap.ReturnToBookmark(match.BaseBookmark))
                        {
                            throw Error.InvalidOperation($"Internal error in snapshot generator ({nameof(merge)}): bookmark '{match.BaseBookmark}' in snap is no longer available");
                        }
                        if (!typeNav.ReturnToBookmark(match.DiffBookmark))
                        {
                            throw Error.InvalidOperation($"Internal error in snapshot generator ({nameof(merge)}): bookmark '{match.DiffBookmark}' in typeNav is no longer available");
                        }

                        // Collect any reported issue
                        if (match.Issue != null)
                        {
                            addIssue(match.Issue);
                        }

                        // Process the match, depending on the result
                        switch (match.Action)
                        {
                            case ElementMatcher.MatchAction.Merge:
                                OnPrepareElement(snap.Current, typeProfile, typeNav.Current);
                                break;
                            case ElementMatcher.MatchAction.Add:
                                // var sliceBase = match.SliceBase?.Current ?? createExtensionSlicingEntry(snap.Current);
                                Debug.Assert(match.SliceBase?.Current != null);
                                OnPrepareElement(snap.Current, typeProfile, match.SliceBase.Current);
                                break;
                            case ElementMatcher.MatchAction.Slice:
                                // For extensions, match.SliceBase may be null (slice entry is implicit and may be omitted)
                                var sliceBase = match.SliceBase?.Current ?? createExtensionSlicingEntry(snap.Current);
                                OnPrepareElement(snap.Current, typeProfile, sliceBase);
                                break;
                            case ElementMatcher.MatchAction.New:
                                // No matching base element; this is a new element definition
                                // snap is positioned at the associated parent element
                                OnPrepareElement(snap.Current, null, null);
                                break;
                            case ElementMatcher.MatchAction.Invalid:
                                // Collect issue and ignore invalid element
                                break;
                        }

                        // Recurse children
                        if (snap.HasChildren)
                        {
                            prepareExpandedElementsInternal(snap, typeNav, true);
                        }

                    }
                }
                finally
                {
                    snap.ReturnToBookmark(snapPos);
                    typeNav.ReturnToBookmark(typePos);
                }
            }
        }

        static void fixExtensionUrl(ElementDefinitionNavigator nav)
        {
            var extElem = nav.Current;
            if (extElem.IsExtension() && nav.HasChildren)
            {
                // Resolve the canonical url of the extension definition from type[0]/profile[0]
                var profile = extElem.PrimaryTypeProfile();
                if (profile != null)
                {
                    var snapExtPos = nav.Bookmark();
                    if (nav.MoveToChild("url"))
                    {
                        var urlElem = nav.Current;
                        if (urlElem != null && urlElem.Fixed == null)
                        {
                            urlElem.Fixed = new FhirUri(profile);
                        }
                        nav.ReturnToBookmark(snapExtPos);
                    }
                }
            }
        }

        void startSlice(ElementDefinitionNavigator snap, ElementDefinitionNavigator diff, ElementDefinitionNavigator sliceBase)
        {
            // diff is now located at the first repeat of a slice, which is normally the slice entry
            // (Extension slices need not have a slicing entry)
            // snap is located at the base definition of the element that will become sliced. But snap is not yet sliced.

            // Before we start, is the base element sliceable?
            // [WMR 20170216] Accept slices on non-repeating non-choice elements
            // Ewout: no reason to reject; e.g. derived profile can limit sliced base element cardinality to 0...1
            // Vadim: may introduce issues for code generators...
#if REJECT_SLICE_NONREPEATING_ELEMENT
            if (!snap.Current.IsRepeating() && !snap.Current.IsChoice())
            {
                var location = getSliceLocation(diff, diff.Current) ?? snap.Current;
                addIssueInvalidSlice(location);
                return;
            }
#endif

            // Note: slicing introduction element may be missing from differential => null
            ElementDefinition slicingEntry = diff.Current;

            // Mmmm....no slicing entry in the differential. This is only alloweable for extension slices, as a shorthand notation.
            if (slicingEntry == null || slicingEntry.Slicing == null)
            {
                // if (slicingEntry.IsExtension())
                if (snap.Current.IsExtension())
                {
                    // In this case we create a "prefab" extension slice (with just slicing info)
                    // that's simply merged with the original element in base
                    slicingEntry = createExtensionSlicingEntry(snap.Current);
                }
                else
                {
                    // Slicing entry is missing from diff
                    // Note: ElementMatcher will still try to match diff slices to base slices
                    var location = getSliceLocation(diff, slicingEntry);
                    addIssueMissingSliceEntry(location);
                    return;
                }
            }

            // [WMR 20161219] Handle Composition.section - has default name 'section' in core resource (name reference target for Composition.section.section)
            // Ambiguous in DSTU2... usually this would introduce a reslice of named slice 'section'
            // Note that STU3 introduces contentReference
            //
            //   Base           Diff          Operation
            //   --------------------------------------
            //   'section'      'section'     Slice
            //                  'mySection'   Add
            // 
            // => If slicing entry has no name, or same name as current slice, then merge with current snap; otherwise add
            if (slicingEntry.SliceName != null && ElementDefinitionNavigator.IsSiblingSliceOf(snap.Current.SliceName, slicingEntry.SliceName))
            {
                // Append the new slice constraint to the existing slice group
                if (sliceBase != null)
                {
                    addSliceBase(snap, diff, sliceBase);
                }
                else
                {
                    var lastSlice = findSliceAddPosition(snap, diff);
                    snap.DuplicateAfter(lastSlice);
                }
            }

            if (slicingEntry != null)
            {
                if (diff.Current == null || diff.Current.IsExtension())
                {
                    // Merge newly created slicing entry onto snap
                    // [WMR 20170421] Don't merge element Id from slice entry
                    mergeElementDefinition(snap.Current, slicingEntry, false);

                    // [WMR 20170711] Explicitly re-generate the extension element id
                    if (_settings.GenerateElementIds)
                    {
                        ElementIdGenerator.Update(snap, true);
                    }
                }
                else
                {
                    // [WMR 20161222] Recursively merge diff constraints on slicing entry and child elements (if any)
                    mergeElement(snap, diff);
                }
            }
        }

        static ElementDefinition getSliceLocation(ElementDefinitionNavigator diff, ElementDefinition location)
        {
            if (location == null)
            {
                var bm = diff.Bookmark();
                if (diff.MoveToNextSliceAtAnyLevel())
                {
                    location = diff.Current;
                    diff.ReturnToBookmark(bm);
                }
            }
            return location;
        }

        // diff is positioned on a new element constraint in a slicing group
        // snap is positioned on the matching base element
        // - first element in (re)slicing group
        // - contains slicing component (always present in snapshot)
        // Requirement: diff (re)slicing constraints must be in same order as base!

        // Example 1: base is unsliced, diff defines new slices and reslices
        //
        //   Base     Diff       Operation
        //   -----------------------------
        //   ''       ''         Slice
        //            'A'        Add
        //            'A/1'      Add
        //            'A/2'      Add
        //            'B'        Add
        //
        // Example 2: base is sliced, diff defines new slices and reslices
        //
        //   Base     Diff       Operation
        //   -----------------------------
        //   ''
        //   'A'      'A'        Slice
        //            'A/1'      Add
        //            'A/1/1'    Add
        //            'A/1/2'    Add
        //            'A/2'      Add
        //   'B'      'B'        Merge
        //   'C'                 
        //            'D'        Add
        // 
        // Example 3: base is resliced, diff defines new slices and reslices
        //
        //   Base     Diff       Operation
        //   -----------------------------
        //   ''       ''         Slice
        //   'A'      
        //   'A/1'    'A/1'      Slice
        //            'A/1/1'    Add
        //            'A/1/2'    Add
        //   'A/2'
        //            'A/1/3'    Add
        //   'C'
        //

        void addSlice(ElementDefinitionNavigator snap, ElementDefinitionNavigator diff, ElementDefinitionNavigator sliceBase)
        {
            // Debug.Print($"[{nameof(SnapshotGenerator)}.{nameof(addSlice)}] Base Path = '{snap.Path}' Base Slice Name = '{snap.Current.Name}' Diff Slice Name = {sliceName}");

            // base has no name => diff is new slice; add after last existing slice (if any)
            // base is named => diff is new reslice; add after last existing reslice (if any)

            // Debug.Assert(diff.Current.Name != null);
            Debug.Assert(snap.Current.SliceName == null
                // [WMR 20161219] Handle Composition.section - has default name 'section' in core resource (name reference target for Composition.section.section)
                || snap.Path == "Composition.section"
                || diff.Current.SliceName == null
                || ElementDefinitionNavigator.IsDirectResliceOf(diff.Current.SliceName, snap.Current.SliceName));

            // Append the new slice constraint to the existing slice group
            // Slice definitions in StructureDef are always ordered! (only instances may contain unordered slices)
            // diff must specify constraints on existing slices in original order (just like regular elements)
            // diff can only append new slices after all constraints on existing slices
            addSliceBase(snap, diff, sliceBase);

            // [WMR 20161219] Handle invalid multiple renamed choice type constraints, e.g. { valueString, valueInteger }
            // Snapshot base element has already been renamed by the first match => re-assign
            if (!IsEqualPath(snap.PathName, diff.PathName))
            {
                snap.Current.Path = diff.Current.Path;
            }

            // Important: explicitly clear the slicing node in the copy!
            Debug.Assert(snap.Current.Slicing == null); // Taken care of by ElementMatcher.initSliceBase
                                                        // snap.Current.Slicing = null;

            // [WMR 20170718] NEW
            // Update base annotations for named slices
            // MUST replace existing annotations copied from sliceBase!
            // Named slices should get base with Min = 0
            prepareSliceElements(snap, sliceBase);

            // Notify clients about a snapshot element with differential constraints
            OnConstraint(snap.Current);

            // Merge differential
            mergeElement(snap, diff);

        }

        void addSliceBase(ElementDefinitionNavigator snap, ElementDefinitionNavigator diff, ElementDefinitionNavigator sliceBase)
        {
            var lastSlice = findSliceAddPosition(snap, diff);
            bool result = false;

            if (sliceBase == null || sliceBase.Current == null)
            {
                Debug.Fail("SHOULDN'T HAPPEN...");
                throw Error.InvalidOperation($"Internal error in snapshot generator ({nameof(addSlice)}): slice base element is unavailable.");
            }

            result = snap.ReturnToBookmark(lastSlice);
            // Copy the original (unmerged) slice base element to snapshot
            if (result) { result = snap.InsertAfter((ElementDefinition)sliceBase.Current.DeepCopy()); }
            // Recursively copy the original (unmerged) child elements, if necessary
            if (result && sliceBase.HasChildren)
            {
                // Always copy all the existing constraints on child elements to snapshot ?
                // if (mustExpandElement(diff))
                // {
                result = snap.CopyChildren(sliceBase);
                // }
            }

            if (!result)
            {
                throw Error.InvalidOperation($"Internal error in snapshot generator ({nameof(addSlice)}): cannot add slice '{diff.Current}' to snapshot.");
            }
        }

        // Search snapshot slice group for suitable position to add new diff slice
        // If the snapshot contains a matching base slice element, then append after reslice group
        // Otherwise append after last slice
        static Bookmark findSliceAddPosition(ElementDefinitionNavigator snap, ElementDefinitionNavigator diff)
        {
            var bm = snap.Bookmark();
            var name = snap.PathName;
            var sliceName = diff.Current.SliceName;
<<<<<<< HEAD

            // [WMR 20190211] R4: Allow multiple renamed choice type element constraints
            // e.g. value[x], valueString, valueInteger
            if (string.IsNullOrEmpty(sliceName) //&& snap.IsRenamedChoiceTypeElement(diff.PathName))
                && ElementDefinitionNavigator.IsRenamedChoiceTypeElement(snap.PathName, diff.PathName))
            {
                // snap is positioned at a choice type element, e.g. "value[x]"
                // diff is positioned at a renamed choice type element constraint, e.g. "valueString"
                // Append new diff constraint after existing renamed choice type element constraints in snap
                var choiceName = snap.PathName;
                var bm2 = snap.Bookmark();
                while (snap.MoveToNext())
                {
                    if (!ElementDefinitionNavigator.IsRenamedChoiceTypeElement(choiceName, snap.PathName))
                    {
                        // Not a choice type element constraint; rewind to last match
                        snap.ReturnToBookmark(bm2);
                        break;
                    }
                    bm2 = snap.Bookmark();
                }
            }
            else
            {
                //Debug.Assert(sliceName != null);
                var baseSliceName = ElementDefinitionNavigator.GetBaseSliceName(sliceName);
                do
=======
            //Debug.Assert(sliceName != null);
            var baseSliceName = ElementDefinitionNavigator.GetBaseSliceName(sliceName);
            do
            {
                var snapSliceName = snap.Current.SliceName;
                if (baseSliceName != null && StringComparer.Ordinal.Equals(baseSliceName, snapSliceName))
>>>>>>> 16c8ded8
                {
                    var snapSliceName = snap.Current.SliceName;
                    if (baseSliceName != null && StringComparer.Ordinal.Equals(baseSliceName, snapSliceName))
                    {
<<<<<<< HEAD
                        // Found a matching base slice; skip any children and reslices
                        var bm2 = snap.Bookmark();
                        while (snap.MoveToNext(name))
=======
                        var snapSliceName2 = snap.Current.SliceName;
                        if (!ElementDefinitionNavigator.IsResliceOf(snapSliceName2, snapSliceName))
>>>>>>> 16c8ded8
                        {
                            var snapSliceName2 = snap.Current.SliceName;
                            if (!ElementDefinitionNavigator.IsResliceOf(snapSliceName2, snapSliceName))
                            {
                                // Not a reslice; add diff slice after the previous match
                                break;
                            }
                            bm2 = snap.Bookmark();
                        }
                        snap.ReturnToBookmark(bm2);
                        break;
                    }
                } while (snap.MoveToNext(name));
            }
            var result = snap.Bookmark();
            snap.ReturnToBookmark(bm);
            return result;
        }


        static ElementDefinition createExtensionSlicingEntry(ElementDefinition baseExtensionElement)
        {
            // Create the slicing entry by cloning the base Extension element
            var elem = baseExtensionElement != null ? (ElementDefinition)baseExtensionElement.DeepCopy() : new ElementDefinition();
            // Initialize slicing component to sensible defaults
            elem.Slicing = new ElementDefinition.SlicingComponent()
            {
<<<<<<< HEAD
                //Discriminator = new List<ElementDefinition.DiscriminatorComponent>()
                //{
                //    new ElementDefinition.DiscriminatorComponent
                //    {
                //        Type = ElementDefinition.DiscriminatorType.Value,
                //        Path = "url"
                //    }
                //},
                Discriminator = ElementDefinition.DiscriminatorComponent.ForExtensionSlice().ToList(),
=======
                Discriminator = new List<ElementDefinition.DiscriminatorComponent>()
                {
                    new ElementDefinition.DiscriminatorComponent
                    {
                        Type = ElementDefinition.DiscriminatorType.Value,
                        Path = "url"
                    }
                },
>>>>>>> 16c8ded8
                Ordered = false,
                Rules = ElementDefinition.SlicingRules.Open
            };
            return elem;
        }

        void markChangedByDiff(Element element)
        {
            if (_settings.GenerateExtensionsOnConstraints)
            {
                element.SetConstrainedByDiffExtension();
            }
            if (_settings.GenerateAnnotationsOnConstraints)
            {
                element.SetConstrainedByDiffAnnotation();
            }
        }

        StructureDefinition getStructureForElementType(ElementDefinition elementDef, bool ensureSnapshot)
        {
            Debug.Assert(elementDef != null);
            // Debug.Assert(elementDef.Type.Count > 0);
            var primaryType = elementDef.PrimaryType(); // Ignore any other types
            return primaryType != null ? getStructureForTypeRef(elementDef, primaryType, ensureSnapshot) : null;
        }

        // Resolve StructureDefinition for the specified typeRef component
        // Expand snapshot and generate ElementDefinition.Base components if necessary
        StructureDefinition getStructureForTypeRef(ElementDefinition elementDef, ElementDefinition.TypeRefComponent typeRef, bool ensureSnapshot)
        {
            var location = elementDef.Path;
            StructureDefinition baseStructure = null;

            // [WMR 20160720] Handle custom type profiles (GForge #9791)
            bool isValidProfile = false;

<<<<<<< HEAD
            // [WMR 20181212] R4 NEW
            // Resolve target profile if the type specifies a _single_ profile.
            // Return null if the type specifies zero or multiple profiles.
            var typeProfile = typeRef.Profile.SafeSingleOrDefault();
=======
            // First try to resolve the custom element type profile, if specified
            var typeProfile = typeRef.Profile;
>>>>>>> 16c8ded8

            // [WMR 20161004] Remove configuration setting; always merge type profiles
            // [WMR 20180723] Also expand custom profile on Reference
            if (!string.IsNullOrEmpty(typeProfile)) // && !typeRef.IsReference()) // && _settings.MergeTypeProfiles
                {
                // Try to resolve the custom element type profile reference
                baseStructure = _resolver.FindStructureDefinition(typeProfile);
                isValidProfile = ensureSnapshot
                    ? this.ensureSnapshot(baseStructure, typeProfile, location)
                    : this.verifyStructure(baseStructure, typeProfile, location);
            }

            // Otherwise, or if the custom type profile is missing, then try to resolve the core type profile
            var typeCodeElem = typeRef.CodeElement;
            string typeName;
            if (!isValidProfile && typeCodeElem != null && (typeName = typeCodeElem.ObjectValue as string) != null)
            {
                baseStructure = _resolver.GetStructureDefinitionForTypeCode(typeCodeElem);
                // [WMR 20160906] Check if element type equals path (e.g. Resource root element), prevent infinite recursion
                isValidProfile = (IsEqualPath(typeName, location)) ||
                    (
                        ensureSnapshot
                        ? this.ensureSnapshot(baseStructure, typeName, location)
                        : this.verifyStructure(baseStructure, typeName, location)
                    );

            }

            return baseStructure;
        }

#if FIX_CONTENTREFERENCE
        // [WMR 20180410] Resolve the defining target structure of a contentReference
        StructureDefinition getStructureForContentReference(ElementDefinitionNavigator nav, bool ensureSnapshot)
        {
            Debug.Assert(nav != null);
            Debug.Assert(nav.Current != null);

            var elementDef = nav.Current;
            var location = elementDef.Path;

            var contentReference = elementDef.ContentReference; // e.g. "#Questionnaire.item"
<<<<<<< HEAD

            // [WMR 20181212] TODO: Handle logical models, where StructureDefinition.type returns an uri
=======
>>>>>>> 16c8ded8

            var coreType = nav.StructureDefinition?.Type
                // Fall back to root element name...?
                ?? ElementDefinitionNavigator.GetPathRoot(contentReference.Substring(1));

            if (!string.IsNullOrEmpty(coreType))
            {
                // Try to resolve the custom element type profile reference
                var coreSd = _resolver.FindStructureDefinitionForCoreType(coreType);
                var isValidProfile = ensureSnapshot
                    ? this.ensureSnapshot(coreSd, coreType, location)
                    : this.verifyStructure(coreSd, coreType, location);
                return coreSd;
            }

            return null;
        }
#endif

        bool verifyStructure(StructureDefinition sd, string profileUrl, string location = null)
        {
            if (sd == null)
            {
                // Emit operation outcome issue and continue
                addIssueProfileNotFound(location, profileUrl);
                return false;
            }
            return true;
        }

        // Ensure that:
        // - the specified StructureDef is not null
        // - the snapshot component is not empty (expand on demand if necessary)
        // - The ElementDefinition.Base components are propertly initialized (regenerate if necessary)
        bool ensureSnapshot(StructureDefinition sd, string profileUri, string location = null)
        {
            if (!verifyStructure(sd, profileUri, location)) { return false; }
            profileUri = sd.Url;

            // Detect infinite recursion
            // Verify that the type profile is not already being expanded by a parent call higher up the call stack hierarchy
            // Special case: when recursing on Element, simply return true and continue; otherwise throw an exception
            var path = location ?? null;
            _stack.OnBeforeExpandTypeProfile(profileUri, path);

            try
            {
                if (_settings.GenerateSnapshotForExternalProfiles
                    && (!sd.HasSnapshot || (_settings.ForceRegenerateSnapshots && !sd.Snapshot.IsCreatedBySnapshotGenerator()))
                )
                {
                    // Automatically expand external profiles on demand
                    // Debug.Print($"[{nameof(SnapshotGenerator)}.{nameof(ensureSnapshot)}] Recursively generate snapshot for type profile with url: '{sd.Url}' ...");

                    sd.Snapshot = new StructureDefinition.SnapshotComponent()
                    {
                        Element = generate(sd)
                    };

                    if (!sd.HasSnapshot)
                    {
                        addIssueSnapshotGenerationFailed(profileUri);
                        return false;
                    }

                    // Add in-memory annotation to prevent repeated expansion
                    sd.Snapshot.SetCreatedBySnapshotGenerator();
                }

                if (!sd.HasSnapshot)
                {
                    addIssueProfileHasNoSnapshot(location, profileUri);
                    return false;
                }

                // Generating the element base components may also resolve StructureDefinitions and cause recursion!
                ensureSnapshotBaseComponents(sd);
            }
            finally
            {
                _stack.OnAfterExpandTypeProfile(profileUri, path);
            }

            return true;
        }

        // Resolve the base element definition for the specified element = the snapshot root element of the associated type profile
        ElementDefinition getBaseElementForElementType(ElementDefinition elementDef, out StructureDefinition typeProfile)
        {
            Debug.Assert(elementDef != null);
            if (elementDef == null)
            {
                throw Error.ArgumentNull(nameof(elementDef), $"Internal error in Snapshot Generator ({nameof(getBaseElementForElementType)}): the specified element definition is null.");
            }

            typeProfile = null;
            // Debug.Assert(elementDef.Type.Count > 0);
            var primaryType = elementDef.PrimaryType(); // Ignore any other types
            return primaryType != null ? getBaseElementForTypeRef(elementDef, primaryType, out typeProfile) : null;
        }

        // Resolve the base element definition for the specified element type = the snapshot root element of the associated type profile
        ElementDefinition getBaseElementForTypeRef(ElementDefinition elementDef, ElementDefinition.TypeRefComponent typeRef, out StructureDefinition typeProfile)
        {
            typeProfile = getStructureForTypeRef(elementDef, typeRef, false);
            return typeProfile != null ? getSnapshotRootElement(typeProfile, typeProfile.Url, elementDef.Path) : null;
        }

        // Returns the snapshot root element of the specified profile
        // Try to resolve from existing snapshot, if it exists and is valid
        // Try to resolve from partial snapshot, if it is currently being generated (higher up on the stack)
        // Otherwise recursively resolve the associated base profile root element definition (if it exists) and merge with differential root
        ElementDefinition getSnapshotRootElement(StructureDefinition sd, string profileUri, string location)
        {
            // Debug.Print("[SnapshotGenerator.getSnapshotRootElement] profileUri = '{0}' - resolving root element definition...", profileUri);
            if (!verifyStructure(sd, profileUri, location)) { return null; }

            if (sd.Differential == null || sd.Differential.Element == null || sd.Differential.Element.Count == 0)
            {
                // TODO: Handle empty diff (=> return root element of base profile)
                addIssueProfileHasNoDifferential(location, profileUri);
                return null;
            }

#if CACHE_ROOT_ELEMDEF
            // 1. Return previously generated, cached root element definition, if it exists
            var cachedRoot = sd.GetSnapshotRootElementAnnotation();
            if (cachedRoot != null) { return cachedRoot; }
#endif

            // 2. Return root element definition from existing (pre-generated) snapshot, if it exists
            if (sd.HasSnapshot && (sd.Snapshot.IsCreatedBySnapshotGenerator() || !_settings.ForceRegenerateSnapshots))
            {
                // Debug.Print($"[{nameof(SnapshotGenerator)}.{nameof(getSnapshotRootElement)}] {nameof(profileUri)} = '{profileUri}' - use existing root element definition from snapshot: #{sd.Snapshot.Element[0].GetHashCode()}");
                // No need to save root ElemDef annotation, as the snapshot has already been fully expanded
                return sd.Snapshot.Element[0];
            }

            // 3. Try to resolve root element definition from currently generating (partial) snapshot on recursion stack
            // If the recursion stack contains the target profile, then the snapshot root element has already been generated
            var nav = _stack.ResolveSnapshotNavigator(sd.Url);
            if (nav != null && nav.Elements != null && nav.Elements.Count > 0)
            {
                var recursiveRootElemDef = nav.Elements[0];
                // Debug.Print($"[{nameof(SnapshotGenerator)}.{nameof(getSnapshotRootElement)}] {nameof(profileUri)} = '{profileUri}' - use existing root element definition from generating snapshot: #{recursiveRootElemDef.GetHashCode()}");
                // No need to save root ElemDef annotation, as the snapshot root element has already been expanded
                return recursiveRootElemDef;
            }

            // 4. We still need to expand the root element definition
            // Resolve root element definition from base profile and merge differential constraints (recursively)

            // [WMR 20170524] In STU3, differential may be sparse
            // => first element is NOT guaranteed to be the root element!
            // var diffRoot = sd.Differential.Element[0];
            var diffRoot = sd.Differential.GetRootElement();

#if FIX_SLICENAMES_ON_ROOT_ELEMENTS
            // [WMR 20170810] Handle bug in STU3
            // SimpleQuantity root element defines non-null sliceName = "SimpleQuantity" - WRONG!
            fixInvalidSliceNameOnRootElement(diffRoot, sd);
#endif

            var baseProfileUri = sd.BaseDefinition;

            if (baseProfileUri == null)
            {
                if (diffRoot == null)
                {
                    addIssueProfileHasNoDifferential(location, profileUri);
                    return null;
                }

                // Structure has no base, i.e. core type definition => differential introduces & defines the root element
                // No need to rebase, nothing to merge
                var clonedDiffRoot = (ElementDefinition)diffRoot.DeepCopy();
#if CACHE_ROOT_ELEMDEF
                clonedDiffRoot.EnsureBaseComponent(null, true);
                sd.SetSnapshotRootElementAnnotation(clonedDiffRoot);
#endif
                // Debug.Print($"[{nameof(SnapshotGenerator)}.{nameof(getSnapshotRootElement)}] {nameof(profileUri)} = '{profileUri}' - use root element definition from differential: #{clonedDiffRoot.GetHashCode()}");
                return clonedDiffRoot;
            }

            // Recursively resolve root element definition from base profile

            // TODO: Recursion detection / protection
            // e.g. detect cycle in StructureDefinition.Base references
            // FHIR types and resources have no such cycles, but an attacker could abuse this
            // Note that we need to use a separate stack, as we may need to expand the root element of a
            // profile that is currently being fully expanded, i.e. the url is already on the main stack.

            // Debug.Print($"[{nameof(SnapshotGenerator)}.{nameof(getSnapshotRootElement)}] {nameof(profileUri)} = '{profileUri}' - recursively resolve root element definition from base profile '{baseProfileUri}' ...");
            var sdBase = _resolver.FindStructureDefinition(baseProfileUri);
            // [WMR 20180108] diffRoot may be null (sparse differential w/o root)
            var baseRoot = getSnapshotRootElement(sdBase, baseProfileUri, diffRoot?.Path); // Recursion!

            if (baseRoot == null)
            {
                addIssueSnapshotGenerationFailed(baseProfileUri);
                return null;
            }

            // Clone and rebase
            var rebasedRoot = (ElementDefinition)baseRoot.DeepCopy();

            if (diffRoot != null)
            {
                rebasedRoot.Path = diffRoot.Path;

                // Merge differential constraints onto base root element definition
                // [WMR 20170421] Merge element Id from differential
                mergeElementDefinition(rebasedRoot, diffRoot, true);
            }


            // Debug.Print($"[{nameof(SnapshotGenerator)}.{nameof(getSnapshotRootElement)}] {nameof(profileUri)} = '{profileUri}' - succesfully resolved root element definition: #{rebasedRoot.GetHashCode()}");

#if CACHE_ROOT_ELEMDEF
            // Save the generated snapshot root element definition as annotation on StructureDefinition.Snapshot component
            // When generating the full snapshot, re-use the previously generated root element definition
            rebasedRoot.EnsureBaseComponent(baseRoot, true);
            sd.SetSnapshotRootElementAnnotation(rebasedRoot);
#endif

            // Notify observers
            OnPrepareElement(rebasedRoot, sdBase, baseRoot);

            return rebasedRoot;
        }

        /// <summary>Determine if the specified element paths are equal. Performs an ordinal comparison.</summary>
        internal static bool IsEqualPath(string path, string other) => StringComparer.Ordinal.Equals(path, other);

        /// <summary>Determine if the specified element names are equal. Performs an ordinal comparison.</summary>
        internal static bool IsEqualName(string name, string other) => StringComparer.Ordinal.Equals(name, other);

        /// <summary>Determine if the specified uri strings are equal. Performs an ordinal comparison.</summary>
        internal static bool IsEqualUri(string uri, string other) => StringComparer.Ordinal.Equals(uri, other);

        /// <summary>Determine if the specified type codes are equal. Performs an ordinal comparison.</summary>
        internal static bool IsEqualType(string type, string other) => StringComparer.Ordinal.Equals(type, other);
    }
}<|MERGE_RESOLUTION|>--- conflicted
+++ resolved
@@ -7,11 +7,7 @@
  */
 
 // DEBUGGING
-<<<<<<< HEAD
 #define DUMPMATCHES
-=======
-//#define DUMPMATCHES
->>>>>>> 16c8ded8
 
 // Cache pre-generated snapshot root ElementDefinition instance as an annotation on the associated differential root ElementDefinition
 // When subsequently expanding the full type profile snapshot, re-use the cached root ElementDefinition instance
@@ -326,12 +322,9 @@
                         // Fatal error...
                         throw Error.Argument(nameof(structure), $"Invalid argument. The StructureDefinition.type property value is empty or missing.");
                     }
-<<<<<<< HEAD
 
                     // [WMR 20181212] TODO: Handle logical models, where type is an uri => parse the last segment
 
-=======
->>>>>>> 16c8ded8
                     snapshot.Rebase(rootPath);
 
 #if FIX_SLICENAMES_ON_SPECIALIZATIONS
@@ -502,12 +495,9 @@
                 // Also verify that diff only specifies child constraints on common elements (.extension | .modifierExtension) ... ?
                 // Actually, we should determine the intersection of the specified type profiles... ouch
 
-<<<<<<< HEAD
                 // [WMR 20181212] R4 NEW - eld-13: Types must be unique by code
                 // Gracefully handle non-distinct type codes; do not expand
 
-=======
->>>>>>> 16c8ded8
                 var distinctTypeCode = defn.CommonTypeCode();
                 if (distinctTypeCode != null)
                 {
@@ -592,11 +582,7 @@
                 var matches = ElementMatcher.Match(snap, diff);
 
 #if DUMPMATCHES
-<<<<<<< HEAD
                 Debug.WriteLine($"Matches for children of '{snap.StructureDefinition?.Name}' : {(snap.AtRoot ? "(root)" : snap.Path ?? "/")} '{(snap.Current?.SliceName ?? snap.Current?.Type.FirstOrDefault()?.Profile?.FirstOrDefault() ?? snap.Current?.Type.FirstOrDefault()?.Code)}'");
-=======
-                Debug.WriteLine($"Matches for children of '{snap.StructureDefinition?.Name}' : {(snap.AtRoot ? "(root)" : snap.Path ?? "/")} '{(snap.Current?.SliceName ?? snap.Current?.Type.FirstOrDefault()?.Profile ?? snap.Current?.Type.FirstOrDefault()?.Code)}'");
->>>>>>> 16c8ded8
                 matches.DumpMatches(snap, diff);
 #endif
 
@@ -651,13 +637,8 @@
         // Create a new resource element without a base element definition (for core type & resource profiles)
         void createNewElement(ElementDefinitionNavigator snap, ElementDefinitionNavigator diff)
         {
-<<<<<<< HEAD
             ElementDefinition targetElement = getBaseElementForElementType(diff.Current, out StructureDefinition typeStructure);
             if (targetElement != null)
-=======
-            ElementDefinition baseElement = getBaseElementForElementType(diff.Current, out StructureDefinition typeStructure);
-            if (baseElement != null)
->>>>>>> 16c8ded8
             {
                 // New element with type profile
                 var newElement = (ElementDefinition)targetElement.DeepCopy();
@@ -934,13 +915,9 @@
                 var primarySnapType = snap.Current.PrimaryType();
                 // if (primarySnapType == null) { return true; }
 
-<<<<<<< HEAD
                 // [WMR 20181212] R4 NEW
                 //var primaryDiffTypeProfile = primaryDiffType.Profile.FirstOrDefault();
                 var primaryDiffTypeProfile = distinctTypeProfiles.FirstOrDefault();
-=======
-                var primaryDiffTypeProfile = primaryDiffType.Profile;
->>>>>>> 16c8ded8
 
                 // [WMR 20170208] Ignore explicit diff profile if it matches the (implied) base type profile
                 // e.g. if the differential specifies explicit core type profile url
@@ -969,7 +946,6 @@
                 }
 
                 typeStructure = _resolver.FindStructureDefinition(primaryDiffTypeProfile);
-<<<<<<< HEAD
 
                 // [WMR 20170224] Verify that the resolved StructureDefinition is compatible with the element type
                 // [WMR 20170823] WRONG! Base element may specify multiple type options
@@ -981,19 +957,6 @@
 
                 var diffNode = diff.Current.Path;
 
-=======
-
-                // [WMR 20170224] Verify that the resolved StructureDefinition is compatible with the element type
-                // [WMR 20170823] WRONG! Base element may specify multiple type options
-                //if (!_resolver.IsValidTypeProfile(primarySnapType.Code, typeStructure))
-                //{
-                //    addIssueInvalidProfileType(diff.Current, typeStructure);
-                //    return false;
-                //}
-
-                var diffNode = diff.Current.Path;
-
->>>>>>> 16c8ded8
                 // [WMR 20171004] NEW
                 if (typeStructure == null)
                 {
@@ -1156,13 +1119,8 @@
             if (IsEqualPath(elem.Base?.Path, DomainResource_Extension_Path))
             {
                 elem.ShortElement?.RemoveConstrainedByDiffAnnotation();
-<<<<<<< HEAD
                 elem.Comment?.RemoveConstrainedByDiffAnnotation();
                 elem.Definition?.RemoveConstrainedByDiffAnnotation();
-=======
-                elem.CommentElement?.RemoveConstrainedByDiffAnnotation();
-                elem.DefinitionElement?.RemoveConstrainedByDiffAnnotation();
->>>>>>> 16c8ded8
             }
         }
 
@@ -1608,7 +1566,6 @@
             var bm = snap.Bookmark();
             var name = snap.PathName;
             var sliceName = diff.Current.SliceName;
-<<<<<<< HEAD
 
             // [WMR 20190211] R4: Allow multiple renamed choice type element constraints
             // e.g. value[x], valueString, valueInteger
@@ -1636,26 +1593,13 @@
                 //Debug.Assert(sliceName != null);
                 var baseSliceName = ElementDefinitionNavigator.GetBaseSliceName(sliceName);
                 do
-=======
-            //Debug.Assert(sliceName != null);
-            var baseSliceName = ElementDefinitionNavigator.GetBaseSliceName(sliceName);
-            do
-            {
-                var snapSliceName = snap.Current.SliceName;
-                if (baseSliceName != null && StringComparer.Ordinal.Equals(baseSliceName, snapSliceName))
->>>>>>> 16c8ded8
                 {
                     var snapSliceName = snap.Current.SliceName;
                     if (baseSliceName != null && StringComparer.Ordinal.Equals(baseSliceName, snapSliceName))
                     {
-<<<<<<< HEAD
                         // Found a matching base slice; skip any children and reslices
                         var bm2 = snap.Bookmark();
                         while (snap.MoveToNext(name))
-=======
-                        var snapSliceName2 = snap.Current.SliceName;
-                        if (!ElementDefinitionNavigator.IsResliceOf(snapSliceName2, snapSliceName))
->>>>>>> 16c8ded8
                         {
                             var snapSliceName2 = snap.Current.SliceName;
                             if (!ElementDefinitionNavigator.IsResliceOf(snapSliceName2, snapSliceName))
@@ -1683,7 +1627,6 @@
             // Initialize slicing component to sensible defaults
             elem.Slicing = new ElementDefinition.SlicingComponent()
             {
-<<<<<<< HEAD
                 //Discriminator = new List<ElementDefinition.DiscriminatorComponent>()
                 //{
                 //    new ElementDefinition.DiscriminatorComponent
@@ -1693,16 +1636,6 @@
                 //    }
                 //},
                 Discriminator = ElementDefinition.DiscriminatorComponent.ForExtensionSlice().ToList(),
-=======
-                Discriminator = new List<ElementDefinition.DiscriminatorComponent>()
-                {
-                    new ElementDefinition.DiscriminatorComponent
-                    {
-                        Type = ElementDefinition.DiscriminatorType.Value,
-                        Path = "url"
-                    }
-                },
->>>>>>> 16c8ded8
                 Ordered = false,
                 Rules = ElementDefinition.SlicingRules.Open
             };
@@ -1739,15 +1672,10 @@
             // [WMR 20160720] Handle custom type profiles (GForge #9791)
             bool isValidProfile = false;
 
-<<<<<<< HEAD
             // [WMR 20181212] R4 NEW
             // Resolve target profile if the type specifies a _single_ profile.
             // Return null if the type specifies zero or multiple profiles.
             var typeProfile = typeRef.Profile.SafeSingleOrDefault();
-=======
-            // First try to resolve the custom element type profile, if specified
-            var typeProfile = typeRef.Profile;
->>>>>>> 16c8ded8
 
             // [WMR 20161004] Remove configuration setting; always merge type profiles
             // [WMR 20180723] Also expand custom profile on Reference
@@ -1790,11 +1718,8 @@
             var location = elementDef.Path;
 
             var contentReference = elementDef.ContentReference; // e.g. "#Questionnaire.item"
-<<<<<<< HEAD
 
             // [WMR 20181212] TODO: Handle logical models, where StructureDefinition.type returns an uri
-=======
->>>>>>> 16c8ded8
 
             var coreType = nav.StructureDefinition?.Type
                 // Fall back to root element name...?
