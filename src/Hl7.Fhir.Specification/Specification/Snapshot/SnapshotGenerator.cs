--- conflicted
+++ resolved
@@ -182,24 +182,19 @@
             // StructureDefinition.SnapshotComponent snapshot = null;
             if (structure.BaseDefinition != null)
             {
-<<<<<<< HEAD
                 var baseStructure = _resolver.FindStructureDefinition(structure.BaseDefinition);
-                if (!ensureSnapshot(baseStructure, structure.BaseDefinition, ToNamedNode(differential.Element[0])))
-=======
-                var baseStructure = _resolver.FindStructureDefinition(structure.Base);
 
                 // [WMR 20161208] Handle unresolved base profile
                 if (baseStructure == null)
                 {
-                    addIssueProfileNotFound(structure.Base);
+                    addIssueProfileNotFound(structure.BaseDefinition);
                     // Fatal error...
                     return null;
                 }
 
                 // [WMR 20161208] Handle missing differential
                 var location = differential.Element.Count > 0 ? ToNamedNode(differential.Element[0]) : null;
-                if (!ensureSnapshot(baseStructure, structure.Base, location))
->>>>>>> 5e77f440
+                if (!ensureSnapshot(baseStructure, structure.BaseDefinition, location))
                 {
                     // Fatal error...
                     return null;
@@ -294,11 +289,7 @@
 
                 if (!success)
                 {
-<<<<<<< HEAD
-                    addIssueInvalidNameReference(defn, defn.ContentReference);
-=======
                     addIssueInvalidNameReference(defn);
->>>>>>> 5e77f440
                     return false;
                 }
 
@@ -783,7 +774,7 @@
             //                  'mySection'   Add
             // 
             // => If slicing entry has no name, or same name as current slice, then merge with current snap; otherwise add
-            if (slicingEntry.Name != null && ElementDefinitionNavigator.IsSiblingSliceOf(snap.Current.Name, slicingEntry.Name))
+            if (slicingEntry.SliceName != null && ElementDefinitionNavigator.IsSiblingSliceOf(snap.Current.SliceName, slicingEntry.SliceName))
             {
                 // Append the new slice constraint to the existing slice group
                 var lastSlice = findSliceAddPosition(snap, diff);
@@ -809,12 +800,6 @@
 
         static ElementDefinition getSliceLocation(ElementDefinitionNavigator diff, ElementDefinition location)
         {
-<<<<<<< HEAD
-            // Add new slice after the last existing slice in base profile
-            var sliceName = diff.Current.SliceName;
-            var baseSliceName = ElementDefinitionNavigator.GetBaseSliceName(sliceName);
-            snap.MoveToLastSlice(baseSliceName);
-=======
             if (location == null)
             {
                 var bm = diff.Bookmark();
@@ -876,14 +861,13 @@
 
             // base has no name => diff is new slice; add after last existing slice (if any)
             // base is named => diff is new reslice; add after last existing reslice (if any)
->>>>>>> 5e77f440
 
             // Debug.Assert(diff.Current.Name != null);
-            Debug.Assert(snap.Current.Name == null
+            Debug.Assert(snap.Current.SliceName == null
                 // [WMR 20161219] Handle Composition.section - has default name 'section' in core resource (name reference target for Composition.section.section)
                 || snap.Path == "Composition.section"
-                || diff.Current.Name == null
-                || ElementDefinitionNavigator.IsDirectResliceOf(diff.Current.Name, snap.Current.Name));
+                || diff.Current.SliceName == null
+                || ElementDefinitionNavigator.IsDirectResliceOf(diff.Current.SliceName, snap.Current.SliceName));
 
             // Append the new slice constraint to the existing slice group
             // var lastSlice = findLastSlice(snap);
@@ -915,19 +899,19 @@
         {
             var bm = snap.Bookmark();
             var name = snap.PathName;
-            var sliceName = diff.Current.Name;
+            var sliceName = diff.Current.SliceName;
             //Debug.Assert(sliceName != null);
             var baseSliceName = ElementDefinitionNavigator.GetBaseSliceName(sliceName);
             do
             {
-                var snapSliceName = snap.Current.Name;
+                var snapSliceName = snap.Current.SliceName;
                 if (baseSliceName != null && StringComparer.Ordinal.Equals(baseSliceName, snapSliceName))
                 {
                     // Found a matching base slice; skip any children and reslices
                     var bm2 = snap.Bookmark();
                     while (snap.MoveToNext(name))
                     {
-                        var snapSliceName2 = snap.Current.Name;
+                        var snapSliceName2 = snap.Current.SliceName;
                         if (!ElementDefinitionNavigator.IsResliceOf(snapSliceName2, snapSliceName))
                         {
                             // Not a reslice; add diff slice after the previous match
