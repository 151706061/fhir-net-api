--- conflicted
+++ resolved
@@ -8,33 +8,6 @@
 
 // [WMR 20181212] Match type slice on all specified profiles
 #define MULTIPLE_SLICE_PROFILES
-<<<<<<< HEAD
-
-// [WMR 20161208] NEW
-// Ewout:
-// (1) Type slice: slicing constraints on choice type element "value[x]"
-//     * Slicing introduction is required
-//     * Elements are NOT renamed, e.g. value[x], Type.Code = "String"
-//     * Use this format when you want to allow multiple element types with separate type-specific constraints
-//     * Ewout: do NOT mix type slicing & element renaming (below)
-//
-//     Example:
-//       element { path = "Observation.value[x]", slicing.discriminator = "@type" }
-//       element { path = "Observation.value[x]", type.code = "String" }
-//       element { path = "Observation.value[x]", type.code = "Integer" }
-//
-// (2) Type constraint: single type constraint on choice type element "value[x]"
-//     * Only accepts a single type
-//     * Element is renamed to "value{TYPE}"
-//     * Cannot have multiple element constraints - this is NOT a slice!
-//     * Snapshot: copy as-is
-//       Theoretically, we could transform this to a type slice (1) with a single slice
-//       However this form is harder to interpret and process (e.g. code generators), so keep simple syntax when possible
-//
-//     Example:
-//       element { path = "Observation.valueString", type.code = "String" }
-=======
->>>>>>> 2217adaf
 
 // [WMR 20190827] Auto-generate slice names for type slices if missing from the diff
 // Note: this modifies the Differential component itself!
@@ -247,99 +220,6 @@
             }
             return result;
         }
-<<<<<<< HEAD
-
-        private static List<MatchInfo> constructChoiceTypeMatch(ElementDefinitionNavigator snapNav, ElementDefinitionNavigator diffNav, List<MatchInfo> matches)
-        {
-            var bm = diffNav.Bookmark();
-
-            // [WMR 20170308] NEW - Clone slice base element
-            var sliceBase = initSliceBase(snapNav);
-            var match = matches[0];
-
-            // [WMR 20190204] NEW
-            // STU3: rename "[x]" element in snapshot if constrained to single type
-            // R4: Always include original "[x]" element in snapshot, followed by type constraints
-            // * Accept multiple renamed elements in diff
-            // * Accept diff constraint on "value[x]" element (must be first, before renamed elements)
-            // * Match renamed diff element to renamed base element, if exist, otherwise [x] base element
-
-            if (SnapshotGenerator.IsEqualName(snapNav.PathName, diffNav.PathName))
-            {
-                // Diff and snap both represent common constraints for all types ("value[x]"); merge
-            }
-            else if (snapNav.IsRenamedChoiceTypeElement(diffNav.PathName))
-            {
-                // diff is renamed choice type constraint for specific choice type ("valueString")
-
-                // STU3:
-                // Fix first match in result[0]
-                // Don't merge with original "value[x]" from snap
-                // Instead, append to snap as renamed type constraint
-                //match.Action = MatchAction.Add;
-                //match.SliceBase = sliceBase;
-
-                // R4: try to find matching renamed base element
-                var bmSnap = snapNav.Bookmark();
-                if (snapNav.MoveToNext(diffNav.PathName))
-                {
-                    match.BaseBookmark = snapNav.Bookmark();
-                    match.Action = MatchAction.Merge;
-                    snapNav.ReturnToBookmark(bmSnap);
-                }
-                else
-                {
-                    // Otherwise, match to "[x]" element
-                    match.Action = MatchAction.Add;
-                    match.SliceBase = sliceBase;
-                }
-
-            }
-            else
-            {
-                // diff is neither match for snap ("value[x]") nor rename ("valueString")
-                // Shouldn't happen...
-                Debug.Fail("SHOULDN'T HAPPEN...");
-                throw Error.InvalidOperation($"Internal error in snapshot generator ({nameof(ElementMatcher)}.{nameof(constructMatch)}): invalid choice type match, snap = '{snapNav.Path}', diff = '{diffNav.Path}'.");
-            }
-
-            // Also consume and match all following associated renamed element constraints
-            // [WMR 20190204] R4 allows multiple renamed type-specific constraints
-            // e.g. both valueString and valueBoolean element constraints
-            while (diffNav.MoveToNext())
-            {
-                if (snapNav.IsRenamedChoiceTypeElement(diffNav.PathName))
-                {
-                    match = new MatchInfo()
-                    {
-                        DiffBookmark = diffNav.Bookmark(),
-                        // [WMR 20190211] STU3
-                        //Issue = SnapshotGenerator.CreateIssueInvalidChoiceConstraint(diffNav.Current)
-                    };
-
-                    // R4: try to find matching renamed base element
-                    var bmSnap = snapNav.Bookmark();
-                    if (snapNav.MoveToNext(diffNav.PathName))
-                    {
-                        match.Action = MatchAction.Merge;
-                        match.BaseBookmark = snapNav.Bookmark();
-                        snapNav.ReturnToBookmark(bmSnap);
-                    }
-                    else
-                    {
-                        // Otherwise, match to "[x]" element
-                        match.Action = MatchAction.Add;
-                        // [WMR 20170308] NEW - Slice base element
-                        match.SliceBase = sliceBase;
-                        match.BaseBookmark = snapNav.Bookmark();
-                    }
-
-                    matches.Add(match);
-                    bm = diffNav.Bookmark();
-                }
-                else
-                {
-=======
 
 
         // [WMR 20190827] Derive missing (implicit) type slice names
@@ -507,7 +387,6 @@
                 else
                 {
                     // Finished, return to the last matched element
->>>>>>> 2217adaf
                     diffNav.ReturnToBookmark(bm);
                     break;
                 }
@@ -605,14 +484,6 @@
             var sliceName = diffNav.Current.SliceName;
             if (!string.IsNullOrEmpty(sliceName))
             {
-<<<<<<< HEAD
-                // [WMR 20181211] R4: Fixed
-                // snapNav.MoveToNextSliceAtAnyLevel(diffNav.Current.SliceName);
-                if (!StringComparer.Ordinal.Equals(snapNav.Current.SliceName, diffNav.Current.SliceName))
-                {
-                    snapNav.MoveToNextSliceAtAnyLevel(diffNav.Current.SliceName);
-                }
-=======
 
                 // [WMR 20181212] R4: Fixed
                 if (snapNav.IsSliceBase(sliceName))
@@ -649,7 +520,6 @@
                     }
                 }
 #endif
->>>>>>> 2217adaf
             }
 
             // Bookmark the initial slice base element
@@ -737,28 +607,6 @@
 
             do
             {
-<<<<<<< HEAD
-                // [WMR 20180604] Fix for issue #611
-                // "Bug: Snapshot Generator fails for derived profiles with sparse constraints on _some_ existing named slices"
-                // => First advance to matching named slice in snap;
-                // skip (consume) all preceding (unconstrained) named slices in snap
-                // Match => Merge named slice in diff to existing named slice in snap
-                // No match => Add new named slice (after all existing slices in snap)
-                // Only try to match named slices; always add unnamed (extension) slices in-order
-                if (diffNav.Current.SliceName != null
-                    // [WMR 20181211] R4: inspect ElementDefinition.sliceIsConstraining
-                    // "If set to true, an ancestor profile SHALL have a slicing definition with this name.
-                    // If set to false, no ancestor profile is permitted to have a slicing definition with this name."
-                    //&& (diffNav.Current.SliceIsConstraining == true)
-                )
-                {
-                    //while (snapNav.Current.SliceName != diffNav.Current.SliceName && snapNav.MoveToNextSlice())
-                    while (!StringComparer.Ordinal.Equals(snapNav.Current.SliceName, diffNav.Current.SliceName)
-                            && snapNav.MoveToNextSlice())
-                    {
-                        //
-                    }
-=======
                 var diffElem = diffNav.Current;
 
                 // [WMR 20190813] FIXED
@@ -772,7 +620,6 @@
                 else
                 {
                     sliceBase = orgSliceBase;
->>>>>>> 2217adaf
                 }
 
                 // Named slice with a slice entry introduces a re-slice
@@ -844,11 +691,7 @@
             var diffSliceName = diffNav.Current.SliceName;
             if (!string.IsNullOrEmpty(diffSliceName))
             {
-<<<<<<< HEAD
-                var isMatch = StringComparer.Ordinal.Equals(snapNav.Current.SliceName, diffSliceName);
-=======
                 var isMatch = SnapshotGenerator.IsEqualName(snapNav.Current.SliceName, diffSliceName);
->>>>>>> 2217adaf
 
                 // [WMR 20181211] R4: inspect ElementDefinition.sliceIsConstraining
                 // "If set to true, an ancestor profile SHALL have a slicing definition with this name.
@@ -856,11 +699,7 @@
                 // Note: if value is missing (null), then fall back to original (STU3) behavior,
                 // i.e. match implies constraint on existing slice, otherwise new slice
                 var isConstraining = diffNav.Current.SliceIsConstraining;
-<<<<<<< HEAD
-                if (isConstraining != null && isConstraining != isMatch)
-=======
                 if (!(isConstraining is null) && isConstraining != isMatch)
->>>>>>> 2217adaf
                 {
                     // Invalid slice name
                     // - Either a constraining named slice WITHOUT matching named slice in base profile
@@ -1070,12 +909,6 @@
             var elemTypes = elem.Type;
             if (elemTypes.Count != 1) { return null; }
             var elemType = elemTypes.FirstOrDefault();
-<<<<<<< HEAD
-            if (elemType.Code != FHIRAllTypes.Extension.GetLiteral()) { return null; }
-            return elemType.Profile.FirstOrDefault();
-        }
-
-=======
             //if (!SnapshotGenerator.IsEqualType(elemType.Code, EXTENSION_TYPENAME)) { return null; }
             if (!IsExtensionType(elemType.Code)) { return null; }
             return elemType.Profile.FirstOrDefault();
@@ -1087,7 +920,6 @@
         /// <summary>Returns <c>true</c> if the specified <paramref name="typeName"/> equals <c>Extension</c>, or <c>false</c> otherwise.</summary>
         static bool IsExtensionType(string typeName) => SnapshotGenerator.IsEqualType(typeName, EXTENSION_TYPENAME);
 
->>>>>>> 2217adaf
         /// <summary>Determines if the specified value equals the special predefined discriminator for slicing on element type profile.</summary>
         static bool isProfileDiscriminator(ElementDefinition.DiscriminatorComponent discriminator) => discriminator?.Type == ElementDefinition.DiscriminatorType.Profile;
 
@@ -1101,11 +933,7 @@
 
         /// <summary>Determines if the specified value equals the fixed default discriminator for slicing extension elements.</summary>
         static bool isUrlDiscriminator(ElementDefinition.DiscriminatorComponent discriminator)
-<<<<<<< HEAD
-            => discriminator != null
-=======
             => !(discriminator is null)
->>>>>>> 2217adaf
                && discriminator.Type == ElementDefinition.DiscriminatorType.Value
                && SnapshotGenerator.IsEqualPath(discriminator.Path, ElementDefinition.DiscriminatorComponent.ExtensionDiscriminatorPath);
 
