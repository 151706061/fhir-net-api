﻿/* 
 * Copyright (c) 2015, Furore (info@furore.com) and contributors
 * See the file CONTRIBUTORS for details.
 * 
 * This file is licensed under the BSD 3-Clause license
 * available at https://raw.githubusercontent.com/ewoutkramer/fhir-net-api/master/LICENSE
 */


using System;
using System.Collections.Generic;
using System.Linq;
using Hl7.Fhir.Model;
using Hl7.Fhir.Specification.Navigation;
using Hl7.Fhir.Support;
using System.Diagnostics;

namespace Hl7.Fhir.Specification.Snapshot
{
    internal static class MatchPrinter
    {
        // [WMR 20160719] Add conditional compilation attribute
        [Conditional("DEBUG")]
        public static void DumpMatches(this IEnumerable<ElementMatcher.MatchInfo> matches, ElementDefinitionNavigator snapNav, ElementDefinitionNavigator diffNav)
        {
            var sbm = snapNav.Bookmark();
            var dbm = diffNav.Bookmark();

            foreach(var match in matches)
            {
                if (!snapNav.ReturnToBookmark(match.BaseBookmark) || !diffNav.ReturnToBookmark(match.DiffBookmark))
                    throw Error.InvalidOperation("Found unreachable bookmark in matches");

                var bPos = snapNav.Path + "[{0}]".FormatWith(snapNav.OrdinalPosition);
                var dPos = diffNav.Path + "[{0}]".FormatWith(diffNav.OrdinalPosition);

                // [WMR 20160719] Add name, if not null
                if (snapNav.Current.Name != null) bPos += " '{0}'".FormatWith(snapNav.Current.Name);
                if (diffNav.Current.Name != null) dPos += " '{0}'".FormatWith(diffNav.Current.Name);

                Debug.WriteLine("B:{0} <--{1}--> D:{2}".FormatWith(bPos, match.Action.ToString(), dPos));
            }

            snapNav.ReturnToBookmark(sbm);
            diffNav.ReturnToBookmark(dbm);
        }
    }


    internal class ElementMatcher
    {
        public struct MatchInfo
        {
            /// <summary>Represents an element in the base profile.</summary>
            public Bookmark BaseBookmark;
            /// <summary>Represents a matching element in the differential.</summary>
            public Bookmark DiffBookmark;
            /// <summary>Indicates how to handle this match: Merge | Add | Slice</summary>
            public MatchAction Action;
        }


        public enum MatchAction
        {
            /// <summary>Merge the elementdefinition in snap with the diff</summary>
            Merge,
            /// <summary>Add the elementdefinition to slice (with diff merged to the slicing entry base definition)</summary>
            Add,
            /// <summary>Begin a new slice with this slice as slicing entry</summary>
            Slice
        }

        /// <summary>
        /// Will match up the children of the current element in diffNav to the children of the element in snapNav.
        /// </summary>
        /// <param name="snapNav"></param>
        /// <param name="diffNav"></param>
        /// <returns>Returns a list of Bookmark combinations, the first bookmark pointing to an element in the base,
        /// the second a bookmark in the diff that matches the bookmark in the base.</returns>
        /// <remarks>Will match slices to base elements, re-sliced slices to slices and type-slice shorthands to choice elements.
        /// Note that this function may expand snapNav when it encounters paths in the differential that move into the complex types
        /// of one of snap's elements.  (NO NEED, it just has to match direct children, not deeper)
        /// This function assumes the differential is not sparse: it must have parent nodes for all child constraint paths.
        /// </remarks>
        public List<MatchInfo> Match(ElementDefinitionNavigator snapNav, ElementDefinitionNavigator diffNav)
        {
            if (!snapNav.HasChildren) throw Error.Argument("snapNav", "Cannot match base to diff: element '{0}' in snap has no children".FormatWith(snapNav.Path));
            if (!diffNav.HasChildren) throw Error.Argument("diffNav", "Cannot match base to diff: element '{0}' in diff has no children".FormatWith(diffNav.Path));

            // These bookmarks are used only in the finally {} to make sure we don't alter the position of the navs when leaving the merger
            var baseStartBM = snapNav.Bookmark();
            var diffStartBM = diffNav.Bookmark();

            snapNav.MoveToFirstChild();
            diffNav.MoveToFirstChild();

            var choiceNames = listChoiceElements(snapNav);

            var result = new List<MatchInfo>();

            try
            {
                do
                {
                    // First, match directly -> try to find the child in base with the same name as the path in the diff
                    if (snapNav.PathName != diffNav.PathName && !snapNav.MoveToNext(diffNav.PathName))
                    {
                        // Not found, maybe this is a type slice shorthand, look if we have a matching choice prefix in snap
                        var typeSliceShorthand = diffNav.PathName;

                        // Try to match nameXXXXX to name[x]
                        var matchingChoice = choiceNames.SingleOrDefault(prefix => NamedNavigation.IsRenamedChoiceElement(prefix, typeSliceShorthand));

                        if (matchingChoice != null)
                            snapNav.MoveToNext(matchingChoice);
                        else
                            throw Error.InvalidOperation("Differential has a constraint for path '{0}', which does not exist in its base".FormatWith(diffNav.Path));
                    }

                    result.AddRange(constructMatch(snapNav, diffNav));
                }
                while (diffNav.MoveToNext());
            }
            finally
            {
                snapNav.ReturnToBookmark(baseStartBM);
                diffNav.ReturnToBookmark(diffStartBM);
            }

            return result;
        }

        /// <summary>
        /// Creates matches between the elements pointed to by snapNav and diffNav. After returning, both
        /// navs will be located on the last element that was matched (e.g. in a slicing group)
        /// </summary>
        /// <param name="snapNav"></param>
        /// <param name="diffNav"></param>
        /// <returns></returns>
        private static List<MatchInfo> constructMatch(ElementDefinitionNavigator snapNav, ElementDefinitionNavigator diffNav)
        {
            // [WMR 20160802] snapNav and diffNav point to matching elements
            // Determine the associated action (Add, Merge, Slice)
            // If this represents a slice, then also process all the slice elements
            // Note that in case of a slice, both snapNav and diffNav will always point to the first element in the slice group

            var match = new MatchInfo() { BaseBookmark = snapNav.Bookmark(), DiffBookmark = diffNav.Bookmark() };

            bool baseIsSliced = snapNav.Current.Slicing != null;

            // [WMR 20160801] Only emit slicing entry for actual extension elements (with extension profile url)
            // Do not emit slicing entry for abstract Extension base element definition (inherited from external profiles)
            // bool diffIsExtension = diffNav.Current.IsExtension();
            bool diffIsExtension = diffNav.Current.IsMappedExtension();
            var nextDiffChildName = nextChildName(diffNav);
            bool diffIsSliced = diffIsExtension || nextDiffChildName == diffNav.PathName;
            bool diffIsTypeSlice = snapNav.Current.IsChoice() && snapNav.IsCandidateTypeSlice(diffNav.PathName);

            if (diffIsTypeSlice)
            {
                if (baseIsSliced)
                {
                    // TODO...?
                    throw Error.NotSupported("Reslicing of type slices is not supported (path = '{0}').", diffNav.Path);
                }

                // Only a single type slice? Then merge
                // e.g. base:value[x] <=> diff:valueString
                if (!snapNav.IsCandidateTypeSlice(nextDiffChildName))
                {
                    match.Action = MatchAction.Merge;
                    return new List<MatchInfo>() { match };
                }

                // Multiple type slices
                // e.g. base:value[x] <=> diff:valueString + diff:valueBoolean
                return constructTypeSliceMatch(snapNav, diffNav);
            }
            else if (baseIsSliced || diffIsSliced)
            {
                // This is a slice match - process it separately
                return constructSliceMatch(snapNav, diffNav);
            }
            else
            {
                // Easiest case - one to one match, without slicing involved
                match.Action = MatchAction.Merge;
                return new List<MatchInfo>() { match };
            }

        }

        private static List<MatchInfo> constructSliceMatch(ElementDefinitionNavigator snapNav, ElementDefinitionNavigator diffNav)
        {
            var result = new List<MatchInfo>();

            var bm = snapNav.Bookmark();
            var diffName = diffNav.PathName;
            bool baseIsSliced = snapNav.Current.Slicing != null;

            // For the first entries with explicit slicing information (or implicit if this is an extension),
            // generate a match between the base's unsliced element and the first entry in the diff

            bool isExtension = diffNav.Current.IsExtension();
            bool diffIsSliced = diffNav.Current.Slicing != null;
            if (diffIsSliced || isExtension)
                {
                // Differential has information for the slicing entry
                result.Add(new MatchInfo()
                {
                    BaseBookmark = bm,
                    DiffBookmark = diffNav.Bookmark(),
                    Action = MatchAction.Slice
                });

                // Skip any existing slicing entry in the differential; below we process the actual slices
                if (diffIsSliced)
                {
                    // If the differential contains a slicing entry, then it should also define at least a single slice.
                    if (!diffNav.MoveToNext())
                        throw Error.InvalidOperation("Differential has a slicing entry for path '{0}', but no first actual slice", diffNav.Path);
                }
            }

            // Then, generate a match between the base element(s) and the slicing entries in the diff
            // Note that the first entry may serve a double role and have to result matches (one for the constraints, one as a slicing entry)
            do
            {
                // Find matching slice in base profile
                if (!baseIsSliced)
                {
                    result.Add(new MatchInfo()
                    {
                        BaseBookmark = bm,
                        DiffBookmark = diffNav.Bookmark(),
                        Action = MatchAction.Add
                    });
                }
                else
                {
                    Bookmark matchingSlice;
                    if (findBaseSlice(snapNav, diffNav, out matchingSlice))
                    {
                        result.Add(new MatchInfo()
                        {
                            BaseBookmark = matchingSlice,
                            DiffBookmark = diffNav.Bookmark(),
                            Action = MatchAction.Merge,
                        });
                    }
                    else
                    {
                        result.Add(new MatchInfo()
                        {
                            // BaseBookmark = bm,
                            BaseBookmark = matchingSlice,
                            DiffBookmark = diffNav.Bookmark(),
                            Action = MatchAction.Add
                        });
                    }
                }
            } while (diffNav.MoveToNext(diffName));

            return result;
        }

        // [WMR 20160801] NEW
        // Try to find matching slice element in base profile
        // Assume snapNav is positioned on slicing entry node
        // Assume diffNav is positioned on a resliced element node
        // Returns true when match is found, matchingSlice points to match in base (merge here)
        // Returns false otherwise, matchingSlice points to current node in base
        // Maintain snapNav current position
<<<<<<< HEAD
        private static bool FindBaseSlice(ElementDefinitionNavigator snapNav, ElementDefinitionNavigator diffNav, out Bookmark matchingSlice)
=======
        private static bool findBaseSlice(ElementNavigator snapNav, ElementNavigator diffNav, out Bookmark matchingSlice)
>>>>>>> a8fc92a0
        {
            var slicing = snapNav.Current.Slicing;
            Debug.Assert(slicing != null);

            var slicingIntro = matchingSlice = snapNav.Bookmark();
            var result = false;

            // url, type@profile, @type + @profile
            if (IsTypeProfileDiscriminator(slicing.Discriminator))
            {
                // [WMR 20160802] Handle complex extension constraints
                // e.g. sdc-questionnaire, Path = 'Questionnaire.group.question.extension.extension', name = 'question'
                // Type.Profile = 'http://hl7.org/fhir/StructureDefinition/questionnaire-enableWhen#question'
                // snapNav has already expanded target extension definition 'questionnaire-enableWhen'
                // => Match to base profile on child element with name 'question'

                var diffProfiles = diffNav.Current.PrimaryTypeProfiles().ToArray();
                if (diffProfiles == null || diffProfiles.Length == 0)
                {
                    throw Error.InvalidOperation("Differential is reslicing on url, but resliced element has no type profile (path = '{0}').", diffNav.Path);
                }
                if (diffProfiles.Length > 1)
                {
                    throw Error.NotSupported("Reslicing on complex discriminator is not supported (path = '{0}').", diffNav.Path);
                }

                var diffProfile = diffProfiles.FirstOrDefault();
                var profileRef = ProfileReference.FromUrl(diffProfile);
                while (snapNav.MoveToNext(snapNav.PathName))
                {
                    var baseProfiles = snapNav.Current.PrimaryTypeProfiles().ToArray();
                    result = profileRef.IsComplex
                        // Match on element name
                        ? snapNav.Current.Name == profileRef.ElementName
                        // Match on profile(s)
                        : baseProfiles.SequenceEqual(diffProfiles);
                    if (result)
                    {
                        matchingSlice = snapNav.Bookmark();
                        break;
                    }
                }

            }
            // TODO: Support other discriminators
            // http://hl7.org/fhir/profiling.html#discriminator

            else
            {
                throw Error.NotSupported("Reslicing on discriminator '{0}' is not supported yet (path = '{1}').", string.Join("|", slicing.Discriminator), snapNav.Path);
            }

            snapNav.ReturnToBookmark(slicingIntro);

            return result;
        }

        // [WMR 20160801]
        // Determine if the specified discriminator(s) match on type/profile
        private static bool IsTypeProfileDiscriminator(IEnumerable<string> discriminators)
        {
            if (discriminators != null)
            {
                var ar = discriminators.ToArray();
                if (ar.Length == 1)
                {
                    return ar[0] == "url" || ar[0] == "type@profile";
                }
                else if (ar.Length == 2)
                {
                    return (ar[0] == "@profile" && ar[1] == "@type")
                        || (ar[1] == "@profile" && ar[0] == "@type");
                }
            }
            return false;
        }

        // [WMR 20160720] NEW
        // Handle type slices
        // Difference with regular slices:
        // - Don't need to handle extensions
        // - Match renamed elements, i.e. value[x] => valueBoolean
        private static List<MatchInfo> constructTypeSliceMatch(ElementDefinitionNavigator snapNav, ElementDefinitionNavigator diffNav)
        {
            var result = new List<MatchInfo>();

            var bm = snapNav.Bookmark();
            var diffName = diffNav.PathName;

            Debug.Assert(snapNav.Current.Slicing == null);

            // For the first entries with explicit slicing information,
            // generate a match between the base's unsliced element and the first entry in the diff
            if (diffNav.Current.Slicing != null)
            {
                // Differential has information for the slicing entry
                result.Add(new MatchInfo()
                {
                    BaseBookmark = bm,
                    DiffBookmark = diffNav.Bookmark(),
                    Action = MatchAction.Slice
                });

                if (!diffNav.MoveToNext())
                    throw Error.InvalidOperation("Differential has a slicing entry {0}, but no first actual slice", diffNav.Path);
            }

            // Then, generate a match between the base's unsliced element and the slicing entries in the diff
            // Note that the first entry may serve a double role and have to result matches (one for the constraints, one as a slicing entry)
            do
            {
                result.Add(new MatchInfo()
                {
                    BaseBookmark = bm,
                    DiffBookmark = diffNav.Bookmark(),
                    Action = MatchAction.Add
                });
            } while (diffNav.MoveToNextTypeSlice(snapNav.PathName));

            return result;
        }

        /// <summary>
        /// List all names of nodes in the current navigator that are choice ('[x]') elements
        /// </summary>
        /// <param name="snapNav"></param>
        /// <returns></returns>
        private List<string> listChoiceElements(ElementDefinitionNavigator snapNav)
        {
            var bm = snapNav.Bookmark();
            var result = new List<string>();

            do
            {
                if (snapNav.Current.IsChoice())
                {
                    result.Add(snapNav.PathName);
                }
            } while (snapNav.MoveToNext());

            snapNav.ReturnToBookmark(bm);

            return result;
        }

        private static string nextChildName(ElementDefinitionNavigator nav)
        {
            string result = null;

            if (nav.MoveToNext())
            {
                result = nav.PathName;
                nav.MoveToPrevious();
            }

            return result;
        }

    }
}<|MERGE_RESOLUTION|>--- conflicted
+++ resolved
@@ -271,11 +271,7 @@
         // Returns true when match is found, matchingSlice points to match in base (merge here)
         // Returns false otherwise, matchingSlice points to current node in base
         // Maintain snapNav current position
-<<<<<<< HEAD
-        private static bool FindBaseSlice(ElementDefinitionNavigator snapNav, ElementDefinitionNavigator diffNav, out Bookmark matchingSlice)
-=======
-        private static bool findBaseSlice(ElementNavigator snapNav, ElementNavigator diffNav, out Bookmark matchingSlice)
->>>>>>> a8fc92a0
+        private static bool findBaseSlice(ElementDefinitionNavigator snapNav, ElementDefinitionNavigator diffNav, out Bookmark matchingSlice)
         {
             var slicing = snapNav.Current.Slicing;
             Debug.Assert(slicing != null);
