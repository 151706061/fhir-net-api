--- conflicted
+++ resolved
@@ -260,13 +260,8 @@
                 return childNav.Current.Fixed is FhirUri fu && fu.Value == u;
             }
 
-<<<<<<< HEAD
-            bool isExtensionFor(ElementDefinitionNavigator nav, string u) =>
-                nav.Current.Type.Any(tr => tr.Code == FHIRAllTypes.Extension.GetLiteral() && tr.Profile.Contains(u));
-=======
             static bool isAbsoluteUri(string uri) =>
                  new Uri(uri, UriKind.RelativeOrAbsolute).IsAbsoluteUri;
->>>>>>> e5f35cc6
         }
     };
 
