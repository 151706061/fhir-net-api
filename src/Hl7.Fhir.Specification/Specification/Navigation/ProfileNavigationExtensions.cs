--- conflicted
+++ resolved
@@ -125,11 +125,7 @@
                 var type = elem.Type.FirstOrDefault();
                 if (type != null)
                 {
-<<<<<<< HEAD
                     return primaryType.Profile;
-=======
-                    return type.Code;
->>>>>>> 6d06b9c6
                 }
             }
             return null;
