--- conflicted
+++ resolved
@@ -56,13 +56,8 @@
                         }
                         else
                         {
-<<<<<<< HEAD
                             var choiceList = String.Join(",", choices.Select(t => "'" + t + "'"));
-                            validator.Trace(outcome, $"Type specified in the instance ('{instance.Type}') is not one of the allowed choices ({choiceList})",
-=======
-                            var choiceList = String.Join(",", choices.Select(t => "'" + t.GetLiteral() + "'"));
                             validator.Trace(outcome, $"Type specified in the instance ('{instance.InstanceType}') is not one of the allowed choices ({choiceList})",
->>>>>>> 2e9cd682
                                      Issue.CONTENT_ELEMENT_HAS_INCORRECT_TYPE, instance);
                         }
                     }
