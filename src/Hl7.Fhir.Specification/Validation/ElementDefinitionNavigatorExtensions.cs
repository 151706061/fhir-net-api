--- conflicted
+++ resolved
@@ -9,12 +9,9 @@
 #nullable enable
 
 using Hl7.Fhir.Model;
-<<<<<<< HEAD
-=======
 using Hl7.Fhir.Specification.Navigation;
 using System;
 using System.Linq;
->>>>>>> d4b86aaa
 
 namespace Hl7.Fhir.Validation
 {
