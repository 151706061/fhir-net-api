﻿/* 
 * Copyright (c) 2016, Firely (info@fire.ly) and contributors
 * See the file CONTRIBUTORS for details.
 * 
 * This file is licensed under the BSD 3-Clause license
 * available at https://raw.githubusercontent.com/FirelyTeam/fhir-net-api/master/LICENSE
 */

// [WMR 20161219] Save and reuse existing instance, so generator can detect & handle recursion
#define REUSE_SNAPSHOT_GENERATOR

using Hl7.Fhir.ElementModel;
using Hl7.Fhir.FhirPath;
using Hl7.Fhir.Model;
using Hl7.Fhir.Serialization;
using Hl7.Fhir.Specification.Navigation;
using Hl7.Fhir.Specification.Schema;
using Hl7.Fhir.Specification.Snapshot;
using Hl7.Fhir.Specification.Source;
using Hl7.Fhir.Specification.Terminology;
using Hl7.Fhir.Support;
using Hl7.Fhir.Utility;
using Hl7.FhirPath;
using Hl7.FhirPath.Expressions;
using System;
using System.Collections.Generic;
using System.IO;
using System.Linq;
using System.Text.RegularExpressions;

namespace Hl7.Fhir.Validation
{
    public class Validator
    {
        public ValidationSettings Settings { get; private set; }

        public event EventHandler<OnSnapshotNeededEventArgs> OnSnapshotNeeded;
        public event EventHandler<OnResolveResourceReferenceEventArgs> OnExternalResolutionNeeded;

        private FhirPathCompiler _fpCompiler;

#if REUSE_SNAPSHOT_GENERATOR
        private SnapshotGenerator _snapshotGenerator;

        internal SnapshotGenerator SnapshotGenerator
        {
            get
            {
                if (_snapshotGenerator == null)
                {
                    var resolver = Settings.ResourceResolver;
                    if (resolver != null)
                    {
                        SnapshotGeneratorSettings settings = Settings.GenerateSnapshotSettings ?? SnapshotGeneratorSettings.CreateDefault();
                        _snapshotGenerator = new SnapshotGenerator(resolver, settings);
                    }

                }
                return _snapshotGenerator;
            }
        }
#endif

        public Validator(ValidationSettings settings)
        {
            Settings = settings.Clone();
        }

        public Validator() : this(ValidationSettings.CreateDefault())
        {
        }

        internal Validator NewInstance()
        {
            return new Validator(Settings)
            {
                OnSnapshotNeeded = this.OnSnapshotNeeded,
                OnExternalResolutionNeeded = this.OnExternalResolutionNeeded,

#if REUSE_SNAPSHOT_GENERATOR
                _snapshotGenerator = this._snapshotGenerator
#endif
            };
        }


        public OperationOutcome Validate(ITypedElement instance)
        {
            return Validate(instance, declaredTypeProfile: null, statedCanonicals: null, statedProfiles: null);
        }

        public OperationOutcome Validate(ITypedElement instance, params string[] definitionUris)
        {
            return Validate(instance, (IEnumerable<string>)definitionUris);
        }

        public OperationOutcome Validate(ITypedElement instance, IEnumerable<string> definitionUris)
        {
            return Validate(instance, declaredTypeProfile: null, statedCanonicals: definitionUris, statedProfiles: null);
        }

        public OperationOutcome Validate(ITypedElement instance, params StructureDefinition[] structureDefinitions)
        {
            return Validate(instance, (IEnumerable<StructureDefinition>)structureDefinitions);
        }

        public OperationOutcome Validate(ITypedElement instance, IEnumerable<StructureDefinition> structureDefinitions)
        {
            return Validate(instance, declaredTypeProfile: null, statedCanonicals: null, statedProfiles: structureDefinitions);
        }

        #region Obsolete public methods
        [Obsolete("Use Validate(ITypedElement instance) instead")]
        public OperationOutcome Validate(IElementNavigator instance)
        {
            return Validate(instance.ToTypedElement(), declaredTypeProfile: null, statedCanonicals: null, statedProfiles: null);
        }

        [Obsolete("Use Validate(ITypedElement instance, params string[] definitionUris) instead")]
        public OperationOutcome Validate(IElementNavigator instance, params string[] definitionUris)
        {
            return Validate(instance.ToTypedElement(), (IEnumerable<string>)definitionUris);
        }

        [Obsolete("Use Validate(ITypedElement instance, IEnumerable<string> definitionUris) instead")]
        public OperationOutcome Validate(IElementNavigator instance, IEnumerable<string> definitionUris)
        {
            return Validate(instance.ToTypedElement(), declaredTypeProfile: null, statedCanonicals: definitionUris, statedProfiles: null);
        }

        [Obsolete("Use Validate(ITypedElement instance, params StructureDefinition[] structureDefinitions) instead")]
        public OperationOutcome Validate(IElementNavigator instance, params StructureDefinition[] structureDefinitions)
        {
            return Validate(instance.ToTypedElement(), (IEnumerable<StructureDefinition>)structureDefinitions);
        }

        [Obsolete("Use Validate(ITypedElement instance, IEnumerable<StructureDefinition> structureDefinitions) instead")]
        public OperationOutcome Validate(IElementNavigator instance, IEnumerable<StructureDefinition> structureDefinitions)
        {
            return Validate(instance.ToTypedElement(), declaredTypeProfile: null, statedCanonicals: null, statedProfiles: structureDefinitions);
        }
        #endregion

        // This is the one and only main entry point for all external validation calls (i.e. invoked by the user of the API)
        internal OperationOutcome Validate(ITypedElement instance, string declaredTypeProfile, IEnumerable<string> statedCanonicals, IEnumerable<StructureDefinition> statedProfiles)
        {
            var processor = new ProfilePreprocessor(profileResolutionNeeded, snapshotGenerationNeeded, instance, declaredTypeProfile, statedProfiles, statedCanonicals, Settings.ResourceMapping);
            var outcome = processor.Process();

            // Note: only start validating if the profiles are complete and consistent
            if (outcome.Success)
                outcome.Add(Validate(instance, processor.Result));

            return outcome;

            StructureDefinition profileResolutionNeeded(string canonical) =>
                Settings.ResourceResolver?.FindStructureDefinition(canonical);
        }

        internal OperationOutcome Validate(ITypedElement instance, ElementDefinitionNavigator definition)
        {
            return Validate(instance, new[] { definition });
        }


        // This is the one and only main internal entry point for all validations, which in its term
        // will call step 1 in the validator, the function validateElement
        internal OperationOutcome Validate(ITypedElement elementNav, IEnumerable<ElementDefinitionNavigator> definitions)
        {
            var outcome = new OperationOutcome();

            var instance = elementNav as ScopedNode ?? new ScopedNode(elementNav);

            try
            {
                List<ElementDefinitionNavigator> allDefinitions = new List<ElementDefinitionNavigator>(definitions);

                if (allDefinitions.Count() == 1)
                    outcome.Add(validateElement(allDefinitions.Single(), instance));
                else
                {
                    var validators = allDefinitions.Select(nav => createValidator(nav, instance));
                    outcome.Add(this.Combine(BatchValidationMode.All, instance, validators));
                }
            }
            catch (Exception e)
            {
                outcome.AddIssue($"Internal logic failure: {e.Message}", Issue.PROCESSING_CATASTROPHIC_FAILURE, instance);
            }

            return outcome;
        }


        private Func<OperationOutcome> createValidator(ElementDefinitionNavigator nav, ScopedNode instance)
        {
            return () => validateElement(nav, instance);
        }


        //   private OperationOutcome validateElement(ElementDefinitionNavigator definition, IElementNavigator instance)

        private OperationOutcome validateElement(ElementDefinitionNavigator definition, ScopedNode instance)
        {
            var outcome = new OperationOutcome();

            Trace(outcome, $"Start validation of ElementDefinition at path '{definition.QualifiedDefinitionPath()}'", Issue.PROCESSING_PROGRESS, instance);

            // If navigator cannot be moved to content, there's really nothing to validate against.
            if (definition.AtRoot && !definition.MoveToFirstChild())
            {
                outcome.AddIssue($"Snapshot component of profile '{definition.StructureDefinition?.Url}' has no content.", Issue.PROFILE_ELEMENTDEF_IS_EMPTY, instance);
                return outcome;
            }

            // This does not work, since the children might still be empty, we need something better
            //// Any node must either have a value, or children, or both (e.g. extensions on primitives)
            if (instance.Value == null && !instance.Children().Any())
            {
                outcome.AddIssue("Element must not be empty", Issue.CONTENT_ELEMENT_MUST_HAVE_VALUE_OR_CHILDREN, instance);
                return outcome;
            }

            var elementConstraints = definition.Current;

            if (elementConstraints.IsPrimitiveConstraint())
            {
                // The "value" property of a FHIR Primitive and Extension.url are the bottom of our recursion chain, 
                // they don't have a nameReference nor a <type>, the only thing left to do to validate the content is
                // to validate the string representation of the primitive against the regex given in the core definition
                var regexOutcome = validateRegexExtension(elementConstraints.Type.Single(), instance, "http://hl7.org/fhir/StructureDefinition/regex");
                outcome.Add(regexOutcome);
            }
            else
            {
                bool isInlineChildren = !definition.Current.IsRootElement();

                // Now, validate the children
                if (definition.HasChildren)
                {
                    // If we are at the root of an abstract type (e.g. is this instance a Resource)?
                    // or we are at a nested resource, we may expect more children in the instance than
                    // we know about
                    bool allowAdditionalChildren = (isInlineChildren && elementConstraints.IsResourcePlaceholder()) ||
                                      (!isInlineChildren && definition.StructureDefinition.Abstract == true);

                    // Handle in-lined constraints on children. In a snapshot, these children should be exhaustive,
                    // so there's no point in also validating the <type> or <nameReference>
                    // TODO: Check whether this is even true when the <type> has a profile?
                    // Note: the snapshot is *not* exhaustive if the declared type is a base FHIR type (like Resource),
                    // in which case there may be additional children (verified in the next step)
                    outcome.Add(this.ValidateChildConstraints(definition, instance, allowAdditionalChildren: allowAdditionalChildren));

                    // Special case: if we are located at a nested resource (i.e. contained or Bundle.entry.resource),
                    // we need to validate based on the actual type of the instance
                    if (isInlineChildren && elementConstraints.IsResourcePlaceholder())
                    {
                        outcome.Add(this.ValidateType(elementConstraints, instance));
                    }
                }

                if (!definition.HasChildren)
                {
                    // No inline-children, so validation depends on the presence of a <type> or <contentReference>
                    if (elementConstraints.Type != null || elementConstraints.ContentReference != null)
                    {
                        outcome.Add(this.ValidateType(elementConstraints, instance));
                        outcome.Add(ValidateNameReference(elementConstraints, definition, instance));
                    }
                    else
                        Trace(outcome, "ElementDefinition has no child, nor does it specify a type or contentReference to validate the instance data against", Issue.PROFILE_ELEMENTDEF_CONTAINS_NO_TYPE_OR_NAMEREF, instance);
                }
            }

            outcome.Add(this.ValidateFixed(elementConstraints, instance));
            outcome.Add(this.ValidatePattern(elementConstraints, instance));
            outcome.Add(this.ValidateMinMaxValue(elementConstraints, instance));
            outcome.Add(ValidateMaxLength(elementConstraints, instance));
<<<<<<< HEAD
            outcome.Add(this.ValidateFp(elementConstraints, instance));
            outcome.Add(validateRegexExtension(elementConstraints, instance, "http://hl7.org/fhir/StructureDefinition/regex"));
=======
            outcome.Add(this.ValidateFp(definition.StructureDefinition.Url, elementConstraints, instance));
            outcome.Add(this.ValidateExtension(elementConstraints, instance, "http://hl7.org/fhir/StructureDefinition/regex"));
>>>>>>> 70227d31

            // new style validator - has a configure and then execute step.
            // will be separated when all logic has been converted.
            var ts = Settings.TerminologyService;
            if (ts == null)
            {
                if (Settings.ResourceResolver == null)
                {
                    Trace(outcome, $"Cannot resolve binding references since neither TerminologyService nor ResourceResolver is given in the settings",
                        Issue.UNAVAILABLE_TERMINOLOGY_SERVER, instance);
                    return outcome;
                }

                ts = new LocalTerminologyService(Settings.ResourceResolver);
            }

            ValidationContext vc = new ValidationContext() { TerminologyService = ts };

            try
            {
                if (elementConstraints.Binding != null)
                {
                    Binding b = elementConstraints.Binding.ToValidatable();
                    outcome.Add(b.Validate(instance, vc));
                }
            }
            catch(IncorrectElementDefinitionException iede)
            {
                Trace(outcome, "Incorrect ElementDefinition: " + iede.Message, Issue.PROFILE_ELEMENTDEF_INCORRECT, elementConstraints.Path);
            }
            
            // If the report only has partial information, no use to show the hierarchy, so flatten it.
            if (Settings.Trace == false) outcome.Flatten();

            return outcome;
        }

        private OperationOutcome validateRegexExtension(IExtendable elementDef, ITypedElement instance, string uri)
        {
            var outcome = new OperationOutcome();

            var pattern = elementDef.GetStringExtension(uri);
            if (pattern != null)
            {
                var regex = new Regex(pattern);
                var value = toStringRepresentation(instance);
                var success = Regex.Match(value, "^" + regex + "$").Success;

                if (!success)
                {
                    Trace(outcome, $"Value '{value}' does not match regex '{regex}'", Issue.CONTENT_ELEMENT_INVALID_PRIMITIVE_VALUE, instance);
                }
            }

            return outcome;
        }

        internal FhirPathCompiler FpCompiler
        {
            get
            {
                // Use a provided compiler
                if (Settings?.FhirPathCompiler != null)
                    return Settings.FhirPathCompiler;

                if (_fpCompiler == null)
                {
                    var symbolTable = new SymbolTable();
                    symbolTable.AddStandardFP();
                    symbolTable.AddFhirExtensions();

                    _fpCompiler = new FhirPathCompiler(symbolTable);

<<<<<<< HEAD
                    // Should this be exposed?
=======
>>>>>>> 70227d31
                    Settings.FhirPathCompiler = _fpCompiler;
                }

                return _fpCompiler;
            }
        }

        //internal OperationOutcome ValidateBinding(ElementDefinition definition, ITypedElement instance)
        //{
        //    var outcome = new OperationOutcome();
        //    if (definition.Binding == null) return outcome;

        //    var ts = Settings.TerminologyService;
        //    if (ts == null)
        //    {
        //        if (Settings.ResourceResolver == null)
        //        {
        //            Trace(outcome, $"Cannot resolve binding references since neither TerminologyService nor ResourceResolver is given in the settings",
        //                Issue.UNAVAILABLE_TERMINOLOGY_SERVER, instance);
        //            return outcome;
        //        }

        //        ts = new LocalTerminologyService(Settings.ResourceResolver);
        //    }

        //    var bindingValidator = new BindingValidator(ts, instance.Location);

        //    try
        //    {
        //        Element bindable = instance.ParseBindable();

        //        // If the instance is not bindeable, ignore the Binding specified on the element, 
        //        // it's simply not applicable
        //        if (bindable != null)
        //            return bindingValidator.ValidateBinding(bindable, definition.Binding);
        //    }
        //    catch (Exception e)
        //    {
        //        Trace(outcome, $"Terminology service call failed for binding at {definition.Path}: {e.Message}", Issue.TERMINOLOGY_SERVICE_FAILED, instance);
        //    }

        //    return outcome;
        //}

        internal OperationOutcome ValidateNameReference(ElementDefinition definition, ElementDefinitionNavigator allDefinitions, ScopedNode instance)
        {
            var outcome = new OperationOutcome();

            if (definition.ContentReference != null)
            {
                Trace(outcome, "Start validation of constraints referred to by nameReference '{0}'".FormatWith(definition.ContentReference), Issue.PROCESSING_PROGRESS, instance);

                var referencedPositionNav = allDefinitions.ShallowCopy();

                if (referencedPositionNav.JumpToNameReference(definition.ContentReference))
                    outcome.Include(Validate(instance, referencedPositionNav));
                else
                    Trace(outcome, $"ElementDefinition uses a non-existing nameReference '{definition.ContentReference}'", Issue.PROFILE_ELEMENTDEF_INVALID_NAMEREFERENCE, instance);

            }

            return outcome;
        }

        internal OperationOutcome ValidateMaxLength(ElementDefinition definition, ITypedElement instance)
        {
            var outcome = new OperationOutcome();

            if (definition.MaxLength != null)
            {
                var maxLength = definition.MaxLength.Value;

                if (maxLength > 0)
                {
                    if (instance.Value != null)
                    {
                        //TODO: Is ToString() really the right way to turn (Fhir?) Primitives back into their original representation?
                        //If the source is POCO, hopefully FHIR types have all overloaded ToString() 
                        var serializedValue = instance.Value.ToString();

                        if (serializedValue.Length > maxLength)
                            Trace(outcome, $"Value '{serializedValue}' is too long (maximum length is {maxLength})", Issue.CONTENT_ELEMENT_VALUE_TOO_LONG, instance);
                    }
                }
                else
                    Trace(outcome, $"MaxLength was given in ElementDefinition, but it has a negative value ({maxLength})", Issue.PROFILE_ELEMENTDEF_MAXLENGTH_NEGATIVE, instance);
            }

            return outcome;
        }


        internal OperationOutcome.IssueComponent Trace(OperationOutcome outcome, string message, Issue issue, string location)
        {
            return Settings.Trace || issue.Severity != OperationOutcome.IssueSeverity.Information
                ? outcome.AddIssue(message, issue, location)
                : null;
        }

        internal OperationOutcome.IssueComponent Trace(OperationOutcome outcome, string message, Issue issue, ITypedElement location)
        {
            return Settings.Trace || issue.Severity != OperationOutcome.IssueSeverity.Information
                ? Trace(outcome, message, issue, location.Location)
                : null;
        }

        private string toStringRepresentation(ITypedElement vp)
        {
            return vp == null || vp.Value == null ?
                null :
                PrimitiveTypeConverter.ConvertTo<string>(vp.Value);
        }

        internal ITypedElement ExternalReferenceResolutionNeeded(string reference, OperationOutcome outcome, string path)
        {
            if (!Settings.ResolveExteralReferences) return null;

            try
            {
                // Default implementation: call event
                if (OnExternalResolutionNeeded != null)
                {
                    var args = new OnResolveResourceReferenceEventArgs(reference);
                    OnExternalResolutionNeeded(this, args);
                    return args.Result;
                }
            }
            catch (Exception e)
            {
                Trace(outcome, "External resolution of '{reference}' caused an error: " + e.Message, Issue.UNAVAILABLE_REFERENCED_RESOURCE, path);
            }

            // Else, try to resolve using the given ResourceResolver 
            // (note: this also happens when the external resolution above threw an exception)
            if (Settings.ResourceResolver != null)
            {
                try
                {
                    var poco = Settings.ResourceResolver.ResolveByUri(reference);
                    if (poco != null)
                        return poco.ToTypedElement();
                }
                catch (Exception e)
                {
                    Trace(outcome, $"Resolution of reference '{reference}' using the Resolver API failed: " + e.Message, Issue.UNAVAILABLE_REFERENCED_RESOURCE, path);
                }
            }

            return null;        // Sorry, nothing worked
        }


        // Note: this modifies an SD that is passed to us and will alter a possibly cached
        // object shared amongst other threads. This is generally useful and saves considerable
        // time when the same snapshot is needed again, but may result in side-effects
        private OperationOutcome snapshotGenerationNeeded(StructureDefinition definition)
        {
            if (!Settings.GenerateSnapshot) return new OperationOutcome();

            // Default implementation: call event
            if (OnSnapshotNeeded != null)
            {
                var eventData = new OnSnapshotNeededEventArgs(definition, Settings.ResourceResolver);
                OnSnapshotNeeded(this, eventData);
                return eventData.Result;
            }

            // Else, expand, depending on our configuration
#if REUSE_SNAPSHOT_GENERATOR
            var generator = this.SnapshotGenerator;
            if (generator != null)
            {
                generator.Update(definition);

#if DEBUG
                string xml = (new FhirXmlSerializer()).SerializeToString(definition);
                string name = definition.Id ?? definition.Name.Replace(" ", "").Replace("/", "");
                var dir = Path.Combine(Path.GetTempPath(), "validation");

                if (!Directory.Exists(dir))
                    Directory.CreateDirectory(dir);

                File.WriteAllText(Path.Combine(dir, name) + ".StructureDefinition.xml", xml);
#endif


                return generator.Outcome ?? new OperationOutcome();
#else
            if (Settings.ResourceResolver != null)
            {

                SnapshotGeneratorSettings settings = Settings.GenerateSnapshotSettings ?? SnapshotGeneratorSettings.Default;
                (new SnapshotGenerator(Settings.ResourceResolver, settings)).Update(definition);

#endif
            }

            return new OperationOutcome();
        }
    }



    internal static class TypeExtensions
    {
        // This is allowed for the types date, dateTime, instant, time, decimal, integer, and Quantity. string? why not?
        public static bool IsOrderedFhirType(this Type t)
        {
            return t == typeof(FhirDateTime) ||
                   t == typeof(Date) ||
                   t == typeof(Instant) ||
                   t == typeof(Model.Time) ||
                   t == typeof(FhirDecimal) ||
                   t == typeof(Integer) ||
                   t == typeof(PositiveInt) ||
                   t == typeof(UnsignedInt) ||
                   t == typeof(Model.Quantity) ||
                   t == typeof(FhirString);
        }

        public static bool IsBindeableFhirType(this FHIRAllTypes t)
        {
            return t == FHIRAllTypes.Code ||
                   t == FHIRAllTypes.Coding ||
                   t == FHIRAllTypes.CodeableConcept ||
                   t == FHIRAllTypes.Quantity ||
                   t == FHIRAllTypes.Extension ||
                   t == FHIRAllTypes.String ||
                   t == FHIRAllTypes.Uri;
        }
    }


    public class OnSnapshotNeededEventArgs : EventArgs
    {
        public OnSnapshotNeededEventArgs(StructureDefinition definition, IResourceResolver resolver)
        {
            Definition = definition;
            Resolver = resolver;
        }

        public StructureDefinition Definition { get; }

        public IResourceResolver Resolver { get; }

        public OperationOutcome Result { get; set; }
    }

    public class OnResolveResourceReferenceEventArgs : EventArgs
    {
        public OnResolveResourceReferenceEventArgs(string reference)
        {
            Reference = reference;
        }

        public string Reference { get; }

        public ITypedElement Result { get; set; }
    }


    public enum BatchValidationMode
    {
        All,
        Any,
        Once
    }
}<|MERGE_RESOLUTION|>--- conflicted
+++ resolved
@@ -276,13 +276,8 @@
             outcome.Add(this.ValidatePattern(elementConstraints, instance));
             outcome.Add(this.ValidateMinMaxValue(elementConstraints, instance));
             outcome.Add(ValidateMaxLength(elementConstraints, instance));
-<<<<<<< HEAD
-            outcome.Add(this.ValidateFp(elementConstraints, instance));
+            outcome.Add(this.ValidateFp(definition.StructureDefinition.Url, elementConstraints, instance));
             outcome.Add(validateRegexExtension(elementConstraints, instance, "http://hl7.org/fhir/StructureDefinition/regex"));
-=======
-            outcome.Add(this.ValidateFp(definition.StructureDefinition.Url, elementConstraints, instance));
-            outcome.Add(this.ValidateExtension(elementConstraints, instance, "http://hl7.org/fhir/StructureDefinition/regex"));
->>>>>>> 70227d31
 
             // new style validator - has a configure and then execute step.
             // will be separated when all logic has been converted.
@@ -356,10 +351,6 @@
 
                     _fpCompiler = new FhirPathCompiler(symbolTable);
 
-<<<<<<< HEAD
-                    // Should this be exposed?
-=======
->>>>>>> 70227d31
                     Settings.FhirPathCompiler = _fpCompiler;
                 }
 
