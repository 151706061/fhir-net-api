﻿/* 
 * Copyright (c) 2016, Firely (info@fire.ly) and contributors
 * See the file CONTRIBUTORS for details.
 * 
 * This file is licensed under the BSD 3-Clause license
 * available at https://raw.githubusercontent.com/FirelyTeam/fhir-net-api/master/LICENSE
 */

// [WMR 20161219] Save and reuse existing instance, so generator can detect & handle recursion
#define REUSE_SNAPSHOT_GENERATOR

using Hl7.Fhir.ElementModel;
using Hl7.Fhir.FhirPath;
using Hl7.Fhir.Model;
using Hl7.Fhir.Serialization;
using Hl7.Fhir.Specification.Navigation;
using Hl7.Fhir.Specification.Schema;
using Hl7.Fhir.Specification.Snapshot;
using Hl7.Fhir.Specification.Source;
using Hl7.Fhir.Specification.Terminology;
using Hl7.Fhir.Support;
using Hl7.Fhir.Utility;
using Hl7.FhirPath;
using Hl7.FhirPath.Expressions;
using System;
using System.Collections.Generic;
using System.IO;
using System.Linq;
using System.Text.RegularExpressions;

namespace Hl7.Fhir.Validation
{
    public class Validator
    {
        public ValidationSettings Settings { get; private set; }

        public event EventHandler<OnSnapshotNeededEventArgs> OnSnapshotNeeded;
        public event EventHandler<OnResolveResourceReferenceEventArgs> OnExternalResolutionNeeded;

        private FhirPathCompiler _fpCompiler;

#if REUSE_SNAPSHOT_GENERATOR
        private SnapshotGenerator _snapshotGenerator;

        internal SnapshotGenerator SnapshotGenerator
        {
            get
            {
                if (_snapshotGenerator == null)
                {
                    var resolver = Settings.ResourceResolver;
                    if (resolver != null)
                    {
                        SnapshotGeneratorSettings settings = Settings.GenerateSnapshotSettings ?? SnapshotGeneratorSettings.CreateDefault();
                        _snapshotGenerator = new SnapshotGenerator(resolver, settings);
                    }

                }
                return _snapshotGenerator;
            }
        }
#endif

        public Validator(ValidationSettings settings)
        {
            Settings = settings.Clone();
        }

        public Validator() : this(ValidationSettings.CreateDefault())
        {
        }

        internal Validator NewInstance()
        {
            return new Validator(Settings)
            {
                OnSnapshotNeeded = this.OnSnapshotNeeded,
                OnExternalResolutionNeeded = this.OnExternalResolutionNeeded,

#if REUSE_SNAPSHOT_GENERATOR
                _snapshotGenerator = this._snapshotGenerator
#endif
            };
        }


        public OperationOutcome Validate(ITypedElement instance)
        {
            return Validate(instance, declaredTypeProfile: null, statedCanonicals: null, statedProfiles: null);
        }

        public OperationOutcome Validate(ITypedElement instance, params string[] definitionUris)
        {
            return Validate(instance, (IEnumerable<string>)definitionUris);
        }

        public OperationOutcome Validate(ITypedElement instance, IEnumerable<string> definitionUris)
        {
            return Validate(instance, declaredTypeProfile: null, statedCanonicals: definitionUris, statedProfiles: null);
        }

        public OperationOutcome Validate(ITypedElement instance, params StructureDefinition[] structureDefinitions)
        {
            return Validate(instance, (IEnumerable<StructureDefinition>)structureDefinitions);
        }

        public OperationOutcome Validate(ITypedElement instance, IEnumerable<StructureDefinition> structureDefinitions)
        {
            return Validate(instance, declaredTypeProfile: null, statedCanonicals: null, statedProfiles: structureDefinitions);
        }

        #region Obsolete public methods
        [Obsolete("Use Validate(ITypedElement instance) instead")]
        public OperationOutcome Validate(IElementNavigator instance)
        {
            return Validate(instance.ToTypedElement(), declaredTypeProfile: null, statedCanonicals: null, statedProfiles: null);
        }

        [Obsolete("Use Validate(ITypedElement instance, params string[] definitionUris) instead")]
        public OperationOutcome Validate(IElementNavigator instance, params string[] definitionUris)
        {
            return Validate(instance.ToTypedElement(), (IEnumerable<string>)definitionUris);
        }

        [Obsolete("Use Validate(ITypedElement instance, IEnumerable<string> definitionUris) instead")]
        public OperationOutcome Validate(IElementNavigator instance, IEnumerable<string> definitionUris)
        {
            return Validate(instance.ToTypedElement(), declaredTypeProfile: null, statedCanonicals: definitionUris, statedProfiles: null);
        }

        [Obsolete("Use Validate(ITypedElement instance, params StructureDefinition[] structureDefinitions) instead")]
        public OperationOutcome Validate(IElementNavigator instance, params StructureDefinition[] structureDefinitions)
        {
            return Validate(instance.ToTypedElement(), (IEnumerable<StructureDefinition>)structureDefinitions);
        }

        [Obsolete("Use Validate(ITypedElement instance, IEnumerable<StructureDefinition> structureDefinitions) instead")]
        public OperationOutcome Validate(IElementNavigator instance, IEnumerable<StructureDefinition> structureDefinitions)
        {
            return Validate(instance.ToTypedElement(), declaredTypeProfile: null, statedCanonicals: null, statedProfiles: structureDefinitions);
        }
        #endregion

        // This is the one and only main entry point for all external validation calls (i.e. invoked by the user of the API)
        internal OperationOutcome Validate(ITypedElement instance, string declaredTypeProfile, IEnumerable<string> statedCanonicals, IEnumerable<StructureDefinition> statedProfiles)
        {
            var processor = new ProfilePreprocessor(profileResolutionNeeded, snapshotGenerationNeeded, instance, declaredTypeProfile, statedProfiles, statedCanonicals, Settings.ResourceMapping);
            var outcome = processor.Process();

            // Note: only start validating if the profiles are complete and consistent
            if (outcome.Success)
                outcome.Add(Validate(instance, processor.Result));

            return outcome;

            StructureDefinition profileResolutionNeeded(string canonical) =>
                Settings.ResourceResolver?.FindStructureDefinition(canonical);
        }

        internal OperationOutcome Validate(ITypedElement instance, ElementDefinitionNavigator definition)
        {
            return Validate(instance, new[] { definition });
        }


        // This is the one and only main internal entry point for all validations, which in its term
        // will call step 1 in the validator, the function validateElement
        internal OperationOutcome Validate(ITypedElement elementNav, IEnumerable<ElementDefinitionNavigator> definitions)
        {
            var outcome = new OperationOutcome();

            var instance = elementNav as ScopedNode ?? new ScopedNode(elementNav);

            try
            {
                var allDefinitions = definitions.ToList();

                if (allDefinitions.Count() == 1)
                    outcome.Add(validateElement(allDefinitions.Single(), instance));
                else
                {
                    var validators = allDefinitions.Select(nav => createValidator(nav));
                    outcome.Add(this.Combine(BatchValidationMode.All, instance, validators));
                }
            }
            catch (Exception e)
            {
                outcome.AddIssue($"Internal logic failure: {e.Message}", Issue.PROCESSING_CATASTROPHIC_FAILURE, instance);
            }

            return outcome;

            Func<OperationOutcome> createValidator(ElementDefinitionNavigator nav) =>
                () => validateElement(nav, instance);

        }

        private OperationOutcome validateElement(ElementDefinitionNavigator definition, ScopedNode instance)
        {
            var outcome = new OperationOutcome();

            // If navigator cannot be moved to content, there's really nothing to validate against.
            if (definition.AtRoot && !definition.MoveToFirstChild())
            {
                outcome.AddIssue($"Snapshot component of profile '{definition.StructureDefinition?.Url}' has no content.", Issue.PROFILE_ELEMENTDEF_IS_EMPTY, instance);
                return outcome;
            }

            Trace(outcome, $"Start validation of ElementDefinition at path '{definition.CanonicalPath()}'", Issue.PROCESSING_PROGRESS, instance);

            // This does not work, since the children might still be empty, we need something better
            //// Any node must either have a value, or children, or both (e.g. extensions on primitives)
            if (instance.Value == null && !instance.Children().Any())
            {
                outcome.AddIssue("Element must not be empty", Issue.CONTENT_ELEMENT_MUST_HAVE_VALUE_OR_CHILDREN, instance);
                return outcome;
            }

            var elementConstraints = definition.Current;

            if (elementConstraints.IsPrimitiveConstraint())
            {
                // The "value" property of a FHIR Primitive and Extension.url are the bottom of our recursion chain, 
                // they don't have a nameReference nor a <type>, the only thing left to do to validate the content is
                // to validate the string representation of the primitive against the regex given in the core definition
                var regexOutcome = validateRegexExtension(elementConstraints.Type.Single(), instance, "http://hl7.org/fhir/StructureDefinition/regex");
                outcome.Add(regexOutcome);
            }
            else
            {
                bool isInlineChildren = !definition.Current.IsRootElement();

                // Now, validate the children
                if (definition.HasChildren)
                {
                    // If we are at the root of an abstract type (e.g. is this instance a Resource)?
                    // or we are at a nested resource, we may expect more children in the instance than
                    // we know about
                    bool allowAdditionalChildren = (isInlineChildren && elementConstraints.IsResourcePlaceholder()) ||
                                      (!isInlineChildren && definition.StructureDefinition.Abstract == true);

                    // Handle in-lined constraints on children. In a snapshot, these children should be exhaustive,
                    // so there's no point in also validating the <type> or <nameReference>
                    // TODO: Check whether this is even true when the <type> has a profile?
                    // Note: the snapshot is *not* exhaustive if the declared type is a base FHIR type (like Resource),
                    // in which case there may be additional children (verified in the next step)
                    outcome.Add(this.ValidateChildConstraints(definition, instance, allowAdditionalChildren: allowAdditionalChildren));

                    // Special case: if we are located at a nested resource (i.e. contained or Bundle.entry.resource),
                    // we need to validate based on the actual type of the instance
                    if (isInlineChildren && elementConstraints.IsResourcePlaceholder())
                    {
                        outcome.Add(this.ValidateType(elementConstraints, instance));
                    }
                }

                if (!definition.HasChildren)
                {
                    // No inline-children, so validation depends on the presence of a <type> or <contentReference>
                    if (elementConstraints.Type != null || elementConstraints.ContentReference != null)
                    {
                        outcome.Add(this.ValidateType(elementConstraints, instance));
                        outcome.Add(ValidateNameReference(elementConstraints, definition, instance));
                    }
                    else
                        Trace(outcome, "ElementDefinition has no child, nor does it specify a type or contentReference to validate the instance data against", Issue.PROFILE_ELEMENTDEF_CONTAINS_NO_TYPE_OR_NAMEREF, instance);
                }
            }

            outcome.Add(this.ValidateFixed(elementConstraints, instance));
            outcome.Add(this.ValidatePattern(elementConstraints, instance));
            outcome.Add(this.ValidateMinMaxValue(elementConstraints, instance));
            outcome.Add(ValidateMaxLength(elementConstraints, instance));
            outcome.Add(this.ValidateFp(definition.StructureDefinition.Url, elementConstraints, instance));
<<<<<<< HEAD
            outcome.Add(validateRegexExtension(elementConstraints, instance, "http://hl7.org/fhir/StructureDefinition/regex"));
=======
            outcome.Add(this.ValidateExtension(elementConstraints, instance, "http://hl7.org/fhir/StructureDefinition/regex"));
            outcome.Add(this.ValidateBinding(elementConstraints, instance));
>>>>>>> cdae1835

            // If the report only has partial information, no use to show the hierarchy, so flatten it.
            if (Settings.Trace == false) outcome.Flatten();

            return outcome;
        }

        private OperationOutcome validateRegexExtension(IExtendable elementDef, ITypedElement instance, string uri)
        {
            var outcome = new OperationOutcome();

            var pattern = elementDef.GetStringExtension(uri);
            if (pattern != null)
            {
                var regex = new Regex(pattern);
                var value = toStringRepresentation(instance);
                var success = Regex.Match(value, "^" + regex + "$").Success;

                if (!success)
                {
                    Trace(outcome, $"Value '{value}' does not match regex '{regex}'", Issue.CONTENT_ELEMENT_INVALID_PRIMITIVE_VALUE, instance);
                }
            }

            return outcome;
        }

        internal FhirPathCompiler FpCompiler
        {
            get
            {
                // Use a provided compiler
                if (Settings?.FhirPathCompiler != null)
                    return Settings.FhirPathCompiler;

                if (_fpCompiler == null)
                {
                    var symbolTable = new SymbolTable();
                    symbolTable.AddStandardFP();
                    symbolTable.AddFhirExtensions();

                    _fpCompiler = new FhirPathCompiler(symbolTable);

                    Settings.FhirPathCompiler = _fpCompiler;
                }

                return _fpCompiler;
            }
        }

        internal OperationOutcome ValidateBinding(ElementDefinition definition, ITypedElement instance) =>
            definition.Binding != null ? ValidateBinding(definition.Binding, instance, definition.Path) : new OperationOutcome();

        internal OperationOutcome ValidateBinding(ElementDefinition.ElementDefinitionBindingComponent binding, ITypedElement instance, string defPath)
        {
            var outcome = new OperationOutcome();

            // new style validator - has a configure and then execute step.
            // will be separated when all logic has been converted.
            var ts = Settings.TerminologyService;
            if (ts == null)
            {
                if (Settings.ResourceResolver == null)
                {
                    Trace(outcome, $"Cannot resolve binding references since neither TerminologyService nor ResourceResolver is given in the settings",
                        Issue.UNAVAILABLE_TERMINOLOGY_SERVER, instance);
                    return outcome;
                }

                ts = new LocalTerminologyService(Settings.ResourceResolver);
            }

            ValidationContext vc = new ValidationContext() { TerminologyService = ts };

            try
            {
                    Binding b = binding.ToValidatable();
                    outcome.Add(b.Validate(instance, vc));
            }
            catch (IncorrectElementDefinitionException iede)
            {
                Trace(outcome, "Incorrect binding spec: " + iede.Message, Issue.PROFILE_ELEMENTDEF_INCORRECT, defPath);
            }

            return outcome;
        }

        internal OperationOutcome ValidateNameReference(ElementDefinition definition, ElementDefinitionNavigator allDefinitions, ScopedNode instance)
        {
            var outcome = new OperationOutcome();

            if (definition.ContentReference != null)
            {
                Trace(outcome, "Start validation of constraints referred to by nameReference '{0}'".FormatWith(definition.ContentReference), Issue.PROCESSING_PROGRESS, instance);

                var referencedPositionNav = allDefinitions.ShallowCopy();

                if (referencedPositionNav.JumpToNameReference(definition.ContentReference))
                    outcome.Include(Validate(instance, referencedPositionNav));
                else
                    Trace(outcome, $"ElementDefinition uses a non-existing nameReference '{definition.ContentReference}'", Issue.PROFILE_ELEMENTDEF_INVALID_NAMEREFERENCE, instance);

            }

            return outcome;
        }

        internal OperationOutcome ValidateMaxLength(ElementDefinition definition, ITypedElement instance)
        {
            var outcome = new OperationOutcome();

            if (definition.MaxLength != null)
            {
                var maxLength = definition.MaxLength.Value;

                if (maxLength > 0)
                {
                    if (instance.Value != null)
                    {
                        //TODO: Is ToString() really the right way to turn (Fhir?) Primitives back into their original representation?
                        //If the source is POCO, hopefully FHIR types have all overloaded ToString() 
                        var serializedValue = instance.Value.ToString();

                        if (serializedValue.Length > maxLength)
                            Trace(outcome, $"Value '{serializedValue}' is too long (maximum length is {maxLength})", Issue.CONTENT_ELEMENT_VALUE_TOO_LONG, instance);
                    }
                }
                else
                    Trace(outcome, $"MaxLength was given in ElementDefinition, but it has a negative value ({maxLength})", Issue.PROFILE_ELEMENTDEF_MAXLENGTH_NEGATIVE, instance);
            }

            return outcome;
        }


        internal OperationOutcome.IssueComponent Trace(OperationOutcome outcome, string message, Issue issue, string location)
        {
            return Settings.Trace || issue.Severity != OperationOutcome.IssueSeverity.Information
                ? outcome.AddIssue(message, issue, location)
                : null;
        }

        internal OperationOutcome.IssueComponent Trace(OperationOutcome outcome, string message, Issue issue, ITypedElement location)
        {
            return Settings.Trace || issue.Severity != OperationOutcome.IssueSeverity.Information
                ? Trace(outcome, message, issue, location.Location)
                : null;
        }

        private string toStringRepresentation(ITypedElement vp)
        {
            return vp == null || vp.Value == null ?
                null :
                PrimitiveTypeConverter.ConvertTo<string>(vp.Value);
        }

        internal ITypedElement ExternalReferenceResolutionNeeded(string reference, OperationOutcome outcome, string path)
        {
            if (!Settings.ResolveExteralReferences) return null;

            try
            {
                // Default implementation: call event
                if (OnExternalResolutionNeeded != null)
                {
                    var args = new OnResolveResourceReferenceEventArgs(reference);
                    OnExternalResolutionNeeded(this, args);
                    return args.Result;
                }
            }
            catch (Exception e)
            {
                Trace(outcome, "External resolution of '{reference}' caused an error: " + e.Message, Issue.UNAVAILABLE_REFERENCED_RESOURCE, path);
            }

            // Else, try to resolve using the given ResourceResolver 
            // (note: this also happens when the external resolution above threw an exception)
            if (Settings.ResourceResolver != null)
            {
                try
                {
                    var poco = Settings.ResourceResolver.ResolveByUri(reference);
                    if (poco != null)
                        return poco.ToTypedElement();
                }
                catch (Exception e)
                {
                    Trace(outcome, $"Resolution of reference '{reference}' using the Resolver API failed: " + e.Message, Issue.UNAVAILABLE_REFERENCED_RESOURCE, path);
                }
            }

            return null;        // Sorry, nothing worked
        }


        // Note: this modifies an SD that is passed to us and will alter a possibly cached
        // object shared amongst other threads. This is generally useful and saves considerable
        // time when the same snapshot is needed again, but may result in side-effects
        private OperationOutcome snapshotGenerationNeeded(StructureDefinition definition)
        {
            if (!Settings.GenerateSnapshot) return new OperationOutcome();

            // Default implementation: call event
            if (OnSnapshotNeeded != null)
            {
                var eventData = new OnSnapshotNeededEventArgs(definition, Settings.ResourceResolver);
                OnSnapshotNeeded(this, eventData);
                return eventData.Result;
            }

            // Else, expand, depending on our configuration
#if REUSE_SNAPSHOT_GENERATOR
            var generator = this.SnapshotGenerator;
            if (generator != null)
            {
                generator.Update(definition);

#if DEBUG
                string xml = (new FhirXmlSerializer()).SerializeToString(definition);
                string name = definition.Id ?? definition.Name.Replace(" ", "").Replace("/", "");
                var dir = Path.Combine(Path.GetTempPath(), "validation");

                if (!Directory.Exists(dir))
                    Directory.CreateDirectory(dir);

                File.WriteAllText(Path.Combine(dir, name) + ".StructureDefinition.xml", xml);
#endif


                return generator.Outcome ?? new OperationOutcome();
#else
            if (Settings.ResourceResolver != null)
            {

                SnapshotGeneratorSettings settings = Settings.GenerateSnapshotSettings ?? SnapshotGeneratorSettings.Default;
                (new SnapshotGenerator(Settings.ResourceResolver, settings)).Update(definition);

#endif
            }

            return new OperationOutcome();
        }
    }



    internal static class TypeExtensions
    {
        // This is allowed for the types date, dateTime, instant, time, decimal, integer, and Quantity. string? why not?
        public static bool IsOrderedFhirType(this Type t)
        {
            return t == typeof(FhirDateTime) ||
                   t == typeof(Date) ||
                   t == typeof(Instant) ||
                   t == typeof(Model.Time) ||
                   t == typeof(FhirDecimal) ||
                   t == typeof(Integer) ||
                   t == typeof(PositiveInt) ||
                   t == typeof(UnsignedInt) ||
                   t == typeof(Model.Quantity) ||
                   t == typeof(FhirString);
        }

        public static bool IsBindeableFhirType(this FHIRAllTypes t)
        {
            return t == FHIRAllTypes.Code ||
                   t == FHIRAllTypes.Coding ||
                   t == FHIRAllTypes.CodeableConcept ||
                   t == FHIRAllTypes.Quantity ||
                   t == FHIRAllTypes.Extension ||
                   t == FHIRAllTypes.String ||
                   t == FHIRAllTypes.Uri;
        }
    }


    public class OnSnapshotNeededEventArgs : EventArgs
    {
        public OnSnapshotNeededEventArgs(StructureDefinition definition, IResourceResolver resolver)
        {
            Definition = definition;
            Resolver = resolver;
        }

        public StructureDefinition Definition { get; }

        public IResourceResolver Resolver { get; }

        public OperationOutcome Result { get; set; }
    }

    public class OnResolveResourceReferenceEventArgs : EventArgs
    {
        public OnResolveResourceReferenceEventArgs(string reference)
        {
            Reference = reference;
        }

        public string Reference { get; }

        public ITypedElement Result { get; set; }
    }


    public enum BatchValidationMode
    {
        All,
        Any,
        Once
    }
}<|MERGE_RESOLUTION|>--- conflicted
+++ resolved
@@ -272,12 +272,8 @@
             outcome.Add(this.ValidateMinMaxValue(elementConstraints, instance));
             outcome.Add(ValidateMaxLength(elementConstraints, instance));
             outcome.Add(this.ValidateFp(definition.StructureDefinition.Url, elementConstraints, instance));
-<<<<<<< HEAD
             outcome.Add(validateRegexExtension(elementConstraints, instance, "http://hl7.org/fhir/StructureDefinition/regex"));
-=======
-            outcome.Add(this.ValidateExtension(elementConstraints, instance, "http://hl7.org/fhir/StructureDefinition/regex"));
             outcome.Add(this.ValidateBinding(elementConstraints, instance));
->>>>>>> cdae1835
 
             // If the report only has partial information, no use to show the hierarchy, so flatten it.
             if (Settings.Trace == false) outcome.Flatten();
