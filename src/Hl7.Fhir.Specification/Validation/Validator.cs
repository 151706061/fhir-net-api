--- conflicted
+++ resolved
@@ -113,31 +113,31 @@
         [Obsolete("Use Validate(ITypedElement instance) instead")]
         public OperationOutcome Validate(IElementNavigator instance)
         {
-            return Validate(instance.ToElementNode(), declaredTypeProfile: null, statedCanonicals: null, statedProfiles: null);
+            return Validate(instance.ToTypedElement(), declaredTypeProfile: null, statedCanonicals: null, statedProfiles: null);
         }
 
         [Obsolete("Use Validate(ITypedElement instance, params string[] definitionUris) instead")]
         public OperationOutcome Validate(IElementNavigator instance, params string[] definitionUris)
         {
-            return Validate(instance.ToElementNode(), (IEnumerable<string>)definitionUris);
+            return Validate(instance.ToTypedElement(), (IEnumerable<string>)definitionUris);
         }
 
         [Obsolete("Use Validate(ITypedElement instance, IEnumerable<string> definitionUris) instead")]
         public OperationOutcome Validate(IElementNavigator instance, IEnumerable<string> definitionUris)
         {
-            return Validate(instance.ToElementNode(), declaredTypeProfile: null, statedCanonicals: definitionUris, statedProfiles: null);
+            return Validate(instance.ToTypedElement(), declaredTypeProfile: null, statedCanonicals: definitionUris, statedProfiles: null);
         }
 
         [Obsolete("Use Validate(ITypedElement instance, params StructureDefinition[] structureDefinitions) instead")]
         public OperationOutcome Validate(IElementNavigator instance, params StructureDefinition[] structureDefinitions)
         {
-            return Validate(instance.ToElementNode(), (IEnumerable<StructureDefinition>)structureDefinitions);
+            return Validate(instance.ToTypedElement(), (IEnumerable<StructureDefinition>)structureDefinitions);
         }
 
         [Obsolete("Use Validate(ITypedElement instance, IEnumerable<StructureDefinition> structureDefinitions) instead")]
         public OperationOutcome Validate(IElementNavigator instance, IEnumerable<StructureDefinition> structureDefinitions)
         {
-            return Validate(instance.ToElementNode(), declaredTypeProfile: null, statedCanonicals: null, statedProfiles: structureDefinitions);
+            return Validate(instance.ToTypedElement(), declaredTypeProfile: null, statedCanonicals: null, statedProfiles: structureDefinitions);
         }
         #endregion
 
@@ -157,14 +157,10 @@
                 Settings.ResourceResolver?.FindStructureDefinition(canonical);
         }
 
-<<<<<<< HEAD
         internal OperationOutcome Validate(ITypedElement instance, ElementDefinitionNavigator definition)
         {
             return Validate(instance, new[] { definition });
         }
-=======
-        internal OperationOutcome Validate(IElementNavigator instance, ElementDefinitionNavigator definition) => Validate(instance, new[] { definition });
->>>>>>> 6b7c6add
 
 
         // This is the one and only main internal entry point for all validations, which in its term
@@ -489,7 +485,7 @@
                 {
                     var poco = Settings.ResourceResolver.ResolveByUri(reference);
                     if (poco != null)
-                        return poco.ToElementNode();
+                        return poco.ToTypedElement();
                 }
                 catch (Exception e)
                 {
