﻿/* 
 * Copyright (c) 2016, Firely (info@fire.ly) and contributors
 * See the file CONTRIBUTORS for details.
 * 
 * This file is licensed under the BSD 3-Clause license
 * available at https://raw.githubusercontent.com/FirelyTeam/firely-net-sdk/master/LICENSE
 */

// [WMR 20161219] Save and reuse existing instance, so generator can detect & handle recursion
#define REUSE_SNAPSHOT_GENERATOR

using Hl7.Fhir.ElementModel;
using Hl7.Fhir.FhirPath;
using Hl7.Fhir.Model;
using Hl7.Fhir.Serialization;
using Hl7.Fhir.Specification.Navigation;
using Hl7.Fhir.Specification.Schema;
using Hl7.Fhir.Specification.Snapshot;
using Hl7.Fhir.Specification.Source;
using Hl7.Fhir.Specification.Terminology;
using Hl7.Fhir.Support;
using Hl7.Fhir.Utility;
using Hl7.FhirPath;
using Hl7.FhirPath.Expressions;
using System;
using System.Collections.Generic;
using System.IO;
using System.Linq;
using System.Text.RegularExpressions;

namespace Hl7.Fhir.Validation
{
    public class Validator
    {
        public ValidationSettings Settings { get; private set; }

        public event EventHandler<OnSnapshotNeededEventArgs> OnSnapshotNeeded;
        public event EventHandler<OnResolveResourceReferenceEventArgs> OnExternalResolutionNeeded;

        private FhirPathCompiler _fpCompiler;

#if REUSE_SNAPSHOT_GENERATOR
        private SnapshotGenerator _snapshotGenerator;

        internal SnapshotGenerator SnapshotGenerator
        {
            get
            {
                if (_snapshotGenerator == null)
                {
                    var resolver = Settings.ResourceResolver;
                    if (resolver != null)
                    {
                        SnapshotGeneratorSettings settings = Settings.GenerateSnapshotSettings ?? SnapshotGeneratorSettings.CreateDefault();
                        _snapshotGenerator = new SnapshotGenerator(resolver, settings);
                    }

                }
                return _snapshotGenerator;
            }
        }
#endif

        public Validator(ValidationSettings settings)
        {
            Settings = settings.Clone();
        }

        public Validator() : this(ValidationSettings.CreateDefault())
        {
        }

        internal Validator NewInstance()
        {
            return new Validator(Settings)
            {
                OnSnapshotNeeded = this.OnSnapshotNeeded,
                OnExternalResolutionNeeded = this.OnExternalResolutionNeeded,

#if REUSE_SNAPSHOT_GENERATOR
                _snapshotGenerator = this._snapshotGenerator
#endif
            };
        }


        public OperationOutcome Validate(ITypedElement instance)
        {
            return Validate(instance, declaredTypeProfile: null, statedCanonicals: null, statedProfiles: null).RemoveDuplicateMessages();
        }

        public OperationOutcome Validate(ITypedElement instance, params string[] definitionUris)
        {
            return Validate(instance, (IEnumerable<string>)definitionUris).RemoveDuplicateMessages(); ;
        }

        public OperationOutcome Validate(ITypedElement instance, IEnumerable<string> definitionUris)
        {
            return Validate(instance, declaredTypeProfile: null, statedCanonicals: definitionUris, statedProfiles: null).RemoveDuplicateMessages(); ;
        }

        public OperationOutcome Validate(ITypedElement instance, params StructureDefinition[] structureDefinitions)
        {
            return Validate(instance, (IEnumerable<StructureDefinition>)structureDefinitions).RemoveDuplicateMessages();
        }

        public OperationOutcome Validate(ITypedElement instance, IEnumerable<StructureDefinition> structureDefinitions)
        {
            return Validate(instance, declaredTypeProfile: null, statedCanonicals: null, statedProfiles: structureDefinitions).RemoveDuplicateMessages(); ;
        }

        // This is the one and only main entry point for all external validation calls (i.e. invoked by the user of the API)
        internal OperationOutcome Validate(ITypedElement instance, string declaredTypeProfile, IEnumerable<string> statedCanonicals, IEnumerable<StructureDefinition> statedProfiles)
        {
            var processor = new ProfilePreprocessor(profileResolutionNeeded, snapshotGenerationNeeded, instance, declaredTypeProfile, statedProfiles, statedCanonicals, Settings.ResourceMapping);
            var outcome = processor.Process();

            // Note: only start validating if the profiles are complete and consistent
            if (outcome.Success)
                outcome.Add(Validate(instance, processor.Result));

            return outcome;

            StructureDefinition profileResolutionNeeded(string canonical) =>
                //TODO: Need to make everything async in 2.x validator
#pragma warning disable CS0618 // Type or member is obsolete
                Settings.ResourceResolver?.FindStructureDefinition(canonical);
#pragma warning restore CS0618 // Type or member is obsolete
        }

        internal OperationOutcome Validate(ITypedElement instance, ElementDefinitionNavigator definition)
        {
            return Validate(instance, new[] { definition }).RemoveDuplicateMessages(); ;
        }


        // This is the one and only main internal entry point for all validations, which in its term
        // will call step 1 in the validator, the function validateElement
        internal OperationOutcome Validate(ITypedElement elementNav, IEnumerable<ElementDefinitionNavigator> definitions)
        {
            var outcome = new OperationOutcome();

            var instance = elementNav as ScopedNode ?? new ScopedNode(elementNav);

            try
            {
                var allDefinitions = definitions.ToList();

                if (allDefinitions.Count() == 1)
                    outcome.Add(validateElement(allDefinitions.Single(), instance));
                else
                {
                    var validators = allDefinitions.Select(nav => createValidator(nav));
                    outcome.Add(this.Combine(BatchValidationMode.All, instance, validators));
                }
            }
            catch (Exception e)
            {
                outcome.AddIssue($"Internal logic failure: {e.Message}", Issue.PROCESSING_CATASTROPHIC_FAILURE, instance);
            }

            return outcome;

            Func<OperationOutcome> createValidator(ElementDefinitionNavigator nav) =>
                () => validateElement(nav, instance);

        }

        private OperationOutcome validateElement(ElementDefinitionNavigator definition, ScopedNode instance)
        {
            var outcome = new OperationOutcome();

            // If navigator cannot be moved to content, there's really nothing to validate against.
            if (definition.AtRoot && !definition.MoveToFirstChild())
            {
                outcome.AddIssue($"Snapshot component of profile '{definition.StructureDefinition?.Url}' has no content.", Issue.PROFILE_ELEMENTDEF_IS_EMPTY, instance);
                return outcome;
            }

            Trace(outcome, $"Start validation of ElementDefinition at path '{definition.CanonicalPath()}'", Issue.PROCESSING_PROGRESS, instance);

            // This does not work, since the children might still be empty, we need something better
            //// Any node must either have a value, or children, or both (e.g. extensions on primitives)
            if (instance.Value == null && !instance.Children().Any())
            {
                outcome.AddIssue("Element must not be empty", Issue.CONTENT_ELEMENT_MUST_HAVE_VALUE_OR_CHILDREN, instance);
                return outcome;
            }

            var elementConstraints = definition.Current;

            if (elementConstraints.IsPrimitiveConstraint())
            {
                // The "value" property of a FHIR Primitive and Extension.url are the bottom of our recursion chain, 
                // they don't have a nameReference nor a <type>, the only thing left to do to validate the content is
                // to validate the string representation of the primitive against the regex given in the core definition
                var regexOutcome = validateRegexExtension(elementConstraints.Type.Single(), instance, "http://hl7.org/fhir/StructureDefinition/regex");
                outcome.Add(regexOutcome);
            }
            else
            {
                bool isInlineChildren = !definition.Current.IsRootElement();

                // Now, validate the children
                if (definition.HasChildren)
                {
                    // If we are at the root of an abstract type (e.g. is this instance a Resource)?
                    // or we are at a nested resource, we may expect more children in the instance than
                    // we know about
                    bool allowAdditionalChildren = (isInlineChildren && elementConstraints.IsResourcePlaceholder()) ||
                                      (!isInlineChildren && definition.StructureDefinition.Abstract == true);

                    // Handle in-lined constraints on children. In a snapshot, these children should be exhaustive,
                    // so there's no point in also validating the <type> or <nameReference>
                    // TODO: Check whether this is even true when the <type> has a profile?
                    // Note: the snapshot is *not* exhaustive if the declared type is a base FHIR type (like Resource),
                    // in which case there may be additional children (verified in the next step)
                    outcome.Add(this.ValidateChildConstraints(definition, instance, allowAdditionalChildren: allowAdditionalChildren));

                    // Special case: if we are located at a nested resource (i.e. contained or Bundle.entry.resource),
                    // we need to validate based on the actual type of the instance
                    if (isInlineChildren && elementConstraints.IsResourcePlaceholder())
                    {
                        outcome.Add(this.ValidateType(elementConstraints, instance));
                    }
                }

                if (!definition.HasChildren)
                {
                    // No inline-children, so validation depends on the presence of a <type> or <contentReference>
                    if (elementConstraints.Type != null || elementConstraints.ContentReference != null)
                    {
                        outcome.Add(this.ValidateType(elementConstraints, instance));
                        outcome.Add(ValidateNameReference(elementConstraints, definition, instance));
                    }
                    else
                        Trace(outcome, "ElementDefinition has no child, nor does it specify a type or contentReference to validate the instance data against", Issue.PROFILE_ELEMENTDEF_CONTAINS_NO_TYPE_OR_NAMEREF, instance);
                }
            }

            //Context is needed by some external validators in case a system is missing.
<<<<<<< HEAD
            var context = $"{definition.StructureDefinition.Url}#{elementConstraints.Path}";
=======
            var context = $"{definition.StructureDefinition.Url}#{elementConstraints.Path}"; 
>>>>>>> 91284b4b

            outcome.Add(this.ValidateFixed(elementConstraints, instance));
            outcome.Add(this.ValidatePattern(elementConstraints, instance));
            outcome.Add(this.ValidateMinMaxValue(elementConstraints, instance));
            outcome.Add(ValidateMaxLength(elementConstraints, instance));
            outcome.Add(this.ValidateFp(definition.StructureDefinition.Url, elementConstraints, instance));
<<<<<<< HEAD
            outcome.Add(validateRegexExtension(elementConstraints, instance, "http://hl7.org/fhir/StructureDefinition/regex"));
=======
            outcome.Add(this.ValidateExtension(elementConstraints, instance, "http://hl7.org/fhir/StructureDefinition/regex"));
>>>>>>> 91284b4b
            outcome.Add(this.ValidateBinding(elementConstraints, instance, context));

            // If the report only has partial information, no use to show the hierarchy, so flatten it.
            if (Settings.Trace == false) outcome.Flatten();

            return outcome;
        }

        private OperationOutcome validateRegexExtension(IExtendable elementDef, ITypedElement instance, string uri)
        {
            var outcome = new OperationOutcome();

            var pattern = elementDef.GetStringExtension(uri);
            if (pattern != null)
            {
                // See issue https://github.com/FirelyTeam/firely-net-sdk/issues/1563 and https://hl7.org/fhir/datatypes.html#string 
                // the regex provided by the Fhir standard is not sufficient enough. The regex [\r\n\t\u0020-\uFFFF]* is more recommended
                // The regex defined for string also applies to markdown
                if ((instance?.InstanceType == FHIRAllTypes.String.GetLiteral() || instance?.InstanceType == FHIRAllTypes.Markdown.GetLiteral()) && pattern == @"[ \r\n\t\S]+")
                {
                    pattern = @"[\r\n\t\u0020-\uFFFF]*";
                }
                var regex = new Regex(pattern);
                var value = toStringRepresentation(instance);
                var success = Regex.Match(value, "^" + regex + "$").Success;

                if (!success)
                {
                    Trace(outcome, $"Value '{value}' does not match regex '{regex}'", Issue.CONTENT_ELEMENT_INVALID_PRIMITIVE_VALUE, instance);
                }
            }

            return outcome;
        }

        internal FhirPathCompiler FpCompiler
        {
            get
            {
                // Use a provided compiler
                if (Settings?.FhirPathCompiler != null)
                    return Settings.FhirPathCompiler;

                if (_fpCompiler == null)
                {
                    var symbolTable = new SymbolTable();
                    symbolTable.AddStandardFP();
                    symbolTable.AddFhirExtensions();

                    _fpCompiler = new FhirPathCompiler(symbolTable);

                    Settings.FhirPathCompiler = _fpCompiler;
                }

                return _fpCompiler;
            }
        }

        internal OperationOutcome ValidateBinding(ElementDefinition definition, ITypedElement instance, string context) =>
            definition.Binding != null ? ValidateBinding(definition.Binding, instance, definition.Path, context) : new OperationOutcome();

        internal OperationOutcome ValidateBinding(ElementDefinition.ElementDefinitionBindingComponent binding, ITypedElement instance, string defPath, string context)
        {
            var outcome = new OperationOutcome();

            // new style validator - has a configure and then execute step.
            // will be separated when all logic has been converted.
            var ts = Settings.TerminologyService;
            if (ts == null)
            {
                if (Settings.ResourceResolver == null)
                {
                    Trace(outcome, $"Cannot resolve binding references since neither TerminologyService nor ResourceResolver is given in the settings",
                        Issue.UNAVAILABLE_TERMINOLOGY_SERVER, instance);
                    return outcome;
                }

                ts = new LocalTerminologyService(Settings.ResourceResolver.AsAsync());
            }

            ValidationContext vc = new ValidationContext() { TerminologyService = ts };

            try
            {
                Binding b = binding.ToValidatable(context);
                outcome.Add(b.Validate(instance, vc));
            }
            catch (IncorrectElementDefinitionException iede)
            {
                Trace(outcome, "Incorrect binding spec: " + iede.Message, Issue.PROFILE_ELEMENTDEF_INCORRECT, defPath);
            }

            return outcome;
        }

        internal OperationOutcome ValidateNameReference(ElementDefinition definition, ElementDefinitionNavigator allDefinitions, ScopedNode instance)
        {
            var outcome = new OperationOutcome();

            if (definition.ContentReference != null)
            {
                Trace(outcome, "Start validation of constraints referred to by nameReference '{0}'".FormatWith(definition.ContentReference), Issue.PROCESSING_PROGRESS, instance);

                var referencedPositionNav = allDefinitions.ShallowCopy();

                if (referencedPositionNav.JumpToNameReference(definition.ContentReference))
                    outcome.Include(Validate(instance, referencedPositionNav));
                else
                    Trace(outcome, $"ElementDefinition uses a non-existing nameReference '{definition.ContentReference}'", Issue.PROFILE_ELEMENTDEF_INVALID_NAMEREFERENCE, instance);

            }

            return outcome;
        }

        internal OperationOutcome ValidateMaxLength(ElementDefinition definition, ITypedElement instance)
        {
            var outcome = new OperationOutcome();

            if (definition.MaxLength != null)
            {
                var maxLength = definition.MaxLength.Value;

                if (maxLength > 0)
                {
                    if (instance.Value != null)
                    {
                        //TODO: Is ToString() really the right way to turn (Fhir?) Primitives back into their original representation?
                        //If the source is POCO, hopefully FHIR types have all overloaded ToString() 
                        var serializedValue = instance.Value.ToString();

                        if (serializedValue.Length > maxLength)
                            Trace(outcome, $"Value '{serializedValue}' is too long (maximum length is {maxLength})", Issue.CONTENT_ELEMENT_VALUE_TOO_LONG, instance);
                    }
                }
                else
                    Trace(outcome, $"MaxLength was given in ElementDefinition, but it has a negative value ({maxLength})", Issue.PROFILE_ELEMENTDEF_MAXLENGTH_NEGATIVE, instance);
            }

            return outcome;
        }


        internal OperationOutcome.IssueComponent Trace(OperationOutcome outcome, string message, Issue issue, string location)
        {
            return Settings.Trace || issue.Severity != OperationOutcome.IssueSeverity.Information
                ? outcome.AddIssue(message, issue, location)
                : null;
        }

        internal OperationOutcome.IssueComponent Trace(OperationOutcome outcome, string message, Issue issue, ITypedElement location)
        {
            return Settings.Trace || issue.Severity != OperationOutcome.IssueSeverity.Information
                ? Trace(outcome, message, issue, location.Location)
                : null;
        }

        private string toStringRepresentation(ITypedElement vp)
        {
            return vp == null || vp.Value == null ?
                null :
                PrimitiveTypeConverter.ConvertTo<string>(vp.Value);
        }

        internal ITypedElement ExternalReferenceResolutionNeeded(string reference, OperationOutcome outcome, string path)
        {
            if (!Settings.ResolveExternalReferences) return null;

            try
            {
                // Default implementation: call event
                if (OnExternalResolutionNeeded != null)
                {
                    var args = new OnResolveResourceReferenceEventArgs(reference);
                    OnExternalResolutionNeeded(this, args);
                    return args.Result;
                }
            }
            catch (Exception e)
            {
                Trace(outcome, "External resolution of '{reference}' caused an error: " + e.Message, Issue.UNAVAILABLE_REFERENCED_RESOURCE, path);
            }

            // Else, try to resolve using the given ResourceResolver 
            // (note: this also happens when the external resolution above threw an exception)
            if (Settings.ResourceResolver != null)
            {
                try
                {
                    var poco = Settings.ResourceResolver.ResolveByUri(reference);
                    if (poco != null)
                        return poco.ToTypedElement();
                }
                catch (Exception e)
                {
                    Trace(outcome, $"Resolution of reference '{reference}' using the Resolver SDK failed: " + e.Message, Issue.UNAVAILABLE_REFERENCED_RESOURCE, path);
                }
            }

            return null;        // Sorry, nothing worked
        }


        // Note: this modifies an SD that is passed to us and will alter a possibly cached
        // object shared amongst other threads. This is generally useful and saves considerable
        // time when the same snapshot is needed again, but may result in side-effects
        private OperationOutcome snapshotGenerationNeeded(StructureDefinition definition)
        {
            if (!Settings.GenerateSnapshot) return new OperationOutcome();

            // Default implementation: call event
            if (OnSnapshotNeeded != null)
            {
                var eventData = new OnSnapshotNeededEventArgs(definition, Settings.ResourceResolver);
                OnSnapshotNeeded(this, eventData);
                return eventData.Result;
            }

            // Else, expand, depending on our configuration
#if REUSE_SNAPSHOT_GENERATOR
            var generator = this.SnapshotGenerator;
            if (generator != null)
            {
                //TODO: make everything async in 2.x validator
#pragma warning disable CS0618 // Type or member is obsolete
                generator.Update(definition);
#pragma warning restore CS0618 // Type or member is obsolete

#if DEBUG
                string xml = (new FhirXmlSerializer()).SerializeToString(definition);
                string name = definition.Id ?? definition.Name.Replace(" ", "").Replace("/", "");
                var dir = Path.Combine(Path.GetTempPath(), "validation");

                if (!Directory.Exists(dir))
                    Directory.CreateDirectory(dir);

                File.WriteAllText(Path.Combine(dir, name) + ".StructureDefinition.xml", xml);
#endif


                return generator.Outcome ?? new OperationOutcome();
#else
            if (Settings.ResourceResolver != null)
            {

                SnapshotGeneratorSettings settings = Settings.GenerateSnapshotSettings ?? SnapshotGeneratorSettings.Default;
                (new SnapshotGenerator(Settings.ResourceResolver, settings)).Update(definition);

#endif
            }

            return new OperationOutcome();
        }
    }



    internal static class TypeExtensions
    {
        // This is allowed for the types date, dateTime, instant, time, decimal, integer, and Quantity. string? why not?
        public static bool IsOrderedFhirType(this Type t)
        {
            return t == typeof(FhirDateTime) ||
                   t == typeof(Date) ||
                   t == typeof(Instant) ||
                   t == typeof(Model.Time) ||
                   t == typeof(FhirDecimal) ||
                   t == typeof(Integer) ||
                   t == typeof(PositiveInt) ||
                   t == typeof(UnsignedInt) ||
                   t == typeof(Model.Quantity) ||
                   t == typeof(FhirString);
        }

        public static bool IsBindeableFhirType(this FHIRAllTypes t)
        {
            return t == FHIRAllTypes.Code ||
                   t == FHIRAllTypes.Coding ||
                   t == FHIRAllTypes.CodeableConcept ||
                   t == FHIRAllTypes.Quantity ||
                   t == FHIRAllTypes.Extension ||
                   t == FHIRAllTypes.String ||
                   t == FHIRAllTypes.Uri;
        }
    }


    public class OnSnapshotNeededEventArgs : EventArgs
    {
        public OnSnapshotNeededEventArgs(StructureDefinition definition, IResourceResolver resolver)
        {
            Definition = definition;
            Resolver = resolver;
        }

        public StructureDefinition Definition { get; }

        public IResourceResolver Resolver { get; }

        public OperationOutcome Result { get; set; }
    }

    public class OnResolveResourceReferenceEventArgs : EventArgs
    {
        public OnResolveResourceReferenceEventArgs(string reference)
        {
            Reference = reference;
        }

        public string Reference { get; }

        public ITypedElement Result { get; set; }
    }


    public enum BatchValidationMode
    {
        All,
        Any,
        Once
    }
}<|MERGE_RESOLUTION|>--- conflicted
+++ resolved
@@ -239,22 +239,14 @@
             }
 
             //Context is needed by some external validators in case a system is missing.
-<<<<<<< HEAD
-            var context = $"{definition.StructureDefinition.Url}#{elementConstraints.Path}";
-=======
             var context = $"{definition.StructureDefinition.Url}#{elementConstraints.Path}"; 
->>>>>>> 91284b4b
 
             outcome.Add(this.ValidateFixed(elementConstraints, instance));
             outcome.Add(this.ValidatePattern(elementConstraints, instance));
             outcome.Add(this.ValidateMinMaxValue(elementConstraints, instance));
             outcome.Add(ValidateMaxLength(elementConstraints, instance));
             outcome.Add(this.ValidateFp(definition.StructureDefinition.Url, elementConstraints, instance));
-<<<<<<< HEAD
             outcome.Add(validateRegexExtension(elementConstraints, instance, "http://hl7.org/fhir/StructureDefinition/regex"));
-=======
-            outcome.Add(this.ValidateExtension(elementConstraints, instance, "http://hl7.org/fhir/StructureDefinition/regex"));
->>>>>>> 91284b4b
             outcome.Add(this.ValidateBinding(elementConstraints, instance, context));
 
             // If the report only has partial information, no use to show the hierarchy, so flatten it.
