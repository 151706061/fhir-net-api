--- conflicted
+++ resolved
@@ -300,35 +300,12 @@
             return false;
         }
 
-<<<<<<< HEAD
-    public IEnumerable<StructureDefinition> MinimalProfiles
-    {
-        get
+        public IEnumerable<StructureDefinition> MinimalProfiles
+        {
+            get
             {
                 if (_lastMinimalSet != null)
                     return _lastMinimalSet;
-                        
-                // Provided validation was done, IF there are stated profiles, they are correct constraints on the instance, and compatible with the declared type
-                // so we can just return that list (we might even remove the ones that are constraints on constraints)
-                if (StatedProfiles.Any())
-                {
-                    // Remove redundant bases, since the snapshots will contain their constraints anyway.
-                    // Note: we're not doing a full closure by resolving all bases for performance sake 
-                    var result = StatedProfiles.ToList();
-                    var bases = StatedProfiles.Where(sp => sp.BaseDefinitionElement?.Value != null).Select(sp => sp.BaseDefinitionElement.Value).Distinct().ToList();
-                    bases.AddRange(StatedProfiles.Where(sp => sp.Type != null && sp.Derivation == StructureDefinition.TypeDerivationRule.Constraint)
-                        .Select(sp => ModelInfo.CanonicalUriForFhirCoreType(sp.Type).Value).Distinct());
-                    result.RemoveAll(r => bases.Contains(r.Url));
-                    _lastMinimalSet = result;
-                }
-=======
-        public IEnumerable<StructureDefinition> MinimalProfiles
-        {
-            get
-            {
-                if (_lastMinimalSet != null)
-                    return _lastMinimalSet;
->>>>>>> 9862d3c8
 
                 // Provided validation was done, IF there are stated profiles, they are correct constraints on the instance, and compatible with the declared type
                 // so we can just return that list (we might even remove the ones that are constraints on constraints)
@@ -339,7 +316,7 @@
                     var result = ResolvedStatedProfiles.ToList();
                     var bases = ResolvedStatedProfiles.Where(sp => sp.BaseDefinition != null).Select(sp => sp.BaseDefinition).Distinct().ToList();
                     bases.AddRange(ResolvedStatedProfiles.Where(sp => sp.Type != null && sp.Derivation == StructureDefinition.TypeDerivationRule.Constraint)
-                        .Select(sp => ModelInfo.CanonicalUriForFhirCoreType(sp.Type)).Distinct());
+                        .Select(sp => ModelInfo.CanonicalUriForFhirCoreType(sp.Type).Value).Distinct());
                     result.RemoveAll(r => bases.Contains(r.Url));
                     _lastMinimalSet = result;
                 }
