--- conflicted
+++ resolved
@@ -31,28 +31,26 @@
             return new CodeableConcept("http://hl7.org/fhir/validation-operation-outcome", issueCode.ToString(), text);
         }
 
-        public OperationOutcome.IssueComponent ToIssueComponent(string message, INamedNode location)
+        public OperationOutcome.IssueComponent ToIssueComponent(string message, INamedNode location = null)
         {
-            if (location == null) throw Error.ArgumentNull(nameof(location));
-            return ToIssueComponent(message, location.Path);
+            return ToIssueComponent(message, location != null ? location.Path : null);
         }
 
-        public OperationOutcome.IssueComponent ToIssueComponent(string message, string location = null)
+        public OperationOutcome.IssueComponent ToIssueComponent(string message, string path = null)
         {
             // https://www.hl7.org/fhir/operationoutcome-definitions.html#OperationOutcome.issue.details
             // Comments: "A human readable description of the error issue SHOULD be placed in details.text."
 
             // var ic = new OperationOutcome.IssueComponent() { Severity = this.Severity, Code = this.Type, Diagnostics = message };
             var ic = new OperationOutcome.IssueComponent() { Severity = this.Severity, Code = this.Type };
+            ic.Details = ToCodeableConcept(message);
 
-            if(message != null)
-                ic.Details = ToCodeableConcept(message);
-
-            if(location != null)
-                ic.Location = new List<string> { location };
+            if (path != null) ic.Location = new List<string> { path };
+            if (message != null) ic.Details = ToCodeableConcept(message);
 
             return ic;
         }
+
 
         /// <summary>Factory method.</summary>
         internal static Issue Create(int code, OperationOutcome.IssueSeverity severity, OperationOutcome.IssueType type)
@@ -114,12 +112,8 @@
         //public static readonly Issue UNAVAILABLE_ELEMENTDEF_WITHOUT_STRUCTDEF = def(4001, OperationOutcome.IssueSeverity.Warning, OperationOutcome.IssueType.Incomplete);
         public static readonly Issue UNAVAILABLE_NEED_SNAPSHOT = Create(4002, OperationOutcome.IssueSeverity.Warning, OperationOutcome.IssueType.Incomplete);
         public static readonly Issue UNAVAILABLE_SNAPSHOT_GENERATION_FAILED = Create(4003, OperationOutcome.IssueSeverity.Warning, OperationOutcome.IssueType.Incomplete);
-<<<<<<< HEAD
-        // [WMR 20161003] Added for snapshot generator
         public static readonly Issue UNAVAILABLE_NEED_DIFFERENTIAL = Create(4004, OperationOutcome.IssueSeverity.Warning, OperationOutcome.IssueType.Incomplete);
-=======
-        public static readonly Issue UNAVAILABLE_EXTERNAL_REFERENCE = Create(4004, OperationOutcome.IssueSeverity.Warning, OperationOutcome.IssueType.Incomplete);
->>>>>>> c3f65493
+        public static readonly Issue UNAVAILABLE_EXTERNAL_REFERENCE = Create(4005, OperationOutcome.IssueSeverity.Warning, OperationOutcome.IssueType.Incomplete);
 
         // Processing information
         public static readonly Issue PROCESSING_PROGRESS = Create(5000, OperationOutcome.IssueSeverity.Information, OperationOutcome.IssueType.Informational);
