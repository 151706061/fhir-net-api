﻿/* 
 * Copyright (c) 2019, Firely (info@fire.ly) and contributors
 * See the file CONTRIBUTORS for details.
 * 
 * This file is licensed under the BSD 3-Clause license
 * available at https://raw.githubusercontent.com/FirelyTeam/firely-net-sdk/master/LICENSE
 */

using Hl7.Fhir.Model;
using Hl7.Fhir.Specification;
using Hl7.Fhir.Specification.Navigation;
using Hl7.Fhir.Specification.Source;
using Hl7.Fhir.Utility;
using System;
using System.Collections.Generic;
using System.Linq;

namespace Hl7.Fhir.Validation
{
    internal static class DiscriminatorFactory
    {
        public static IDiscriminator Build(ElementDefinition.DiscriminatorComponent spec,
            IResourceResolver resolver,
            string location, ElementDefinitionNavigator root, Validator validator)
        {
            if (spec?.Type == null) throw new ArgumentNullException(nameof(spec), "Encountered a discriminator component without a discriminator type.");
            if (resolver == null) throw Error.ArgumentNull(nameof(resolver));

            var condition = walkToCondition(root, spec.Path, resolver);

            switch (spec.Type.Value)
            {
                //This was the situation before implementing #1246 and #1185
                //case ElementDefinition.DiscriminatorType.Value:
                //    return buildValueDiscriminator(condition, spec.Path, validator);
                //case ElementDefinition.DiscriminatorType.Pattern:
                //    return buildPatternDiscriminator(condition, spec.Path, validator);

                case ElementDefinition.DiscriminatorType.Value:
                    return buildCombinedDiscriminator("value", condition, spec.Path, validator);
                case ElementDefinition.DiscriminatorType.Pattern:
                    return buildCombinedDiscriminator("pattern", condition, spec.Path, validator);
                case ElementDefinition.DiscriminatorType.Type:
                    return buildTypeDiscriminator(condition, spec.Path, validator);
                case ElementDefinition.DiscriminatorType.Profile:
                    return buildProfileDiscriminator(condition, spec.Path, validator);
                case ElementDefinition.DiscriminatorType.Exists:
                    return buildExistsDiscriminator(condition, spec.Path, validator);
                default:
                    throw Error.NotImplemented($"Found a slice discriminator of type '{spec.Type.Value.GetLiteral()}' at '{location}' which is not yet supported by this validator.");
            }
        }

        private static IDiscriminator buildExistsDiscriminator(ElementDefinitionNavigator condition, string path, Validator validator)
        {
            var spec = condition.Current;

            var existsMode = spec switch
            {
                { Max: "0" } => false,
                { Min: 1 } => true,
                _ => throw new IncorrectElementDefinitionException("For an exists slice, there should be one slice with a max set to 0 and one slice with a min set to 1.")
            };

            return new ExistsDiscriminator(existsMode, path);
        }

        private static IDiscriminator buildCombinedDiscriminator(string name, ElementDefinitionNavigator nav, string discriminator, Validator validator)
        {
            return new CombinedDiscriminator(listDiscriminators());

            IEnumerable<IDiscriminator> listDiscriminators()
            {
                var spec = nav.Current;

                if (spec.Fixed == null && spec.Binding == null && spec.Pattern == null)
                    throw new IncorrectElementDefinitionException($"The {name} discriminator should have a 'fixed[x]', 'pattern[x]' or binding element set on '{nav.CanonicalPath()}'.");

                if (spec.Fixed != null)
                    yield return new ValueDiscriminator(spec.Fixed, discriminator, validator);

                if (spec.Binding != null)
                    yield return new BindingDiscriminator(spec.Binding, discriminator, spec.Path, validator);

                if (spec.Pattern != null)
                    yield return new PatternDiscriminator(spec.Pattern, discriminator, validator);
            }
        }

        private static IDiscriminator buildTypeDiscriminator(ElementDefinitionNavigator nav, string discriminator, Validator validator)
        {
            var spec = nav.Current;
            var codes = spec.Type.Select(tr => tr.Code).ToArray();

            if (codes.Any())
                return new TypeDiscriminator(codes, discriminator, validator);
            else
                throw new IncorrectElementDefinitionException($"A type discriminator should have at least one 'type' element with a code set on '{nav.CanonicalPath()}'.");
        }

        private static IDiscriminator buildProfileDiscriminator(ElementDefinitionNavigator nav, string discriminator, Validator validator)
        {
            var spec = nav.Current;

            if (spec.IsRootElement())
            {
                // Firsts case: we are at the root of a StructureDefinition, most commonly because
                // the discriminator path ended in a resolve(). We need to find the canonical url
                // of the thing we've landed on, since we're at the root of the profile we actually
                // want to validate against.
                var profile = nav.StructureDefinition?.Url ??
                    throw new InvalidOperationException($"Cannot determine the canonical url for the profile at '{nav.CanonicalPath()}' - parent StructureDefinition was not set on navigator.");

                return new ProfileDiscriminator(new[] { profile }, discriminator, validator);
            }
            else
            {
                // Second case: we are inside a structure definition (not on the root), in this case
                // the current element can only be profiled by the <profile> tag(s) on the <type> element.
                // Note that the element pointed to by the discriminator should have constrained the types
                // to a single (unique) type, but we will allow multiple <profile>s.
<<<<<<< HEAD
                if(spec.Type.Count != 1)   // in R4 codes are always unique
=======
                if (spec.Type.Select(tr => tr.Code).Distinct().Count() != 1)   // STU3, in R4 codes are always unique
>>>>>>> e5f35cc6
                    throw new IncorrectElementDefinitionException($"The profile discriminator '{discriminator}' should navigate to an ElementDefinition with exactly one 'type' element at '{nav.CanonicalPath()}'.");

                var profiles = spec.Type.Single().Profile;
                return new ProfileDiscriminator(profiles, discriminator, validator);
            }
        }


        private static ElementDefinitionNavigator walkToCondition(ElementDefinitionNavigator root, string discriminator, IResourceResolver resolver)
        {
            var walker = new StructureDefinitionWalker(root, resolver);
            var conditions = walker.Walk(discriminator);

            // Well, we could check whether the conditions are Equal, since that's what really matters - they should not differ.
            if (conditions.Count > 1)
                throw new IncorrectElementDefinitionException($"The discriminator path '{discriminator}' at {root.CanonicalPath()} leads to multiple ElementDefinitions, which is not allowed.");

            return conditions.Single().Current;
        }

    }
}<|MERGE_RESOLUTION|>--- conflicted
+++ resolved
@@ -119,11 +119,7 @@
                 // the current element can only be profiled by the <profile> tag(s) on the <type> element.
                 // Note that the element pointed to by the discriminator should have constrained the types
                 // to a single (unique) type, but we will allow multiple <profile>s.
-<<<<<<< HEAD
                 if(spec.Type.Count != 1)   // in R4 codes are always unique
-=======
-                if (spec.Type.Select(tr => tr.Code).Distinct().Count() != 1)   // STU3, in R4 codes are always unique
->>>>>>> e5f35cc6
                     throw new IncorrectElementDefinitionException($"The profile discriminator '{discriminator}' should navigate to an ElementDefinition with exactly one 'type' element at '{nav.CanonicalPath()}'.");
 
                 var profiles = spec.Type.Single().Profile;
