--- conflicted
+++ resolved
@@ -39,17 +39,9 @@
                 if (v.Settings.ConstraintsToIgnore.Contains(constraintElement.Key)) continue;
 
                 if (constraintElement.GetBoolExtension("http://hl7.org/fhir/StructureDefinition/elementdefinition-bestpractice") == true)
-<<<<<<< HEAD
                     if (v.Settings.ConstraintBestPracticesSeverity == ConstraintBestPracticesSeverity.Error)
                         constraintElement.Severity = ElementDefinition.ConstraintSeverity.Error;
                     else if (v.Settings.ConstraintBestPracticesSeverity == ConstraintBestPracticesSeverity.Warning)
-=======
-                    if (v.Settings.ConstraintBestPractices == ConstraintBestPractices.Ignore)
-                        continue;
-                    else if (v.Settings.ConstraintBestPractices == ConstraintBestPractices.Enabled)
-                        constraintElement.Severity = ElementDefinition.ConstraintSeverity.Error;
-                    else if (v.Settings.ConstraintBestPractices == ConstraintBestPractices.Disabled)
->>>>>>> 49334327
                         constraintElement.Severity = ElementDefinition.ConstraintSeverity.Warning;
 
                 bool success = false;
