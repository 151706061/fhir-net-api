--- conflicted
+++ resolved
@@ -25,16 +25,13 @@
 	</ItemGroup>
 
 	<ItemGroup Condition="'$(TargetFramework)' == 'net452'">
-<<<<<<< HEAD
 		<Reference Include="System.Net.Http" />
-=======
 		<Reference Include="System.ComponentModel.DataAnnotations" />
 		<Reference Include="System.Net.Http"/>
 	</ItemGroup>
 
 	<ItemGroup>
 		<FhirConformance Include="data\*.*" />
->>>>>>> 96265952
 	</ItemGroup>
 
 	<ItemGroup>
