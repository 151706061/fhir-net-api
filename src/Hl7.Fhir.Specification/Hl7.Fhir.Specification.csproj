--- conflicted
+++ resolved
@@ -3,15 +3,12 @@
 	<Import Project="..\firely-net-sdk.props" />
 
 	<PropertyGroup>
-<<<<<<< HEAD
 		<PackageId>Hl7.Fhir.Specification.R4B</PackageId>
 		<Title>HL7 FHIR Specification support SDK for R4B</Title>
 		<Summary>Support for working with FHIR metadata and validation. Supports FHIR R4B (4.3.0-snapshot1).</Summary>
-=======
 		<PackageId>Hl7.Fhir.Specification.R5</PackageId>
 		<Title>HL7 FHIR Specification support SDK for R5</Title>
 		<Summary>Support for working with FHIR metadata and validation. Supports FHIR R5 (4.6.0).</Summary>
->>>>>>> 80986ef5
 		<Description>This library offers additional support beyond core for HL7's FHIR standard (http://hl7.org/fhir). It contains functionality to working with FHIR's specification (meta)data such as profiles, profile-based validation and publication</Description>
 		<PackageTags>HL7 FHIR Profile Metadata Validation Publication Schematron Schema;Firely;SD</PackageTags>
 		<AssemblyName>Hl7.Fhir.R5.Specification</AssemblyName>
