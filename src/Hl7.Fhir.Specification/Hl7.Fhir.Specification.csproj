﻿<Project Sdk="Microsoft.NET.Sdk" ToolsVersion="15.0">

	<Import Project="..\firely-net-sdk.props" />

	<PropertyGroup>
<<<<<<< HEAD
		<PackageId>Hl7.Fhir.Specification.R4</PackageId>
		<Title>HL7 FHIR Specification support SDK for R4</Title>
		<Summary>Support for working with FHIR metadata and validation. Supports FHIR R4 (4.0.1).</Summary>
=======
		<PackageId>Hl7.Fhir.Specification.STU3</PackageId>
		<Title>HL7 FHIR Specification support SDK for STU3</Title>
		<Summary>Support for working with FHIR metadata and validation. Supports FHIR STU3 (3.0.2).</Summary>
>>>>>>> a2038a64
		<Description>This library offers additional support beyond core for HL7's FHIR standard (http://hl7.org/fhir). It contains functionality to working with FHIR's specification (meta)data such as profiles, profile-based validation and publication</Description>
		<PackageTags>HL7 FHIR Profile Metadata Validation Publication Schematron Schema;Firely;SD</PackageTags>
		<AssemblyName>Hl7.Fhir.R4.Specification</AssemblyName>
		<RootNamespace>Hl7.Fhir.Specification</RootNamespace>
	</PropertyGroup>

	<ItemGroup>
		<ProjectReference Include="..\Hl7.Fhir.Core\Hl7.Fhir.Core.csproj" />
		<ProjectReference Include="..\..\common\src\Hl7.Fhir.Serialization\Hl7.Fhir.Serialization.csproj" />
		<ProjectReference Include="..\..\common\src\Hl7.Fhir.Support\Hl7.Fhir.Support.csproj" />
		<ProjectReference Include="..\..\common\src\Hl7.Fhir.Support.Poco\Hl7.Fhir.Support.Poco.csproj" />
		<ProjectReference Include="..\..\common\src\Hl7.FhirPath\Hl7.FhirPath.csproj" />
	</ItemGroup>

	<ItemGroup Condition=" '$(TargetFramework)' != 'net452'">
		<PackageReference Include="System.ComponentModel.Annotations" Version="5.0.0" />
	</ItemGroup>

	<ItemGroup Condition="'$(TargetFramework)' == 'net452'">
		<Reference Include="System.Net.Http" />
		<Reference Include="System.ComponentModel.DataAnnotations" />
	</ItemGroup>

	<ItemGroup>
		<Content Include="$(BaseIntermediateOutputPath)\specification.zip">
			<Link>specification.zip</Link>
			<CopyToOutputDirectory>Always</CopyToOutputDirectory>
			<PackagePath>contentFiles\any\any</PackagePath>
			<PackageCopyToOutput>true</PackageCopyToOutput>
			<PackageFlatten>true</PackageFlatten>
		</Content>
	</ItemGroup>
	
	<Target Name="CreateSpecZip" BeforeTargets="DispatchToInnerBuilds">
		<Message Text="(Re)creating specification.zip" />
		<ZipDirectory SourceDirectory="data" DestinationFile="$(BaseIntermediateOutputPath)\specification.zip" Overwrite="true" />
	</Target>

</Project><|MERGE_RESOLUTION|>--- conflicted
+++ resolved
@@ -3,15 +3,12 @@
 	<Import Project="..\firely-net-sdk.props" />
 
 	<PropertyGroup>
-<<<<<<< HEAD
 		<PackageId>Hl7.Fhir.Specification.R4</PackageId>
 		<Title>HL7 FHIR Specification support SDK for R4</Title>
 		<Summary>Support for working with FHIR metadata and validation. Supports FHIR R4 (4.0.1).</Summary>
-=======
 		<PackageId>Hl7.Fhir.Specification.STU3</PackageId>
 		<Title>HL7 FHIR Specification support SDK for STU3</Title>
 		<Summary>Support for working with FHIR metadata and validation. Supports FHIR STU3 (3.0.2).</Summary>
->>>>>>> a2038a64
 		<Description>This library offers additional support beyond core for HL7's FHIR standard (http://hl7.org/fhir). It contains functionality to working with FHIR's specification (meta)data such as profiles, profile-based validation and publication</Description>
 		<PackageTags>HL7 FHIR Profile Metadata Validation Publication Schematron Schema;Firely;SD</PackageTags>
 		<AssemblyName>Hl7.Fhir.R4.Specification</AssemblyName>
