--- conflicted
+++ resolved
@@ -139,16 +139,9 @@
             }
             else
             {
-<<<<<<< HEAD
-                CollectionAssert.AreEqual(types, child.Type
-                    .Cast<IStructureDefinitionReference>()
-                    .Select(t => t.ReferredType).ToArray());
-            }
-=======
             CollectionAssert.AreEqual(types, child.Type
                 .Cast<IStructureDefinitionReference>()
                 .Select(t => t.ReferredType).ToArray());
->>>>>>> 35ac9180
         }
         }
 
