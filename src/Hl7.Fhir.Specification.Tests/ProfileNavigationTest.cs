--- conflicted
+++ resolved
@@ -692,32 +692,5 @@
         {
             Assert.AreEqual(result, ElementDefinitionNavigator.IsDirectSliceOf(child, parent));
         }
-<<<<<<< HEAD
-
-
-        [TestMethod]
-        public void TestDistinctTypeCode()
-        {
-            var elem = new ElementDefinition();
-            Assert.AreEqual(null, elem.CommonTypeCode());
-
-            var patientTypeCode = FHIRAllTypes.Patient.GetLiteral();
-            elem.Type.Add(new ElementDefinition.TypeRefComponent() { Code = patientTypeCode, Profile = new string[] { @"http://example.org/fhir/StructureDefinition/MyPatient1" } });
-            Assert.AreEqual(patientTypeCode, elem.CommonTypeCode());
-
-            elem.Type.Add(new ElementDefinition.TypeRefComponent() { Code = patientTypeCode, Profile = new string[] { @"http://example.org/fhir/StructureDefinition/MyPatient2" } });
-            Assert.AreEqual(patientTypeCode, elem.CommonTypeCode());
-
-            // Invalid, type constraint without type code (required!)
-            elem.Type.Add(new ElementDefinition.TypeRefComponent() { Profile = new string[] { @"http://example.org/fhir/StructureDefinition/MyPatient3" } });
-            Assert.AreEqual(patientTypeCode, elem.CommonTypeCode());
-
-            elem.Type.Add(new ElementDefinition.TypeRefComponent() { Code = FHIRAllTypes.Observation.GetLiteral(), Profile = new string[] { @"http://example.org/fhir/StructureDefinition/MyObservation" } });
-            Assert.IsNull(elem.CommonTypeCode());
-        }
-
-
-=======
->>>>>>> 31348a08
     }
 }