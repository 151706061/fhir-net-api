﻿<Project Sdk="Microsoft.NET.Sdk" ToolsVersion="15.0">
  <PropertyGroup>
    <TargetFramework>net462</TargetFramework>
    <!-- cannot support core platforms since there is no Tpl.Dataflow library for it -->
  </PropertyGroup>

  <Import Project="..\fhir-net-api.props" />
  <Import Project="..\fhir-net-api.targets" />

  <PropertyGroup>
    <AssemblyName>Hl7.Fhir.Specification.Tests</AssemblyName>
    <ContainsTests>true</ContainsTests>
  </PropertyGroup>

  <ItemGroup>
    <ProjectReference Include="..\Hl7.Fhir.Core\Hl7.Fhir.Core.csproj" />
    <ProjectReference Include="..\Hl7.Fhir.Specification\Hl7.Fhir.Specification.csproj" />
    <ProjectReference Include="..\Hl7.Fhir.Support\Hl7.Fhir.Support.csproj" />
  </ItemGroup>

<<<<<<< HEAD

=======
  
>>>>>>> 16c8ded8
  <ItemGroup>
    <PackageReference Include="Microsoft.NET.Test.Sdk" Version="15.8.0" />
    <PackageReference Include="MSTest.TestAdapter" Version="1.3.2" />
    <PackageReference Include="MSTest.TestFramework" Version="1.3.2" />
    <PackageReference Include="System.IO.Compression" Version="4.3.0" />
    <PackageReference Include="System.ValueTuple" Version="4.5.0" />
    <PackageReference Include="xunit" Version="2.4.0" />
    <PackageReference Include="xunit.runner.visualstudio" Version="2.4.0" />
    <PackageReference Include="System.AppContext" Version="4.3.0" />
    <PackageReference Include="System.Drawing.Common" Version="4.5.0" />
    <PackageReference Include="Microsoft.Tpl.Dataflow" Version="4.5.24" />
    <PackageReference Include="System.IO.FileSystem.AccessControl" Version="4.5.0" />
    <PackageReference Include="System.Threading.Tasks.Dataflow" Version="4.9.0" />
    <PackageReference Include="System.AppContext" Version="4.3.0" />
  </ItemGroup>

  <ItemGroup>
    <Service Include="{82a7f48d-3b50-4b1e-b82e-3ada8210c358}" />
  </ItemGroup>

  <ItemGroup>
    <Content Include="TestData\**\*.xml;TestData\**\*.json">
      <CopyToOutputDirectory>PreserveNewest</CopyToOutputDirectory>
    </Content>
  </ItemGroup>
  <ItemGroup>
    <None Remove="TestData\profiles-types.json" />
    <None Remove="TestData\ResourcesInSubfolder.zip" />
  </ItemGroup>

  <!--
  <ItemGroup>
    <Compile Include="..\Hl7.Fhir.Core.Tests\TestDataHelper.cs" Link="TestDataHelper.cs" />
    <Compile Include="Source\Summary\ArtifactSummaryProperties.cs" />
  </ItemGroup>

  -->
  <ItemGroup>
    <Content Include="..\Hl7.Fhir.Specification\data\profiles-resources.xml" Link="TestData\snapshot-test\profiles-resources.xml">
<<<<<<< HEAD
=======
      <CopyToOutputDirectory>PreserveNewest</CopyToOutputDirectory>
    </Content>
    <Content Include="..\Hl7.Fhir.Specification\data\profiles-types.xml" Link="TestData\snapshot-test\profiles-types.xml">
>>>>>>> 16c8ded8
      <CopyToOutputDirectory>PreserveNewest</CopyToOutputDirectory>
    </Content>
    <Content Include="TestData\ResourcesInSubfolder.zip">
      <CopyToOutputDirectory>PreserveNewest</CopyToOutputDirectory>
    </Content>
  </ItemGroup>

  <!-- Necessary to make the Test Explorer find the tests in this assembly 
  <PropertyGroup Condition=" '$(Configuration)' == 'Debug' ">
    <DebugType>full</DebugType>
  </PropertyGroup>
  <PropertyGroup Condition=" '$(Configuration)' == 'Release' ">
    <DebugType>pdbonly</DebugType>
  </PropertyGroup> -->

</Project><|MERGE_RESOLUTION|>--- conflicted
+++ resolved
@@ -18,11 +18,7 @@
     <ProjectReference Include="..\Hl7.Fhir.Support\Hl7.Fhir.Support.csproj" />
   </ItemGroup>
 
-<<<<<<< HEAD
 
-=======
-  
->>>>>>> 16c8ded8
   <ItemGroup>
     <PackageReference Include="Microsoft.NET.Test.Sdk" Version="15.8.0" />
     <PackageReference Include="MSTest.TestAdapter" Version="1.3.2" />
@@ -62,12 +58,9 @@
   -->
   <ItemGroup>
     <Content Include="..\Hl7.Fhir.Specification\data\profiles-resources.xml" Link="TestData\snapshot-test\profiles-resources.xml">
-<<<<<<< HEAD
-=======
       <CopyToOutputDirectory>PreserveNewest</CopyToOutputDirectory>
     </Content>
     <Content Include="..\Hl7.Fhir.Specification\data\profiles-types.xml" Link="TestData\snapshot-test\profiles-types.xml">
->>>>>>> 16c8ded8
       <CopyToOutputDirectory>PreserveNewest</CopyToOutputDirectory>
     </Content>
     <Content Include="TestData\ResourcesInSubfolder.zip">
