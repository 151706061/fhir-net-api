﻿<Project Sdk="Microsoft.NET.Sdk" ToolsVersion="15.0">

<<<<<<< HEAD
=======
  <Import Project="..\firely-net-sdk.props" />
  <Import Project="..\firely-net-sdk.targets" />
>>>>>>> d4b86aaa
  <Import Project="..\firely-net-sdk-tests.props" />

  <PropertyGroup>
    <AssemblyName>Hl7.Fhir.Specification.Tests</AssemblyName>   
  </PropertyGroup>

  <ItemGroup>
    <ProjectReference Include="..\..\common\src\Hl7.FhirPath\Hl7.FhirPath.csproj" />
    <ProjectReference Include="..\Hl7.Fhir.Core\Hl7.Fhir.Core.csproj" />
    <ProjectReference Include="..\Hl7.Fhir.Specification\Hl7.Fhir.Specification.csproj" />
    <ProjectReference Include="..\..\common\src\Hl7.Fhir.Support\Hl7.Fhir.Support.csproj" />
  </ItemGroup>
	
  <ItemGroup>         
      <PackageReference Include="System.IO.Compression" Version="4.3.0" />
      <PackageReference Include="System.IO.FileSystem.AccessControl" Version="5.0.0" />
      <PackageReference Include="System.Threading.Tasks.Dataflow" Version="5.0.0" />
      <PackageReference Include="System.ValueTuple" Version="4.5.0" />
      <PackageReference Include="System.AppContext" Version="4.3.0" />
  </ItemGroup>

  <ItemGroup>
    <Content Include="TestData\**\*.xml;TestData\**\*.json;TestData\**\*.tgz">
      <CopyToOutputDirectory>PreserveNewest</CopyToOutputDirectory>
    </Content>
  </ItemGroup>
 
  <ItemGroup>
    <Content Include="..\Hl7.Fhir.Specification\data\profiles-resources.xml" Link="TestData\snapshot-test\profiles-resources.xml">
      <CopyToOutputDirectory>PreserveNewest</CopyToOutputDirectory>
    </Content>
    <Content Include="..\Hl7.Fhir.Specification\data\profiles-types.xml" Link="TestData\snapshot-test\profiles-types.xml">
      <CopyToOutputDirectory>PreserveNewest</CopyToOutputDirectory>
    </Content>
    <Content Include="TestData\ResourcesInSubfolder.zip">
      <CopyToOutputDirectory>PreserveNewest</CopyToOutputDirectory>
    </Content>
  </ItemGroup>  

</Project><|MERGE_RESOLUTION|>--- conflicted
+++ resolved
@@ -1,10 +1,5 @@
 ﻿<Project Sdk="Microsoft.NET.Sdk" ToolsVersion="15.0">
 
-<<<<<<< HEAD
-=======
-  <Import Project="..\firely-net-sdk.props" />
-  <Import Project="..\firely-net-sdk.targets" />
->>>>>>> d4b86aaa
   <Import Project="..\firely-net-sdk-tests.props" />
 
   <PropertyGroup>
