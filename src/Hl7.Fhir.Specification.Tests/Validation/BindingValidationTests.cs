--- conflicted
+++ resolved
@@ -196,11 +196,7 @@
         {
             var binding = new ElementDefinition.ElementDefinitionBindingComponent
             {
-<<<<<<< HEAD
                 ValueSet = new Canonical("http://hl7.org/fhir/ValueSet/address-type"),
-=======
-                ValueSet = new ResourceReference("http://hl7.org/fhir/ValueSet/address-type"),
->>>>>>> 91284b4b
                 Strength = BindingStrength.Required
             };
 
@@ -209,12 +205,7 @@
 
             var cc = new CodeableConcept();
             cc.Coding.Add(new Coding("http://non-existing.code.system", "01.015"));
-<<<<<<< HEAD
-
-
-=======
           
->>>>>>> 91284b4b
             var result = val.Validate(cc.ToTypedElement(), vc);
             Assert.False(result.Success);
             Assert.True(result.Issue.Count == 1);
