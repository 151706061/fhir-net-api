--- conflicted
+++ resolved
@@ -29,16 +29,8 @@
         {
             var binding = new ElementDefinition.ElementDefinitionBindingComponent
             {
-<<<<<<< HEAD
-                Binding = new ElementDefinition.ElementDefinitionBindingComponent
-                {
-                    Strength = BindingStrength.Required,
-                    ValueSet = "http://hl7.org/fhir/ValueSet/data-absent-reason"
-                }
-=======
                 Strength = BindingStrength.Required,
-                ValueSet = new ResourceReference("http://hl7.org/fhir/ValueSet/data-absent-reason")
->>>>>>> 8d4008dd
+                ValueSet = "http://hl7.org/fhir/ValueSet/data-absent-reason"
             };
 
             var validator = binding.ToValidatable();
@@ -88,31 +80,22 @@
                 Strength = BindingStrength.Required
             };
 
-<<<<<<< HEAD
-            var c = new Coding("http://terminology.hl7.org/CodeSystem/data-absent-reason", "not-a-number");
-            var result = val.ValidateBinding(c, binding);
-=======
             var val = binding.ToValidatable();
             var vc = new ValidationContext() { TerminologyService = _termService };
 
-            var c = new Coding("http://hl7.org/fhir/data-absent-reason", "NaN");
+            var c = new Coding("http://hl7.org/fhir/data-absent-reason", "not-a-number");
             var result = val.Validate(c.ToTypedElement(), vc);
->>>>>>> 8d4008dd
             Assert.True(result.Success);
 
             c.Code = "NaNX";
             result = val.Validate(c.ToTypedElement(), vc);
             Assert.False(result.Success);
-<<<<<<< HEAD
 
             c.Code = "not-a-number";
             binding.Strength = null;
-            result = val.ValidateBinding(c, binding);
+            result = val.Validate(c.ToTypedElement(), vc);
             Assert.True(result.Success);
             Assert.Equal(1, result.Warnings);  // missing binding strength
-=======
-            c.Code = "NaN";
->>>>>>> 8d4008dd
 
             c.Display = "Not a Number (NaN)";
             binding.Strength = BindingStrength.Required;
@@ -143,13 +126,8 @@
         {
             var binding = new ElementDefinition.ElementDefinitionBindingComponent
             {
-<<<<<<< HEAD
                 ValueSet = "http://hl7.org/fhir/ValueSet/data-absent-reason",
                 Strength = BindingStrength.Required
-=======
-                ValueSet = new ResourceReference("http://hl7.org/fhir/ValueSet/data-absent-reason"),
-                Strength = BindingStrength.Preferred
->>>>>>> 8d4008dd
             };
 
             var val = binding.ToValidatable();
@@ -178,13 +156,8 @@
             Assert.Contains("None of the Codings in the CodeableConcept were valid for the binding", result.ToString());
 
             // Now, add a third valid code according to the binding.
-<<<<<<< HEAD
             cc.Coding.Add(new Coding("http://terminology.hl7.org/CodeSystem/data-absent-reason", "asked-unknown"));
-            result = val.ValidateBinding(cc, binding);
-=======
-            cc.Coding.Add(new Coding("http://hl7.org/fhir/data-absent-reason", "asked"));
             result = val.Validate(cc.ToTypedElement(), vc);
->>>>>>> 8d4008dd
             Assert.True(result.Success);
         }
 
