--- conflicted
+++ resolved
@@ -251,15 +251,16 @@
             }
         }
 
-
-        [Fact]
-        public void TestValueSlicingWithPattern()
-        {
-<<<<<<< HEAD
+        [Fact]
+        public void TestProfileSliceCreation()
+        {
             _ = createSliceDefs("http://example.org/fhir/StructureDefinition/list-with-profile-slicing", 
                     "List.entry") as SliceGroupBucket;
         }
-=======
+
+        [Fact]
+        public void TestValueSlicingWithPattern()
+        {
             var s = createSliceDefs("http://validationtest.org/fhir/StructureDefinition/ValueDiscriminatorWithPattern",
                     "Practitioner.identifier") as SliceGroupBucket;
             Assert.NotNull(s);
@@ -281,7 +282,6 @@
                     data.Coding.Add(new Coding("http://local-codes.nl/identifier-types", localCode));
 
                 var testee = new Identifier("http://nu.nl", "12345") { Type = data }.ToTypedElement();
->>>>>>> 306923ef
 
                 if (slice != -1)
                     Assert.True(childSlices[slice].Add(testee));
