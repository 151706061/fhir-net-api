--- conflicted
+++ resolved
@@ -1088,17 +1088,9 @@
         /// incorrect in DSTU2 and STU3), but others are not.
         /// </summary>
         [Fact]
-<<<<<<< HEAD
         public async T.Task IgnoreRng2FPConstraint()
         {           
             var def = await _asyncSource.FindStructureDefinitionForCoreTypeAsync(FHIRAllTypes.Observation);
-=======
-        public void IgnoreRng2FPConstraint()
-        {
-            var def = _source.FindStructureDefinitionForCoreType(FHIRAllTypes.Observation);
-
-            var instance = new Observation();
->>>>>>> 306923ef
 
             var instance = new Observation
             {
