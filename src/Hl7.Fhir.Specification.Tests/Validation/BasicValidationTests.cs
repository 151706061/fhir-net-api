﻿using Hl7.Fhir.ElementModel;
using Hl7.Fhir.FhirPath;
using Hl7.Fhir.Model;
using Hl7.Fhir.Rest;
using Hl7.Fhir.Serialization;
using Hl7.Fhir.Specification.Navigation;
using Hl7.Fhir.Specification.Source;
using Hl7.Fhir.Specification.Terminology;
using Hl7.Fhir.Validation;
using Hl7.FhirPath;
using Newtonsoft.Json.Linq;
using System;
using System.Collections.Concurrent;
using System.Collections.Generic;
using System.Diagnostics;
using System.IO;
using System.Linq;
using System.Threading.Tasks.Dataflow;
using System.Xml.Linq;
using Xunit;
using T = System.Threading.Tasks;

namespace Hl7.Fhir.Specification.Tests
{
    [Trait("Category", "Validation")]
    public partial class BasicValidationTests : IClassFixture<ValidationFixture>
    {
        private readonly IResourceResolver _source;
        private readonly IAsyncResourceResolver _asyncSource;

        private Validator _validator;
        private readonly Xunit.Abstractions.ITestOutputHelper output;

        public BasicValidationTests(ValidationFixture fixture, Xunit.Abstractions.ITestOutputHelper output)
        {
            _source = fixture.Resolver;
            _asyncSource = fixture.AsyncResolver;
            _validator = fixture.Validator;
            this.output = output;

            ElementNavFhirExtensions.PrepareFhirSymbolTableFunctions();

        }

        //[TestInitialize]
        //public async T.Task SetupSource()
        //{
        //    // Ensure the FHIR extensions are registered
        //    FhirPath.ElementNavFhirExtensions.PrepareFhirSymbolTableFunctions();

        //    _source = new CachedResolver(
        //        new MultiResolver(
        //            new BundleExampleResolver(Path.Combine("TestData", "validation")),
        //            new DirectorySource(Path.Combine("TestData", "validation")),
        //            new TestProfileArtifactSource(),
        //            new ZipSource("specification.zip")));

        //    var ctx = new ValidationSettings()
        //    {
        //        ResourceResolver = _source,
        //        GenerateSnapshot = true,
        //        EnableXsdValidation = true,
        //        Trace = false,
        //        ResolveExternalReferences = true
        //    };

        //    _validator = new Validator(ctx);
        //}


        [Fact]
        public async T.Task TestEmptyElement()
        {
            var boolSd = await _asyncSource.FindStructureDefinitionForCoreTypeAsync(FHIRAllTypes.Boolean);
            var data = SourceNode.Node("active").ToTypedElement(new PocoStructureDefinitionSummaryProvider(), "boolean");

            var result = _validator.Validate(data, boolSd);
            Assert.False(result.Success);
            Assert.Contains("must not be empty", result.ToString());
        }


        [Fact]
        public void NameMatching()
        {
            var data = SourceNode.Valued("active", "true")
                .ToTypedElement(new PocoStructureDefinitionSummaryProvider(), "boolean");

            Assert.True(ChildNameMatcher.NameMatches("active", data));
            Assert.True(ChildNameMatcher.NameMatches("activeBoolean", data));
            Assert.False(ChildNameMatcher.NameMatches("activeDateTime", data));
            Assert.True(ChildNameMatcher.NameMatches("active[x]", data));
            Assert.False(ChildNameMatcher.NameMatches("activate", data));
        }

        [Fact]
        public async T.Task PrimitiveChildMatching()
        {
            var boolean = await _asyncSource.FindStructureDefinitionForCoreTypeAsync(FHIRAllTypes.Boolean);
            var boolDefNav = ElementDefinitionNavigator.ForSnapshot(boolean);
            boolDefNav.MoveToFirstChild();

            var data = SourceNode.Valued("active", "true",
                    SourceNode.Node("extension",
                        SourceNode.Valued("value", "4")),
                    SourceNode.Node("nonExistant")
                        ).ToTypedElement(new PocoStructureDefinitionSummaryProvider(), type: "boolean", settings: new TypedElementSettings { ErrorMode = TypedElementSettings.TypeErrorMode.Passthrough });

            var matches = ChildNameMatcher.Match(boolDefNav, new ScopedNode(data));
            Assert.Single(matches.UnmatchedInstanceElements);
            Assert.Equal(3, matches.Matches.Count());        // id, extension, value
            Assert.Empty(matches.Matches[0].InstanceElements); // id
            Assert.Single(matches.Matches[1].InstanceElements); // extension
            Assert.Single(matches.Matches[2].InstanceElements); // value

            Assert.Equal("extension", matches.Matches[1].InstanceElements.First().Name);
            Assert.Equal("extension", matches.Matches[1].Definition.PathName);
            Assert.Equal("active", matches.Matches[2].InstanceElements.First().Name);
            Assert.Equal("value", matches.Matches[2].Definition.PathName);
        }


        [Fact]
        public async T.Task ValidatePrimitiveValue()
        {
            var def = await _asyncSource.FindStructureDefinitionForCoreTypeAsync(FHIRAllTypes.Oid);

            var instance = new Oid("urn:oid:1.2.3.4.q");
            var report = _validator.Validate(instance, def);
            Assert.False(report.Success);
            Assert.Equal(1, report.Errors);
            Assert.Equal(0, report.Warnings);

            instance = new Oid("urn:oid:1.2.3.4");
            report = _validator.Validate(instance, def);
            Assert.True(report.Success);
            Assert.Equal(0, report.Errors);
            Assert.Equal(0, report.Warnings);
        }

        /// <summary>
        /// This unit test proves issue 552: https://github.com/FirelyTeam/firely-net-sdk/issues/552
        /// </summary>
        [Fact]
        public async T.Task ValidateOidType()
        {
            var def = await _asyncSource.FindStructureDefinitionForCoreTypeAsync(FHIRAllTypes.Oid);

            var instance = new Oid("urn:oid:213.2.840.113674.514.212.200");
            var report = _validator.Validate(instance, def);
            Assert.False(report.Success);
            Assert.Equal(1, report.Errors);
            Assert.Equal(0, report.Warnings);

            instance = new Oid("urn:oid:2.2.840.113674.514.212.200");
            report = _validator.Validate(instance, def);
            Assert.True(report.Success);
            Assert.Equal(0, report.Errors);
            Assert.Equal(0, report.Warnings);
        }

        //[Fact(Skip = "After TC 4.0.1, this unit test fails (2 x ext-1 errors). I have no clue why. [MV 20191217]")]
        [Fact]
        public async T.Task ValidateCardinality()
        {
            var boolSd = await _asyncSource.FindStructureDefinitionForCoreTypeAsync(FHIRAllTypes.Boolean);
            var data = SourceNode.Valued("active", "true",
                        SourceNode.Valued("id", "myId1"),
                        SourceNode.Valued("id", "myId2"),
                        SourceNode.Node("extension",
                            SourceNode.Valued("valueInteger", "4")))
                            .ToTypedElement(new PocoStructureDefinitionSummaryProvider(), "boolean");

            var report = _validator.Validate(data, boolSd);
            output.WriteLine(report.ToString());
            Assert.Equal(0, report.Fatals);
            Assert.Equal(2, report.Errors); // boolean.id [0..1], extension.url [1..1]
            Assert.Equal(0, report.Warnings);
        }


        //We've had issues where both boolean.extension and extension throw the same error of an invariant. This checks if all errors are reported just once
        [Fact]
        public async T.Task TestDuplicateValidationMessages()
        {
            var boolSd = await _asyncSource.FindStructureDefinitionForCoreTypeAsync(FHIRAllTypes.Boolean);
            var data = SourceNode.Valued("active", "true",
                          SourceNode.Node("extension", SourceNode.Valued("url", "http://hl7.org/fhir/StructureDefinition/iso21090-nullFlavor")))
                       .ToTypedElement(new PocoStructureDefinitionSummaryProvider(), "boolean");

            var report = _validator.Validate(data, boolSd);
            output.WriteLine(report.ToString());
            Assert.Equal(0, report.Fatals);
            Assert.Equal(2, report.Errors); // ext-1, Extension.value[x] cardinality [1..1]
            Assert.Equal(0, report.Warnings);
        }

        [Fact]
        public void TestDuplicateOperationOutcomeIssues()
        {
            var duplicateErrors = new OperationOutcome
            {
                Issue = new List<OperationOutcome.IssueComponent>
                {
                    new OperationOutcome.IssueComponent
                    {
                        Expression = new string[]{"active.extension"},
                        Severity = OperationOutcome.IssueSeverity.Error,
                        Details = new CodeableConcept
                        {
                            Text = "ext-1: value or extension"
                        }
                    },
                    new OperationOutcome.IssueComponent
                    {
                        Expression = new string[]{"active.extension"},
                        Severity = OperationOutcome.IssueSeverity.Error,
                        Details = new CodeableConcept
                        {
                            Text = "ext-1: value or extension"
                        }
                    }
                }
            };

            var sameErrorOnDifferentElement = new OperationOutcome
            {
                Issue = new List<OperationOutcome.IssueComponent>
                {
                    new OperationOutcome.IssueComponent
                    {
                        Expression = new string[]{"active.value"},
                        Severity = OperationOutcome.IssueSeverity.Error,
                        Details = new CodeableConcept
                        {
                            Text = "ele-1: value or child"
                        }
                    },
                    new OperationOutcome.IssueComponent
                    {
                        Expression = new string[]{"active.extension"},
                        Severity = OperationOutcome.IssueSeverity.Error,
                        Details = new CodeableConcept
                        {
                            Text = "ele-1: value or child"
                        }
                    }
                }
            };

            duplicateErrors = duplicateErrors.RemoveDuplicateMessages();
            sameErrorOnDifferentElement = sameErrorOnDifferentElement.RemoveDuplicateMessages();

            Assert.Single(duplicateErrors.Issue);
            Assert.Equal(2, sameErrorOnDifferentElement.Issue.Count);
        }

        [Fact]
        public async T.Task ValidateCardinalityFromXml()
        {
            var xml = "<active xmlns=\"http://hl7.org/fhir\" value=\"true\"><id value=\"myId1\"/><id value=\"myId2\"/><extension><valueInteger value=\"1\"/></extension></active>";
            var node = FhirXmlNode.Parse(xml);
            var data = node.ToTypedElement(new PocoStructureDefinitionSummaryProvider(), "boolean");

            var boolSd = await _asyncSource.FindStructureDefinitionForCoreTypeAsync(FHIRAllTypes.Boolean);

            var report = _validator.Validate(data, boolSd);
            output.WriteLine(report.ToString());
            Assert.Equal(0, report.Fatals);
            Assert.Equal(2, report.Errors); // boolean.id [0..1], extension.url [1..1]
            Assert.Equal(0, report.Warnings);
        }

        [Fact]
        public async T.Task ValidateChoiceElement()
        {
            var extensionSd = (StructureDefinition)(await _asyncSource.FindStructureDefinitionForCoreTypeAsync(FHIRAllTypes.Extension)).DeepCopy();

            var extensionInstance = new Extension("http://some.org/testExtension", new Oid("urn:oid:1.2.3.4.5"));

            var report = _validator.Validate(extensionInstance, extensionSd);

            Assert.Equal(0, report.Errors);
            Assert.Equal(0, report.Warnings);

            // Now remove the choice available for OID
            var extValueDef = extensionSd.Snapshot.Element.Single(e => e.Path == "Extension.value[x]");

            // [WMR 20190415] Fixed after #944
            // R4: Oid is derived from, and therefore compatible with, Uri
            // => Must also remove type option "Uri" to force a validation error
            //extValueDef.Type.RemoveAll(t => ModelInfo.FhirTypeNameToFhirType(t.Code) == FHIRAllTypes.Oid);
            extValueDef.Type.RemoveAll(t => t.Code == ModelInfo.FhirTypeToFhirTypeName(FHIRAllTypes.Oid)
                                         || t.Code == ModelInfo.FhirTypeToFhirTypeName(FHIRAllTypes.Uri));


            report = _validator.Validate(extensionInstance, extensionSd);

            Assert.Equal(1, report.Errors);
            Assert.Equal(0, report.Warnings);
        }

        [Fact]
        public async T.Task AutoGeneratesDifferential()
        {
            var identifierBsn = (StructureDefinition)(await _asyncSource.FindStructureDefinitionAsync("http://validationtest.org/fhir/StructureDefinition/IdentifierWithBSN")).DeepCopy();
            Assert.NotNull(identifierBsn);
            identifierBsn.Snapshot = null;

            var instance = new Identifier("http://clearly.incorrect.nl/definition", "1234");

            var settingsNoSnapshot = new ValidationSettings { ResourceResolver = _source, GenerateSnapshot = false };
            var validator = new Validator(settingsNoSnapshot);

            var report = validator.Validate(instance, identifierBsn);
            Assert.Contains("does not include a snapshot", report.ToString());

            var settingsSnapshot = new ValidationSettings(settingsNoSnapshot) { GenerateSnapshot = true };
            validator = new Validator(settingsSnapshot);
            report = validator.Validate(instance, identifierBsn);
            Assert.DoesNotContain("does not include a snapshot", report.ToString());

            bool snapshotNeedCalled = false;

            // I disabled cloning of SDs in the validator, so the last call to Validate() will have added a snapshot
            // to our local identifierBSN
            identifierBsn.Snapshot = null;

            validator.OnSnapshotNeeded += (object s, OnSnapshotNeededEventArgs a) => { snapshotNeedCalled = true;  /* change nothing, warning should return */ };

            report = validator.Validate(instance, identifierBsn);
            Assert.True(snapshotNeedCalled);
            Assert.Contains("does not include a snapshot", report.ToString());
        }


        [Fact]
        public async T.Task ValidatesFixedValue()
        {
            var patientSd = (StructureDefinition)(await _asyncSource.FindStructureDefinitionForCoreTypeAsync(FHIRAllTypes.Patient)).DeepCopy();

            var instance1 = new CodeableConcept("http://hl7.org/fhir/marital-status", "U")
            {
                Text = "This is fixed too"
            };

            var maritalStatusElement = patientSd.Snapshot.Element.Single(e => e.Path == "Patient.maritalStatus");
            maritalStatusElement.Fixed = (CodeableConcept)instance1.DeepCopy();

            var patient = new Patient
            {
                MaritalStatus = instance1
            };

            var report = _validator.Validate(patient, patientSd);
            Assert.Equal(0, report.Errors);

            patient.MaritalStatus.Text = "This is incorrect";
            report = _validator.Validate(patient, patientSd);
            Assert.Equal(1, report.Errors);

            patient.MaritalStatus.Text = "This is fixed too";
            report = _validator.Validate(patient, patientSd);
            Assert.Equal(0, report.Errors);

            patient.MaritalStatus.Coding.Add(new Coding("http://terminology.hl7.org/CodeSystem/v3-MaritalStatus", "L"));
            report = _validator.Validate(patient, patientSd);
            Assert.Equal(1, report.Errors);

            patient.MaritalStatus.Coding.RemoveAt(1);
            report = _validator.Validate(patient, patientSd);
            Assert.Equal(0, report.Errors);
        }


        [Fact]
        public void CatchesTypeErrors()
        {
            var patJ = new JObject(
                            new JProperty("resourceType", "Patient"),
                            new JProperty("deceasedInteger", "4"),
                            new JProperty("unknown", "bla"));
            var patTE = FhirJsonNode.Create(patJ).ToTypedElement(new PocoStructureDefinitionSummaryProvider());

            var report = _validator.Validate(patTE);
            Assert.Contains("deceasedInteger", report.ToString());
        }


        [Fact]
        public void CatchesSyntaxErrors()
        {
            var patJ = "{ \"resourceType\": \"Patient\", \"active\" : \"\" }";
            var patTE = FhirJsonNode.Parse(patJ).ToTypedElement(new PocoStructureDefinitionSummaryProvider());

            var report = _validator.Validate(patTE);
            Assert.DoesNotContain("Internal logic", report.ToString());
        }

        [Fact]
        public async T.Task ValidatesPatternValue()
        {
            // [WMR 20170727] Fixed
            // Do NOT modify common core Patient definition, as this would affect all subsequent tests.
            // Instead, clone the core def and modify the clone
            var patientSd = (StructureDefinition)(await _asyncSource.FindStructureDefinitionForCoreTypeAsync(FHIRAllTypes.Patient)).DeepCopy();

            var instance1 = new CodeableConcept("http://terminology.hl7.org/CodeSystem/v3-MaritalStatus", "U");

            var maritalStatusElement = patientSd.Snapshot.Element.Single(e => e.Path == "Patient.maritalStatus");
            maritalStatusElement.Pattern = (CodeableConcept)instance1.DeepCopy();

            var patient = new Patient
            {
                MaritalStatus = instance1
            };

            var report = _validator.Validate(patient, patientSd);
            Assert.Equal(0, report.Errors);

            patient.MaritalStatus.Text = "This is irrelevant";
            report = _validator.Validate(patient, patientSd);
            Assert.Equal(0, report.Errors);

            ((CodeableConcept)maritalStatusElement.Pattern).Text = "Not anymore";
            report = _validator.Validate(patient, patientSd);
            Assert.Equal(1, report.Errors);

            patient.MaritalStatus.Text = "Not anymore";
            report = _validator.Validate(patient, patientSd);
            Assert.Equal(0, report.Errors);

            patient.MaritalStatus.Coding.Insert(0, new Coding("http://terminology.hl7.org/CodeSystem/v3-MaritalStatus", "L"));
            report = _validator.Validate(patient, patientSd);
            Assert.Equal(0, report.Errors);

            patient.MaritalStatus.Coding.RemoveAt(1);
            report = _validator.Validate(patient, patientSd);
            Assert.Equal(1, report.Errors);
        }

        [Fact]
        public void ValidatesMultiplePossibleTypeRefs()
        {
            // Try adding a period

            Patient p = new Patient
            {
                Active = true
            };

            var identifierBsn = new Identifier("urn:oid:2.16.840.1.113883.2.4.6.3", "1234");
            var identifierDl = new Identifier("urn:oid:2.16.840.1.113883.2.4.6.12", "5678");

            var dutchPatientUri = "http://validationtest.org/fhir/StructureDefinition/DutchPatient";

            // First, Patient without the required identifier
            var report = _validator.Validate(p, dutchPatientUri);
            Assert.Equal(1, report.Errors);
            Assert.Equal(0, report.Warnings);

            // Now, with the required identifier
            p.Identifier.Add(identifierBsn);

            report = _validator.Validate(p, dutchPatientUri);
            Assert.True(report.Success);
            Assert.Equal(0, report.Warnings);

            // Make the identifier incorrect
            p.Identifier[0].System = "http://wrong.system";

            report = _validator.Validate(p, dutchPatientUri);
            Assert.False(report.Success);
            Assert.Equal(0, report.Warnings);

            // Add the alternative
            p.Identifier.Clear();
            p.Identifier.Add(identifierDl);
            report = _validator.Validate(p, dutchPatientUri);
            Assert.True(report.Success);
            Assert.Equal(0, report.Warnings);
        }

        [Fact]
        public void ValidateOrganizationWithRegEx()
        {
            var o = new Organization() { Name = "firely" };
            var report = _validator.Validate(o, "http://validationtest.org/fhir/StructureDefinition/MyOrganization");

            Assert.False(report.Success);
            Assert.Equal(0, report.Warnings);

            o = new Organization() { Name = "Firely" }; // the first char is now uppercase
            report = _validator.Validate(o, "http://validationtest.org/fhir/StructureDefinition/MyOrganization");

            Assert.True(report.Success);
            Assert.Equal(0, report.Warnings);

        }

        [Fact]
        public void ValidateOrganizationWithRegExOnType()
        {
            var o = new Organization() { Name = "firely" };
            var report = _validator.Validate(o, "http://validationtest.org/fhir/StructureDefinition/MyOrganization2");

            Assert.False(report.Success);
            Assert.Equal(0, report.Warnings);

            o = new Organization() { Name = "Firely" }; // the first char is now uppercase
            report = _validator.Validate(o, "http://validationtest.org/fhir/StructureDefinition/MyOrganization2");

            Assert.True(report.Success);
            Assert.Equal(0, report.Warnings);

        }

        [Fact]
        public void DoNotFollowRefsSuppressesWarning()
        {
            var validator = new Validator(new ValidationSettings { ResourceResolver = _source, ResolveExternalReferences = true });

            Patient p = new Patient
            {
                Active = true,
                ManagingOrganization = new ResourceReference("http://reference.cannot.be.found.nl/fhir/Patient/1")
            };

            var result = validator.Validate(p);
            Assert.True(result.Success);
            Assert.Equal(1, result.Warnings);
            Assert.Contains("Cannot resolve reference http://reference.cannot.be.found.nl/fhir/Patient/1", result.Issue[0].ToString());

            validator.Settings.ResolveExternalReferences = false;

            result = validator.Validate(p);
            Assert.True(result.Success);
            Assert.Equal(0, result.Warnings);
        }

        [Fact]
        public void TestConstraintBestPractices()
        {
<<<<<<< HEAD
            var validator = new Validator(new ValidationSettings { ResourceResolver = _source, ConstraintsToIgnore = Array.Empty<string>() });
=======
            var validator = new Validator(new ValidationSettings { ResourceResolver = _source });
>>>>>>> 49334327

            Patient p = new Patient
            {
                Active = true
            };

            var result = validator.Validate(p);
            Assert.True(result.Success);
<<<<<<< HEAD
            Assert.Equal(1, result.Warnings);
            Assert.Equal(0, result.Errors);

            validator.Settings.ConstraintBestPracticesSeverity = ConstraintBestPracticesSeverity.Error;
=======
            Assert.Equal(0, result.Warnings);
            Assert.Equal(0, result.Errors);

            validator.Settings.ConstraintBestPractices = ConstraintBestPractices.Enabled;
>>>>>>> 49334327
            result = validator.Validate(p);
            Assert.False(result.Success);
            Assert.Equal(0, result.Warnings);
            Assert.Equal(1, result.Errors);
            Assert.Contains("Instance failed constraint dom-6 \"A resource should have narrative for robust management\"", result.Issue[0].ToString());

<<<<<<< HEAD
            validator.Settings.ConstraintBestPracticesSeverity = ConstraintBestPracticesSeverity.Warning;
=======
            validator.Settings.ConstraintBestPractices = ConstraintBestPractices.Disabled;
>>>>>>> 49334327
            result = validator.Validate(p);
            Assert.True(result.Success);
            Assert.Equal(1, result.Warnings);
            Assert.Contains("Instance failed constraint dom-6 \"A resource should have narrative for robust management\"", result.Issue[0].ToString());
            Assert.Equal(0, result.Errors);
        }

        [Fact]
        public void ValidateOverNameRef()
        {
            var questionnaireXml = File.ReadAllText(Path.Combine("TestData", "validation", "questionnaire-with-incorrect-fixed-type.xml"));

            var questionnaire = (new FhirXmlParser()).Parse<Questionnaire>(questionnaireXml);
            Assert.NotNull(questionnaire);

            // the questionnaire instance references the profile to be validated:
            //      http://validationtest.org/fhir/StructureDefinition/QuestionnaireWithFixedType
            var report = _validator.Validate(questionnaire, "http://validationtest.org/fhir/StructureDefinition/QuestionnaireWithFixedType");
            Assert.False(report.Success);
            Assert.Equal(2, report.Errors);
            Assert.Equal(0, report.Warnings);           // 20 warnings about valueset too complex
        }

        [Fact]
        public void ValidateInstant()
        {
            var docRef = SourceNode.Resource("DocumentReference", "DocumentReference",
                SourceNode.Valued("id", "example"),
                SourceNode.Valued("status", "current"),
                SourceNode.Valued("type", null,
                    SourceNode.Valued("coding", null,
                        SourceNode.Valued("system", "http://loinc.org"),
                        SourceNode.Valued("code", "34108-1"),
                        SourceNode.Valued("display", "Outpatient Note"))),
                SourceNode.Valued("date", "2005-12-24T09:43:41"));

            var report = _validator.Validate(docRef.ToTypedElement(new PocoStructureDefinitionSummaryProvider()));
            Assert.False(report.Success);
            Assert.Equal(2, report.Errors); // timezone in 'date' is missing and mandatory element 'content' is missing
            Assert.Equal(0, report.Warnings);
            Assert.Contains("does not match regex", report.Issue[0].Details.Text);
        }


        [Fact]
        public void ValidateFhirDateFormat()
        {
            Patient p = new Patient
            {
                BirthDate = "1974-12-25+03:00"
            };

            var report = _validator.Validate(p);
            Assert.Equal(1, report.Errors);
            Assert.Contains("Value '1974-12-25+03:00' does not match regex", report.Issue[0].Details.Text);
            Assert.Equal(0, report.Warnings);
        }

        [Fact]
        public void ValidateChoiceWithConstraints()
        {
            var obs = new Observation()
            {
                Status = ObservationStatus.Final,
                Code = new CodeableConcept("http://somesystem.org/codes", "AABB"),
                Meta = new Meta { Profile = new[] { "http://validationtest.org/fhir/StructureDefinition/WeightHeightObservation" } }
            };

            _validator.Settings.Trace = true;

            obs.Value = new FhirString("I should be ok");
            var report = _validator.Validate(obs);
            Assert.True(report.Success);
            Assert.Equal(0, report.Warnings);   // 1 warning about valueset too complex

            obs.Value = FhirDateTime.Now();
            report = _validator.Validate(obs);
            Assert.False(report.Success);
            Assert.Equal(0, report.Warnings);

            obs.Value = new Quantity(78m, "kg");
            report = _validator.Validate(obs);
            Assert.True(report.Success);
            Assert.Equal(0, report.Warnings);

            obs.Value = new Quantity(183m, "cm");
            report = _validator.Validate(obs);
            Assert.True(report.Success);
            Assert.Equal(0, report.Warnings);

            obs.Value = new Quantity(300m, "in");
            report = _validator.Validate(obs);
            Assert.False(report.Success);
            Assert.Equal(0, report.Warnings);
        }

        [Fact]
        public async T.Task ValidateContained()
        {
            var careplanXml = File.ReadAllText(Path.Combine("TestData", "validation", "careplan-example-integrated.xml"));

            var careplan = await (new FhirXmlParser()).ParseAsync<CarePlan>(careplanXml);
            Assert.NotNull(careplan);
            var careplanSd = await _asyncSource.FindStructureDefinitionForCoreTypeAsync(FHIRAllTypes.CarePlan);
            var report = _validator.Validate(careplan, careplanSd);
            if (!report.Success)
            {
                report.Issue.RemoveAll(i => i.Severity == OperationOutcome.IssueSeverity.Warning);
                output.WriteLine(report.ToString());
            }
            Assert.True(report.Success);
            Assert.Equal(0, report.Warnings);            // 3x invariant

        }


        [Fact]
        public void MeasureDeepCopyPerformance()
        {
            var questionnaireXml = File.ReadAllText(Path.Combine("TestData", "validation", "questionnaire-sdc-profile-example-cap.xml"));

            var questionnaire = (new FhirXmlParser()).Parse<Questionnaire>(questionnaireXml);
            Assert.NotNull(questionnaire);

            var sw = new Stopwatch();
            sw.Start();
            for (var i = 0; i < 10000; i++)
            {
                _ = (Questionnaire)questionnaire.DeepCopy();
            }
            sw.Stop();

            Debug.WriteLine(sw.ElapsedMilliseconds / 10000.0);
        }

        [Fact]
        public void TriggerFpValidationError()
        {
            // pat-1: SHALL at least contain a contact's details or a reference to an organization (xpath: f:name or f:telecom or f:address or f:organization)
            var p = new Patient
            {
                Active = true
            };

            var report = _validator.Validate(p);
            Assert.True(report.Success);

            p.Contact.Add(new Patient.ContactComponent { Gender = AdministrativeGender.Male });

            report = _validator.Validate(p);
            Assert.False(report.Success);

            _validator.Settings.SkipConstraintValidation = true;
            report = _validator.Validate(p);
            Assert.True(report.Success);

            _validator.Settings.SkipConstraintValidation = false;

            p.Contact.First().Address = new Address() { City = "Amsterdam" };

            report = _validator.Validate(p);
            Assert.True(report.Success);
        }

        [Fact]
        public void ValidateCarePlan()
        {
            var patient = new Patient
            {
                Identifier = new List<Identifier>() { new Identifier { System = "Patient/23", Value = "23" } },
                Active = true,
            };

            var cp = new CarePlan
            {
                Status = RequestStatus.Active,
                Intent = CarePlan.CarePlanIntent.Plan,
                Subject = new ResourceReference
                {
                    Reference = "Patient/23"
                },

                Author = new ResourceReference
                {
                    Reference = "Patient/23"
                }
            };

            var source =
                    new MultiResolver(
                        new DirectorySource(@"TestData\validation"),
                        ZipSource.CreateValidationSource());

            var ctx = new ValidationSettings()
            {
                ResourceResolver = source,
                GenerateSnapshot = false,
                EnableXsdValidation = false,
                Trace = false,
                ResolveExternalReferences = true
            };

            var validator = new Validator(ctx);
            validator.OnExternalResolutionNeeded += onGetExampleResource;
            var report = validator.Validate(cp);

            Assert.True(report.Success);
            Assert.Equal(0, report.Warnings);
            Assert.Equal(0, report.Errors);

            void onGetExampleResource(object sender, OnResolveResourceReferenceEventArgs e)
            {
                e.Result = patient.ToTypedElement();
            };
        }

        [Fact]
        public void ValidateBundle()
        {
            var bundleXml = File.ReadAllText(Path.Combine("TestData", "validation", "bundle-contained-references.xml"));

            var bundle = (new FhirXmlParser()).Parse<Bundle>(bundleXml);
            Assert.NotNull(bundle);

            var ctx = new ValidationSettings() { ResourceResolver = _source, GenerateSnapshot = true, ResolveExternalReferences = true, Trace = false };
            bool hitResolution = false;

            _validator = new Validator(ctx);
            _validator.OnExternalResolutionNeeded += (s, a) => hitResolution = true;

            var report = _validator.Validate(bundle);
            Assert.True(report.Success);
            Assert.Equal(1, report.Warnings);            // 1 unresolvable reference
            Assert.True(hitResolution);

            report = _validator.Validate(bundle, "http://validationtest.org/fhir/StructureDefinition/BundleWithContainedEntries");
            Assert.False(report.Success);
            Assert.Equal(1, report.Warnings);            // 1 unresolvable reference
            Assert.Equal(4, report.Errors);            // 4 non-contained references

            report = _validator.Validate(bundle, "http://validationtest.org/fhir/StructureDefinition/BundleWithContainedBundledEntries");
            Assert.False(report.Success);
            Assert.Equal(1, report.Warnings);            // 1 unresolvable reference
            Assert.Equal(1, report.Errors);            // 1 external reference

            report = _validator.Validate(bundle, "http://validationtest.org/fhir/StructureDefinition/BundleWithBundledEntries");
            Assert.False(report.Success);
            Assert.Equal(1, report.Warnings);            // 1 unresolvable reference
            Assert.Equal(2, report.Errors);            // 1 external reference, 1 contained reference

            report = _validator.Validate(bundle, "http://validationtest.org/fhir/StructureDefinition/BundleWithReferencedEntries");
            Assert.False(report.Success);
            Assert.Equal(1, report.Warnings);            // 1 unresolvable reference
            Assert.Equal(4, report.Errors);            // 3 bundled reference, 1 contained reference
        }

        /// <summary>
        /// The sdf-8 constraint on element StructureDefinition.Snapshot in the differential is not correct encoded. We manually changed 
        /// this in Hl7.Fhir.Specification\data\profiles-resources.xml. 
        /// See also issue https://github.com/FirelyTeam/firely-net-sdk/issues/1302
        /// </summary>
        [Fact]
        public async T.Task CheckSdf8Expression()
        {
            var structDef = await _asyncSource.FindStructureDefinitionAsync("http://hl7.org/fhir/StructureDefinition/StructureDefinition");
            var sdf8 = structDef.Differential.Element.FirstOrDefault(e => e.ElementId is "StructureDefinition.snapshot")?.Constraint.FirstOrDefault(c => c.Key is "sdf-8");

            var sdf8Expression = @"(%resource.kind = 'logical' or element.first().path = %resource.type) and element.tail().all(path.startsWith(%resource.snapshot.element.first().path&'.'))";

            Assert.Equal(sdf8Expression, sdf8.Expression);
        }

        [Fact]
        public void TestXsdValidation() => runXsdValidation(_validator);

        [Fact]
        public void TestXsdValidationExplicitSet()
        {
            var mySettings = _validator.Settings.Clone();
            var source = ZipSource.CreateValidationSource();

            mySettings.XsdSchemaCollection = new SchemaCollection(source);
            var myValidator = new Validator(mySettings);

            runXsdValidation(myValidator);
        }


        private static void runXsdValidation(Validator v)
        {
            var careplanXml = File.ReadAllText(Path.Combine("TestData", "validation", "careplan-example-integrated.xml"));
            var cpDoc = XDocument.Parse(careplanXml, LoadOptions.SetLineInfo);

            var report = v.Validate(cpDoc.CreateReader());
            Assert.True(report.Success);
            Assert.Equal(0, report.Warnings);            // 3x missing invariant

            // Damage the document by removing the mandated 'status' element
            cpDoc.Element(XName.Get("CarePlan", "http://hl7.org/fhir")).Elements(XName.Get("status", "http://hl7.org/fhir")).Remove();

            report = v.Validate(cpDoc.CreateReader());
            if (!report.Success)
            {
                report.Issue.RemoveAll(i => i.Severity == OperationOutcome.IssueSeverity.Warning);
            }
            Assert.False(report.Success);
            Assert.Contains(".NET Xsd validation", report.ToString());
        }

        [Fact]
        public void TestBindingValidation()
        {
            var p = new Patient
            {
                MaritalStatus = new CodeableConcept("http://terminology.hl7.org/CodeSystem/v3-MaritalStatus", "S")
            };

            var report = _validator.Validate(p);
            Assert.True(report.Success);
            Assert.Equal(0, report.Warnings);

            p.MaritalStatus.Coding[0].Code = "XX";

            report = _validator.Validate(p);
            Assert.True(report.Success);
            Assert.Equal(0, report.Warnings);
            //Assert.True(report.ToString().Contains("not valid for non-required binding"));
        }

        [Fact]
        public void TestChoiceBindingValidation()
        {
            var profile = "http://validationtest.org/fhir/StructureDefinition/ParametersWithBoundParams";
            var cc = new CodeableConcept();
            cc.Coding.Add(new Coding("http://terminology.hl7.org/CodeSystem/data-absent-reason", "not-a-number"));
            cc.Coding.Add(new Coding("http://terminology.hl7.org/CodeSystem/data-absent-reason", "not-asked"));

            var p = new Parameters();
            p.Add("cc", cc);
            p.Add("c", new Coding("http://terminology.hl7.org/CodeSystem/data-absent-reason", "not-a-number"));
            p.Add("s", new FhirString("not-asked"));

            var report = _validator.Validate(p, profile);
            Assert.True(report.Success);
            Assert.Equal(0, report.Warnings);

            p.Remove("s");
            p.Add("s", new FhirString("not-a-member"));
            report = _validator.Validate(p, profile);
            Assert.False(report.Success);
            Assert.Contains("not-a-member", report.ToString());
            Assert.Equal(0, report.Warnings);
        }

        private void DebugDumpOutputXml(Base fragment)
        {
#if DUMP_OUTPUT
            // Commented out to not fill up the CI builds output log 
            var doc = System.Xml.Linq.XDocument.Parse(new Serialization.FhirXmlSerializer().SerializeToString(fragment));
            output.WriteLine(doc.ToString(System.Xml.Linq.SaveOptions.None));
#endif
        }

        [Fact]
        public void ValidateExtensionExamples()
        {
            var levinXml = File.ReadAllText(Path.Combine("TestData", "validation", "Levin.patient.xml"));
            var levin = (new FhirXmlParser()).Parse<Patient>(levinXml);
            DebugDumpOutputXml(levin);
            Assert.NotNull(levin);

            var report = _validator.Validate(levin);
            DebugDumpOutputXml(report);

            Assert.True(report.Success);
            Assert.Equal(0, report.Warnings);

            levin.Extension[1].Extension[1].Value = new FhirString("wrong!");
            report = _validator.Validate(levin);
            DebugDumpOutputXml(report);
            Assert.False(report.Success);
            Assert.Contains("The declared type of the element (Period) is incompatible with that of the instance ('string')", report.ToString());
        }

        [Fact]
        public void ValidateBundleExample()
        {
            var bundle = _source.ResolveByUri("http://example.org/examples/Bundle/MainBundle");
            Assert.NotNull(bundle);

            var report = _validator.Validate(bundle);

            Assert.True(report.Success, report.ToString());
            Assert.Equal(0, report.Warnings);   // 2 warnings about valueset too complex
        }


        internal class BundleExampleResolver : IResourceResolver
        {
            private readonly string _path;

            public BundleExampleResolver(string path)
            {
                _path = path;
            }
            public Resource ResolveByCanonicalUri(string uri)
            {
                // throw new NotImplementedException(); // Slow, pollutes debug output window
                return null;
            }

            public Resource ResolveByUri(string uri)
            {
                ResourceIdentity reference = new ResourceIdentity(uri);
                var filename = $"{reference.Id}.{reference.ResourceType.ToLower()}.xml";
                var path = Path.Combine(_path, filename);

                if (File.Exists(path))
                {
                    var xml = File.ReadAllText(path);
                    return (new FhirXmlParser()).Parse<Resource>(xml);
                }
                else
                    return null;
            }

        }

        [Fact]
        public void HandlesParentElementOfCoreAbstractType()
        {
            var sd = "http://validationtest.org/fhir/StructureDefinition/BundleWithConstrainedContained";
            Bundle b = new Bundle
            {
                Type = Bundle.BundleType.Message
            };
            b.Entry.Add(new Bundle.EntryComponent
            {
                FullUrl = "http://somewhere.org/",
                Resource = new MessageHeader
                {
                    // Timestamp = DateTimeOffset.Now,
                    Meta = new Meta { LastUpdated = DateTimeOffset.Now }
                }
            });

            var report = _validator.Validate(b, sd);
            Assert.Equal(2, report.Errors);
            Assert.Equal(0, report.Warnings);
            Assert.DoesNotContain("Encountered unknown child elements 'timestamp'", report.ToString());
        }

        [Fact]
        public async T.Task ValidateAStructureDefinition()
        {
            var sd = (StructureDefinition)(await _asyncSource.FindStructureDefinitionForCoreTypeAsync(FHIRAllTypes.Patient)).DeepCopy();
            var result = _validator.Validate(sd);
            Assert.True(result.Success);
        }

        // [WMR 20161220] Example by Christiaan Knaap
        // Causes stack overflow exception in validator when processing the related Organization profile
        // TypeRefValidationExtensions.ValidateTypeReferences needs to detect and handle recursion
        // Example: Organization.partOf => Organization
        [Fact(Skip = "Don't handle recursion yet")]
        public async T.Task TestPatientWithOrganization()
        {
            // DirectorySource (and ResourceStreamScanner) does not support json...
            // var source = new DirectorySource(Path.Combine("TestData", "validation"));
            // var res = source.ResolveByUri("Patient/pat1"); // cf. "Patient/Levin"

            var jsonPatient = await File.ReadAllTextAsync(Path.Combine("TestData", "validation", "patient-ck.json"));
            var parser = new FhirJsonParser();
            var patient = await parser.ParseAsync<Patient>(jsonPatient);
            Assert.NotNull(patient);

            var jsonOrganization = await File.ReadAllTextAsync(Path.Combine("TestData", "validation", "organization-ck.json"));
            var organization = await parser.ParseAsync<Organization>(jsonOrganization);
            Assert.NotNull(organization);

            var resources = new Resource[] { patient, organization };
            var memResolver = new InMemoryResourceResolver(resources);

            // [WMR 20161220] Validator always uses existing snapshots if present
            // ProfilePreprocessor.GenerateSnapshots:
            // if (!sd.HasSnapshot) { ... snapshotGenerator(sd) ... }

            // Create custom source to properly force snapshot expansion
            // Run validator on instance
            // Afterwards, verify that instance profile has been expanded

            var source = new CachedResolver(
                // Clear snapshots after initial load
                // This will force the validator to regenerate all snapshots
                new ClearSnapshotResolver(
                    new MultiResolver(
                        // new BundleExampleResolver(Path.Combine("TestData", "validation")),
                        // new DirectorySource(Path.Combine("TestData", "validation")),
                        // new TestProfileArtifactSource(),
                        memResolver,
                        ZipSource.CreateValidationSource())));

            var ctx = new ValidationSettings()
            {
                ResourceResolver = source,
                GenerateSnapshot = true,
                EnableXsdValidation = true,
                Trace = false,
                ResolveExternalReferences = true
            };

            var validator = new Validator(ctx);

            var report = validator.Validate(patient);
            Assert.True(report.Success);

            // Assert.Equal(4, report.Warnings);

            // To check for ele-1 constraints on expanded Patient snapshot:
            // source.FindStructureDefinitionForCoreType(FHIRDefinedType.Patient).Snapshot.Element.Select(e=>e.Path + " : " + e.Constraint.FirstOrDefault()?.Key ?? "").ToArray()
            var patientStructDef = await source.FindStructureDefinitionForCoreTypeAsync(FHIRAllTypes.Patient);
            Assert.NotNull(patientStructDef);
            Assert.True(patientStructDef.HasSnapshot);
            assertElementConstraints(patientStructDef.Snapshot.Element);
        }

        /// <summary>
        /// Test for issue 423  (https://github.com/FirelyTeam/firely-net-sdk/issues/423)
        /// </summary>
        [Fact]
        public void ValidateInternalReferenceWithinContainedResources()
        {
            var obsOverview = File.ReadAllText(Path.Combine("TestData", "validation", "observation-list.xml"));
            var parser = new FhirXmlParser();

            var obsList = parser.Parse<List>(obsOverview);
            Assert.NotNull(obsList);

            var result = _validator.Validate(obsList);
            Assert.True(result.Success);
            Assert.Equal(0, result.Errors);
        }

        private Validator buildValidator(CachedResolver cr)
        {
            var ctx = new ValidationSettings()
            {
                ResourceResolver = cr,
                GenerateSnapshot = true,
                EnableXsdValidation = true,
                Trace = false,
                ResolveExternalReferences = true
            };

            return new Validator(ctx);
        }

        /// <summary>
        /// Test for issue 556 (https://github.com/FirelyTeam/firely-net-sdk/issues/556) 
        /// </summary>
        [Fact, Trait("Category", "LongRunner")]
        public async System.Threading.Tasks.Task RunValueSetExpanderMultiThreaded()
        {
            var cr = new CachedResolver(
                    new MultiResolver(
                    new BasicValidationTests.BundleExampleResolver(@"TestData\validation"),
                    new DirectorySource(@"TestData\validation"),
                    new TestProfileArtifactSource(),
                    ZipSource.CreateValidationSource()));

            var nrOfParrallelTasks = 50;
            var results = new ConcurrentBag<OperationOutcome>();
            var buffer = new BufferBlock<XDocument>();
            var processor = new ActionBlock<XDocument>(d =>
                {
                    var v = buildValidator(cr);
                    var outcome = v.Validate(d.CreateReader());
                    results.Add(outcome);
                }
                ,
                new ExecutionDataflowBlockOptions
                {
                    MaxDegreeOfParallelism = 100
                });
            buffer.LinkTo(processor, new DataflowLinkOptions { PropagateCompletion = true });

            var careplanXml = File.ReadAllText(Path.Combine("TestData", "validation", "careplan-example-integrated.xml"));
            var cpDoc = XDocument.Parse(careplanXml, LoadOptions.SetLineInfo);

            for (int i = 0; i < nrOfParrallelTasks; i++)
            {
                buffer.Post(cpDoc);
            }
            buffer.Complete();
            await processor.Completion;

            int successes = results.Count(r => r.Success);

            Assert.Equal(nrOfParrallelTasks, successes);
        }

        [Fact]
        public async T.Task TestSimpleQuantityForInvalidSliceOnRoot()
        {
            var sq = new Quantity
            {
                Code = "m",
                Value = 1,
                System = "http://unitsofmeasure.org"
            };

            var sqSd = await _asyncSource.FindStructureDefinitionForCoreTypeAsync(FHIRAllTypes.SimpleQuantity);
            sqSd.Snapshot = null;
            var result = _validator.Validate(sq, sqSd);
            Assert.True(result.Success);
        }

        /// <summary>
        /// This test should show that the rng-2 constraint is totally ignored (it's
        /// incorrect in DSTU2 and STU3), but others are not.
        /// </summary>
        [Fact]
        public async T.Task IgnoreRng2FPConstraint()
        {
            var def = await _asyncSource.FindStructureDefinitionForCoreTypeAsync(FHIRAllTypes.Observation);

            var instance = new Observation
            {
                // this should not trigger rng-2
                Value = new Model.Range()
                {
                    Low = new Quantity() { Value = 5, Code = "kg", System = "ucum.org" },
                    High = new Quantity() { Value = 4, Code = "kg", System = "ucum.org" },
                }
            };

            var report = _validator.Validate(instance, def);
            Assert.False(report.Success);
            Assert.Equal(2, report.Errors);  // Obs.status missing, Obs.code missing
            Assert.Equal(0, report.Warnings);
        }


        /// <summary>
        /// This test proves issue https://github.com/FirelyTeam/firely-net-sdk/issues/1140
        /// </summary>
        [Fact]
        public async T.Task ValidatePrimitiveWithEmptyTypeElement()
        {
            var def = await _asyncSource.FindStructureDefinitionForCoreTypeAsync(FHIRAllTypes.Code);
            var elem = def.Snapshot.Element.Where(e => e.Path == "code.value").Single();
            var data = elem.ToTypedElement();

            Assert.True(data.IsBoolean("type.select(code&profile&targetProfile).isDistinct()", true));

            var result = _validator.Validate(def);
            Assert.True(result.Success, result.ToString());
        }


        /// <summary>
        /// This test proves issue https://github.com/FirelyTeam/firely-net-sdk/issues/617
        /// </summary>
        [Fact]
        public void ValidateConditionalResourceInBundle()
        {
            TransactionBuilder tb = new TransactionBuilder("http://example.fhir.org");

            var obs = new Observation()
            {
                Status = ObservationStatus.Preliminary,
                Code = new CodeableConcept("system", "P"),
                Subject = new ResourceReference("Patient?identifier=system|12345")
            };

            var patient = new Patient();
            patient.Identifier.Add(new Identifier("system", "12345"));

            tb.Create(patient);
            tb.Create(obs);
            var bundle = tb.ToBundle();
            // fill in the FullUrl to make the DSTU2 validation happy
            bundle.Entry[0].FullUrl = "http://example.fhir.org/Observation";
            bundle.Entry[1].FullUrl = "http://example.fhir.org/Patient";

            var result = _validator.Validate(bundle);

            Assert.True(result.Success);
        }

        [Fact]
        public async T.Task ValidateContainedPatient()
        {
            var content = "<Patient xmlns=\"http://hl7.org/fhir\"><id value=\"3b405ba5f8ce411fa7f285beb20de018\" /><text><status value=\"generated\" /><div xmlns=\"http://www.w3.org/1999/xhtml\"><b>Cococinski, Ms Natalia</b><hr /><span style=\"color: gray;\">address home:</span> 121 Cadles Road, CARRUM DOWNS, 3201<br /><span style=\"color: gray;\">dob:</span> 30/04/1930<br /><span style=\"color: gray;\">gender:</span> Female<br /><span style=\"color: gray;\">home phone:</span> 9782 9999<br /><span style=\"color: gray;\">urno:</span> 88365<br /><span style=\"color: gray;\">managing organisation:</span> Banksia Respite Centre <i style=\"color:blue;\">(TCM)</i></div></text><identifier><use value=\"usual\" /><value value=\"88365\" /></identifier><active value=\"true\" /><name><text value=\"Cococinski, Ms Natalia\" /><family value=\"Cococinski\" /><given value=\"Natalia\" /></name><telecom><system value=\"phone\" /><value value=\"9782 9999\" /><use value=\"home\" /></telecom><gender value=\"female\" /><birthDate value=\"1930-04-30\" /><address><use value=\"home\" /><text value=\"99 Cadles Road, CARRUM DOWNS, 3201\" /><line value=\"99 Cadles Road\" /><city value=\"CARRUM DOWNS\" /><state value=\"Victoria\" /><postalCode value=\"3201\" /><period><start value=\"2006-06-16\" /></period></address><contact><name><text value=\"Sutcliffe, Ms Pat\" /><family value=\"Sutcliffe\" /><given value=\"Pat\" /></name><telecom><system value=\"phone\" /><value value=\"9784 8800\" /><use value=\"home\" /></telecom></contact><contact><name><text value=\"Cococinski, Ms Erica\" /><family value=\"Cococinski\" /><given value=\"Erica\" /></name><telecom><system value=\"phone\" /><value value=\"9782 9999\" /><use value=\"home\" /></telecom><telecom><system value=\"phone\" /><value value=\"9609 9999\" /><use value=\"work\" /></telecom></contact><managingOrganization id=\"5d3eb74c957411d2b2740020182a459e\"><reference value=\"Organization/54d83d08e01d43738d1eab06d2223629\" /><display value=\"tcmdemo fhir (Brian - CTH)\" /></managingOrganization></Patient>";

            Patient p = new Hl7.Fhir.Serialization.FhirXmlParser().Parse<Patient>(content);
            // Contained resources must have the 
            Practitioner rp = new Practitioner { Id = "pat1" };
            rp.Name.Add(new HumanName().WithGiven("Brian").AndFamily("Pos"));
            p.Contained = new List<Resource> { rp };
            p.GeneralPractitioner.Add(new ResourceReference() { Reference = "#" + rp.Id, Display = "Brian Pos" });

            // Add a value that is not marked as summary
            p.MaritalStatus = new CodeableConcept
            {
                Coding = new System.Collections.Generic.List<Coding>()
            };
            p.MaritalStatus.Coding.Add(new Coding() { Code = "c", Display = "display", System = "http://example.org/system" });

            var patientSd = await _asyncSource.FindStructureDefinitionForCoreTypeAsync(FHIRAllTypes.Patient);
            var report = _validator.Validate(p, patientSd);
            Assert.True(report.Success);
            Assert.Equal(1, report.Warnings);            // 1x cannot resolve external reference
        }

        [Fact]
        public void ValidateExtensionCardinality()
        {
            var patient = new Patient();
            patient.AddExtension("http://hl7.org/fhir/StructureDefinition/patient-congregation", new FhirString("place1"));
            patient.AddExtension("http://hl7.org/fhir/StructureDefinition/patient-congregation", new FhirString("place2"));
            patient.AddExtension("http://hl7.org/fhir/StructureDefinition/patient-cadavericDonor", new FhirBoolean(true));

            var report = _validator.Validate(patient);
            Assert.False(report.Success, "because patient-congregation has cardinality of 0..1");
            Assert.Equal(1, report.Errors);
            Assert.Equal(0, report.Warnings);

            patient.RemoveExtension("http://hl7.org/fhir/StructureDefinition/patient-congregation");
            report = _validator.Validate(patient);
            Assert.True(report.Success);
            Assert.Equal(0, report.Warnings);

            patient.AddExtension("http://hl7.org/fhir/StructureDefinition/patient-disability", new CodeableConcept("system", "code1"));
            patient.AddExtension("http://hl7.org/fhir/StructureDefinition/patient-disability", new CodeableConcept("system", "code2"));
            patient.AddExtension("http://hl7.org/fhir/StructureDefinition/patient-disability", new CodeableConcept("system", "code3"));
            report = _validator.Validate(patient);
            Assert.True(report.Success, "because patient-disability has cardinality of 0..*");
            Assert.Equal(0, report.Warnings);
        }

        // Verify aggregated element constraints
        private static void assertElementConstraints(List<ElementDefinition> patientElems)
        {
            foreach (var elem in patientElems)
            {
                if (elem.IsRootElement())
                {
                    // DomainResource constraints dom-1 ... dom-4 are defined in reversed order (specification.zip/profile-resources.xml)
                    // Assert.Equal("dom-4", elem.Constraint.FirstOrDefault()?.Key);
                    var constraintKeys = elem.Constraint.Select(c => c.Key).ToList();
                    Assert.Contains("dom-1", constraintKeys);
                    Assert.Contains("dom-2", constraintKeys);
                    Assert.Contains("dom-3", constraintKeys);
                    Assert.Contains("dom-4", constraintKeys);
                }
                else if (!elem.Path.EndsWith(".contained"))
                {
                    // ele-1 should always be the first constraint
                    Assert.Equal("ele-1", elem.Constraint.FirstOrDefault()?.Key);
                }
            }
        }

        [Fact]
        public void ValidateNonBreakingWhitespaceInString()
        {
            var value = new FhirString("Non-breaking" + '\u00A0' + "space");
            var result = _validator.Validate(value);
            Assert.True(result.Success);
        }

        [Fact]
        public void ValidateNonBreakingWhitespaceInMarkdown()
        {
            var value = new Markdown("Non-breaking" + '\u00A0' + "space");
            var result = _validator.Validate(value);
            Assert.True(result.Success);
        }

        [Fact]
        public void ConditionCon3ConstraintTest()
        {
            // the invariant con-3 of condition is wrong in the specification (R4). For now we fixed this in profiles-resources.xml. The correct FhirPath is
            // "clinicalStatus.exists() or verificationStatus.coding.where(system='http://terminology.hl7.org/CodeSystem/condition-ver-status' and code = 'entered-in-error').exists() or category.coding.where($this.code='problem-list-item').empty()"
            // So when the profiles-resources.xml has been overwritten and this unit test is failing, then the above FP expression should be set again (snapshot and 
            // differential
            // MV 28-06-2021

            var condition = new Condition
            {
                Text = new Narrative() { Div = "<div xmlns=\"http://www.w3.org/1999/xhtml\">Testing the con-3 invariant</div>", Status = Narrative.NarrativeStatus.Additional },
                Subject = new ResourceReference("Patient/1"),
                Category = new List<CodeableConcept> { new CodeableConcept("http://terminology.hl7.org/CodeSystem/condition-category", "encounter-diagnosis") },
            };
<<<<<<< HEAD

            var settings = new ValidationSettings
            {
                ConstraintBestPracticesSeverity = ConstraintBestPracticesSeverity.Error,
                ResourceResolver = new CachedResolver(ZipSource.CreateValidationSource())
            };

=======

            var settings = new ValidationSettings
            {
                ConstraintBestPractices = ConstraintBestPractices.Enabled,
                ResourceResolver = new CachedResolver(ZipSource.CreateValidationSource())
            };

>>>>>>> 49334327
            var validator = new Validator(settings);
            var result = validator.Validate(condition);
            Assert.True(result.Success);
        }

        [Fact]
        public void ValidateWithTargetProfileAndChildDefinitions()
        {
            var visitResolver = new VisitResolver();
            var resolver = new MultiResolver(visitResolver, new InMemoryResourceResolver(new Patient() { Id = "example" }), _source);

            var validator = new Validator(new ValidationSettings() { ResourceResolver = resolver, ResolveExternalReferences = true, GenerateSnapshot = true });

            var patientReference = "Patient/example";

            var observation = new Observation()
            {
                Status = ObservationStatus.Registered,
                Code = new CodeableConcept("system", "code"),
                Subject = new ResourceReference(patientReference)
            };

            var outcome = validator.Validate(observation, new[] { "http://validationtest.org/fhir/StructureDefinition/Observation-issue-1654" });
            Assert.True(outcome.Success);
            Assert.True(visitResolver.Visited(patientReference), "no attempt was made to resolve the example patient");
            Assert.True(0 == outcome.Warnings, $"Found {outcome.Warnings} warnings");

        }

        [Fact]
        public void ValidateAbsoluteContentReferences()
        {
            //prepare
            var resolver = new MultiResolver(
                                   new DirectorySource(@"TestData\validation"),
                                   ZipSource.CreateValidationSource());

            var validator = new Validator(new ValidationSettings() { ResourceResolver = resolver, GenerateSnapshot = false });

            var questionnaire = new Questionnaire()
            {
                Meta = new Meta()
                {
                    Profile = new string[] { "https://firely-sdk.org/fhir/StructureDefinition/AbsoluteContentReference" }
                },
                Status = PublicationStatus.Active,
                Item = new List<Questionnaire.ItemComponent>
                {
                    new Questionnaire.ItemComponent()
                    {
                        LinkId = "1",
                        Type = Questionnaire.QuestionnaireItemType.Boolean,
                        Item = new List<Questionnaire.ItemComponent>
                        {
                            new Questionnaire.ItemComponent()
                            {
                                LinkId = "1.1",
                                Type = Questionnaire.QuestionnaireItemType.String
                            }
                        }
                    }
                }
            };

            var outcome = validator.Validate(questionnaire);
            Assert.True(outcome.Success);
        }


        private class ClearSnapshotResolver : IResourceResolver
        {
            private readonly IResourceResolver _resolver;
            public ClearSnapshotResolver(IResourceResolver resolver)
            {
                _resolver = resolver;
            }

            public Resource ResolveByCanonicalUri(string uri)
            {
                var result = _resolver.ResolveByCanonicalUri(uri);
                return clearSnapshot(result);
            }

            public Resource ResolveByUri(string uri)
            {
                var result = _resolver.ResolveByUri(uri);
                return clearSnapshot(result);
            }

            private static Resource clearSnapshot(Resource result)
            {
                if (result is StructureDefinition sd && sd.HasSnapshot)
                {
                    sd.Snapshot = null;
                }
                return result;
            }
        }

    }

    internal class InMemoryResourceResolver : IResourceResolver
    {
        private readonly ILookup<string, Resource> _resources;

        public InMemoryResourceResolver(IEnumerable<Resource> profiles)
        {
            _resources = profiles.ToLookup(r => getResourceUri(r), r => r);
        }

        public InMemoryResourceResolver(Resource profile) : this(new Resource[] { profile }) { }

        public Resource ResolveByCanonicalUri(string uri) => null;

        public Resource ResolveByUri(string uri) => _resources[uri].FirstOrDefault();

        // cf. ResourceStreamScanner.StreamResources
        private static string getResourceUri(Resource res) => res.TypeName + "/" + res.Id;
    }


}
<|MERGE_RESOLUTION|>--- conflicted
+++ resolved
@@ -541,11 +541,7 @@
         [Fact]
         public void TestConstraintBestPractices()
         {
-<<<<<<< HEAD
             var validator = new Validator(new ValidationSettings { ResourceResolver = _source, ConstraintsToIgnore = Array.Empty<string>() });
-=======
-            var validator = new Validator(new ValidationSettings { ResourceResolver = _source });
->>>>>>> 49334327
 
             Patient p = new Patient
             {
@@ -554,28 +550,17 @@
 
             var result = validator.Validate(p);
             Assert.True(result.Success);
-<<<<<<< HEAD
             Assert.Equal(1, result.Warnings);
             Assert.Equal(0, result.Errors);
 
             validator.Settings.ConstraintBestPracticesSeverity = ConstraintBestPracticesSeverity.Error;
-=======
-            Assert.Equal(0, result.Warnings);
-            Assert.Equal(0, result.Errors);
-
-            validator.Settings.ConstraintBestPractices = ConstraintBestPractices.Enabled;
->>>>>>> 49334327
             result = validator.Validate(p);
             Assert.False(result.Success);
             Assert.Equal(0, result.Warnings);
             Assert.Equal(1, result.Errors);
             Assert.Contains("Instance failed constraint dom-6 \"A resource should have narrative for robust management\"", result.Issue[0].ToString());
 
-<<<<<<< HEAD
             validator.Settings.ConstraintBestPracticesSeverity = ConstraintBestPracticesSeverity.Warning;
-=======
-            validator.Settings.ConstraintBestPractices = ConstraintBestPractices.Disabled;
->>>>>>> 49334327
             result = validator.Validate(p);
             Assert.True(result.Success);
             Assert.Equal(1, result.Warnings);
@@ -1371,7 +1356,6 @@
                 Subject = new ResourceReference("Patient/1"),
                 Category = new List<CodeableConcept> { new CodeableConcept("http://terminology.hl7.org/CodeSystem/condition-category", "encounter-diagnosis") },
             };
-<<<<<<< HEAD
 
             var settings = new ValidationSettings
             {
@@ -1379,15 +1363,6 @@
                 ResourceResolver = new CachedResolver(ZipSource.CreateValidationSource())
             };
 
-=======
-
-            var settings = new ValidationSettings
-            {
-                ConstraintBestPractices = ConstraintBestPractices.Enabled,
-                ResourceResolver = new CachedResolver(ZipSource.CreateValidationSource())
-            };
-
->>>>>>> 49334327
             var validator = new Validator(settings);
             var result = validator.Validate(condition);
             Assert.True(result.Success);
