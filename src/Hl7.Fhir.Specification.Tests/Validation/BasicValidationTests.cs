﻿using Hl7.Fhir.Model;
using Hl7.Fhir.Serialization;
using Hl7.Fhir.Specification.Navigation;
using Hl7.Fhir.Specification.Source;
using System.Diagnostics;
using System.IO;
using System.Linq;
using System.Xml.Linq;
using Hl7.Fhir.Rest;
using System.Collections.Generic;
using Hl7.Fhir.ElementModel;
using Hl7.Fhir.Utility;
using Xunit;
using Hl7.Fhir.Specification.Terminology;
using System;
using Hl7.Fhir.Validation;

namespace Hl7.Fhir.Specification.Tests
{
    [Trait("Category", "Validation")]
    public class BasicValidationTests : IClassFixture<ValidationFixture>
    {
        IResourceResolver _source;
        Validator _validator;
        private readonly Xunit.Abstractions.ITestOutputHelper output;

        public BasicValidationTests(ValidationFixture fixture, Xunit.Abstractions.ITestOutputHelper output)
        {
            _source = fixture.Resolver;
            _validator = fixture.Validator;
            this.output = output;
        }

        //[TestInitialize]
        //public void SetupSource()
        //{
        //    // Ensure the FHIR extensions are registered
        //    FhirPath.ElementNavFhirExtensions.PrepareFhirSymbolTableFunctions();

        //    _source = new CachedResolver(
        //        new MultiResolver(
        //            new BundleExampleResolver(@"TestData\validation"),
        //            new DirectorySource(@"TestData\validation"),
        //            new TestProfileArtifactSource(),
        //            new ZipSource("specification.zip")));

        //    var ctx = new ValidationSettings()
        //    {
        //        ResourceResolver = _source,
        //        GenerateSnapshot = true,
        //        EnableXsdValidation = true,
        //        Trace = false,
        //        ResolveExteralReferences = true
        //    };

        //    _validator = new Validator(ctx);
        //}


        [Fact]
        public void TestEmptyElement()
        {
            var boolSd = _source.FindStructureDefinitionForCoreType(FHIRAllTypes.Boolean);
            var data = ElementNode.Node("active").ToNavigator();

            var result = _validator.Validate(data, boolSd);
            Assert.False(result.Success);
            Assert.True(result.ToString().Contains("must not be empty"));
        }


        [Fact]
        public void NameMatching()
        {
            var data = ElementNode.Valued("active", true, FHIRAllTypes.Boolean.GetLiteral()).ToNavigator();

            Assert.True(ChildNameMatcher.NameMatches("active", data));
            Assert.True(ChildNameMatcher.NameMatches("activeBoolean", data));
            Assert.False(ChildNameMatcher.NameMatches("activeDateTime", data)); 
            Assert.True(ChildNameMatcher.NameMatches("active[x]", data));
            Assert.False(ChildNameMatcher.NameMatches("activate", data));
        }

        [Fact]
        public void PrimitiveChildMatching()
        {
            var boolean = _source.FindStructureDefinitionForCoreType(FHIRAllTypes.Boolean);
            var boolDefNav = ElementDefinitionNavigator.ForSnapshot(boolean);
            boolDefNav.MoveToFirstChild();

            var data = ElementNode.Valued("active", true, FHIRAllTypes.Boolean.GetLiteral(),
                    ElementNode.Node("extension",
                        ElementNode.Valued("value", 4, "integer")),
                    ElementNode.Node("nonExistant")
                        ).ToNavigator();

            var matches = ChildNameMatcher.Match(boolDefNav, new ScopedNavigator(data));
            Assert.Equal(1, matches.UnmatchedInstanceElements.Count);
            Assert.Equal(3, matches.Matches.Count());        // id, extension, value
            Assert.Equal(0, matches.Matches[0].InstanceElements.Count()); // id
            Assert.Equal(1, matches.Matches[1].InstanceElements.Count()); // extension
            Assert.Equal(1, matches.Matches[2].InstanceElements.Count()); // value

            Assert.Equal("extension", matches.Matches[1].InstanceElements.First().Name);
            Assert.Equal("extension", matches.Matches[1].Definition.PathName);
            Assert.Equal("active", matches.Matches[2].InstanceElements.First().Name);
            Assert.Equal("value", matches.Matches[2].Definition.PathName);
        }


        [Fact]
        public void ValidatePrimitiveValue()
        {
            var def = _source.FindStructureDefinitionForCoreType(FHIRAllTypes.Oid);

            var instance = new Oid("urn:oid:1.2.3.4.q");
            var report = _validator.Validate(instance, def);
            Assert.False(report.Success);
            Assert.Equal(1, report.Errors);
            Assert.Equal(0, report.Warnings);

            instance = new Oid("urn:oid:1.2.3.4");
            report = _validator.Validate(instance, def);
            Assert.True(report.Success);
            Assert.Equal(0, report.Errors);
            Assert.Equal(0, report.Warnings);
        }


        [Fact]
        public void ValidateCardinality()
        {
            var boolSd = _source.FindStructureDefinitionForCoreType(FHIRAllTypes.Boolean);
            var data = ElementNode.Valued("active", true, FHIRAllTypes.Boolean.GetLiteral(),
                        ElementNode.Valued("id", "myId1"),
                        ElementNode.Valued("id", "myId2"),
                        ElementNode.Node("extension",
                            ElementNode.Valued("value", 4L, "integer")),
                        ElementNode.Node("extension",
                            ElementNode.Valued("value", "world!", "string"))).ToNavigator();

            var report = _validator.Validate(data, boolSd);
            Assert.Equal(3, report.Errors);
            Assert.Equal(0, report.Warnings);
        }

        [Fact]
        public void ValidateChoiceElement()
        {
            var extensionSd = (StructureDefinition)_source.FindStructureDefinitionForCoreType(FHIRAllTypes.Extension).DeepCopy();

            var extensionInstance = new Extension("http://some.org/testExtension", new Oid("urn:oid:1.2.3.4.5"));

            var report = _validator.Validate(extensionInstance, extensionSd);

            Assert.Equal(0, report.Errors);
            Assert.Equal(0, report.Warnings);

            // Now remove the choice available for OID
            var extValueDef = extensionSd.Snapshot.Element.Single(e => e.Path == "Extension.value[x]");
            extValueDef.Type.RemoveAll(t => ModelInfo.FhirTypeNameToFhirType(t.Code) == FHIRAllTypes.Oid);

            report = _validator.Validate(extensionInstance, extensionSd);

            Assert.Equal(1, report.Errors);
            Assert.Equal(0, report.Warnings);
        }

        [Fact]
        public void AutoGeneratesDifferential()
        {
            var identifierBsn = (StructureDefinition)_source.FindStructureDefinition("http://validationtest.org/fhir/StructureDefinition/IdentifierWithBSN").DeepCopy();
            Assert.NotNull(identifierBsn);
            identifierBsn.Snapshot = null;

            var instance = new Identifier("http://clearly.incorrect.nl/definition", "1234");

            var validationContext = new ValidationSettings { ResourceResolver = _source, GenerateSnapshot = false };
            var automatedValidator = new Validator(validationContext);

            var report = automatedValidator.Validate(instance, identifierBsn);
            Assert.True(report.ToString().Contains("does not include a snapshot"));

            validationContext.GenerateSnapshot = true;
            report = automatedValidator.Validate(instance, identifierBsn);
            Assert.False(report.ToString().Contains("does not include a snapshot"));

            bool snapshotNeedCalled = false;

            // I disabled cloning of SDs in the validator, so the last call to Validate() will have added a snapshot
            // to our local identifierBSN
            identifierBsn.Snapshot = null;

            automatedValidator.OnSnapshotNeeded += (object s, OnSnapshotNeededEventArgs a) => { snapshotNeedCalled = true;  /* change nothing, warning should return */ };

            report = automatedValidator.Validate(instance, identifierBsn);
            Assert.True(snapshotNeedCalled);
            Assert.True(report.ToString().Contains("does not include a snapshot"));
        }


        [Fact]
        public void ValidatesFixedValue()
        {
            var patientSd = (StructureDefinition)_source.FindStructureDefinitionForCoreType(FHIRAllTypes.Patient).DeepCopy();

            var instance1 = new CodeableConcept("http://hl7.org/fhir/marital-status", "U");
            instance1.Text = "This is fixed too";

            var maritalStatusElement = patientSd.Snapshot.Element.Single(e => e.Path == "Patient.maritalStatus");
            maritalStatusElement.Fixed = (CodeableConcept)instance1.DeepCopy();

            var patient = new Patient();
            patient.MaritalStatus = instance1;

            var report = _validator.Validate(patient, patientSd);
            Assert.Equal(0, report.Errors);

            patient.MaritalStatus.Text = "This is incorrect";
            report = _validator.Validate(patient, patientSd);
            Assert.Equal(1, report.Errors);

            patient.MaritalStatus.Text = "This is fixed too";
            report = _validator.Validate(patient, patientSd);
            Assert.Equal(0, report.Errors);

            patient.MaritalStatus.Coding.Add(new Coding("http://hl7.org/fhir/v3/MaritalStatus", "L"));
            report = _validator.Validate(patient, patientSd);
            Assert.Equal(1, report.Errors);

            patient.MaritalStatus.Coding.RemoveAt(1);
            report = _validator.Validate(patient, patientSd);
            Assert.Equal(0, report.Errors);
        }

        [Fact]
        public void ValidatesPatternValue()
        {
            // [WMR 20170727] Fixed
            // Do NOT modify common core Patient definition, as this would affect all subsequent tests.
            // Instead, clone the core def and modify the clone
            var patientSd = (StructureDefinition)_source.FindStructureDefinitionForCoreType(FHIRAllTypes.Patient).DeepCopy();

            var instance1 = new CodeableConcept("http://hl7.org/fhir/marital-status", "U");

            var maritalStatusElement = patientSd.Snapshot.Element.Single(e => e.Path == "Patient.maritalStatus");
            maritalStatusElement.Pattern = (CodeableConcept)instance1.DeepCopy();

            var patient = new Patient();
            patient.MaritalStatus = instance1;

            var report = _validator.Validate(patient, patientSd);
            Assert.Equal(0, report.Errors);

            patient.MaritalStatus.Text = "This is irrelevant";
            report = _validator.Validate(patient, patientSd);
            Assert.Equal(0, report.Errors);

            ((CodeableConcept)maritalStatusElement.Pattern).Text = "Not anymore";
            report = _validator.Validate(patient, patientSd);
            Assert.Equal(1, report.Errors);

            patient.MaritalStatus.Text = "Not anymore";
            report = _validator.Validate(patient, patientSd);
            Assert.Equal(0, report.Errors);

            patient.MaritalStatus.Coding.Insert(0, new Coding("http://hl7.org/fhir/v3/MaritalStatus", "L"));
            report = _validator.Validate(patient, patientSd);
            Assert.Equal(0, report.Errors);

            patient.MaritalStatus.Coding.RemoveAt(1);
            report = _validator.Validate(patient, patientSd);
            Assert.Equal(1, report.Errors);
        }

        [Fact]
        public void ValidatesMultiplePossibleTypeRefs()
        {
            // Try adding a period

            Patient p = new Patient();
            p.Active = true;

            var identifierBsn = new Identifier("urn:oid:2.16.840.1.113883.2.4.6.3", "1234");
            var identifierDl = new Identifier("urn:oid:2.16.840.1.113883.2.4.6.12", "5678");

            var dutchPatientUri = "http://validationtest.org/fhir/StructureDefinition/DutchPatient";

            // First, Patient without the required identifier
            var report = _validator.Validate(p, dutchPatientUri);
            Assert.Equal(1, report.Errors);
            Assert.Equal(0, report.Warnings);

            // Now, with the required identifier
            p.Identifier.Add(identifierBsn);

            report = _validator.Validate(p, dutchPatientUri);
            Assert.True(report.Success);
            Assert.Equal(0, report.Warnings);

            // Make the identifier incorrect
            p.Identifier[0].System = "http://wrong.system";

            report = _validator.Validate(p, dutchPatientUri);
            Assert.False(report.Success);
            Assert.Equal(0, report.Warnings);

            // Add the alternative
            p.Identifier.Clear();
            p.Identifier.Add(identifierDl);
            report = _validator.Validate(p, dutchPatientUri);
            Assert.True(report.Success);
            Assert.Equal(0, report.Warnings);
        }

        [Fact]
        public void ValidateOrganizationWithRegEx()
        {
            var o = new Organization() { Name = "firely" };
            var report = _validator.Validate(o, "http://validationtest.org/fhir/StructureDefinition/MyOrganization");

            Assert.False(report.Success);
            Assert.Equal(0, report.Warnings);

            o = new Organization() { Name = "Firely" }; // the first char is now uppercase
            report = _validator.Validate(o, "http://validationtest.org/fhir/StructureDefinition/MyOrganization");

            Assert.True(report.Success);
            Assert.Equal(0, report.Warnings);

        }

        [Fact]
        public void ValidateOrganizationWithRegExOnType()
        {
            var o = new Organization() { Name = "firely" };
            var report = _validator.Validate(o, "http://validationtest.org/fhir/StructureDefinition/MyOrganization2");

            Assert.False(report.Success);
            Assert.Equal(0, report.Warnings);

            o = new Organization() { Name = "Firely" }; // the first char is now uppercase
            report = _validator.Validate(o, "http://validationtest.org/fhir/StructureDefinition/MyOrganization2");

            Assert.True(report.Success);
            Assert.Equal(0, report.Warnings);

        }

        [Fact]
        public void DoNotFollowRefsSuppressesWarning()
        {
            var validator = new Validator(new ValidationSettings { ResourceResolver = _source, ResolveExteralReferences = true });

            Patient p = new Patient();
            p.Active = true;
            p.ManagingOrganization = new ResourceReference("http://reference.cannot.be.found.nl/fhir/Patient/1");

            var result = validator.Validate(p);
            Assert.True(result.Success);
            Assert.Equal(1, result.Warnings);
            Assert.Contains("Cannot resolve reference http://reference.cannot.be.found.nl/fhir/Patient/1", result.Issue[0].ToString());

            validator.Settings.ResolveExteralReferences = false;

            result = validator.Validate(p);
            Assert.True(result.Success);
            Assert.Equal(0, result.Warnings);
        }

        [Fact]
        public void ValidateOverNameRef()
        {
            var questionnaireXml = File.ReadAllText("TestData\\validation\\questionnaire-with-incorrect-fixed-type.xml");

            var questionnaire = (new FhirXmlParser()).Parse<Questionnaire>(questionnaireXml);
            Assert.NotNull(questionnaire);

            // the questionnaire instance references the profile to be validated:
            //      http://validationtest.org/fhir/StructureDefinition/QuestionnaireWithFixedType
            var report = _validator.Validate(questionnaire, "http://validationtest.org/fhir/StructureDefinition/QuestionnaireWithFixedType");
            Assert.False(report.Success);
            Assert.Equal(2, report.Errors);
            Assert.Equal(0, report.Warnings);           // 20 warnings about valueset too complex
        }


        [Fact]
        public void ValidateChoiceWithConstraints()
        {
            var obs = new Observation()
            {
                Status = ObservationStatus.Final,
                Code = new CodeableConcept("http://somesystem.org/codes", "AABB"),
                Meta = new Meta { Profile = new[] { "http://validationtest.org/fhir/StructureDefinition/WeightHeightObservation" } }
            };

            _validator.Settings.Trace = true;

            obs.Value = new FhirString("I should be ok");
            var report = _validator.Validate(obs);
            Assert.True(report.Success);
            Assert.Equal(0, report.Warnings);   // 1 warning about valueset too complex

            obs.Value = FhirDateTime.Now();
            report = _validator.Validate(obs);
            Assert.False(report.Success);
            Assert.Equal(0, report.Warnings);

            obs.Value = new Quantity(78m, "kg");
            report = _validator.Validate(obs);
            Assert.True(report.Success);
            Assert.Equal(0, report.Warnings);

            obs.Value = new Quantity(183m, "cm");
            report = _validator.Validate(obs);
            Assert.True(report.Success);
            Assert.Equal(0, report.Warnings);

            obs.Value = new Quantity(300m, "in");
            report = _validator.Validate(obs);
            Assert.False(report.Success);
            Assert.Equal(0, report.Warnings);
        }


        [Fact]
        public void ValidateContained()
        {
            var careplanXml = File.ReadAllText("TestData\\validation\\careplan-example-integrated.xml");

            var careplan = (new FhirXmlParser()).Parse<CarePlan>(careplanXml);
            Assert.NotNull(careplan);
            var careplanSd = _source.FindStructureDefinitionForCoreType(FHIRAllTypes.CarePlan);
            var report = _validator.Validate(careplan, careplanSd);
            Assert.True(report.Success);
            Assert.Equal(0, report.Warnings);            // 3x invariant
        }


        [Fact]
        public void MeasureDeepCopyPerformance()
        {
            var questionnaireXml = File.ReadAllText("TestData\\validation\\questionnaire-sdc-profile-example-cap.xml");

            var questionnaire = (new FhirXmlParser()).Parse<Questionnaire>(questionnaireXml);
            Assert.NotNull(questionnaire);

            var sw = new Stopwatch();
            sw.Start();
            for (var i = 0; i < 10000; i++)
            {
                var x = (Questionnaire)questionnaire.DeepCopy();
            }
            sw.Stop();

            Debug.WriteLine(sw.ElapsedMilliseconds / 10000.0);
        }

        [Fact]
        public void TriggerFpValidationError()
        {
            // pat-1: SHALL at least contain a contact's details or a reference to an organization (xpath: f:name or f:telecom or f:address or f:organization)
            var p = new Patient();

            p.Active = true;

            var report = _validator.Validate(p);
            Assert.True(report.Success);

            p.Contact.Add(new Patient.ContactComponent { Gender = AdministrativeGender.Male });

            report = _validator.Validate(p);
            Assert.False(report.Success);

            _validator.Settings.SkipConstraintValidation = true;
            report = _validator.Validate(p);
            Assert.True(report.Success);

            _validator.Settings.SkipConstraintValidation = false;

            p.Contact.First().Address = new Address() { City = "Amsterdam" };

            report = _validator.Validate(p);
            Assert.True(report.Success);
        }


        [Fact]
        public void ValidateBundle()
        {
            var bundleXml = File.ReadAllText("TestData\\validation\\bundle-contained-references.xml");

            var bundle = (new FhirXmlParser()).Parse<Bundle>(bundleXml);
            Assert.NotNull(bundle);

            var ctx = new ValidationSettings() { ResourceResolver = _source, GenerateSnapshot = true, ResolveExteralReferences = true, Trace = false };
            bool hitResolution = false;

            _validator = new Validator(ctx);
            _validator.OnExternalResolutionNeeded += (s, a) => hitResolution = true;

            var report = _validator.Validate(bundle);
            Assert.True(report.Success);
            Assert.Equal(1, report.Warnings);            // 1 unresolvable reference
            Assert.True(hitResolution);

            report = _validator.Validate(bundle, "http://validationtest.org/fhir/StructureDefinition/BundleWithContainedEntries");
            Assert.False(report.Success);
            Assert.Equal(1, report.Warnings);            // 1 unresolvable reference
            Assert.Equal(4, report.Errors);            // 4 non-contained references

            report = _validator.Validate(bundle, "http://validationtest.org/fhir/StructureDefinition/BundleWithContainedBundledEntries");
            Assert.False(report.Success);
            Assert.Equal(1, report.Warnings);            // 1 unresolvable reference
            Assert.Equal(1, report.Errors);            // 1 external reference

            report = _validator.Validate(bundle, "http://validationtest.org/fhir/StructureDefinition/BundleWithBundledEntries");
            Assert.False(report.Success);
            Assert.Equal(1, report.Warnings);            // 1 unresolvable reference
            Assert.Equal(2, report.Errors);            // 1 external reference, 1 contained reference

            report = _validator.Validate(bundle, "http://validationtest.org/fhir/StructureDefinition/BundleWithReferencedEntries");
            Assert.False(report.Success);
            Assert.Equal(1, report.Warnings);            // 1 unresolvable reference
            Assert.Equal(4, report.Errors);            // 3 bundled reference, 1 contained reference
        }

        [Fact]
        public void RunXsdValidation()
        {
            var careplanXml = File.ReadAllText("TestData\\validation\\careplan-example-integrated.xml");
            var cpDoc = XDocument.Parse(careplanXml, LoadOptions.SetLineInfo);

            var report = _validator.Validate(cpDoc.CreateReader());
            Assert.True(report.Success);
            Assert.Equal(0, report.Warnings);            // 3x missing invariant

            // Damage the document by removing the mandated 'status' element
            cpDoc.Element(XName.Get("CarePlan", "http://hl7.org/fhir")).Elements(XName.Get("status", "http://hl7.org/fhir")).Remove();

            report = _validator.Validate(cpDoc.CreateReader());
            Assert.False(report.Success);
            Assert.True(report.ToString().Contains(".NET Xsd validation"));
        }

        [Fact]
        public void TestBindingValidation()
        {
            var p = new Patient();

            p.MaritalStatus = new CodeableConcept("http://hl7.org/fhir/v3/MaritalStatus", "S");

            var report = _validator.Validate(p);
            Assert.True(report.Success);
            Assert.Equal(0, report.Warnings);

            p.MaritalStatus.Coding[0].Code = "XX";

            report = _validator.Validate(p);
            Assert.True(report.Success);
            Assert.Equal(0, report.Warnings);
            //Assert.True(report.ToString().Contains("not valid for non-required binding"));
        }

        [Fact]
        public void TestChoiceBindingValidation()
        {
            var profile = "http://validationtest.org/fhir/StructureDefinition/ParametersWithBoundParams";
            var cc = new CodeableConcept();
            cc.Coding.Add(new Coding("http://hl7.org/fhir/data-absent-reason", "NaN"));
            cc.Coding.Add(new Coding("http://hl7.org/fhir/data-absent-reason", "not-asked"));

            var p = new Parameters();
            p.Add("cc", cc);
            p.Add("c", new Coding("http://hl7.org/fhir/data-absent-reason", "NaN"));
            p.Add("s", new FhirString("not-asked"));

            var report = _validator.Validate(p, profile);
            Assert.True(report.Success);
            Assert.Equal(0, report.Warnings);

            p.Remove("s");
            p.Add("s", new FhirString("not-a-member"));
            report = _validator.Validate(p, profile);
            Assert.False(report.Success);
            Assert.True(report.ToString().Contains("not-a-member"));
            Assert.Equal(0, report.Warnings);
        }

        private void DebugDumpOutputXml(Base fragment)
        {
<<<<<<< HEAD
            var doc = System.Xml.Linq.XDocument.Parse(new Serialization.FhirXmlSerializer().SerializeToString(fragment));
            output.WriteLine(doc.ToString(System.Xml.Linq.SaveOptions.None));
=======
#if DUMP_OUTPUT
            // Commented out to not fill up the CI builds output log 
            var doc = System.Xml.Linq.XDocument.Parse(new Serialization.FhirXmlSerializer().SerializeToString(fragment));
            output.WriteLine(doc.ToString(System.Xml.Linq.SaveOptions.None));
#endif
>>>>>>> 5286a970
        }

        [Fact]
        public void ValidateExtensionExamples()
        {
            var levinXml = File.ReadAllText(@"TestData\validation\Levin.patient.xml");
            var levin = (new FhirXmlParser()).Parse<Patient>(levinXml);
            DebugDumpOutputXml(levin);
            Assert.NotNull(levin);

            var report = _validator.Validate(levin);

            Assert.True(report.Success);
            Assert.Equal(0, report.Warnings);

            // Now, rename the mandatory NCT sub-extension
            levin.Extension[1].Extension[0].Url = "NCTX";
            report = _validator.Validate(levin);
            Assert.False(report.Success);
            Assert.True(report.ToString().Contains("Instance count for 'Extension.extension:NCT' is 0"));

            levin.Extension[1].Extension[0].Url = "NCT";
            levin.Extension[1].Extension[1].Value = new FhirString("wrong!");
            report = _validator.Validate(levin);
            DebugDumpOutputXml(report);
            Assert.False(report.Success);
            Assert.True(report.ToString().Contains("The declared type of the element (Period) is incompatible with that of the instance ('string')"));
        }

        [Fact]
        public void ValidateBundleExample()
        {
            var bundle = _source.ResolveByUri("http://example.org/examples/Bundle/MainBundle");
            Assert.NotNull(bundle);

            var report = _validator.Validate(bundle);

            Assert.True(report.Success);
            Assert.Equal(0, report.Warnings);   // 2 warnings about valueset too complex
        }
    

        internal class BundleExampleResolver : IResourceResolver
        {
            private string _path;

            public BundleExampleResolver(string path)
            {
                _path = path;
            }
            public Resource ResolveByCanonicalUri(string uri)
            {
                // throw new NotImplementedException(); // Slow, pollutes debug output window
                return null;
            }

            public Resource ResolveByUri(string uri)
            {
                ResourceIdentity reference = new ResourceIdentity(uri);
                var filename = $"{reference.Id}.{reference.ResourceType}.xml";
                var path = Path.Combine(_path, filename);

                if (File.Exists(path))
                {
                    var xml = File.ReadAllText(path);
                    return (new FhirXmlParser()).Parse<Resource>(xml);
                }
                else
                    return null;
            }

        }

        [Fact]
        public void HandlesParentElementOfCoreAbstractType()
        {
            var sd = "http://validationtest.org/fhir/StructureDefinition/BundleWithConstrainedContained";
            Bundle b = new Bundle();

            b.Type = Bundle.BundleType.Message;
            b.Entry.Add(new Bundle.EntryComponent
            {
                FullUrl = "http://somewhere.org/",
                Resource = new MessageHeader
                {
                    Timestamp = DateTimeOffset.Now,
                    Meta = new Meta { LastUpdated = DateTimeOffset.Now }
                }
            });

            var report = _validator.Validate(b, sd);
            Assert.Equal(2, report.Errors);
            Assert.Equal(0, report.Warnings);
            Assert.DoesNotContain("Encountered unknown child elements 'timestamp'", report.ToString());
        }


        [Fact]
        public void TriggerEscapingValidationError()
        {
            // This unit-test is here to trigger because of an escaping mistake in the FHIR spec 3.0.1.
            // The cause is the escaped \\_ character in eld-16. I have manually corrected profiles-types.xml
            // in the /data directory for this invariant, so this unit-test will normally pass.
            // If it does not, the profiles-types.xml will have been updated/overwritten with a version that
            // still contains this mistake.
            var sd = (StructureDefinition)_source.FindStructureDefinitionForCoreType(FHIRAllTypes.Patient).DeepCopy();
            sd.Snapshot.Element[0].SliceName = "dummy";

            var result = _validator.Validate(sd);
            Assert.True(result.Success);
        }

        // [WMR 20161220] Example by Christiaan Knaap
        // Causes stack overflow exception in validator when processing the related Organization profile
        // TypeRefValidationExtensions.ValidateTypeReferences needs to detect and handle recursion
        // Example: Organization.partOf => Organization
        [Fact(Skip ="Don't handle recursion yet")]
        public void TestPatientWithOrganization()
        {
            // DirectorySource (and ResourceStreamScanner) does not support json...
            // var source = new DirectorySource(@"TestData\validation");
            // var res = source.ResolveByUri("Patient/pat1"); // cf. "Patient/Levin"

            var jsonPatient = File.ReadAllText(@"TestData\validation\patient-ck.json");
            var parser = new FhirJsonParser();
            var patient = parser.Parse<Patient>(jsonPatient);
            Assert.NotNull(patient);

            var jsonOrganization = File.ReadAllText(@"TestData\validation\organization-ck.json");
            var organization = parser.Parse<Organization>(jsonOrganization);
            Assert.NotNull(organization);

            var resources = new Resource[] { patient, organization };
            var memResolver = new InMemoryResourceResolver(resources);

            // [WMR 20161220] Validator always uses existing snapshots if present
            // ProfilePreprocessor.GenerateSnapshots:
            // if (!sd.HasSnapshot) { ... snapshotGenerator(sd) ... }

            // Create custom source to properly force snapshot expansion
            // Run validator on instance
            // Afterwards, verify that instance profile has been expanded

            var source = new CachedResolver(
                // Clear snapshots after initial load
                // This will force the validator to regenerate all snapshots
                new ClearSnapshotResolver(
                    new MultiResolver(
                        // new BundleExampleResolver(@"TestData\validation"),
                        // new DirectorySource(@"TestData\validation"),
                        // new TestProfileArtifactSource(),
                        memResolver,
                        new ZipSource("specification.zip"))));

            var ctx = new ValidationSettings()
            {
                ResourceResolver = source,
                GenerateSnapshot = true,
                EnableXsdValidation = true,
                Trace = false,
                ResolveExteralReferences = true
            };

            var validator = new Validator(ctx);

            var report = validator.Validate(patient);
            Assert.True(report.Success);

            // Assert.Equal(4, report.Warnings);

            // To check for ele-1 constraints on expanded Patient snapshot:
            // source.FindStructureDefinitionForCoreType(FHIRDefinedType.Patient).Snapshot.Element.Select(e=>e.Path + " : " + e.Constraint.FirstOrDefault()?.Key ?? "").ToArray()
            var patientStructDef = source.FindStructureDefinitionForCoreType(FHIRAllTypes.Patient);
            Assert.NotNull(patientStructDef);
            Assert.True(patientStructDef.HasSnapshot);
            assertElementConstraints(patientStructDef.Snapshot.Element);
        }

        /// <summary>
        /// Test for issue 423  (https://github.com/ewoutkramer/fhir-net-api/issues/423)
        /// </summary>
        [Fact]
        public void ValidateInternalReferenceWithinContainedResources()
        {
            var obsOverview = File.ReadAllText(@"TestData\validation\observation-list.xml");
            var parser = new FhirXmlParser();

            var obsList = parser.Parse<List>(obsOverview);
            Assert.NotNull(obsList);

            var result = _validator.Validate(obsList);
            Assert.True(result.Success);
            Assert.Equal(0, result.Errors);
        }

    // Verify aggregated element constraints
    static void assertElementConstraints(List<ElementDefinition> patientElems)
        {
            foreach (var elem in patientElems)
            {
                if (elem.IsRootElement())
                {
                    // DomainResource constraints dom-1 ... dom-4 are defined in reversed order (specification.zip/profile-resources.xml)
                    // Assert.Equal("dom-4", elem.Constraint.FirstOrDefault()?.Key);
                    var constraintKeys = elem.Constraint.Select(c => c.Key).ToList();
                    Assert.True(constraintKeys.Contains("dom-1"));
                    Assert.True(constraintKeys.Contains("dom-2"));
                    Assert.True(constraintKeys.Contains("dom-3"));
                    Assert.True(constraintKeys.Contains("dom-4"));
                }
                else if (!elem.Path.EndsWith(".contained"))
                {
                    // ele-1 should always be the first constraint
                    Assert.Equal("ele-1", elem.Constraint.FirstOrDefault()?.Key);
                }
            }
        }

        class ClearSnapshotResolver : IResourceResolver
        {
            IResourceResolver _resolver;
            public ClearSnapshotResolver(IResourceResolver resolver)
            {
                _resolver = resolver;
            }

            public Resource ResolveByCanonicalUri(string uri)
            {
                var result = _resolver.ResolveByCanonicalUri(uri);
                return clearSnapshot(result);
            }

            public Resource ResolveByUri(string uri)
            {
                var result = _resolver.ResolveByUri(uri);
                return clearSnapshot(result);
            }

            private static Resource clearSnapshot(Resource result)
            {
                if (result is StructureDefinition sd && sd.HasSnapshot)
                {
                    sd.Snapshot = null;
                }
                return result;
            }
        }

    }

    class InMemoryResourceResolver : IResourceResolver
    {
        ILookup<string, Resource> _resources;

        public InMemoryResourceResolver(IEnumerable<Resource> profiles)
        {
            _resources = profiles.ToLookup(r => getResourceUri(r), r => r as Resource);
        }

        public InMemoryResourceResolver(Resource profile) : this(new Resource[] { profile }) { }

        public Resource ResolveByCanonicalUri(string uri) => null;

        public Resource ResolveByUri(string uri) => _resources[uri].FirstOrDefault();

        // cf. ResourceStreamScanner.StreamResources
        static string getResourceUri(Resource res) => res.TypeName + "/" + res.Id;
    }


}
<|MERGE_RESOLUTION|>--- conflicted
+++ resolved
@@ -590,16 +590,11 @@
 
         private void DebugDumpOutputXml(Base fragment)
         {
-<<<<<<< HEAD
-            var doc = System.Xml.Linq.XDocument.Parse(new Serialization.FhirXmlSerializer().SerializeToString(fragment));
-            output.WriteLine(doc.ToString(System.Xml.Linq.SaveOptions.None));
-=======
 #if DUMP_OUTPUT
             // Commented out to not fill up the CI builds output log 
             var doc = System.Xml.Linq.XDocument.Parse(new Serialization.FhirXmlSerializer().SerializeToString(fragment));
             output.WriteLine(doc.ToString(System.Xml.Linq.SaveOptions.None));
 #endif
->>>>>>> 5286a970
         }
 
         [Fact]
