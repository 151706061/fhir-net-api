/* 
 * Copyright (c) 2018, Firely (info@fire.ly) and contributors
 * See the file CONTRIBUTORS for details.
 * 
 * This file is licensed under the BSD 3-Clause license
 * available at https://raw.githubusercontent.com/FirelyTeam/fhir-net-api/master/LICENSE
 */

// [WMR 20170411] HACK - suppress infinite recursion
// TODO: Properly handle recursive type declarations
// Don't throw exception but emit OperationOutcome issue(s) and continue
#define HACK_STU3_RECURSION

// [WMR 20190822] R4: Custom element Ids are no longer allowed/supported
// http://hl7.org/fhir/elementdefinition.html#id
// #define CUSTOM_ELEMENT_IDS

// [WMR 20190828] Auto-generate slice names for type slices if missing from the diff
// Note: Also defined by ElementMatcher class; must define/undefine both
#define GENERATE_MISSING_TYPE_SLICE_NAMES

// [WMR 20190828] R4: Normalize renamed type slices in snapshot
// e.g. diff: "valueString" => snap: "value[x]:valueString"
#define NORMALIZE_RENAMED_TYPESLICE

using Hl7.Fhir.Model;
using Hl7.Fhir.Rest;
using Hl7.Fhir.Serialization;
using Hl7.Fhir.Specification.Navigation;
using Hl7.Fhir.Specification.Snapshot;
using Hl7.Fhir.Specification.Source;
using Hl7.Fhir.Support;
using Hl7.Fhir.Utility;
using Microsoft.VisualStudio.TestTools.UnitTesting;
using System;
using System.Collections.Generic;
using System.Diagnostics;
using System.IO;
using System.Linq;
using System.Text;
using System.Xml;

namespace Hl7.Fhir.Specification.Tests
{
    [TestClass, TestCategory("Snapshot")]
#if PORTABLE45
	public class PortableSnapshotGeneratorTest
#else
    public class SnapshotGeneratorTest2
#endif
    {
        SnapshotGenerator _generator;
        ZipSource _zipSource;
        IResourceResolver _testResolver;
        TimingSource _source;

        readonly SnapshotGeneratorSettings _settings = new SnapshotGeneratorSettings()
        {
            // Throw on unresolved profile references; must include in TestData folder
            GenerateSnapshotForExternalProfiles = true,
            ForceRegenerateSnapshots = true,
            GenerateExtensionsOnConstraints = false,
            GenerateAnnotationsOnConstraints = false,
            GenerateElementIds = true // STU3
        };

        [TestInitialize]
        public void Setup()
        {
            FhirPath.ElementNavFhirExtensions.PrepareFhirSymbolTableFunctions();

            var dirSource = new DirectorySource("TestData/snapshot-test", new DirectorySourceSettings { IncludeSubDirectories = true });
            _source = new TimingSource(dirSource);
            // [WMR 20170810] Order is important!
            // Specify source first to override core defs from
            // TestData\snapshot-test\profiles-resources.xml and profiles-types.xml
            _zipSource = new ZipSource("specification.zip");
            _testResolver = new CachedResolver(new MultiResolver(_zipSource, _source));
        }

        [TestMethod]
        public void GenerateExtensionSnapshot()
        {
            var sd = _testResolver.FindStructureDefinition(@"http://fhir.nl/fhir/StructureDefinition/nl-core-address-official");

            Assert.IsNotNull(sd);
            // dumpReferences(sd);

            generateSnapshotAndCompare(sd, out StructureDefinition expanded);
            dumpOutcome(_generator.Outcome);
            dumpBasePaths(expanded);

            Assert.IsNotNull(expanded);
            Assert.IsTrue(expanded.HasSnapshot);
            Assert.IsNull(_generator.Outcome);

            var elems = expanded.Snapshot.Element;

            // [WMR 20190211] FIXED
            // STU3: "valueBoolean" replaces "value[x]" in snapshot
            //Assert.AreEqual(5, elems.Count);
            // R4: snapshot contains both "value[x]" and "valueBoolean" 
            Assert.AreEqual(6, elems.Count);

            Assert.AreEqual("Extension", elems[0].Path);
            Assert.AreEqual("Extension.id", elems[1].Path);
            Assert.AreEqual("Extension.extension", elems[2].Path);
            Assert.AreEqual("Extension.url", elems[3].Path);
            Assert.AreEqual(expanded.Url, (elems[3].Fixed as FhirUri)?.Value);

            // STU3
            //Assert.AreEqual("Extension.valueBoolean", elems[4].Path);
            // R4
            Assert.AreEqual("Extension.value[x]", elems[4].Path);
#if NORMALIZE_RENAMED_TYPESLICE
            // [WMR 20190828] R4: Normalize renamed type slices in snapshot
            Assert.AreEqual("Extension.value[x]", elems[5].Path);
            Assert.AreEqual("valueBoolean", elems[5].SliceName);
#else
            //Assert.AreEqual("Extension.valueBoolean", elems[5].Path);
#endif
        }


        [TestMethod]
        public void GenerateSingleSnapshot()
        {
            // var sd = _testResolver.FindStructureDefinition(@"http://hl7.org/fhir/StructureDefinition/daf-condition");
            // var sd = _testResolver.FindStructureDefinition(@"http://hl7.org/fhir/StructureDefinition/xdsdocumentreference");
            // var sd = _testResolver.FindStructureDefinition(@"http://hl7.org/fhir/StructureDefinition/gao-medicationorder");
            // var sd = _testResolver.FindStructureDefinition(@"http://hl7.org/fhir/StructureDefinition/shareablevalueset");
            // var sd = _testResolver.FindStructureDefinition(@"http://hl7.org/fhir/StructureDefinition/gao-alternate");
            // var sd = _testResolver.FindStructureDefinition(@"http://hl7.org/fhir/StructureDefinition/gao-result");
            // var sd = _testResolver.FindStructureDefinition(@"http://hl7.org/fhir/StructureDefinition/gao-procedurerequest");
            // var sd = _testResolver.FindStructureDefinition(@"http://hl7.org/fhir/StructureDefinition/cqif-guidanceartifact");

            // [WMR 20160825] Examples by Simone Heckman - custom, free-form canonical url
            // => ResourceIdentity is obsolete!
            // var sd = _testResolver.FindStructureDefinition(@"http://fhir.de/StructureDefinition/kbv/betriebsstaette");
            // var sd = _testResolver.FindStructureDefinition(@"http://fhir.de/StructureDefinition/kbv/istNebenbetriebsstaette");

            // var sd = _testResolver.FindStructureDefinition(@"http://example.org/fhir/StructureDefinition/MyBasic");

            // var sd = _testResolver.FindStructureDefinition(@"http://example.org/fhir/StructureDefinition/MyObservation2");

            // [WMR 20161219] Problem: Composition.section element in core resource has name 'section' (b/o name reference)
            // Ambiguous... snapshot generator slicing logic cannot handle this...

            // [WMR 20161222] Example by EK from validator
            // var sd = _testResolver.FindStructureDefinition(@"http://example.org/StructureDefinition/DocumentComposition");
            // var sd = _testResolver.FindStructureDefinition(@"http://hl7.org/fhir/StructureDefinition/Composition");

            // [WMR 20170110] Test problematic extension
            // var sd = _testResolver.FindStructureDefinition(@"http://hl7.org/fhir/StructureDefinition/us-core-direct");

            var sd = _testResolver.FindStructureDefinition(@"http://hl7.org/fhir/StructureDefinition/Account");

            // var sd = _testResolver.FindStructureDefinition(@"http://example.org/fhir/StructureDefinition/PatientWithExtension");

            Assert.IsNotNull(sd);

            // dumpReferences(sd);

            generateSnapshotAndCompare(sd, out var expanded);

            dumpOutcome(_generator.Outcome);
            // dumpBasePaths(expanded);
            expanded.Snapshot.Element.Dump();
        }

        [TestMethod]
        public void TestChoiceTypeWithMultipleProfileConstraints()
        {
            // [WMR 20161005] The following profile defines several type constraints on Observation.value[x]
            // - Type = Quantity, Profile = WeightQuantity
            // - Type = Quantity, Profile = HeightQuantity
            // - Type = string
            // The snapshot generator should support this without any issues.

            // var tempPath = Path.GetTempPath();
            // var validationTestProfiles = (new Validation.TestProfileArtifactSource()).TestProfiles;
            // var sdHeightQty = validationTestProfiles.FirstOrDefault(s => s.Url == "http://validationtest.org/fhir/StructureDefinition/HeightQuantity");
            // File.WriteAllText(Path.Combine(tempPath, "HeightQuantity.StructureDefinition.xml"), FhirSerializer.SerializeResourceToXml(sdHeightQty));
            // var sdWeightQty = validationTestProfiles.FirstOrDefault(s => s.Url == "http://validationtest.org/fhir/StructureDefinition/WeightQuantity");
            // File.WriteAllText(Path.Combine(tempPath, "WeightQuantity.StructureDefinition.xml"), FhirSerializer.SerializeResourceToXml(sdWeightQty));

            var sd = _testResolver.FindStructureDefinition(@"http://validationtest.org/fhir/StructureDefinition/WeightHeightObservation");

            Assert.IsNotNull(sd);

            // dumpReferences(sd);

            generateSnapshotAndCompare(sd, out var expanded);

            dumpOutcome(_generator.Outcome);
            dumpBasePaths(expanded);
        }

        [TestMethod]
        public void GenerateRepeatedSnapshot()
        {
            // [WMR 20161005] This generated exceptions in an early version of the snapshot generator (fixed)

            var sd = _testResolver.FindStructureDefinition(@"http://hl7.org/fhir/StructureDefinition/MeasureReport");
            generateSnapshotAndCompare(sd, out var expanded);
            dumpOutcome(_generator.Outcome);
            dumpBasePaths(expanded);

            sd = _testResolver.FindStructureDefinition(@"http://hl7.org/fhir/StructureDefinition/clinicaldocument");
            generateSnapshotAndCompare(sd, out expanded);
            dumpOutcome(_generator.Outcome);
            dumpBasePaths(expanded);
        }

        // [WMR 20170424] For debugging SnapshotBaseComponentGenerator
        [TestMethod]
        public void TestFullyExpandCoreOrganization()
        {
            // [WMR 20161005] This simulates custom Forge post-processing logic
            // i.e. perform a regular snapshot expansion, then explicitly expand all complex elements (esp. those without any differential constraints)

            // var sd = _testResolver.FindStructureDefinition(@"http://hl7.org/fhir/StructureDefinition/Organization");
            var sd = _testResolver.FindStructureDefinitionForCoreType(FHIRAllTypes.Organization);
            Assert.IsNotNull(sd);
            generateSnapshot(sd);
            Assert.IsTrue(sd.HasSnapshot);
            var elems = sd.Snapshot.Element;

            var issues = _generator.Outcome?.Issue ?? new List<OperationOutcome.IssueComponent>();
            var expanded = fullyExpand(sd.Snapshot.Element, issues);

            Assert.IsNotNull(expanded);
            dumpBaseElems(expanded);

            Assert.IsNull(_generator.Outcome);
        }

        // [WMR 20180115] NEW - Replacement for expandAllComplexElements (OBSOLETE)
        // Expand all elements with complex type and no children
        IList<ElementDefinition> fullyExpand(IList<ElementDefinition> elements, List<OperationOutcome.IssueComponent> issues = null)
        {
            var nav = new ElementDefinitionNavigator(elements);
            // Skip root element
            if (nav.MoveToFirstChild())
            {
                if (_generator == null)
                {
                    _generator = new SnapshotGenerator(_testResolver, _settings);
                }
                fullyExpandElement(nav, issues);
                return nav.Elements;
            }
            return elements;
        }

        // Expand current element if it has a complex type and no children (recursively)
        void fullyExpandElement(ElementDefinitionNavigator nav, List<OperationOutcome.IssueComponent> issues)
        {
            if (nav.HasChildren || (isExpandableElement(nav.Current) && _generator.ExpandElement(nav)))
            {
                if (issues != null && _generator.Outcome != null)
                {
                    issues.AddRange(_generator.Outcome.Issue);
                }

                Debug.WriteLine($"[{nameof(fullyExpandElement)}] " + nav.Path);
                var bm = nav.Bookmark();
                if (nav.MoveToFirstChild())
                {
                    do
                    {
                        fullyExpandElement(nav, issues);
                    } while (nav.MoveToNext());
                    Assert.IsTrue(nav.ReturnToBookmark(bm));
                }
            }
        }

        static bool isExpandableElement(ElementDefinition element)
        {
#if HACK_STU3_RECURSION
            // [WMR 20170328] DEBUG HACK
            // Prevent recursion:
            // - Identifier.assigner : Reference
            // - Reference.identifier : Identifier
            if (element.Path == "Reference.identifier"
                || element.Base?.Path == "Reference.identifier"
                // [WMR 20170424] Added
                || (element.Base?.Path.EndsWith(".reference.identifier") ?? false)
                || (element.Base?.Path == "Identifier.assigner.identifier")
                || (element.Base?.Path.EndsWith(".identifier.assigner.identifier") ?? false)
            )
            {
                Debug.Print($"[{nameof(isExpandableElement)}] RECURSION HACK: skip expansion for element: '{element.Path}'");
                return false;
            }
#endif

            var type = element.PrimaryType();

            if (type == null || element.Type.Select(t => t.Code).Distinct().Count() != 1) { return false; }

            var typeName = type?.Code;
            return !String.IsNullOrEmpty(typeName)
                   // Expand complex datatypes and resources
                   && isComplexDataTypeOrResource(typeName)
                   && (
                        // Only expand extension elements with a custom name or profile
                        // Do NOT expand the core Extension.extension element, as this will trigger infinite recursion
                        typeName != FHIRAllTypes.Extension.GetLiteral()
                        || type.Profile.Any()
                        || element.SliceName != null
                   );
        }

        // [WMR 20180116] Returns true for complex datatypes and resources, or false otherwise
        static bool isComplexDataTypeOrResource(string typeName) => !ModelInfo.IsPrimitive(typeName);

        static bool isComplexDataTypeOrResource(FHIRAllTypes type) => !ModelInfo.IsPrimitive(type);


        // [WMR 20180115] NEW - Use alternative (iterative) approach for full expansion
        [TestMethod]
        public void TestFullyExpandCorePatient()
        {
            // [WMR 20180115] Iteratively expand all complex elements
            // 1. First generate regular snapshot
            // 2. Re-iterate elements, expand complex elements w/o children (recursively)

            var sd = _testResolver.FindStructureDefinition(@"http://hl7.org/fhir/StructureDefinition/Patient");
            Assert.IsNotNull(sd);

            StructureDefinition snapshot = null;
            generateSnapshotAndCompare(sd, out snapshot);
            Assert.IsNotNull(snapshot);
            Assert.IsTrue(snapshot.HasSnapshot);

            var snapElems = snapshot.Snapshot.Element;
            Debug.WriteLine($"Default snapshot: {snapElems.Count} elements");
            dumpBaseElems(snapElems);
            // [WMR 20181212] R4 FIXED - Patient.animal has been removed, including children
            // Total of 7 elements removed:
            // -1 (animal)
            // -3 inline children
            // -3 inherited children (id, extension, modifierExtension)
            //Assert.AreEqual(52, snapElems.Count);
            Assert.AreEqual(45, snapElems.Count);

            var issues = _generator.Outcome?.Issue ?? new List<OperationOutcome.IssueComponent>();
            var fullElems = fullyExpand(snapElems, issues);
            Debug.WriteLine($"Full expansion: {fullElems.Count} elements");
            dumpBaseElems(fullElems);
            //Assert.AreEqual(310, fullElems.Count);
            // [WMR 20181212] R4 FIXED
            // Total of 7 + 3 * 12 = 43 elements removed:
            // -1 (animal)
            // -3 inline children, of type CodeableConcept
            // -3*12 full expansion of CodeableConcept
            // -3 inherited children (id, extension, modifierExtension)
            Assert.AreEqual(277, fullElems.Count);
            Assert.AreEqual(issues.Count, 0);

            // Verify
            for (int j = 1; j < fullElems.Count; j++)
            {
                if (isExpandableElement(fullElems[j]))
                {
                    verifyExpandElement(fullElems[j], fullElems, fullElems);
                }
            }
        }

        // [WMR 20180115] NEW - Use alternative (iterative) approach for full expansion
        // Note: result is different from TestCoreOrganizationNL, contains more elements - correct!
        // Older approach was flawed, e.g. see exclusion for Organization.type
        [TestMethod]
        public void TestFullyExpandNLCoreOrganization()
        {
            // core-organization-nl references extension core-address-nl
            // BUG: expanded extension child elements have incorrect .Base.Path ...?!
            // e.g. Organization.address.type - Base = Organization.address.use
            // Fixed by adding conditional to copyChildren

            var sd = _testResolver.FindStructureDefinition(@"http://fhir.nl/fhir/StructureDefinition/nl-core-organization");
            Assert.IsNotNull(sd);

            StructureDefinition snapshot = null;
            // generateSnapshotAndCompare(sd, out snapshot);

            _generator = new SnapshotGenerator(_testResolver, _settings);
            _generator.PrepareElement += elementHandler;
            try
            {
                generateSnapshotAndCompare(sd, out snapshot);

                Assert.IsNotNull(snapshot);
                Assert.IsTrue(snapshot.HasSnapshot);

                var snapElems = snapshot.Snapshot.Element;
                Debug.WriteLine($"Default snapshot: {snapElems.Count} elements");
                dumpBaseElems(snapElems);
                dumpIssues(_generator.Outcome?.Issue);
                Assert.AreEqual(62, snapElems.Count);
                Assert.IsNull(_generator.Outcome);

                var issues = new List<OperationOutcome.IssueComponent>();
                var fullElems = fullyExpand(snapElems, issues);
                Debug.WriteLine($"Full expansion: {fullElems.Count} elements");
                dumpBaseElems(fullElems);
                dumpIssues(issues);
                // [WMR 20181212] R4 FIXED
                // * Added elements: Meta.source, Reference.type
                // +1 Organization.meta.source
                // +1 Organization.contained.meta.source
                // +4 Organization.identifier.assigner.type (slice intro + 3 named slices)
                // +1 Organization.partOf.type
                // +1 Organization.endpoint.type
                // +8 in total
                //Assert.AreEqual(347, fullElems.Count);
                //Assert.AreEqual(355, fullElems.Count);

                // [WMR 20190211] Fixed
                // R4: snapshot now includes both "value[x]" and "valueString" constraints
                // +1 Organization.address.extension.value[x]
                // +1 Organization.address.line.extension:streetName.value[x]
                // +1 Organization.address.line.extension:houseNumber.value[x]
                // +1 Organization.address.line.extension:buildingNumberSuffix.value[x]
                // +1 Organization.address.line.extension:unitID.value[x]
                // +1 Organization.address.line.extension:additionalLocator.value[x]
                Assert.AreEqual(361, fullElems.Count);

                Assert.AreEqual(0, issues.Count);

                // Verify
                for (int j = 1; j < fullElems.Count; j++)
                {
                    if (isExpandableElement(fullElems[j]))
                    {
                        verifyExpandElement(fullElems[j], fullElems, fullElems);
                    }
                }
            }
            finally
            {
                _generator.PrepareElement -= elementHandler;
            }
        }

        static void beforeExpandElementHandler_DEBUG(object sender, SnapshotExpandElementEventArgs e)
        {
            Debug.Print($"[beforeExpandElementHandler_DEBUG] #{e.Element.GetHashCode()} '{e.Element.Path}' - HasChildren = {e.HasChildren} - MustExpand = {e.MustExpand}");
        }

        [TestMethod]
        public void TestSnapshotRecursionChecker()
        {
            // Following structuredefinition has a recursive element type profile
            // Verify that the snapshot generator detects recursion and aborts with exception

            var sd = _testResolver.FindStructureDefinition(@"http://example.org/fhir/StructureDefinition/MyBundle");

            Assert.IsNotNull(sd);

            // dumpReferences(sd);

            bool exceptionRaised = false;
            try
            {
                generateSnapshotAndCompare(sd, out var expanded);
                dumpOutcome(_generator.Outcome);
                dumpBasePaths(expanded);
            }
            catch (Exception ex)
            {
                Debug.Print("{0}: {1}".FormatWith(ex.GetType().Name, ex.Message));
                exceptionRaised = ex is NotSupportedException;
            }
            Assert.IsTrue(exceptionRaised);
        }

        // [WMR 20170424] Add qicore-encounter.xml (STU3) as separate content file
        // Source: http://build.fhir.org/ig/cqframework/qi-core/StructureDefinition-qicore-encounter.xml.html
        [TestMethod]
        public void GenerateDerivedProfileSnapshot()
        {
            // [WMR 20161005] Verify that the snapshot generator supports profiles on profiles

            // cqif-guidanceartifact profile is derived from cqif-knowledgemodule
            // var sd = _testResolver.FindStructureDefinition(@"http://hl7.org/fhir/StructureDefinition/cqif-guidanceartifact");
            // var sd = _testResolver.FindStructureDefinition(@"http://hl7.org/fhir/StructureDefinition/sdc-questionnaire");
            // var sd = _testResolver.FindStructureDefinition(@"http://hl7.org/fhir/StructureDefinition/qicore-goal");
            // var sd = _testResolver.FindStructureDefinition(@"http://hl7.org/fhir/StructureDefinition/qicore-patient");
            // var sd = _testResolver.FindStructureDefinition(@"http://hl7.org/fhir/StructureDefinition/qicore-encounter");
            var sd = _testResolver.FindStructureDefinition(@"http://hl7.org/fhir/us/qicore/StructureDefinition/qicore-encounter");

            Assert.IsNotNull(sd);
            // dumpReferences(sd);

            generateSnapshotAndCompare(sd, out var expanded);

            dumpOutcome(_generator.Outcome);
            dumpBasePaths(expanded);
        }

        void assertContainsElement(StructureDefinition sd, string path, string name = null, string elementId = null)
        {
            Assert.IsNotNull(sd);

            Assert.IsNotNull(sd.Differential);
            Assert.IsNotNull(sd.Differential.Element);
            Assert.IsTrue(sd.Differential.Element.Count > 0);

            // Verify that the differential component contains a matching element
            assertContainsElement(sd.Differential, path, name);
            assertContainsElement(sd.Snapshot, path, name, elementId);
        }

        void assertContainsElement(IElementList elements, string path, string name = null, string elementId = null)
        {
            var label = elements is StructureDefinition.DifferentialComponent ? "differential" : "snapshot";
            Assert.IsNotNull(elements);
            var matches = elements.Element.Where(e => e.Path == path && e.SliceName == name).ToArray();
            var cnt = matches.Length;
            Assert.IsTrue(cnt > 0, $"Expected element is missing from {label} component. Path = '{path}', name = '{name}'.");
            Assert.IsTrue(cnt == 1, $"Found multiple matching elements in {label} component for Path = '{path}', name = '{name}'.");
            var elem = matches[0];
            if (_settings.GenerateElementIds && elementId != null)
            {
                Assert.AreEqual(elementId, elem.ElementId, $"Invalid elementId in {label} component. Expected = '{elementId}', actual = '{elem.ElementId}'.");
            }
        }

        StructureDefinition generateSnapshot(string url, Action<StructureDefinition> preprocessor = null)
        {
            var structure = _testResolver.FindStructureDefinition(url);
            Assert.IsNotNull(structure);
            Assert.IsTrue(structure.HasSnapshot);
            preprocessor?.Invoke(structure);
            generateSnapshotAndCompare(structure, out var expanded);
            dumpOutcome(_generator.Outcome);
            return expanded;
        }

        static void insertElementsBefore(StructureDefinition structure, ElementDefinition insertBefore, params ElementDefinition[] inserts)
            => insertElementsBefore(structure.Differential.Element, insertBefore, inserts);

        static void insertElementsBefore(List<ElementDefinition> elements, ElementDefinition insertBefore, params ElementDefinition[] inserts)
        {
            var idx = elements.FindIndex(e => e.Path == insertBefore.Path && e.SliceName == insertBefore.SliceName);
            Assert.AreNotEqual(-1, idx, $"Warning! insertBefore element is missing. Path = '{insertBefore.Path}', Name = '{insertBefore.SliceName}'.");
            foreach (var insert in inserts)
            {
                var idx2 = elements.FindIndex(e => e.Path == insert.Path && e.SliceName == insert.SliceName);
                Assert.AreEqual(-1, idx2, $"Warning! insert element is already present. Path = '{insert.Path}', Name = '{insert.SliceName}'.");
            }
            elements.InsertRange(idx, inserts);
        }

        static void insertElementsBefore(StructureDefinition structure, string insertBeforePath, int elemIndex, params ElementDefinition[] inserts)
            => insertElementsBefore(structure.Differential.Element, insertBeforePath, elemIndex, inserts);

        static void insertElementsBefore(List<ElementDefinition> elements, string insertBeforePath, int elemIndex, params ElementDefinition[] inserts)
        {
            var idx = -1;
            do
            {
                idx = elements.FindIndex(idx + 1, e => e.Path == insertBeforePath);
                Assert.AreNotEqual(-1, idx, $"Warning! insertBefore element is missing. Path = '{insertBeforePath}', Index = '{elemIndex}'.");
            } while (--elemIndex > 0);

            foreach (var insert in inserts)
            {
                var idx2 = elements.FindIndex(e => e.Path == insert.Path && e.SliceName == insert.SliceName);
                Assert.AreEqual(-1, idx2, $"Warning! insert element is already present. Path = '{insert.Path}', Name = '{insert.SliceName}'.");
            }
            elements.InsertRange(idx, inserts);

        }


        // [WMR 20170412] Fixed
        [TestMethod]
        public void GeneratePatientWithExtensionsSnapshot()
        {
            // [WMR 20161005] Very complex set of examples by Chris Grenz
            // https://github.com/chrisgrenz/FHIR-Primer/blob/master/profiles/patient-extensions-profile.xml
            // Manually downgraded from FHIR v1.4.0 to v1.0.2

            StructureDefinition sd;
            ElementVerifier verifier;

            // [WMR 20170421] Chris Grenz examples define non-standard slice names, e.g. "type.value[x]"
            _settings.GenerateElementIds = true;

            // http://example.com/fhir/StructureDefinition/patient-legal-case
            // http://example.com/fhir/StructureDefinition/patient-legal-case-lead-counsel

            // [WMR 20170424] Corrected element ids

            // Verify complex extension used by patient-with-extensions profile
            // patient-research-authorization-profile.xml
            sd = generateSnapshot(@"http://example.com/fhir/StructureDefinition/patient-research-authorization");
            verifier = new ElementVerifier(sd, _settings);
            verifier.VerifyElement("Extension.extension", null, "Extension.extension");
            verifier.VerifyElement("Extension.extension", "type", "Extension.extension:type");
            verifier.VerifyElement("Extension.extension.url", null, "Extension.extension:type.url", new FhirUri("type"));
            verifier.VerifyElement("Extension.extension", "flag", "Extension.extension:flag");
            verifier.VerifyElement("Extension.extension.url", null, "Extension.extension:flag.url", new FhirUri("flag"));
            verifier.VerifyElement("Extension.extension", "date", "Extension.extension:date");
            verifier.VerifyElement("Extension.extension.url", null, "Extension.extension:date.url", new FhirUri("date"));
            verifier.VerifyElement("Extension.url", null, null, new FhirUri(sd.Url));

            // Basic Patient profile that references a set of extensions
            // patient-extensions-profile.xml
            sd = generateSnapshot(@"http://example.com/fhir/StructureDefinition/patient-with-extensions");
            verifier = new ElementVerifier(sd, _settings);
            verifier.VerifyElement("Patient.extension", null, "Patient.extension");
            verifier.VerifyElement("Patient.extension", "doNotCall", "Patient.extension:doNotCall");
            verifier.VerifyElement("Patient.extension", "legalCase", "Patient.extension:legalCase");

            // [WMR 20170614] Fixed; element id for type slice is based on original element name ending with "[x]"
            // verifier.VerifyElement("Patient.extension.valueBoolean", null, "Patient.extension:legalCase.valueBoolean");
            // verifier.VerifyElement("Patient.extension.valueBoolean.extension", null, "Patient.extension:legalCase.valueBoolean.extension");
            // verifier.VerifyElement("Patient.extension.valueBoolean.extension", "leadCounsel", "Patient.extension:legalCase.valueBoolean.extension:leadCounsel");
            // [WMR 20190822] Fixed; element id for type slice should contain type slice name "value[x]:valueBoolean"
            //verifier.VerifyElement("Patient.extension.valueBoolean", null, "Patient.extension:legalCase.value[x]");
            //verifier.VerifyElement("Patient.extension.valueBoolean.extension", null, "Patient.extension:legalCase.value[x].extension");
            //verifier.VerifyElement("Patient.extension.valueBoolean.extension", "leadCounsel", "Patient.extension:legalCase.value[x].extension:leadCounsel");
#if NORMALIZE_RENAMED_TYPESLICE
            verifier.VerifyElement("Patient.extension.value[x]", null, "Patient.extension:legalCase.value[x]"); // Slice entry
            verifier.VerifyElement("Patient.extension.value[x]", "valueBoolean", "Patient.extension:legalCase.value[x]:valueBoolean");
            verifier.VerifyElement("Patient.extension.value[x].extension", null, "Patient.extension:legalCase.value[x]:valueBoolean.extension");
            verifier.VerifyElement("Patient.extension.value[x].extension", "leadCounsel", "Patient.extension:legalCase.value[x]:valueBoolean.extension:leadCounsel");
#else
            verifier.VerifyElement("Patient.extension.valueBoolean", null, "Patient.extension:legalCase.value[x]:valueBoolean");
            verifier.VerifyElement("Patient.extension.valueBoolean.extension", null, "Patient.extension:legalCase.value[x]:valueBoolean.extension");
            verifier.VerifyElement("Patient.extension.valueBoolean.extension", "leadCounsel", "Patient.extension:legalCase.value[x]:valueBoolean.extension:leadCounsel");
#endif
            verifier.VerifyElement("Patient.extension", "religion", "Patient.extension:religion");
            verifier.VerifyElement("Patient.extension", "researchAuth", "Patient.extension:researchAuth");

            // Each of the following profiles is derived from the previous profile

            // patient-name-slice-profile.xml
            sd = generateSnapshot(@"http://example.com/fhir/SD/patient-name-slice"
                , structure => insertElementsBefore(structure,
                     "Patient.name.use", 2,
                     // Add named parent slicing entry
                     new ElementDefinition() { Path = "Patient.name", SliceName = "maidenName" }
                 )
            );
            verifier = new ElementVerifier(sd, _settings);
            verifier.VerifyElement("Patient.name", null, "Patient.name");
            verifier.VerifyElement("Patient.name", "officialName", "Patient.name:officialName");
            verifier.VerifyElement("Patient.name.text", null, "Patient.name:officialName.text");
            verifier.VerifyElement("Patient.name.family", null, "Patient.name:officialName.family");
            verifier.VerifyElement("Patient.name.given", null, "Patient.name:officialName.given");
            verifier.VerifyElement("Patient.name.use", null, "Patient.name:officialName.use");
            Assert.AreEqual((verifier.CurrentElement.Fixed as Code)?.Value, "official");
            verifier.VerifyElement("Patient.name", "maidenName", "Patient.name:maidenName");
            verifier.VerifyElement("Patient.name.use", null, "Patient.name:maidenName.use");
            Assert.AreEqual((verifier.CurrentElement.Fixed as Code)?.Value, "maiden");
            verifier.VerifyElement("Patient.name.family", null, "Patient.name:maidenName.family");

            // patient-telecom-slice-profile.xml
            sd = generateSnapshot(@"http://example.com/fhir/SD/patient-telecom-slice"
                , structure => insertElementsBefore(structure,
                     // new ElementDefinition() { Path = "Patient.telecom.system", SliceName = "workEmail.system" },
                     "Patient.telecom.system", 4,
                     // Add named parent slicing entry
                     new ElementDefinition() { Path = "Patient.telecom", SliceName = "workEmail" }
                 )
            );
            verifier = new ElementVerifier(sd, _settings);
            verifier.VerifyElement("Patient.telecom", null, "Patient.telecom");
            verifier.VerifyElement("Patient.telecom", "homePhone", "Patient.telecom:homePhone");
            verifier.VerifyElement("Patient.telecom.system", null, "Patient.telecom:homePhone.system", new Code("phone"));
            verifier.VerifyElement("Patient.telecom.use", null, "Patient.telecom:homePhone.use", new Code("home"));
            verifier.VerifyElement("Patient.telecom", "mobilePhone", "Patient.telecom:mobilePhone");
            verifier.VerifyElement("Patient.telecom.system", null, "Patient.telecom:mobilePhone.system", new Code("phone"));
            verifier.VerifyElement("Patient.telecom.use", null, "Patient.telecom:mobilePhone.use", new Code("mobile"));
            verifier.VerifyElement("Patient.telecom", "homeEmail", "Patient.telecom:homeEmail");
            verifier.VerifyElement("Patient.telecom.system", null, "Patient.telecom:homeEmail.system", new Code("email"));
            verifier.VerifyElement("Patient.telecom.use", null, "Patient.telecom:homeEmail.use", new Code("home"));
            verifier.VerifyElement("Patient.telecom", "workEmail", "Patient.telecom:workEmail");
            verifier.VerifyElement("Patient.telecom.system", null, "Patient.telecom:workEmail.system", new Code("email"));
            verifier.VerifyElement("Patient.telecom.use", null, "Patient.telecom:workEmail.use", new Code("work"));
            verifier.VerifyElement("Patient.telecom", "pager", "Patient.telecom:pager");
            verifier.VerifyElement("Patient.telecom.system", null, "Patient.telecom:pager.system", new Code("pager"));

            // Original snapshot contains constraints for both deceased[x] and deceasedDateTime - invalid!
            // Generated snapshot merges both constraints to deceasedDateTime type slice
            // patient-deceasedDatetime-slice-profile.xml
            sd = generateSnapshot(@"http://example.com/fhir/SD/patient-deceasedDatetime-slice");
            assertContainsElement(sd.Differential, "Patient.deceased[x]");                  // Differential contains a type slice on deceased[x]
            // Assert.IsFalse(sd.Snapshot.Element.Any(e => e.Path == "Patient.deceased[x]"));  // Snapshot only contains renamed element constraint
            // assertContainsElement(sd, "Patient.deceasedDateTime", null, "Patient.deceasedDateTime");
            verifier.VerifyElement("Patient.deceased[x]", null, "Patient.deceased[x]");

            // patient-careprovider-type-slice-profile.xml
            sd = generateSnapshot(@"http://example.com/fhir/SD/patient-careprovider-type-slice");
            verifier = new ElementVerifier(sd, _settings);
            verifier.VerifyElement("Patient.careProvider", null, "Patient.careProvider");
            verifier.VerifyElement("Patient.careProvider", "organizationCare", "Patient.careProvider:organizationCare");
            verifier.VerifyElement("Patient.careProvider", "practitionerCare", "Patient.careProvider:practitionerCare");

            // Verify re-slicing
            // patient-careprovider-type-reslice-profile.xml
            sd = generateSnapshot(@"http://example.com/fhir/SD/patient-careprovider-type-reslice");
            verifier = new ElementVerifier(sd, _settings);
            verifier.VerifyElement("Patient.careProvider", null, "Patient.careProvider");
            verifier.VerifyElement("Patient.careProvider", "organizationCare", "Patient.careProvider:organizationCare");
            verifier.VerifyElement("Patient.careProvider", "organizationCare/teamCare", "Patient.careProvider:organizationCare/teamCare");
            verifier.VerifyElement("Patient.careProvider", "practitionerCare", "Patient.careProvider:practitionerCare");

            // Identifier Datatype profile
            // patient-mrn-id-profile.xml
            sd = generateSnapshot(@"http://example.com/fhir/SD/patient-mrn-id");
            verifier = new ElementVerifier(sd, _settings);
            verifier.VerifyElement("Identifier", null, "Identifier");
            verifier.VerifyElement("Identifier.system", null, "Identifier.system", new FhirUri(@"http://example.com/fhir/localsystems/PATIENT-ID-MRN"));

            // Verify inline re-slicing
            // Profile slices identifier and also re-slices the "mrn" slice
            // patient-identifier-profile-slice-profile.xml
            sd = generateSnapshot(@"http://example.com/fhir/SD/patient-slice-by-profile"
                , structure => insertElementsBefore(structure,
                     "Patient.identifier.use", 1,
                     // Add named parent reslicing entry
                     new ElementDefinition() { Path = "Patient.identifier", SliceName = "mrn/officialMRN" }
                 )
            );
            verifier = new ElementVerifier(sd, _settings);
            verifier.VerifyElement("Patient.identifier", null, "Patient.identifier");
            verifier.VerifyElement("Patient.identifier", "mrn", "Patient.identifier:mrn");
            verifier.VerifyElement("Patient.identifier", "mrn/officialMRN", "Patient.identifier:mrn/officialMRN");
            verifier.VerifyElement("Patient.identifier.use", null, "Patient.identifier:mrn/officialMRN.use", new Code("official"));
            verifier.VerifyElement("Patient.identifier", "mdmId", "Patient.identifier:mdmId");

            // Verify constraints on named slice in base profile
            // patient-identifier-slice-extension-profile.xml
            sd = generateSnapshot(@"http://example.com/fhir/SD/patient-identifier-subslice"
                , structure => insertElementsBefore(structure,
                     "Patient.identifier.extension", 1,
                     // Add named parent reslicing entry
                     new ElementDefinition() { Path = "Patient.identifier", SliceName = "mrn" }
                 )
            );
            verifier = new ElementVerifier(sd, _settings);
            verifier.VerifyElement("Patient.identifier", null, "Patient.identifier");
            verifier.AssertSlicing("system", ElementDefinition.SlicingRules.Open, null);
            verifier.VerifyElement("Patient.identifier", "mrn", "Patient.identifier:mrn");
            verifier.AssertSlicing("use", ElementDefinition.SlicingRules.Open, null);
            verifier.VerifyElement("Patient.identifier.extension", null, "Patient.identifier:mrn.extension");
            verifier.VerifyElement("Patient.identifier.extension", "issuingSite", "Patient.identifier:mrn.extension:issuingSite");
            verifier.VerifyElement("Patient.identifier.use", null, "Patient.identifier:mrn.use");
            verifier.VerifyElement("Patient.identifier.type", null, "Patient.identifier:mrn.type");
            verifier.VerifyElement("Patient.identifier.system", null, "Patient.identifier:mrn.system", new FhirUri(@"http://example.com/fhir/localsystems/PATIENT-ID-MRN"));
            verifier.VerifyElement("Patient.identifier.value", null, "Patient.identifier:mrn.value");
            verifier.VerifyElement("Patient.identifier.period", null, "Patient.identifier:mrn.period");
            verifier.VerifyElement("Patient.identifier.assigner", null, "Patient.identifier:mrn.assigner");
            verifier.VerifyElement("Patient.identifier", "mrn/officialMRN", "Patient.identifier:mrn/officialMRN");
            verifier.VerifyElement("Patient.identifier", "mdmId", "Patient.identifier:mdmId");

            // Verify extension re-slice
            // patient-research-auth-reslice-profile.xml
            sd = generateSnapshot(@"http://example.com/fhir/SD/patient-research-auth-reslice"
                , structure => insertElementsBefore(structure,
                     // new ElementDefinition() { Path = "Patient.extension.extension.value[x]", SliceName = "researchAuth/grandfatheredResAuth.type.value[x]" },
                     "Patient.extension.extension.value[x]", 1,
                     // Add named parent reslicing entry
                     new ElementDefinition() { Path = "Patient.extension", SliceName = "researchAuth/grandfatheredResAuth" },
                     new ElementDefinition() { Path = "Patient.extension.extension", SliceName = "type" }
                     // new ElementDefinition() { Path = "Patient.extension.extension", Name = "researchAuth/grandfatheredResAuth.type" }
                 )
            );
            verifier = new ElementVerifier(sd, _settings);

            verifier.VerifyElement("Patient.extension", null, "Patient.extension");
            verifier.VerifyElement("Patient.extension", "doNotCall", "Patient.extension:doNotCall");
            verifier.VerifyElement("Patient.extension", "legalCase", "Patient.extension:legalCase");

            // [WMR 20170614] Fixed; element id for type slices is based on original element name ending with "[x]"
            // verifier.VerifyElement("Patient.extension.valueBoolean", null, "Patient.extension:legalCase.valueBoolean");
            // verifier.VerifyElement("Patient.extension.valueBoolean.extension", null, "Patient.extension:legalCase.valueBoolean.extension");
            // verifier.VerifyElement("Patient.extension.valueBoolean.extension", null, "Patient.extension:legalCase.valueBoolean.extension:leadCounsel");
            // [WMR 20190822] Fixed; element id for type slice should contain type slice name "value[x]:valueBoolean"
            //verifier.VerifyElement("Patient.extension.valueBoolean", null, "Patient.extension:legalCase.value[x]");
            //verifier.VerifyElement("Patient.extension.valueBoolean.extension", null, "Patient.extension:legalCase.value[x].extension");
            //verifier.VerifyElement("Patient.extension.valueBoolean.extension", null, "Patient.extension:legalCase.value[x].extension:leadCounsel");
#if NORMALIZE_RENAMED_TYPESLICE
            verifier.VerifyElement("Patient.extension.value[x]", null, "Patient.extension:legalCase.value[x]"); // Slice entry
            verifier.VerifyElement("Patient.extension.value[x]", "valueBoolean", "Patient.extension:legalCase.value[x]:valueBoolean");
            verifier.VerifyElement("Patient.extension.value[x].extension", null, "Patient.extension:legalCase.value[x]:valueBoolean.extension");
            verifier.VerifyElement("Patient.extension.value[x].extension", "leadCounsel", "Patient.extension:legalCase.value[x]:valueBoolean.extension:leadCounsel");
#else
            verifier.VerifyElement("Patient.extension.valueBoolean", null, "Patient.extension:legalCase.value[x]:valueBoolean");
            verifier.VerifyElement("Patient.extension.valueBoolean.extension", null, "Patient.extension:legalCase.value[x]:valueBoolean.extension");
            verifier.VerifyElement("Patient.extension.valueBoolean.extension", null, "Patient.extension:legalCase.value[x]:valueBoolean.extension:leadCounsel");
#endif

            verifier.VerifyElement("Patient.extension", "religion", "Patient.extension:religion");
            verifier.VerifyElement("Patient.extension", "researchAuth", "Patient.extension:researchAuth");
            // Note: in the original snapshot, the "researchAuth" complex extension slice is fully expanded (child extensions: type, flag, date)
            // However this is not necessary, as there are no child constraints on the extension

            // [WMR 20161216] TODO: Merge slicing entry
            verifier.AssertSlicing("type.value[x]", ElementDefinition.SlicingRules.Open, null);

            // [WMR 20161208] TODO...

            // "researchAuth/grandfatheredResAuth" represents a reslice of the base extension "researchAuth" (0...*)
            verifier.VerifyElement("Patient.extension", "researchAuth/grandfatheredResAuth", "Patient.extension:researchAuth/grandfatheredResAuth");

            // [WMR 20161216] TODO: Merge slicing entry
            verifier.VerifyElement("Patient.extension.extension", null, "Patient.extension:researchAuth/grandfatheredResAuth.extension");
            // [WMR 20170412] Slicing component is inherited from Extension.extension core element definition
            // STU3: Defined as { type = "value", path = "url", ordered = null }
            verifier.AssertSlicing("url", ElementDefinition.SlicingRules.Open, null);

            // The reslice "researchAuth/grandfatheredResAuth" has a child element constraint on "type.value[x]"
            // Therefore the complex extension is fully expanded (child extensions: type, flag, date)
            verifier.VerifyElement("Patient.extension.extension", "type", "Patient.extension:researchAuth/grandfatheredResAuth.extension:type");
            verifier.VerifyElement("Patient.extension.extension.url", null, "Patient.extension:researchAuth/grandfatheredResAuth.extension:type.url", new FhirUri("type"));
            // Child constraints on "type.value[x]" merged from differential
            verifier.VerifyElement("Patient.extension.extension.value[x]", null, "Patient.extension:researchAuth/grandfatheredResAuth.extension:type.value[x]");
            verifier.VerifyElement("Patient.extension.extension", "flag", "Patient.extension:researchAuth/grandfatheredResAuth.extension:flag");
            verifier.VerifyElement("Patient.extension.extension.url", null, "Patient.extension:researchAuth/grandfatheredResAuth.extension:flag.url", new FhirUri("flag"));
            verifier.VerifyElement("Patient.extension.extension", "date", "Patient.extension:researchAuth/grandfatheredResAuth.extension:date");
            verifier.VerifyElement("Patient.extension.extension.url", null, "Patient.extension:researchAuth/grandfatheredResAuth.extension:date.url", new FhirUri("date"));
            verifier.VerifyElement("Patient.extension.url", null, "Patient.extension:researchAuth/grandfatheredResAuth.url", new FhirUri(@"http://example.com/fhir/StructureDefinition/patient-research-authorization"));
            verifier.VerifyElement("Patient.extension.value[x]", null, "Patient.extension:researchAuth/grandfatheredResAuth.value[x]");

            // Slices inherited from base profile with url http://example.com/fhir/SD/patient-identifier-subslice
            verifier.VerifyElement("Patient.identifier", null, "Patient.identifier");
            verifier.AssertSlicing("system", ElementDefinition.SlicingRules.Open, null);
            verifier.VerifyElement("Patient.identifier", "mrn", "Patient.identifier:mrn");
            verifier.AssertSlicing("use", ElementDefinition.SlicingRules.Open, null);
            verifier.VerifyElement("Patient.identifier.extension", null, "Patient.identifier:mrn.extension");
            verifier.VerifyElement("Patient.identifier.extension", null, "Patient.identifier:mrn.extension:issuingSite");
            verifier.VerifyElement("Patient.identifier.use", null, "Patient.identifier:mrn.use");
            verifier.VerifyElement("Patient.identifier.type", null, "Patient.identifier:mrn.type");
            verifier.VerifyElement("Patient.identifier.system", null, "Patient.identifier:mrn.system", new FhirUri(@"http://example.com/fhir/localsystems/PATIENT-ID-MRN"));
            verifier.VerifyElement("Patient.identifier.value", null, "Patient.identifier:mrn.value");
            verifier.VerifyElement("Patient.identifier.period", null, "Patient.identifier:mrn.period");
            verifier.VerifyElement("Patient.identifier.assigner", null, "Patient.identifier:mrn.assigner");
            verifier.VerifyElement("Patient.identifier", "mrn/officialMRN", "Patient.identifier:mrn/officialMRN");
            verifier.VerifyElement("Patient.identifier", "mdmId", "Patient.identifier:mdmId");
        }

        [TestMethod]
        public void GenerateSnapshotExpandExternalProfile()
        {
            // Profile MyLocation references extension MyLocationExtension
            // MyLocationExtension extension profile does not have a snapshot component => expand on demand

            var sd = _testResolver.FindStructureDefinition(@"http://example.org/fhir/StructureDefinition/MyLocation");
            Assert.IsNotNull(sd);
            Assert.IsNotNull(sd.Snapshot);

            var extensionElements = sd.Differential.Element.Where(e => e.IsExtension());
            Assert.IsNotNull(extensionElements);
            Assert.AreEqual(2, extensionElements.Count()); // Extension slicing entry + first extension definition
            var extensionElement = extensionElements.Skip(1).FirstOrDefault();
            var extensionType = extensionElement.Type.FirstOrDefault();
            Assert.IsNotNull(extensionType);
            Assert.AreEqual(FHIRAllTypes.Extension.GetLiteral(), extensionType.Code);
            Assert.IsNotNull(extensionType.Profile);
            var extDefUrl = extensionType.Profile.FirstOrDefault();
            Assert.AreEqual(@"http://example.org/fhir/StructureDefinition/MyLocationExtension", extDefUrl);
            var ext = _testResolver.FindStructureDefinition(extDefUrl);
            Assert.IsNotNull(ext);
            Assert.IsNull(ext.Snapshot);

            // dumpReferences(sd);

            generateSnapshotAndCompare(sd, out var expanded);

            dumpOutcome(_generator.Outcome);
            dumpBasePaths(expanded);
        }

        [TestMethod]
        public void GenerateSnapshotIgnoreMissingExternalProfile()
        {
            // [WMR 20161005] Verify that the snapshot generator gracefully handles unresolved external profile references
            // This should generate a partial snapshot and OperationOutcome Issues for each missing dependency.

            var sd = _testResolver.FindStructureDefinition(@"http://example.org/fhir/StructureDefinition/MyObservation");
            Assert.IsNotNull(sd);

            dumpReferences(sd, true);

            // Explicitly disable expansion of external snapshots
            var settings = new SnapshotGeneratorSettings(_settings);
            settings.GenerateSnapshotForExternalProfiles = false;
            _generator = new SnapshotGenerator(_testResolver, settings);

            generateSnapshotAndCompare(sd, out var expanded);

            var outcome = _generator.Outcome;
            dumpOutcome(outcome);

            Assert.IsNotNull(outcome);
            Assert.AreEqual(3, outcome.Issue.Count);

            assertIssue(outcome.Issue[0], Issue.UNAVAILABLE_REFERENCED_PROFILE, "http://example.org/fhir/StructureDefinition/MyMissingExtension");
            // Note: the extension reference to MyExtensionNoSnapshot should not generate an Issue,
            // as the profile only needs to merge the extension definition root element (no full expansion)
            assertIssue(outcome.Issue[1], Issue.UNAVAILABLE_REFERENCED_PROFILE, "http://example.org/fhir/StructureDefinition/MyIdentifier");
            assertIssue(outcome.Issue[2], Issue.UNAVAILABLE_REFERENCED_PROFILE, "http://example.org/fhir/StructureDefinition/MyCodeableConcept");
        }

        static void assertIssue(OperationOutcome.IssueComponent issue, Issue expected, string diagnostics = null, params string[] location)
        {
            Assert.IsNotNull(issue);
            Assert.AreEqual(expected.Type, issue.Code);
            Assert.AreEqual(expected.Severity, issue.Severity);
            Assert.AreEqual(expected.Code.ToString(), issue.Details.Coding[0].Code);
            Assert.IsNotNull(issue.Extension);
            if (diagnostics != null)
            {
                Assert.AreEqual(diagnostics, issue.Diagnostics);
            }
            if (location != null && location.Length > 0)
            {
                Assert.IsTrue(location.SequenceEqual(issue.Location));
            }
        }

        // [WMR 20160721] Following profiles are not yet handled (TODO)
        //      private readonly string[] skippedProfiles =
        //      {
        //	// Differential defines constraint on MedicationOrder.reason[x]
        //	// Snapshot renames this element to MedicationOrder.reasonCodeableConcept - is this mandatory?
        //	// @"http://hl7.org/fhir/StructureDefinition/gao-medicationorder",
        //};
        [TestMethod, Ignore]
        public void GenerateSnapshot()
        {
            var sw = new Stopwatch();
            int count = 0;
            _source.Reset();
            sw.Start();

            foreach (var original in findConstraintStrucDefs()
            // [WMR 20160721] Skip invalid profiles
            // .Where(sd => !skippedProfiles.Contains(sd.Url))
            )
            {
                // nothing to test, original does not have a snapshot
                if (original.Snapshot == null) continue;

                Debug.WriteLine("Generating Snapshot for " + original.Url);

                generateSnapshotAndCompare(original);
                count++;
            }

            sw.Stop();
            _source.ShowDuration(count, sw.Elapsed);
        }

        StructureDefinition generateSnapshot(StructureDefinition original)
        {
            if (_generator == null)
            {
                _generator = new SnapshotGenerator(_testResolver, _settings);
            }

            var expanded = (StructureDefinition)original.DeepCopy();
            Assert.IsTrue(original.IsExactly(expanded));

            _generator.Update(expanded);

            return expanded;
        }

        bool generateSnapshotAndCompare(StructureDefinition original)
        {
            return generateSnapshotAndCompare(original, out var expanded);
        }

        bool generateSnapshotAndCompare(StructureDefinition original, out StructureDefinition expanded)
        {
            expanded = generateSnapshot(original);

            var areEqual = original.IsExactly(expanded);

            // [WMR 20160803] Always save output to separate file, convenient for debugging
            // if (!areEqual)
            // {
            var tempPath = Path.GetTempPath();
            var xmlSer = new FhirXmlSerializer();
            File.WriteAllText(Path.Combine(tempPath, "snapshotgen-source.xml"), xmlSer.SerializeToString(original));
            File.WriteAllText(Path.Combine(tempPath, "snapshotgen-dest.xml"), xmlSer.SerializeToString(expanded));
            // }

            // Assert.IsTrue(areEqual);
            Debug.WriteLineIf(original.HasSnapshot && !areEqual, "WARNING: '{0}' Expansion ({1} elements) is not equal to original ({2} elements)!".FormatWith(
                original.Name, original.HasSnapshot ? original.Snapshot.Element.Count : 0, expanded.HasSnapshot ? expanded.Snapshot.Element.Count : 0)
            );

            return areEqual;
        }

        IEnumerable<StructureDefinition> findConstraintStrucDefs()
        {
#if true
            if (_source.Source is DirectorySource dirSource)
            {
                //var summaries = dirSource.ListSummaries(ResourceType.StructureDefinition);
                //summaries = summaries.Where(s => Path.GetFileNameWithoutExtension(s.Origin) == "profiles-others");
                var path = Path.GetFullPath(@"TestData\snapshot-test\WMR\profiles-others.xml");
                var summaries = dirSource.ListSummaries(ResourceType.StructureDefinition).FromFile(path);
                foreach (var summary in summaries)
                {
                    var canonical = summary.GetConformanceCanonicalUrl();
                    if (canonical != null)
                    {
                        yield return _source.ResolveByCanonicalUri(canonical) as StructureDefinition;
                    }
                }
            }
#else
            var testSDs = _source.FindAll<StructureDefinition>();

            foreach (var testSD in testSDs)
            {
                // var sdInfo = testSD.Annotation<OriginAnnotation>();
                // [WMR 20160721] Select all profiles in profiles-others.xml
                // var fileName = Path.GetFileNameWithoutExtension(sdInfo.Origin);
                var fileName = Path.GetFileNameWithoutExtension(testSD.GetOrigin());
                if (fileName == "profiles-others")
                {
                    //var sd = _testResolver.FindStructureDefinition(sdInfo.Canonical);

                    //if (sd == null) throw new InvalidOperationException(("Source listed canonical url {0} [source {1}], " +
                    //    "but could not get structure definition by that url later on!").FormatWith(sdInfo.Canonical, sdInfo.Origin));

                    if (testSD.IsConstraint || testSD.IsExtension)
                        yield return testSD;
                }
            }
#endif
        }

        // Unit tests for DifferentialTreeConstructor

        [TestMethod]
        public void TestDifferentialTree()
        {
            var e = new List<ElementDefinition>();

            e.Add(new ElementDefinition() { Path = "A.B.C1" });
            e.Add(new ElementDefinition() { Path = "A.B.C1", SliceName = "C1-A" }); // First slice of A.B.C1
            e.Add(new ElementDefinition() { Path = "A.B.C2" });
            e.Add(new ElementDefinition() { Path = "A.B", SliceName = "B-A" }); // First slice of A.B
            e.Add(new ElementDefinition() { Path = "A.B.C1.D" });
            e.Add(new ElementDefinition() { Path = "A.D.F" });

            var tree = DifferentialTreeConstructor.MakeTree(e);
            Assert.IsNotNull(tree);

            var nav = new ElementDefinitionNavigator(tree);
            Assert.AreEqual(10, nav.Count);

            Assert.IsTrue(nav.MoveToChild("A"));
            Assert.IsTrue(nav.MoveToChild("B"));
            Assert.IsTrue(nav.MoveToChild("C1"));
            Assert.IsTrue(nav.MoveToNext("C1"));
            Assert.IsTrue(nav.MoveToNext("C2"));

            Assert.IsTrue(nav.MoveToParent());  // 1st A.B
            Assert.IsTrue(nav.MoveToNext() && nav.Path == "A.B");  // (now) 2nd A.B
            Assert.IsTrue(nav.MoveToChild("C1"));
            Assert.IsTrue(nav.MoveToChild("D"));

            Assert.IsTrue(nav.MoveToParent());  // A.B.C1
            Assert.IsTrue(nav.MoveToParent());  // A.B (2nd)
            Assert.IsTrue(nav.MoveToNext() && nav.Path == "A.D");
            Assert.IsTrue(nav.MoveToChild("F"));
        }

        [TestMethod]
        public void TestDifferentialTreeMultipleRoots()
        {
            var elements = new List<ElementDefinition>();

            elements.Add(new ElementDefinition() { Path = "Patient.identifier" });
            elements.Add(new ElementDefinition() { Path = "Patient" });

            bool exceptionRaised = false;
            try
            {
                var tree = DifferentialTreeConstructor.MakeTree(elements);
            }
            catch (InvalidOperationException ex)
            {
                Debug.Print(ex.Message);
                exceptionRaised = true;
            }
            Assert.IsTrue(exceptionRaised);
        }

        // [WMR 20161012] Advanced unit test for DifferentialTreeConstructor with resliced input
        [TestMethod]
        public void TestDifferentialTreeForReslice()
        {
            var elements = new List<ElementDefinition>();

            elements.Add(new ElementDefinition() { Path = "Patient.identifier" });
            elements.Add(new ElementDefinition() { Path = "Patient.identifier", SliceName = "A" });
            elements.Add(new ElementDefinition() { Path = "Patient.identifier.use" });
            elements.Add(new ElementDefinition() { Path = "Patient.identifier", SliceName = "B/1" });
            elements.Add(new ElementDefinition() { Path = "Patient.identifier.type" });
            elements.Add(new ElementDefinition() { Path = "Patient.identifier", SliceName = "B/2" });
            elements.Add(new ElementDefinition() { Path = "Patient.identifier.period.start" });
            elements.Add(new ElementDefinition() { Path = "Patient.identifier", SliceName = "C/1" });

            var tree = DifferentialTreeConstructor.MakeTree(elements);
            Assert.IsNotNull(tree);
            Debug.Print(string.Join(Environment.NewLine, tree.Select(e => $"{e.Path} : '{e.SliceName}'")));

            Assert.AreEqual(10, tree.Count);
            var verifier = new ElementVerifier(tree, _settings);

            verifier.VerifyElement("Patient");                      // Added: root element
            verifier.VerifyElement("Patient.identifier");
            verifier.VerifyElement("Patient.identifier", "A");
            verifier.VerifyElement("Patient.identifier.use");
            verifier.VerifyElement("Patient.identifier", "B/1");
            verifier.VerifyElement("Patient.identifier.type");
            verifier.VerifyElement("Patient.identifier", "B/2");
            verifier.VerifyElement("Patient.identifier.period");    // Added: parent element
            verifier.VerifyElement("Patient.identifier.period.start");
            verifier.VerifyElement("Patient.identifier", "C/1");
        }

#if false
        [TestMethod]
        public void DebugDifferentialTree()
        {
            var sd = _testResolver.FindStructureDefinition(@"http://example.com/fhir/SD/patient-research-auth-reslice");
            Assert.IsNotNull(sd);
            var tree = sd.Differential.MakeTree();
            Assert.IsNotNull(tree);
            Debug.Print(string.Join(Environment.NewLine, tree.Select(e => $"{e.Path} : '{e.SliceName}'")));
        }
#endif

        // [WMR 20160802] Unit tests for SnapshotGenerator.ExpandElement

        // [WMR 20161005] internal expandElement method is no longer unit-testable; uninitialized recursion stack causes exceptions

        //[TestMethod]
        //public void TestExpandChild()
        //{
        //    var sd = _testResolver.FindStructureDefinitionForCoreType(FHIRAllTypes.Questionnaire);
        //    Assert.IsNotNull(sd);
        //    Assert.IsNotNull(sd.Snapshot);
        //    var nav = new ElementDefinitionNavigator(sd.Snapshot.Element);
        //
        //    var generator = new SnapshotGenerator(_testResolver, SnapshotGeneratorSettings.Default);
        //
        //    nav.JumpToFirst("Questionnaire.telecom");
        //    Assert.IsTrue(generator.expandElement(nav));
        //    Assert.IsTrue(nav.MoveToChild("period"), "Did not move into complex datatype ContactPoint");
        //
        //    nav.JumpToFirst("Questionnaire.group");
        //    Assert.IsTrue(generator.expandElement(nav));
        //    Assert.IsTrue(nav.MoveToChild("title"), "Did not move into internally defined backbone element Group");
        //}

        [TestMethod]
        public void TestExpandElement_PatientIdentifier()
        {
            testExpandElement(@"http://hl7.org/fhir/StructureDefinition/Patient", "Patient.identifier");
        }

        [TestMethod]
        public void TestExpandElement_PatientName()
        {
            testExpandElement(@"http://hl7.org/fhir/StructureDefinition/Patient", "Patient.name");
        }

        [TestMethod]
        public void TestExpandElement_QuestionnaireItem()
        {
            // Validate name reference expansion
            testExpandElement(@"http://hl7.org/fhir/StructureDefinition/Questionnaire", "Questionnaire.item");
        }

        [TestMethod]
        public void TestExpandElement_QuestionnaireItemItem()
        {
            // Validate name reference expansion
            testExpandElement(@"http://hl7.org/fhir/StructureDefinition/Questionnaire", "Questionnaire.item.item");
        }

        [TestMethod]
        public void TestExpandElement_Slice()
        {
            // Resolve lipid profile from profile-others.xml
            var sd = _testResolver.FindStructureDefinition("http://hl7.org/fhir/StructureDefinition/lipidprofile");
            Assert.IsNotNull(sd);
            Assert.IsNotNull(sd.Snapshot);

            // DiagnosticReport.result is sliced
            var nav = new ElementDefinitionNavigator(sd.Snapshot.Element);

            // [WMR 20170711] Fix non-standard element id's in source (capitalization)
            // Standardized element ids are preferred, but not mandatory; so the profile is not invalid
            // Nonetheless fix this first, so we can call common assertion methods
            // [WMR 20181212] R4 - Update slice names
            var elem = sd.Snapshot.Element.FirstOrDefault(e => e.ElementId == "DiagnosticReport.result:Cholesterol");
            Assert.IsNotNull(elem);
            elem.ElementId = elem.Path + ElementIdGenerator.ElementIdSliceNameDelimiter + elem.SliceName;
            Assert.AreEqual("DiagnosticReport.result:Cholesterol", elem.ElementId);
            elem = sd.Snapshot.Element.FirstOrDefault(e => e.ElementId == "DiagnosticReport.result:Triglyceride");
            elem.ElementId = elem.Path + ElementIdGenerator.ElementIdSliceNameDelimiter + elem.SliceName;
            Assert.IsNotNull(elem);
            elem.ElementId = elem.Path + ElementIdGenerator.ElementIdSliceNameDelimiter + elem.SliceName;
            Assert.AreEqual("DiagnosticReport.result:Triglyceride", elem.ElementId);

            // Move to slicing entry
            nav.JumpToFirst("DiagnosticReport.result");
            Assert.IsNotNull(nav.Current.Slicing);

            // Move to first (named) slice
            nav.MoveToNext();
            Assert.AreEqual(nav.Path, "DiagnosticReport.result");
            Assert.IsNotNull(nav.Current.SliceName);

            testExpandElement(sd, nav.Current);
        }

        void testExpandElement(string srcProfileUrl, string expandElemPath)
        {
            // Prepare...
            var sd = _testResolver.FindStructureDefinition(srcProfileUrl);
            Assert.IsNotNull(sd);
            Assert.IsNotNull(sd.Snapshot);

            var elems = sd.Snapshot.Element;
            Assert.IsNotNull(elems);

            Debug.WriteLine("Input:");
            Debug.Indent();
            Debug.WriteLine(string.Join(Environment.NewLine, elems.Where(e => e.Path.StartsWith(expandElemPath)).Select(e => e.Path)));
            Debug.Unindent();

            var elem = elems.FirstOrDefault(e => e.Path == expandElemPath);
            testExpandElement(sd, elem);
        }

        void testExpandElement(StructureDefinition sd, ElementDefinition elem)
        {
            Assert.IsNotNull(elem);
            var elems = sd.Snapshot.Element;
            Assert.IsTrue(elems.Contains(elem));

            // Test...
            _generator = new SnapshotGenerator(_testResolver, _settings);

            // [WMR 20170614] NEW: ExpandElement should maintain the existing element ID...!
            var orgId = elem.ElementId;

            var result = _generator.ExpandElement(elems, elem);

            dumpOutcome(_generator.Outcome);
            Assert.IsNull(_generator.Outcome);

            Assert.AreEqual(orgId, elem.ElementId);

            // Verify results
            verifyExpandElement(elem, elems, result);
        }

        void verifyExpandElement(ElementDefinition elem, IList<ElementDefinition> elems, IList<ElementDefinition> result)
        {
            var expandElemPath = elem.Path;

            // Debug.WriteLine("\r\nOutput:");
            // Debug.WriteLine(string.Join(Environment.NewLine, result.Where(e => e.Path.StartsWith(expandElemPath)).Select(e => e.Path)));

            Assert.IsNotNull(elem.Type);
            var elemType = elem.Type.FirstOrDefault();
            var nameRef = elem.ContentReference;
            if (elemType != null)
            {
                // Validate type profile expansion
                var elemTypeCode = elemType.Code;
                Assert.IsNotNull(elemTypeCode);

                var elemProfile = elemType.Profile.FirstOrDefault();
                var sdType = elemProfile != null && elemTypeCode != FHIRAllTypes.Reference.GetLiteral()
                    ? _testResolver.FindStructureDefinition(elemProfile)
                    : _testResolver.FindStructureDefinitionForCoreType(elemTypeCode);

                // [WMR 20170220] External type profile may not be available
                // Assert.IsNotNull(sdType);
                if (sdType != null)
                {
                    Assert.IsNotNull(sdType.Snapshot);
                    Assert.IsNotNull(sdType.Snapshot.Element);
                    Assert.IsTrue(sdType.Snapshot.Element.Count > 0);

                    // Debug.WriteLine("\r\nType:");
                    // Debug.WriteLine(string.Join(Environment.NewLine, sdType.Snapshot.Element.Select(e => e.Path)));

                    sdType.Snapshot.Rebase(expandElemPath);
                    var typeElems = sdType.Snapshot.Element;

                    var nav = new ElementDefinitionNavigator(result);
                    //Assert.IsTrue(result.Count == elems.Count + typeElems.Count - 1);
                    //if (elem.Name == null)
                    //{
                    //    Assert.IsTrue(result.Where(e => e.Path.StartsWith(expandElemPath)).Count() == typeElems.Count);
                    //}
                    //else
                    if (elem.ContentReference != null)
                    {
                        // Name reference (not a slice)
                        Assert.IsTrue(nav.JumpToNameReference(elem.ContentReference));
                        var cnt = 1;
                        Assert.IsTrue(nav.MoveToFirstChild());
                        do
                        {
                            Assert.AreEqual(typeElems[cnt++].Path, nav.Path);
                        } while (nav.MoveToNext());
                        Assert.AreEqual(typeElems.Count, cnt);
                    }

                    nav.Reset();
                    Assert.IsTrue(nav.MoveTo(elem));

#if HACK_STU3_RECURSION
                    if (!isExpandableElement(elem))
                    {
                        Assert.IsFalse(nav.MoveToFirstChild());
                        return;
                    }
#endif

                    Assert.IsTrue(nav.MoveToFirstChild());
                    var typeNav = new ElementDefinitionNavigator(typeElems);
                    Assert.IsTrue(typeNav.MoveTo(typeNav.Elements[0]));
                    Assert.IsTrue(typeNav.MoveToFirstChild());
                    do
                    {
                        var path = typeNav.Path;
                        Assert.IsTrue(nav.Path.EndsWith(path, StringComparison.OrdinalIgnoreCase));
                        if (!nav.MoveToNext())
                        {
                            Debug.Assert(!typeNav.MoveToNext());
                            break;
                        }
                        // [WMR 20170412] Backbone elements can introduce additional child elements
                        if (!typeNav.MoveToNext())
                        {
                            Assert.AreEqual(FHIRAllTypes.BackboneElement.GetLiteral(), elemTypeCode);
                            break;
                        }

                    } while (true);
                }


            }
            else if (nameRef != null)
            {
                // Validate name reference expansion
                var nav = new ElementDefinitionNavigator(elems);
                Assert.IsTrue(nav.JumpToNameReference(nameRef));
                var prefix = nav.Path;
                Assert.IsTrue(nav.MoveToFirstChild());
                var pos = result.IndexOf(elem);

                Debug.WriteLine("\r\nName Reference:");
                Debug.Indent();
                // [WMR 20170412] Also handle grand children
                var srcPos = nav.OrdinalPosition.Value;
                var cnt = nav.Elements.Count;
                do
                {
                    Debug.WriteLine(nav.Path);
                    var srcPath = elems[srcPos++].Path.Substring(prefix.Length);
                    var tgtPath = result[++pos].Path.Substring(expandElemPath.Length);
                    Assert.AreEqual(srcPath, tgtPath);
                } while (srcPos < cnt);
                Debug.Unindent();
            }
        }

        // [WMR 20160722] For debugging purposes
        [Conditional("DEBUG")]
        void dumpReferences(StructureDefinition sd, bool differential = false)
        {
            if (sd != null)
            {
                Debug.WriteLine("References for StructureDefinition '{0}' ('{1}')".FormatWith(sd.Name, sd.Url));
                Debug.WriteLine("BaseDefinition = '{0}'".FormatWith(sd.BaseDefinition));

                // FhirClient client = new FhirClient("http://fhir2.healthintersections.com.au/open/");
                // var folderPath = Path.Combine(Directory.GetCurrentDirectory(), @"TestData\snapshot-test\download");
                // if (!Directory.Exists(folderPath)) { Directory.CreateDirectory(folderPath); }

                var component = differential ? sd.Differential.Element : sd.Snapshot.Element;
                var profiles = enumerateDistinctTypeProfiles(component);

                Debug.Indent();
                foreach (var profile in profiles)
                {
                    Debug.WriteLine(profile);

                    // How to determine the original filename?
                    //try
                    //{
                    //    var xml = client.Get(profile);
                    //    var filePath = Path.Combine()
                    //    File.WriteAllText(folderPath, )
                    //}
                    //catch (Exception ex)
                    //{
                    //    Debug.WriteLine(ex.Message);
                    //}
                }
                Debug.Unindent();
            }
        }

        static IEnumerable<string> enumerateDistinctTypeProfiles(IList<ElementDefinition> elements)
        {
            return elements.SelectMany(e => e.Type).SelectMany(t => t.Profile).Distinct();
        }

        static string formatElementPathName(ElementDefinition elem)
        {
            if (elem == null) { return null; }
            if (!string.IsNullOrEmpty(elem.SliceName)) return $"{elem.Path}:{elem.SliceName}";
            return elem.Path;
        }

        [Conditional("DEBUG")]
        static void dumpBaseElems(IEnumerable<ElementDefinition> elements)
        {
            Debug.Print(string.Join(Environment.NewLine,
                elements.Select(e =>
                {
                    var bea = e.Annotation<BaseDefAnnotation>();
                    var be = bea != null ? bea.BaseElementDefinition : null;
                    //return "  #{0,-8} {1} '{2}' - {3} => #{4,-8} {5} '{6}' - {7}"
                    //    .FormatWith(
                    //        e.GetHashCode(),
                    //        e.Path,
                    //        e.Name,
                    //        e?.Base?.Path,
                    //        (int?)be?.GetHashCode(),
                    //        be?.Path,
                    //        be?.Name,
                    //        be?.Base?.Path
                    //    );

                    return be != null ?
                        $"  #{e.GetHashCode(),-8} {formatElementPathName(e)} | {e.Base?.Path} <== #{be.GetHashCode(),-8} {formatElementPathName(be)} | {be.Base?.Path}"
                      : $"  #{e.GetHashCode(),-8} {formatElementPathName(e)} | {e.Base?.Path}";
                })
            ));
        }

        [Conditional("DEBUG")]
        void dumpBasePaths(StructureDefinition sd)
        {
            if (sd != null && sd.Snapshot != null)
            {
                Debug.WriteLine("StructureDefinition '{0}' ('{1}')".FormatWith(sd.Name, sd.Url));
                Debug.WriteLine("BaseDefiniton = '{0}'".FormatWith(sd.BaseDefinition));
                // Debug.Indent();
                Debug.Print("Element.Id | Element.Path | Element.Base.Path");
                Debug.Print(new string('=', 100));
                foreach (var elem in sd.Snapshot.Element)
                {
                    Debug.WriteLine("{0}  |  {1}  |  {2}", elem.ElementId, elem.Path, elem.Base?.Path);
                }
                // Debug.Unindent();
            }
        }

        [Conditional("DEBUG")]
        void dumpOutcome(OperationOutcome outcome) => dumpIssues(outcome?.Issue);

        [Conditional("DEBUG")]
        void dumpIssues(List<OperationOutcome.IssueComponent> issues)
        {
            if (issues != null && issues.Count > 0)
            {
                Debug.WriteLine("===== {0} issues", issues.Count);
                for (int i = 0; i < issues.Count; i++)
                {
                    dumpIssue(issues[i], i);
                }
                Debug.WriteLine("==================================");
            }
        }

        [Conditional("DEBUG")]
        void dumpIssue(OperationOutcome.IssueComponent issue, int index)
        {
            StringBuilder sb = new StringBuilder();
            sb.AppendFormat("* Issue #{0}: Severity = '{1}' Code = '{2}'", index, issue.Severity, issue.Code);
            if (issue.Details != null)
            {
                sb.AppendFormat(" Details: '{0}'", string.Join(" | ", issue.Details.Coding.Select(c => c.Code)));
                if (issue.Details.Text != null) sb.AppendFormat(" Text : '{0}'", issue.Details.Text);
            }
            if (issue.Diagnostics != null) { sb.AppendFormat(" Profile: '{0}'", issue.Diagnostics); }
            if (issue.Location != null) { sb.AppendFormat(" Path: '{0}'", string.Join(" | ", issue.Location)); }

            Debug.WriteLine(sb.ToString());
        }


        [TestMethod]
        public void GenerateSnapshotEmitBaseData()
        {
            // Verify that the SnapshotGenerator events provide stable references to associated base ElementDefinition instances.
            // If two different profile elements have the same type, then the PrepareElement event should provide the exact same
            // reference to the associated base element. The same target ElementDefinition instance should also be contained in
            // the external type profile.

            var source = _testResolver;
            Assert.IsNotNull(source);

            // var sd = source.FindStructureDefinition(@"http://hl7.org/fhir/StructureDefinition/daf-condition");
            // var sd = source.FindStructureDefinition(@"http://example.com/fhir/StructureDefinition/patient-with-extensions");
            // var sd = source.FindStructureDefinition(@"http://hl7.org/fhir/StructureDefinition/sdc-questionnaire");
            // var sd = source.FindStructureDefinition(@"http://hl7.org/fhir/StructureDefinition/cqif-guidanceartifact");
            // var sd = source.FindStructureDefinition(@"http://hl7.org/fhir/StructureDefinition/shareablevalueset");
            // var sd = source.FindStructureDefinition(@"http://hl7.org/fhir/StructureDefinition/qicore-goal");
            // var sd = source.FindStructureDefinition(@"http://hl7.org/fhir/StructureDefinition/cqif-guidanceartifact");
            // var sd = source.FindStructureDefinition(@"http://example.org/fhir/StructureDefinition/MyLocation");
            // var sd = source.FindStructureDefinition(@"http://example.org/fhir/StructureDefinition/MyPatient");
            // var sd = source.FindStructureDefinition(@"http://example.org/fhir/StructureDefinition/MyExtension1");
            // var sd = source.FindStructureDefinition(@"http://hl7.org/fhir/StructureDefinition/CarePlan");

            // var sd = source.FindStructureDefinition(@"http://hl7.org/fhir/StructureDefinition/Element");
            // var sd = source.FindStructureDefinition(@"http://hl7.org/fhir/StructureDefinition/Patient");
            // var sd = source.FindStructureDefinition(@"http://hl7.org/fhir/StructureDefinition/Extension");
            // var sd = source.FindStructureDefinition(@"http://hl7.org/fhir/StructureDefinition/Meta");
            // var sd = source.FindStructureDefinition(@"http://hl7.org/fhir/StructureDefinition/Money");

            // var sd = source.FindStructureDefinition(@"http://hl7.org/fhir/StructureDefinition/cqif-basic-guidance-action");

            // var sd = source.FindStructureDefinition(@"http://example.org/fhir/StructureDefinition/PatientWithExtension");
            // var sd = source.FindStructureDefinition(@"http://example.org/fhir/StructureDefinition/PatientWithCustomIdentifier");

            var sd = source.FindStructureDefinition(@"http://example.org/fhir/StructureDefinition/CustomIdentifier");

            Assert.IsNotNull(sd);
            // dumpReferences(sd);

            var settings = new SnapshotGeneratorSettings(_settings);
            // settings.GenerateExtensionsOnConstraints = true;
            settings.GenerateAnnotationsOnConstraints = true;
            _generator = new SnapshotGenerator(source, settings);

            try
            {
                _generator.PrepareBaseProfile += profileHandler;
                _generator.PrepareElement += elementHandler;
                _generator.Constraint += constraintHandler;

                generateSnapshotAndCompare(sd, out var expanded);

                dumpOutcome(_generator.Outcome);

                assertBaseDefs(expanded, settings);

                if (sd.Url != ModelInfo.CanonicalUriForFhirCoreType(FHIRAllTypes.Element))
                {
                    // Element snapshot should be recursively expanded, as it is the fundamental base profile
                    var sdElem = source.FindStructureDefinitionForCoreType(FHIRAllTypes.Element);
                    Assert.IsNotNull(sdElem);
                    Assert.IsTrue(sdElem.HasSnapshot);
                    Assert.IsTrue(sdElem.Snapshot.IsCreatedBySnapshotGenerator());
                    assertBaseDefs(sdElem, settings);
                }

                if (sd.Url != ModelInfo.CanonicalUriForFhirCoreType(FHIRAllTypes.Id))
                {
                    // Id snapshot should not be (re-)generated, as derived profiles don't force expansion
                    var sdId = source.FindStructureDefinitionForCoreType(FHIRAllTypes.Id);
                    Assert.IsNotNull(sdId);
                    Assert.IsTrue(sdId.HasSnapshot);
                    Assert.IsFalse(sdId.Snapshot.IsCreatedBySnapshotGenerator());
                    // Re-generate the snapshot and verify base references
                    generateSnapshotAndCompare(sdId, out expanded);
                    assertBaseDefs(expanded, settings);
                }

                if (sd.Url == @"http://example.org/fhir/StructureDefinition/MyPatient")
                {
                    var sdBase = source.FindStructureDefinition(@"http://hl7.org/fhir/StructureDefinition/Patient");
                    assertBaseDefs(sdBase, settings);

                    var sdElem = source.FindStructureDefinition(@"http://hl7.org/fhir/StructureDefinition/Element");
                    assertBaseDefs(sdElem, settings);

                    var sdExt = source.FindStructureDefinition(@"http://hl7.org/fhir/StructureDefinition/Extension");
                    assertBaseDefs(sdExt, settings);

                    var sdExt1 = source.FindStructureDefinition(@"http://example.org/fhir/StructureDefinition/MyExtension1");
                    assertBaseDefs(sdExt1, settings);

                    var sdExt2 = source.FindStructureDefinition(@"http://example.org/fhir/StructureDefinition/MyExtension2");
                    assertBaseDefs(sdExt2, settings);
                }

            }
            finally
            {
                // Detach event handlers
                _generator.Constraint -= constraintHandler;
                _generator.PrepareElement -= elementHandler;
                _generator.PrepareBaseProfile -= profileHandler;
            }
        }

        [TestMethod]
        public void TestBaseAnnotations_ExplicitCoreTypeProfile()
        {
            // Verify processing of explicit core element type profile in differential
            // e.g. if the differential specifies explicit core type profile url
            // Example: Patient.identifier type = { Code : Identifier, Profile : "http://hl7.org/fhir/StructureDefinition/Identifier" } }
            // Snapshot generator should ignore this, i.e. NOT treat this as a constraint

            var source = _testResolver;
            Assert.IsNotNull(source);
            var sd = source.FindStructureDefinition(@"http://example.org/fhir/StructureDefinition/PatientWithExplicitCoreIdentifierProfile");

            Assert.IsNotNull(sd);
            // dumpReferences(sd);

            // Patient.identifier should reference the default core Identifier type profile
            var elem = sd.Differential.Element.FirstOrDefault(e => e.Path == "Patient.identifier");
            Assert.IsNotNull(elem);
            // [WMR 20181212] R4 Fixed - inspect the first type profile, compare canonical
            var typeProfileUrl = elem.Type.FirstOrDefault().Profile.FirstOrDefault();
            Assert.IsNotNull(typeProfileUrl);
            Assert.AreEqual(typeProfileUrl, ModelInfo.CanonicalUriForFhirCoreType(FHIRAllTypes.Identifier).Value);

            var settings = new SnapshotGeneratorSettings(_settings);
            settings.GenerateAnnotationsOnConstraints = true;
            _generator = new SnapshotGenerator(source, settings);

            try
            {
                _generator.PrepareBaseProfile += profileHandler;
                _generator.PrepareElement += elementHandler;
                _generator.Constraint += constraintHandler;

                generateSnapshotAndCompare(sd, out var expanded);
                dumpOutcome(_generator.Outcome);
                Assert.IsTrue(expanded.HasSnapshot);
                Assert.IsTrue(expanded.Snapshot.IsCreatedBySnapshotGenerator());
                assertBaseDefs(expanded, settings);

                // Verify that the snapshot generator also expanded the referenced core Identifier type profile
                var sdType = source.FindStructureDefinitionForCoreType(FHIRAllTypes.Identifier);
                Assert.IsNotNull(sdType);
                Assert.IsTrue(sdType.HasSnapshot);
                Assert.IsTrue(sdType.Snapshot.IsCreatedBySnapshotGenerator());

                // Verify the snapshot expansion of the Patient.identifier element
                elem = expanded.Snapshot.Element.FirstOrDefault(e => e.Path == "Patient.identifier");
                Assert.IsNotNull(elem);
                var baseElem = elem.Annotation<BaseDefAnnotation>()?.BaseElementDefinition;
                Assert.IsNotNull(baseElem);
                Assert.AreEqual(elem.Path, baseElem.Path); // Base = core Patient.identifier element
                // Note: diff elem is not exactly equal to base elem (due to reduntant type profile constraint)
                var hasConstraints = !SnapshotGeneratorTest2.isAlmostExactly(elem, baseElem, false);
                Assert.IsTrue(hasConstraints);
                // Check: re-assert while ignoring the redundant type profile constraint
                Assert.IsTrue(SnapshotGeneratorTest2.isAlmostExactly(elem, baseElem, true));

                Assert.IsTrue(hasChanges(elem));

                // Verify base annotations on Patient.identifier subtree
                var elems = expanded.Snapshot.Element.Where(e => e.Path.StartsWith("Patient.identifier.")).ToList();
                for (int i = 0; i < elems.Count; i++)
                {
                    elem = elems[i];
                    Assert.IsNotNull(elem);
                    baseElem = elem.Annotation<BaseDefAnnotation>()?.BaseElementDefinition;
                    Assert.IsNotNull(baseElem);
                    hasConstraints = !SnapshotGeneratorTest2.isAlmostExactly(elem, baseElem);
                    // Only the .use child element has a profile diff constraint
                    bool isConstrained = elem.Path == "Patient.identifier.use";

                    // [WMR 20170713] Changed
                    // Assert.AreEqual(isConstrained, hasConstraints);
                    Assert.AreEqual(isConstrained || elem.IsExtension(), hasConstraints);

                    var elemHasChanges = hasChanges(elem);
                    Assert.AreEqual(isConstrained, elemHasChanges);

                    // Verify that base element annotations reference the associated child element in Core Identifier profile
                    // [WMR 20170501] OBSOLETE
                    // Assert.AreEqual("Patient." + baseElem.Path.Uncapitalize(), elem.Path);
                    //Debug.WriteLine($"*** elem.Path = '{elem.Path}' baseElem.Path = '{baseElem.Path}' ");
                }

            }
            finally
            {
                // Detach event handlers
                _generator.Constraint -= constraintHandler;
                _generator.PrepareElement -= elementHandler;
                _generator.PrepareBaseProfile -= profileHandler;
            }
        }

        [TestMethod]
        public void TestBaseAnnotations_CustomTypeProfile()
        {
            // Verify generated base annotations for a profile that references an external element type profile
            // e.g. Patient profile with a custom Identifier profile on the Patient.identifier element

            var source = _testResolver;
            Assert.IsNotNull(source);
            var sd = source.FindStructureDefinition(@"http://example.org/fhir/StructureDefinition/PatientWithCustomIdentifier");

            Assert.IsNotNull(sd);
            // dumpReferences(sd);

            // Patient.identifier should reference an external type profile
            var elem = sd.Differential.Element.FirstOrDefault(e => e.Path == "Patient.identifier");
            Assert.IsNotNull(elem);
            var typeProfileUrl = elem.Type.FirstOrDefault().Profile.FirstOrDefault();
            Assert.IsNotNull(typeProfileUrl);

            var settings = new SnapshotGeneratorSettings(_settings);
            settings.GenerateAnnotationsOnConstraints = true;
            _generator = new SnapshotGenerator(source, settings);

            try
            {
                _generator.PrepareBaseProfile += profileHandler;
                _generator.PrepareElement += elementHandler;
                _generator.Constraint += constraintHandler;

                generateSnapshotAndCompare(sd, out var expanded);
                dumpOutcome(_generator.Outcome);
                Assert.IsTrue(expanded.HasSnapshot);
                Assert.IsTrue(expanded.Snapshot.IsCreatedBySnapshotGenerator());
                assertBaseDefs(expanded, settings);

                // Verify that the snapshot generator also expanded the referenced external custom Identifier type profile
                var sdType = source.FindStructureDefinition(typeProfileUrl);
                Assert.IsNotNull(sdType);
                Assert.IsTrue(sdType.HasSnapshot);
                Assert.IsTrue(sdType.Snapshot.IsCreatedBySnapshotGenerator());
                assertBaseDefs(sdType, settings);

                // Verify the snapshot expansion of the Patient.identifier element
                elem = expanded.Snapshot.Element.FirstOrDefault(e => e.Path == "Patient.identifier");
                Assert.IsNotNull(elem);
                var baseElem = elem.Annotation<BaseDefAnnotation>()?.BaseElementDefinition;
                Assert.IsNotNull(baseElem);
                Assert.AreEqual(elem.Path, baseElem.Path); // Base = core Patient.identifier element
                // Note: diff elem is not exactly equal to base elem (due to reduntant type profile constraint)
                // hasConstraints and hasChanges methods aren't smart enough to detect redundant constraints
                var hasConstraints = !SnapshotGeneratorTest2.isAlmostExactly(elem, baseElem);
                Assert.IsTrue(hasConstraints);

                // Verify base annotations on Patient.identifier subtree
                var elems = expanded.Snapshot.Element.Where(e => e.Path.StartsWith("Patient.identifier.")).ToList();
                for (int i = 0; i < elems.Count; i++)
                {
                    elem = elems[i];
                    Assert.IsNotNull(elem);
                    baseElem = elem.Annotation<BaseDefAnnotation>()?.BaseElementDefinition;
                    Assert.IsNotNull(baseElem);
                    hasConstraints = !SnapshotGeneratorTest2.isAlmostExactly(elem, baseElem);
                    // Only the .use child element has a profile diff constraint
                    bool isConstrained = elem.Path == "Patient.identifier.use" || elem.Path == "Patient.identifier.value";
                    Assert.AreEqual(isConstrained, hasConstraints);
                    Assert.AreEqual(isConstrained, hasChanges(elem));

                    // Verify that base element annotations reference the associated child element in custom Identifier profile
                    // Assert.AreEqual("Patient." + baseElem.Path.Uncapitalize(), elem.Path);

                    // Verify correct base element annotations
                    // Should point to rebased custom type element (same path)
                    Assert.AreEqual(baseElem.Path, elem.Path);
                }

                // Verify specific element constraints
                // Patient.identifier.use::min is overriden by patient profile
                elem = elems.FirstOrDefault(e => e.Path == "Patient.identifier.use");
                Assert.IsNotNull(elem);
                Assert.AreEqual(1, elem.Min);
                Assert.IsTrue(elem.HasDiffConstraintAnnotations());
                Assert.IsTrue(elem.MinElement.IsConstrainedByDiff());

                // Patient.identifier.value::short is overriden by patient profile
                elem = elems.FirstOrDefault(e => e.Path == "Patient.identifier.value");
                Assert.IsNotNull(elem);
                Assert.AreEqual("A custom identifier value", elem.Short);
                Assert.IsTrue(elem.HasDiffConstraintAnnotations());
                Assert.IsTrue(elem.ShortElement.IsConstrainedByDiff());

                // Patient.identifier.system::min is inherited from custom type profile, not overriden by patient profile
                elem = elems.FirstOrDefault(e => e.Path == "Patient.identifier.system");
                Assert.IsNotNull(elem);
                Assert.AreEqual(1, elem.Min);
                Assert.IsFalse(elem.HasDiffConstraintAnnotations());
                Assert.IsFalse(elem.MinElement.IsConstrainedByDiff());

            }
            finally
            {
                // Detach event handlers
                _generator.Constraint -= constraintHandler;
                _generator.PrepareElement -= elementHandler;
                _generator.PrepareBaseProfile -= profileHandler;
            }
        }

        [TestMethod]
        public void TestBaseAnnotations_InlineExtension()
        {
            // Verify generated base annotations for a profile that references an external extension definition profile

            var source = _testResolver;
            Assert.IsNotNull(source);
            var sd = source.FindStructureDefinition(@"http://example.org/fhir/StructureDefinition/PatientWithExtension");

            Assert.IsNotNull(sd);
            // dumpReferences(sd);

            // Patient profile should reference an external extension definition, fetch the url
            var elem = sd.Differential.Element.FirstOrDefault(e => e.Path == "Patient.extension" && e.Slicing == null);
            Assert.IsNotNull(elem);
            var extensionDefinitionUrl = elem.Type.FirstOrDefault().Profile.FirstOrDefault();
            Assert.IsNotNull(extensionDefinitionUrl);

            var settings = new SnapshotGeneratorSettings(_settings);
            settings.GenerateAnnotationsOnConstraints = true;
            _generator = new SnapshotGenerator(source, settings);

            try
            {
                _generator.PrepareBaseProfile += profileHandler;
                _generator.PrepareElement += elementHandler;
                _generator.Constraint += constraintHandler;

                generateSnapshotAndCompare(sd, out var expanded);
                dumpOutcome(_generator.Outcome);
                Assert.IsTrue(expanded.HasSnapshot);
                Assert.IsTrue(expanded.Snapshot.IsCreatedBySnapshotGenerator());
                assertBaseDefs(expanded, settings);

                // Verify that the snapshot generator also expanded the referenced external extension definition
                var sdExtension = source.FindStructureDefinition(extensionDefinitionUrl);
                Assert.IsNotNull(sdExtension);
                Assert.IsTrue(sdExtension.HasSnapshot);
                Assert.IsTrue(sdExtension.Snapshot.IsCreatedBySnapshotGenerator());
                assertBaseDefs(sdExtension, settings);

                // Verify correct merging of inline profile constraints overriding the extension definition
                var nav = new ElementDefinitionNavigator(expanded);
                Assert.IsTrue(nav.MoveToFirstChild());
                Assert.IsTrue(nav.MoveToFirstChild());
                Assert.IsTrue(nav.MoveToNext("extension"));
                Assert.IsNotNull(nav.Current.Slicing);  // Extension slicing entry
                Assert.IsTrue(nav.MoveToNext("extension"));
                elem = nav.Current;
                Assert.IsNull(elem.Slicing);    // First extension
                Assert.AreEqual(elem.PrimaryTypeProfile(), extensionDefinitionUrl);

                Assert.AreEqual("extension", elem.SliceName);
                Assert.AreEqual("1", elem.Max); // Inline profile constraint overriding the extension definition
                Assert.IsTrue(elem.MaxElement.IsConstrainedByDiff());
                Assert.IsTrue(elem.HasDiffConstraintAnnotations());
                Assert.IsTrue(elem.IsConstrainedByDiff());
                var baseElem = elem.Annotation<BaseDefAnnotation>()?.BaseElementDefinition;
                Assert.IsNotNull(baseElem);
                Assert.AreEqual("*", baseElem.Max);             // Verify that max property is not inherited from base element = Extension root element
                Assert.AreEqual(baseElem.Short, elem.Short);    // Verify that short property is inherited
                Assert.IsFalse(elem.ShortElement.IsConstrainedByDiff());
                // Profile overrides the definition property of the extension definition root element 
                Assert.AreNotEqual(baseElem.Definition, elem.Definition);
                Assert.IsTrue(elem.Definition.IsConstrainedByDiff());

                Assert.IsTrue(nav.MoveToFirstChild());

                Assert.IsTrue(nav.MoveToNext("url"));
                elem = nav.Current;
                Assert.IsFalse(elem.HasDiffConstraintAnnotations());
                var uri = elem.Fixed as FhirUri;
                Assert.IsNotNull(uri);
                Assert.AreEqual(extensionDefinitionUrl, uri.Value);

#if NORMALIZE_RENAMED_TYPESLICE
                // [WMR 20190828] R4: Normalize renamed type slices in snapshot
                Assert.IsTrue(nav.MoveToNext("value[x]"));          // Slice entry
                Assert.IsTrue(nav.MoveToNextSlice("valueString"));  // Type slice
#else
                Assert.IsTrue(nav.MoveToNext("valueString"));
#endif
                elem = nav.Current;
                Assert.AreEqual(1, elem.Min);            // Inline profile constraint overriding the extension definition
                Assert.IsTrue(elem.MinElement.IsConstrainedByDiff());
                Assert.IsTrue(elem.HasDiffConstraintAnnotations());
                baseElem = elem.Annotation<BaseDefAnnotation>()?.BaseElementDefinition;
                Assert.IsNotNull(baseElem);
                Assert.AreEqual(0, baseElem.Min);               // Verify that min property is not inherited from base element = Extension.valueString
                Assert.AreEqual(baseElem.Short, elem.Short);    // Verify that short property is inherited
                Assert.IsFalse(elem.ShortElement.IsConstrainedByDiff());
                // Verify that definition property is inherited
                // [WMR 20181212] R4 - Definition type changed from string to markdown
                Assert.IsTrue(elem.Definition.IsExactly(baseElem.Definition));
                Assert.IsFalse(elem.Definition.IsConstrainedByDiff());
            }
            finally
            {
                // Detach event handlers
                _generator.Constraint -= constraintHandler;
                _generator.PrepareElement -= elementHandler;
                _generator.PrepareBaseProfile -= profileHandler;
            }
        }

        // [WMR 20190805] Updated, verify base annotation on extension definition root element
        // Should point to core "Extension", not "Element"
        [TestMethod]
        public void TestBaseAnnotations_ExtensionDefinition()
        {
            const string url = @"http://example.org/fhir/StructureDefinition/MyTestExtension";
            var sd = new StructureDefinition()
            {
                Type = FHIRAllTypes.Extension.GetLiteral(),
                BaseDefinition = ModelInfo.CanonicalUriForFhirCoreType(FHIRAllTypes.Extension),
                Name = "MyTestExtension",
                Url = url,
                Derivation = StructureDefinition.TypeDerivationRule.Constraint,
                Kind = StructureDefinition.StructureDefinitionKind.ComplexType,
                Differential = new StructureDefinition.DifferentialComponent()
                {
                    Element = new List<ElementDefinition>()
                    {
                        new ElementDefinition("Extension")
                        {
                            Short = "TEST"
                        },
                        new ElementDefinition("Extension.url")
                        {
                            Fixed = new FhirString(url)
                        }
                    }
                }
            };

            var source = new CachedResolver(new MultiResolver(_zipSource, new InMemoryProfileResolver(sd)));

            var settings = new SnapshotGeneratorSettings(_settings);
            settings.GenerateAnnotationsOnConstraints = true;
            _generator = new SnapshotGenerator(source, settings);

            try
            {
                _generator.PrepareBaseProfile += profileHandler;
                _generator.PrepareElement += elementHandler;
                _generator.Constraint += constraintHandler;


                // Replace root element and re-expand
                var coreExtension = source.FindStructureDefinitionForCoreType(FHIRAllTypes.Extension);

                // [WMR 20190806] SnapGen should never expose/leak internal annotations
                Debug.Assert(!coreExtension.Differential.Element[0].HasSnapshotElementAnnotation());

                Assert.IsNotNull(coreExtension);
                coreExtension.Snapshot = null;
                _generator.Update(coreExtension);

                Assert.IsTrue(coreExtension.HasSnapshot);
                var coreDiffRoot = coreExtension.Differential.Element[0];
                var coreSnapRoot = coreExtension.Snapshot.Element[0];

                // [WMR 20190806] SnapGen should never expose/leak internal annotations
                Debug.Assert(!coreDiffRoot.HasSnapshotElementAnnotation());

                var userDiffRoot = (ElementDefinition)coreDiffRoot.DeepCopy();

                sd.Differential.Element[0] = userDiffRoot;

                var expanded = _generator.Generate(sd);
                dumpOutcome(_generator.Outcome);
                assertBaseDefs(expanded, settings);

                var userSnapRoot = expanded[0];
                Assert.AreNotSame(coreSnapRoot, userSnapRoot);
                Assert.IsTrue(userSnapRoot.TryGetAnnotation<BaseDefAnnotation>(out var anno));
                Assert.AreEqual("Extension", anno.BaseStructureDefinition.Name);
                Assert.AreEqual("Extension", anno.BaseElementDefinition.Path);

                // [WMR 20190806] SnapGen should never expose/leak internal annotations
                Debug.Assert(!userDiffRoot.HasSnapshotElementAnnotation());

            }
            finally
            {
                // Detach event handlers
                _generator.Constraint -= constraintHandler;
                _generator.PrepareElement -= elementHandler;
                _generator.PrepareBaseProfile -= profileHandler;
            }
        }

        // [WMR 20170714] NEW
        // Annotated Base Element for backbone elements is not included in base structuredefinition ?

        static StructureDefinition MyTestObservation => new StructureDefinition()
        {
            Type = FHIRAllTypes.Observation.GetLiteral(),
            BaseDefinition = ModelInfo.CanonicalUriForFhirCoreType(FHIRAllTypes.Observation),
            Name = "MyTestObservation",
            Url = "http://example.org/fhir/StructureDefinition/MyTestObservation",
            Derivation = StructureDefinition.TypeDerivationRule.Constraint,
            Kind = StructureDefinition.StructureDefinitionKind.Resource,
            Differential = new StructureDefinition.DifferentialComponent()
            {
                Element = new List<ElementDefinition>()
                {
                    new ElementDefinition("Observation.component")
                    {
                        Min = 1
                    },
                }
            }
        };

        [TestMethod]
        public void TestBaseAnnotations_BackboneElement()
        {
            var sd = MyTestObservation;
            var resolver = new InMemoryProfileResolver(sd);
            var multiResolver = new MultiResolver(_testResolver, resolver);

            _generator = new SnapshotGenerator(multiResolver, _settings);

            StructureDefinition expanded = null;
            _generator.PrepareElement += elementHandler;
            try
            {
                generateSnapshotAndCompare(sd, out expanded);
            }
            finally
            {
                _generator.PrepareElement -= elementHandler;
            }

            dumpOutcome(_generator.Outcome);
            Assert.IsTrue(expanded.HasSnapshot);

            Debug.WriteLine("Core Observation:");
            var obs = _testResolver.FindStructureDefinitionForCoreType(FHIRAllTypes.Observation);
            Assert.IsNotNull(obs);
            Assert.IsTrue(obs.HasSnapshot);
            dumpBaseElems(obs.Snapshot.Element);

            Debug.WriteLine("Derived Observation:");
            // dumpElements(expanded.Snapshot.Element);
            dumpBaseElems(expanded.Snapshot.Element);

            assertBaseDefs(expanded, _settings);

            // Additional check: verify that all annotated base element references
            // point to existing instances in the base profile snapshot
            var elems = expanded.Snapshot.Element;
            var baseElems = obs.Snapshot.Element;
            for (int i = 0; i < elems.Count; i++)
            {
                var elem = elems[i];
                var baseElem = elem.Annotation<BaseDefAnnotation>()?.BaseElementDefinition;
                Assert.IsTrue(baseElems.Contains(baseElem));
            }
        }


        // [WMR 20160816] Test custom annotations containing associated base definitions
        class BaseDefAnnotation
        {
            public BaseDefAnnotation(ElementDefinition baseElemDef, StructureDefinition baseStructDef)
            {
                BaseElementDefinition = baseElemDef;
                BaseStructureDefinition = baseStructDef;
            }
            public ElementDefinition BaseElementDefinition { get; private set; }
            public StructureDefinition BaseStructureDefinition { get; private set; }
        }

        static ElementDefinition GetBaseElementAnnotation(ElementDefinition elemDef)
        {
            return elemDef?.Annotation<BaseDefAnnotation>()?.BaseElementDefinition;
        }

        void profileHandler(object sender, SnapshotBaseProfileEventArgs e)
        {
            var profile = e.Profile;
            // Assert.IsTrue(sd.Url != profile.Url || sd.IsExactly(profile));
            var baseProfile = e.BaseProfile;
            Assert.IsNotNull(baseProfile);
            Debug.WriteLine("[SnapshotBaseProfileHandler] Profile #{0} '{1}' BaseDefinition = '{2}'".FormatWith(profile.GetHashCode(), profile.Url, profile.BaseDefinition));
            Debug.WriteLine("[SnapshotBaseProfileHandler] Base Profile #{0} '{1}'".FormatWith(baseProfile.GetHashCode(), baseProfile.Url));
            var rootElem = baseProfile.Snapshot.Element[0];
            Debug.WriteLine("[SnapshotBaseProfileHandler] Base Root element #{0} '{1}'".FormatWith(rootElem.GetHashCode(), rootElem.Path));
            Assert.AreEqual(profile.BaseDefinition, baseProfile.Url);
        }

        static void elementHandler(object sender, SnapshotElementEventArgs e)
        {
            var elem = e.Element;
            Assert.IsNotNull(elem);

            // Assert.IsNotNull(elem.Base);

            var ann = elem.Annotation<BaseDefAnnotation>();
            // We want to annotate a reference to the matching base element from the (immediate) base profile.
            // When the snapshot generator expands external profiles, then this handler is called once for each
            // profile in the base hierarchy, starting at the root profile, e.g. Resource => DomainResource => Patient.
            // Each time we recreate the annotation, so the final annotation contains a reference to the immediate base.
            if (!(ann is null))
            {
                elem.RemoveAnnotations<BaseDefAnnotation>();
            }
            var baseDef = e.BaseElement;
            var baseStruct = e.BaseStructure;
            elem.AddAnnotation(new BaseDefAnnotation(baseDef, baseStruct));

            Debug.Write($"[{nameof(SnapshotGeneratorTest)}.{nameof(elementHandler)}] #{elem.GetHashCode()} '{elem.Path}:{elem.SliceName}' - Base: #{baseDef?.GetHashCode() ?? 0} '{(baseDef?.Path)}' - Base Structure '{baseStruct?.Url}'");
            Debug.WriteLine(ann?.BaseElementDefinition != null ? $" (old Base: #{ann.BaseElementDefinition.GetHashCode()} '{ann.BaseElementDefinition.Path}')" : "");
        }

        void constraintHandler(object sender, SnapshotConstraintEventArgs e)
        {
            var elem = e.Element as ElementDefinition;
            if (elem != null)
            {
                var changed = elem.IsConstrainedByDiff();
                Debug.Assert(!_settings.GenerateAnnotationsOnConstraints || changed);
                Debug.WriteLine("[SnapshotConstraintHandler] #{0} '{1}'{2}".FormatWith(elem.GetHashCode(), elem.Path, changed ? " CHANGED!" : null));
            }
        }

        static void assertBaseDefs(StructureDefinition sd, SnapshotGeneratorSettings settings)
        {
            Assert.IsNotNull(sd);
            Assert.IsNotNull(sd.Snapshot);
            Debug.WriteLine("\r\nStructureDefinition '{0}' url = '{1}'", sd.Name, sd.Url);
            assertBaseDefs(sd.Snapshot.Element, settings);
        }

        static void assertBaseDefs(List<ElementDefinition> elems, SnapshotGeneratorSettings settings)
        {
            Assert.IsNotNull(elems);
            Assert.IsTrue(elems.Count > 0);

            //var isConstraint = sd.Derivation == StructureDefinition.TypeDerivationRule.Constraint;

            Debug.WriteLine("# | Constraints? | Changed? | Element.Path | Element.Base.Path | BaseElement.Path | #Base | Redundant?");
            Debug.WriteLine(new string('=', 100));

            foreach (var elem in elems)
            {
                // Each element should have a valid Base component, unless the profile is a core type/resource definition (no base)
                // Assert.IsTrue(!isConstraint || elem.Base != null);

                var ann = elem.Annotation<BaseDefAnnotation>();
                var baseDef = ann != null ? ann.BaseElementDefinition : null;
                Assert.AreNotEqual(elem, baseDef);

                var hasChanges = SnapshotGeneratorTest2.hasChanges(elem);
                var isNotExactly = false;
                if (baseDef != null) // && elem.Base != null)
                {
                    // If normalizing, then elem.Base.Path refers to the defining profile (e.g. DomainResource),
                    // whereas baseDef refers to the immediate base profile (e.g. Patient)
                    Debug.Assert(elem.Base == null || ElementDefinitionNavigator.IsCandidateBasePath(elem.Base.Path, baseDef.Path)
                        // [WMR 20170713] Added, e.g. Patient.identifier.use <=> code
                        || !baseDef.Path.Contains(".")
                        );
                    isNotExactly = !SnapshotGeneratorTest2.isAlmostExactly(elem, baseDef);
                }
                // var isValid = hasChanges == isNotExactly;
                var isRedundant = hasChanges && !isNotExactly;
                bool? hasConstraintAnnotations = null;
                if (settings.GenerateAnnotationsOnConstraints)
                {
                    hasConstraintAnnotations = elem.HasDiffConstraintAnnotations();
                    //isValid &= isNotExactly == hasConstraintAnnotations;
                    isRedundant |= !isNotExactly && (hasConstraintAnnotations == true);
                }

                Debug.WriteLine("{0,10}  |  {1}  |  {2,-12}  |  {3,-50}  |  {4,-40}  |  {5,-40}  |  {6,10}  |  {7}",
                    elem.GetHashCode(),
                    (isNotExactly ? "+" : "-")
                    + (hasConstraintAnnotations.HasValue ? (hasConstraintAnnotations.Value ? " (+)" : " (-)") : null),
                    getChangeDescription(elem),
                    elem.Path,
                    elem.Base != null ? elem.Base.Path : null,
                    baseDef != null ? baseDef.Path : null,
                    baseDef != null ? baseDef.GetHashCode().ToString() : null,
                    // !isValid ? "!!!" : ""
                    isRedundant ? "(redundant)" : ""
                );
                //Assert.IsTrue(baseDef == null || isValid);
                // Debug.Assert(baseDef == null || isValid);
            }
        }

        // Utility function to compare element and base element
        // Path, Base and CHANGED_BY_DIFF_EXT extension are excluded from comparison
        // Returns true if the element has no other constraints on base
        static bool isAlmostExactly(ElementDefinition elem, ElementDefinition baseElem, bool ignoreTypeProfile = false)
        {
            var elemClone = (ElementDefinition)elem.DeepCopy();
            var baseClone = (ElementDefinition)baseElem.DeepCopy();

            // Id, Path & Base are expected to differ
            baseClone.ElementId = elem.ElementId;
            baseClone.Path = elem.Path;
            baseClone.Base = elem.Base;

            // [WMR 20170713] Added
            if (ignoreTypeProfile)
            {
                Debug.Assert(elem.Type.Count > 0);
                Debug.Assert(baseClone.Type.Count > 0);
                baseClone.Type[0].Profile = elem.Type[0].Profile;
            }

            // Also ignore any Changed extensions on base and diff
            elemClone.RemoveAllConstrainedByDiffExtensions();
            baseClone.RemoveAllConstrainedByDiffExtensions();
            elemClone.RemoveAllConstrainedByDiffAnnotations();
            baseClone.RemoveAllConstrainedByDiffAnnotations();

            var result = baseClone.IsExactly(elemClone);
            return result;
        }

        // Returns true if the specified element or any of its' components contain the CHANGED_BY_DIFF_EXT extension
        static bool hasChanges(ElementDefinition elem)
        {
            return isChanged(elem)
                || hasChanges(elem.AliasElement)
                || isChanged(elem.Base)
                || isChanged(elem.Binding)
                || hasChanges(elem.Code)
                || isChanged(elem.Comment)
                || hasChanges(elem.ConditionElement)
                || hasChanges(elem.Constraint)
                || isChanged(elem.DefaultValue)
                || isChanged(elem.Definition)
                || hasChanges(elem.Example)
                || hasChanges(elem.Extension)
                //   || hasChanges(elem.FhirCommentsElement)
                || isChanged(elem.Fixed)
                || isChanged(elem.IsModifierElement)
                || isChanged(elem.IsSummaryElement)
                || isChanged(elem.LabelElement)
                || hasChanges(elem.Mapping)
                || isChanged(elem.MaxElement)
                || isChanged(elem.MaxLengthElement)
                || isChanged(elem.MaxValue)
                || isChanged(elem.MeaningWhenMissing)
                || isChanged(elem.MinElement)
                || isChanged(elem.MinValue)
                || isChanged(elem.MustSupportElement)
                || isChanged(elem.SliceNameElement)
                || isChanged(elem.ContentReferenceElement)
                || isChanged(elem.PathElement)
                || isChanged(elem.Pattern)
                || hasChanges(elem.RepresentationElement)
                || isChanged(elem.Requirements)
                || isChanged(elem.ShortElement)
                || isChanged(elem.Slicing)
                || hasChanges(elem.Type);
        }

        static string getChangeDescription(ElementDefinition element)
        {
            if (isChanged(element.Slicing)) { return "Slicing"; }       // Moved to front
            if (hasChanges(element.Type)) { return "Type"; }            // Moved to front
            if (isChanged(element.ShortElement)) { return "Short"; }    // Moved to front

            if (hasChanges(element.AliasElement)) { return "Alias"; }
            if (isChanged(element.Base)) { return "Base"; }
            if (isChanged(element.Binding)) { return "Binding"; }
            if (hasChanges(element.Code)) { return "Code"; }
            if (isChanged(element.Comment)) { return "Comment"; }
            if (hasChanges(element.ConditionElement)) { return "Condition"; }
            if (hasChanges(element.Constraint)) { return "Constraint"; }
            if (isChanged(element.DefaultValue)) { return "DefaultValue"; }
            if (isChanged(element.Definition)) { return "Definition"; }
            if (hasChanges(element.Example)) { return "Example"; }
            if (hasChanges(element.Extension)) { return "Extension"; }
            //if (hasChanges(element.FhirCommentsElement)) { return "FhirComments"; }
            if (isChanged(element.Fixed)) { return "Fixed"; }
            if (isChanged(element.IsModifierElement)) { return "IsModifier"; }
            if (isChanged(element.IsSummaryElement)) { return "IsSummary"; }
            if (isChanged(element.LabelElement)) { return "Label"; }
            if (hasChanges(element.Mapping)) { return "Mapping"; }
            if (isChanged(element.MaxElement)) { return "Max"; }
            if (isChanged(element.MaxLengthElement)) { return "MaxLength"; }
            if (isChanged(element.MaxValue)) { return "MaxValue"; }
            if (isChanged(element.MeaningWhenMissing)) { return "MeaningWhenMissing"; }
            if (isChanged(element.MinElement)) { return "Min"; }
            if (isChanged(element.MinValue)) { return "MinValue"; }
            if (isChanged(element.MustSupportElement)) { return "MustSupport"; }
            if (isChanged(element.SliceNameElement)) { return "SliceName"; }
            if (isChanged(element.ContentReferenceElement)) { return "ContentReference"; }
            if (isChanged(element.PathElement)) { return "Path"; }
            if (isChanged(element.Pattern)) { return "Pattern"; }
            if (hasChanges(element.RepresentationElement)) { return "Representation"; }
            if (isChanged(element.Requirements)) { return "Requirements"; }
            //if (IsChanged(element.ShortElement)) { return "Short"; }
            //if (IsChanged(element.Slicing)) { return "Slicing"; }
            //if (HasChanges(element.Type)) { return "Type"; }

            if (isChanged(element)) { return "Element"; }           // Moved to back

            return string.Empty;
        }

        static bool hasChanges<T>(IList<T> elements) where T : Element => elements != null ? elements.Any(e => isChanged(e)) : false;
        static bool isChanged(Element elem) => elem != null && elem.IsConstrainedByDiff();

        [TestMethod]
        public void TestExpandCoreElement()
        {
            testExpandResource(@"http://hl7.org/fhir/StructureDefinition/Element");
        }

        [TestMethod]
        public void TestExpandCoreBackBoneElement()
        {
            testExpandResource(@"http://hl7.org/fhir/StructureDefinition/BackboneElement");
        }

        [TestMethod]
        public void TestExpandCoreExtension()
        {
            testExpandResource(@"http://hl7.org/fhir/StructureDefinition/Extension");
        }

        // [WMR 20190130] DEBUGGING
        [TestMethod]
        public void TestExpandQuestionnaireResource()
        {
            // TODO: Fix empty base for Questionnaire.item.item
            testExpandResource(@"http://hl7.org/fhir/StructureDefinition/Questionnaire");
        }

        [TestMethod]
        public void TestExpandCoreArtifacts()
        {
            testExpandResource(@"http://hl7.org/fhir/StructureDefinition/integer");
            testExpandResource(@"http://hl7.org/fhir/StructureDefinition/positiveInt");
            testExpandResource(@"http://hl7.org/fhir/StructureDefinition/string");
            testExpandResource(@"http://hl7.org/fhir/StructureDefinition/code");
            testExpandResource(@"http://hl7.org/fhir/StructureDefinition/id");

            testExpandResource(@"http://hl7.org/fhir/StructureDefinition/Meta");
            testExpandResource(@"http://hl7.org/fhir/StructureDefinition/HumanName");
            testExpandResource(@"http://hl7.org/fhir/StructureDefinition/Quantity");
            testExpandResource(@"http://hl7.org/fhir/StructureDefinition/SimpleQuantity");
            testExpandResource(@"http://hl7.org/fhir/StructureDefinition/Money");

            testExpandResource(@"http://hl7.org/fhir/StructureDefinition/Resource");
            testExpandResource(@"http://hl7.org/fhir/StructureDefinition/DomainResource");

            testExpandResource(@"http://hl7.org/fhir/StructureDefinition/Basic");
            testExpandResource(@"http://hl7.org/fhir/StructureDefinition/Patient");
            testExpandResource(@"http://hl7.org/fhir/StructureDefinition/Questionnaire");
            testExpandResource(@"http://hl7.org/fhir/StructureDefinition/AuditEvent");

            testExpandResource(@"http://hl7.org/fhir/StructureDefinition/Organization");
        }

        [TestMethod]
        public void TestExpandAllCoreTypes()
        {
            // Generate snapshots for all core types, in the original order as they are defined
            // The Snapshot Generator should recursively process any referenced base/type profiles (e.g. Element, Extension)
            var coreArtifactNames = ModelInfo.FhirCsTypeToString.Values;
            var coreTypeUrls = coreArtifactNames.Where(t => !ModelInfo.IsKnownResource(t)).Select(t => "http://hl7.org/fhir/StructureDefinition/" + t).ToArray();
            testExpandResources(coreTypeUrls.ToArray());
        }

        [TestMethod]
        [TestCategory("LongRunner")]
        public void TestExpandAllCoreResources()
        {
            // Generate snapshots for all core resources, in the original order as they are defined
            // The Snapshot Generator should recursively process any referenced base/type profiles (e.g. data types)
            var coreResourceUrls = ModelInfo.SupportedResources.Select(t => "http://hl7.org/fhir/StructureDefinition/" + t);
            testExpandResources(coreResourceUrls.ToArray());
        }

        void testExpandResources(string[] profileUris)
        {
            var sw = new Stopwatch();
            int count = profileUris.Length;
            _source.Reset();
            sw.Start();

            for (int i = 0; i < count; i++)
            {
                testExpandResource(profileUris[i]);
            }

            sw.Stop();
            _source.ShowDuration(count, sw.Elapsed);
        }

        bool testExpandResource(string url)
        {
            Debug.Print("[testExpandResource] url = '{0}'", url);
            var sd = _testResolver.FindStructureDefinition(url);
            Assert.IsNotNull(sd);
            // dumpReferences(sd);

            var result = generateSnapshotAndCompare(sd, out var expanded);

            dumpOutcome(_generator.Outcome);
            dumpBasePaths(expanded);

            if (!result)
            {
                Debug.Print("Expanded is not exactly equal to original... verifying...");
                result = verifyElementBase(sd, expanded);
            }

            // Core artifact snapshots are incorrect, e.g. url snapshot is missing extension element
            Assert.IsTrue(result);

            return result;
        }

        IEnumerable<T> enumerateBundleStream<T>(Stream stream) where T : Resource
        {
            using (var reader = XmlReader.Create(stream))
            {
                var parser = new FhirXmlParser();
                var bundle = parser.Parse<Bundle>(reader);
                foreach (var entry in bundle.Entry)
                {
                    var res = entry.Resource as T;
                    if (res != null) { yield return res; }
                }
            }
        }

        [TestMethod]
        public void TestExpandCoreTypesByHierarchy()
        {
            // [WMR 20160912] Expand all core data types
            // Start at root types without a base (Element, Extension), then recursively expand derived types

            var result = true;
            var source = new DirectorySource("TestData/snapshot-test");
            var resolver = new CachedResolver(source); // IMPORTANT!

            _generator = new SnapshotGenerator(resolver, _settings);
            _generator.PrepareElement += elementHandler;

            try
            {
                // HACK! CachedResolver doesn't expose LoadArtifactByName
                // So first enumerate source to get url's, then enumerate CachedResolver to persist snapshots (!)
                ProfileInfo[] coreProfileInfo;
                using (var stream = source.LoadArtifactByName("profiles-types.xml"))
                {
                    // var coreDefs = EnumerateBundleStream<StructureDefinition>(stream).ToList();
                    // expandCoreProfilesDerivedFrom(coreDefs, null);

                    var coreDefs = enumerateBundleStream<StructureDefinition>(stream);
                    coreProfileInfo = coreDefs.Select(sd => new ProfileInfo() { Url = sd.Url, BaseDefinition = sd.BaseDefinition }).ToArray();
                }
                expandStructuresBasedOn(resolver, coreProfileInfo, null);
            }
            finally
            {
                _generator.PrepareElement -= elementHandler;
            }
            Assert.IsTrue(result);
        }

        struct ProfileInfo { public string Url; public string BaseDefinition; }

        void expandStructuresBasedOn(IResourceResolver resolver, ProfileInfo[] profileInfo, string baseUrl)
        {
            var derivedStructures = profileInfo.Where(pi => pi.BaseDefinition == baseUrl);
            if (derivedStructures.Any())
            {
                Debug.WriteLineIf(derivedStructures.Any(), "Expand structures derived from: '{0}'".FormatWith(baseUrl));
                foreach (var info in derivedStructures)
                {
                    var sd = resolver.FindStructureDefinition(info.Url);
                    Assert.IsNotNull(sd);
                    updateSnapshot(sd);
                    expandStructuresBasedOn(resolver, profileInfo, sd.Url);
                }
            }
        }

        void updateSnapshot(StructureDefinition sd)
        {
            Assert.IsNotNull(sd);
            Debug.Print("Profile: '{0}' : '{1}'".FormatWith(sd.Url, sd.BaseDefinition));
            // Important! Must expand original instances, not clones!
            // var original = sd.DeepCopy() as StructureDefinition;
            _generator.Update(sd);
            // result &= verifyElementBase(original, entry);
            dumpOutcome(_generator.Outcome);
            dumpBaseElems(sd.Snapshot.Element);
        }

        // Verify ElementDefinition.Base components
        bool verifyElementBase(StructureDefinition original, StructureDefinition expanded)
        {
            var originalElems = original.HasSnapshot ? original.Snapshot.Element : new List<ElementDefinition>();
            var expandedElems = expanded.HasSnapshot ? expanded.Snapshot.Element : new List<ElementDefinition>();
            var isConstraint = expanded.Derivation == StructureDefinition.TypeDerivationRule.Constraint;
            Debug.Print("Original has {0} elements, expanded has {1} elements...".FormatWith(originalElems.Count, expandedElems.Count));

            // dumpBasePaths(original);

            bool verified = false;
            if (expandedElems.Count < originalElems.Count)
            {
                for (int i = 0; i < originalElems.Count; i++)
                {
                    var elem = originalElems[i];
                    var match = expandedElems.Any(e => e.Path == elem.Path);
                    if (!match)
                    {
                        Debug.Print("{0} has not been expanded...".FormatWith(elem.Path));
                    }
                }
            }
            else if (expandedElems.Count == originalElems.Count)
            {
                verified = true;

                var rootElemName = expandedElems[0].Path;

                //var baseProfileUrl = expanded.Base;
                //var baseProfile = baseProfileUrl != null ? _testResolver.FindStructureDefinition(baseProfileUrl) : null;
                //var baseRootElemName = baseProfile != null && baseProfile.Snapshot != null ? baseProfile.Snapshot.Element[0].Path : null;
                //if (expandedElems.Count > 0 && baseRootElemName != null)
                //{
                //    verified &= verifyBasePath(expandedElems[0], originalElems[0], baseRootElemName);
                //}

                if (expanded.Kind == StructureDefinition.StructureDefinitionKind.PrimitiveType)
                {
                    if (rootElemName != "Element")
                    {
                        // [WMR 20190130] STU3
                        //verified &= verifyBasePath(expandedElems[0], originalElems[0], "Element");
                        // [WMR 20190130] R4
                        verified &= verifyBasePath(expandedElems[0], originalElems[0], rootElemName);
                    }

                    if (rootElemName != "Element" && expandedElems.Count > 2)
                    {
                        verified &= verifyBasePath(expandedElems[1], originalElems[1], "Element.id");
                        verified &= verifyBasePath(expandedElems[2], originalElems[2], "Element.extension");
                    }
                }
                else if (expanded.Kind == StructureDefinition.StructureDefinitionKind.ComplexType)
                {
                    // TODO: verify that this is correct (I think so given the others in this context)
                    verified &= verifyBasePath(expandedElems[1], originalElems[1], "Element.id");
                    verified &= verifyBasePath(expandedElems[2], originalElems[2], "Element.extension");
                }
                else if (expanded.Kind == StructureDefinition.StructureDefinitionKind.Resource)
                {
                    // [WMR 20190131] Fixed
                    var baseDef = expanded.BaseDefinition;
                    bool isDerivedFromResource = baseDef == ModelInfo.CanonicalUriForFhirCoreType(FHIRAllTypes.Resource);
                    bool isDerivedFromDomainResource = baseDef == ModelInfo.CanonicalUriForFhirCoreType(FHIRAllTypes.DomainResource);
                    bool isDomainResource = expanded.Name == "DomainResource";

                    // [WMR 20190130] STU3
                    //if (rootElemName != "Resource")
                    //{
                    //    verified &= verifyBasePath(expandedElems[0], originalElems[0], "Resource");
                    //}

                    // [WMR 20190130] R4
                    // Root element base component always refers to self (.Base.Path = .Path)
                    verified &= verifyBasePath(expandedElems[0], originalElems[0], rootElemName);

                    if (isDerivedFromResource || isDerivedFromDomainResource && (expandedElems.Count > 4))
                    {
                        verified &= verifyBasePath(expandedElems[1], originalElems[1], "Resource.id");
                        verified &= verifyBasePath(expandedElems[2], originalElems[2], "Resource.meta");
                        verified &= verifyBasePath(expandedElems[3], originalElems[3], "Resource.implicitRules");
                        verified &= verifyBasePath(expandedElems[4], originalElems[4], "Resource.language");
                    }
                    var startIdx = 5;
                    if ((isDomainResource || isDerivedFromDomainResource) && (expandedElems.Count > 8))
                    {
                        verified &= verifyBasePath(expandedElems[5], originalElems[5], "DomainResource.text");
                        verified &= verifyBasePath(expandedElems[6], originalElems[6], "DomainResource.contained");
                        verified &= verifyBasePath(expandedElems[7], originalElems[7], "DomainResource.extension");
                        verified &= verifyBasePath(expandedElems[8], originalElems[8], "DomainResource.modifierExtension");
                        startIdx = 9;
                    }
                    if (!isDomainResource)
                    {
                        for (int i = startIdx; i < expandedElems.Count; i++)
                        {
                            var path = expandedElems[i].Path;
                            if (path.EndsWith(".id"))
                            {
                                verified &= verifyBasePath(expandedElems[i], originalElems[i], "Element.id");
                            }
                            else if (path.EndsWith(".extension"))
                            {
                                verified &= verifyBasePath(expandedElems[i], originalElems[i], "Element.extension");
                            }
                            else if (path.EndsWith(".modifierExtension"))
                            {
                                verified &= verifyBasePath(expandedElems[i], originalElems[i], "BackboneElement.modifierExtension");
                            }
                            else
                            {
                                verified &= verifyBasePath(expandedElems[i], originalElems[i], expandedElems[i].Path);
                            }
                        }
                    }
                }

                if (isConstraint)
                {
                    for (int i = 0; i < expandedElems.Count; i++)
                    {
                        if (originalElems[i].Base == null) { verified = false; Debug.WriteLine($"ORIGINAL: Path = {originalElems[i].Path}  => BASE IS MISSING"); }
                        if (expandedElems[i].Base == null) { verified = false; Debug.WriteLine($"EXPANDED: Path = {expandedElems[i].Path}  => BASE IS MISSING"); }
                    }
                }


            }
            return verified;
        }

        static bool verifyBasePath(ElementDefinition elem, ElementDefinition orgElem, string path = "")
        {
            bool result = false;

            Debug.WriteLineIf(elem.Base == null, $"EXPANDED: Path = {elem.Path}  => BASE IS MISSING");
            Debug.WriteLineIf(orgElem.Base == null, "ORIGINAL: Path = {orgElem.Path}  => BASE IS MISSING");

            // R4: ElementDefinition.Base for newly introduced elements refers to self (.Base.Path == .Path)
            if (!string.IsNullOrEmpty(path))
            {
                // Assert.IsNotNull(elem.Base);
                // Assert.AreEqual(path, elem.Base.Path);

                // Assert.IsNotNull(orgElem.Base);
                // Assert.AreEqual(path, orgElem.Base.Path);

                result = elem.Base != null && path == elem.Base.Path;

                Debug.WriteLineIf(elem.Base != null && path != elem.Base.Path, $"EXPANDED: Path = {elem.Path} Base = {elem.Base?.Path} != {path} => INVALID BASE PATH");
                Debug.WriteLineIf(orgElem.Base != null && path != orgElem.Base.Path, $"ORIGINAL: Path = {orgElem.Path} Base = {orgElem.Base?.Path} != {path} => INVALID BASE PATH");
                Debug.Assert(!(orgElem.Base != null && path != orgElem.Base.Path));
            }
            // STU3: ElementDefinition.Base for newly introduced elements is empty
            //else
            //{
            //    // New resource element
            //    result = elem.Base == null;
            //    Debug.WriteLineIf(elem.Base != null, $"EXPANDED: Path = {elem.Path} Base = {elem.Base?.Path} != '' => BASE SHOULD BE NULL");
            //    Debug.WriteLineIf(orgElem.Base != null, $"ORIGINAL: Path = {orgElem.Path} Base = {orgElem.Base?.Path} != '' => BASE SHOULD BE NULL");

            //}

            Assert.IsTrue(result);

            return result;
        }

        // [WMR 20161207] NEW
        // Verify reslicing order
        [TestMethod]
        public void TestReslicingOrder()
        {
            var dirSource = new DirectorySource("TestData/validation");
            var sd = dirSource.FindStructureDefinition("http://example.com/StructureDefinition/patient-telecom-reslice-ek");
            Assert.IsNotNull(sd);

            //Patient.telecom : ''
            //Patient.telecom : 'phone'
            //Patient.telecom : 'email'
            //Patient.telecom : 'email/home'
            //Patient.telecom : 'email/work'
            //Patient.telecom : 'other'
            //Patient.telecom : 'other/home'
            //Patient.telecom : 'other/work'

            // Verify original differential - defines reslicing
            Debug.Print("Verify differential...");
            var diffNav = ElementDefinitionNavigator.ForDifferential(sd);
            assertPatientTelecomReslice(diffNav);

            generateSnapshotAndCompare(sd, out var expanded);

            Debug.Print("Verify snapshot...");
            var snapNav = ElementDefinitionNavigator.ForSnapshot(expanded);
            assertPatientTelecomReslice(snapNav);
        }

        void assertPatientTelecomReslice(ElementDefinitionNavigator nav)
        {
            Assert.IsTrue(nav.MoveToFirstChild());  // Patient

            if (ElementDefinitionNavigator.IsRootPath(nav.Path))
            {
                Assert.IsTrue(nav.MoveToChild("telecom"));
            }

            var bm = nav.Bookmark();
            do
            {
                Debug.Print($"{nav.Path} : '{nav.Current.SliceName}'");
            } while (nav.MoveToNext("telecom"));
            nav.ReturnToBookmark(bm);

            // Patient.telecom - slicing introduction
            Assert.IsTrue(nav.Path == "Patient.telecom");
            Assert.IsNotNull(nav.Current.Slicing);

            // Patient.telecom - slice "phone"
            Assert.IsTrue(nav.MoveToNext());
            Assert.IsTrue(nav.Path == "Patient.telecom");
            Assert.IsTrue(nav.Current.SliceName == "phone");

            // Patient.telecom - slice "email"
            Assert.IsTrue(nav.MoveToNext());
            Assert.IsTrue(nav.Path == "Patient.telecom");
            Assert.IsTrue(nav.Current.SliceName == "email");

            // Patient.telecom - reslice "email/home"
            Assert.IsTrue(nav.MoveToNext());
            Assert.IsTrue(nav.Path == "Patient.telecom");
            Assert.IsTrue(nav.Current.SliceName == "email/home");

            // Patient.telecom - reslice "email/work"
            Assert.IsTrue(nav.MoveToNext());
            Assert.IsTrue(nav.Path == "Patient.telecom");
            Assert.IsTrue(nav.Current.SliceName == "email/work");

            // Patient.telecom - slice "other"
            Assert.IsTrue(nav.MoveToNext());
            Assert.IsTrue(nav.Path == "Patient.telecom");
            Assert.IsTrue(nav.Current.SliceName == "other");

            // Patient.telecom - reslice "other/home"
            Assert.IsTrue(nav.MoveToNext());
            Assert.IsTrue(nav.Path == "Patient.telecom");
            Assert.IsTrue(nav.Current.SliceName == "other/home");

            // Patient.telecom - reslice "other/work"
            Assert.IsTrue(nav.MoveToNext());
            Assert.IsTrue(nav.Path == "Patient.telecom");
            Assert.IsTrue(nav.Current.SliceName == "other/work");
        }


        // [WMR 20161207] DEBUGGING
        // List all complex extensions that are available in the TestData folder

        // http://hl7.org/fhir/StructureDefinition/cqif-basic-codeSystem : 'TestData/snapshot-test/extensions\extension-cqif-basic-codesystem.xml'
        // http://hl7.org/fhir/StructureDefinition/cqif-basic-contributor : 'TestData/snapshot-test/extensions\extension-cqif-basic-contributor.xml'
        // http://hl7.org/fhir/StructureDefinition/cqif-basic-data : 'TestData/snapshot-test/extensions\extension-cqif-basic-data.xml'
        // http://hl7.org/fhir/StructureDefinition/cqif-basic-guidance-action : 'TestData/snapshot-test/extensions\extension-cqif-basic-guidance-action.xml'
        // http://hl7.org/fhir/StructureDefinition/cqif-basic-guidance-trigger : 'TestData/snapshot-test/extensions\extension-cqif-basic-guidance-trigger.xml'
        // http://hl7.org/fhir/StructureDefinition/cqif-basic-library : 'TestData/snapshot-test/extensions\extension-cqif-basic-library.canonical.xml'
        // http://hl7.org/fhir/StructureDefinition/cqif-basic-model : 'TestData/snapshot-test/extensions\extension-cqif-basic-model.xml'
        // http://hl7.org/fhir/StructureDefinition/cqif-basic-parameter : 'TestData/snapshot-test/extensions\extension-cqif-basic-parameter.xml'
        // http://hl7.org/fhir/StructureDefinition/cqif-basic-relatedResource : 'TestData/snapshot-test/extensions\extension-cqif-basic-relatedresource.xml'
        // http://hl7.org/fhir/StructureDefinition/cqif-basic-valueSet : 'TestData/snapshot-test/extensions\extension-cqif-basic-valueset.xml'
        // http://hl7.org/fhir/StructureDefinition/encounter-relatedCondition : 'TestData/snapshot-test/extensions\extension-encounter-relatedcondition.xml'
        // http://hl7.org/fhir/StructureDefinition/family-member-history-genetics-parent : 'TestData/snapshot-test/extensions\extension-family-member-history-genetics-parent.xml'
        // http://hl7.org/fhir/StructureDefinition/gao-extension-item : 'TestData/snapshot-test/extensions\extension-gao-extension-item.canonical.xml'
        // http://hl7.org/fhir/StructureDefinition/goal-target : 'TestData/snapshot-test/extensions\extension-goal-target.xml'
        // http://hl7.org/fhir/StructureDefinition/patient-clinicalTrial : 'TestData/snapshot-test/extensions\extension-patient-clinicaltrial.xml'
        // http://hl7.org/fhir/StructureDefinition/patient-nationality : 'TestData/snapshot-test/extensions\extension-patient-nationality.xml'
        // http://hl7.org/fhir/StructureDefinition/qicore-adverseevent-cause : 'TestData/snapshot-test/extensions\extension-qicore-adverseevent-cause.xml'
        // http://hl7.org/fhir/StructureDefinition/questionnaire-enableWhen : 'TestData/snapshot-test/extensions\extension-questionnaire-enablewhen.xml'

        [TestMethod]
        public void FindComplexTestExtensions()
        {
            //Assert.Fail("CHANGE all files in TestData/snapshot-test/extensions. The FhirVersion should be 4.0.0");
            Debug.WriteLine("Complex extension in TestData folder:");
            var dirSource = new DirectorySource("TestData/snapshot-test/extensions");
            var uris = dirSource.ListResourceUris(ResourceType.StructureDefinition);
            foreach (var uri in uris)
            {
                var sd = dirSource.FindStructureDefinition(uri);
                if (sd.IsExtension)
                {
                    if (sd.Differential.Element.Any(e => e.Path.StartsWith("Extension.extension.", StringComparison.Ordinal)))
                    {
                        // var orgInfo = sd.Annotation<OriginAnnotation>();
                        // Debug.WriteLine($"{uri} : '{orgInfo?.Origin}'");
                        Debug.WriteLine($"{uri} : '{sd.GetOrigin()}'");
                    }
                }
            }
        }

        // Ewout: type slices cannot contain renamed elements!
        static StructureDefinition ObservationTypeSliceProfile => new StructureDefinition()
        {
            Type = FHIRAllTypes.Observation.GetLiteral(),
            BaseDefinition = ModelInfo.CanonicalUriForFhirCoreType(FHIRAllTypes.Observation),
            Name = "MyTestObservation",
            Url = "http://example.org/fhir/StructureDefinition/MyTestObservation",
            Derivation = StructureDefinition.TypeDerivationRule.Constraint,
            Differential = new StructureDefinition.DifferentialComponent()
            {
                Element = new List<ElementDefinition>()
                {
                    new ElementDefinition("Observation.value[x]")
                    {
                        Slicing = new ElementDefinition.SlicingComponent()
                        {
                            // Discriminator = new string[] { "@type" },
                            Discriminator = new ElementDefinition.DiscriminatorComponent[]
                                { new ElementDefinition.DiscriminatorComponent
                                    { Type = ElementDefinition.DiscriminatorType.Type }
                                }.ToList(),
                            Ordered = false,
                            Rules = ElementDefinition.SlicingRules.Open
                        }
                    }
                    ,new ElementDefinition("Observation.value[x]")
                    {
#if !GENERATE_MISSING_TYPE_SLICE_NAMES
                        // [WMR 20190828] SnapshotGenerator generates missing sliceNames for type slices
                        SliceName = "valueString",
#endif

                        Type = new List<ElementDefinition.TypeRefComponent>()
                        {
                            new ElementDefinition.TypeRefComponent() { Code = FHIRAllTypes.String.GetLiteral() }
                        }
                    }
                }
            }
        };

        [Conditional("DEBUG")]
        void dumpElements(IEnumerable<ElementDefinition> elements, string header = null) => dumpElements(elements.ToList(), header);

        [Conditional("DEBUG")]
        void dumpElements(List<ElementDefinition> elements, string header = null)
        {
            Debug.WriteLineIf(!string.IsNullOrEmpty(header), header);
            for (int i = 0; i < elements.Count; i++)
            {
                var elem = elements[i];
                Debug.Write(elem.Path);
                Debug.WriteIf(elem.Path != null, " '" + elem.SliceName + "'");
                if (elem.Slicing != null)
                {
                    Debug.Write(" => sliced on: " + string.Join(" | ", elem.Slicing.Discriminator.Select(p => p?.Path)));
                }
                Debug.WriteLine("");
            }
        }

        [TestMethod]
        public void TestTypeSlicing()
        {
            // Create a profile with a type slice: { value[x], value[x] : String }
            var profile = ObservationTypeSliceProfile;

            var resolver = new InMemoryProfileResolver(profile);
            var multiResolver = new MultiResolver(_testResolver, resolver);
            _generator = new SnapshotGenerator(multiResolver, _settings);

            generateSnapshotAndCompare(profile, out var expanded);
            Assert.IsNotNull(expanded);
            Assert.IsTrue(expanded.HasSnapshot);

#if GENERATE_MISSING_TYPE_SLICE_NAMES
            // Expecting informational messages about generated slice names
            dumpOutcome(_generator.Outcome);
#endif

            expanded.Snapshot.Element.Where(e => e.Path.StartsWith("Observation.value")).Dump("[1] Observation.value slice:");

            var nav = new ElementDefinitionNavigator(expanded);
            Assert.IsTrue(nav.MoveToFirstChild());
            Assert.AreEqual(nav.Path, "Observation");
            Assert.IsTrue(nav.MoveToChild("value[x]"));
            Assert.IsNotNull(nav.Current.Slicing);
            Assert.IsTrue(nav.MoveToNext());
            //Assert.AreEqual(nav.PathName, "valueString"); // NOT Normalized
            Assert.AreEqual(nav.PathName, "value[x]"); // Normalized
            Assert.AreEqual(nav.Current.Type.FirstOrDefault().Code, FHIRAllTypes.String.GetLiteral());

            // Add an additional type slice: { value[x], value[x] : String, value[x] : CodeableConcept }
            profile.Differential.Element.Add(
                new ElementDefinition("Observation.value[x]")
                {
#if !GENERATE_MISSING_TYPE_SLICE_NAMES
                    // [WMR 20190828] SnapshotGenerator generates missing sliceNames for type slices
                    SliceName = "valueCodeableConcept",
#endif
                    Type = new List<ElementDefinition.TypeRefComponent>()
                    {
                        new ElementDefinition.TypeRefComponent() { Code = FHIRAllTypes.CodeableConcept.GetLiteral() }
                    }
                }
            );

            generateSnapshotAndCompare(profile, out expanded);
            Assert.IsNotNull(expanded);
            Assert.IsTrue(expanded.HasSnapshot);

            expanded.Snapshot.Element.Where(e => e.Path.StartsWith("Observation.value")).Dump("[2] Observation.value slice:");

            nav = new ElementDefinitionNavigator(expanded);
            Assert.IsTrue(nav.MoveToFirstChild());
            Assert.AreEqual(nav.Path, "Observation");
            Assert.IsTrue(nav.MoveToChild("value[x]"));
            Assert.IsTrue(nav.MoveToNext());
            Assert.AreEqual(nav.PathName, "value[x]"); // valueString
            Assert.AreEqual(nav.Current.Type.FirstOrDefault()?.Code, FHIRAllTypes.String.GetLiteral());
            Assert.IsTrue(nav.MoveToNext());
            Assert.AreEqual(nav.PathName, "value[x]"); // valueCodeableConcept
            Assert.AreEqual(nav.Current.Type.FirstOrDefault()?.Code, FHIRAllTypes.CodeableConcept.GetLiteral());
        }

        [TestMethod]
        public void TestMissingDifferential()
        {
            // Create a profile without a differential
            var profile = ObservationTypeSliceProfile;
            profile.Differential = null;

            var resolver = new InMemoryProfileResolver(profile);
            var multiResolver = new MultiResolver(_testResolver, resolver);
            _generator = new SnapshotGenerator(multiResolver, _settings);

            generateSnapshotAndCompare(profile, out var expanded);
            Assert.IsNotNull(expanded);
            Assert.IsTrue(expanded.HasSnapshot);

            expanded.Snapshot.Element.Dump();
        }

        [TestMethod]
        public void TestUnresolvedBaseProfile()
        {
            // Create a profile with an unresolved base profile reference
            var profile = ObservationTypeSliceProfile;
            profile.BaseDefinition = "http://example.org/fhir/StructureDefinition/missing";

            var resolver = new InMemoryProfileResolver(profile);
            var multiResolver = new MultiResolver(_testResolver, resolver);
            _generator = new SnapshotGenerator(multiResolver, _settings);

            generateSnapshotAndCompare(profile, out var expanded);
            Assert.IsNotNull(expanded);
            Assert.IsFalse(expanded.HasSnapshot);
            var outcome = _generator.Outcome;
            Assert.IsNotNull(outcome);
            Assert.IsNotNull(outcome.Issue);
            Assert.AreEqual(outcome.Issue.Count, 1);
            assertIssue(outcome.Issue[0], Issue.UNAVAILABLE_REFERENCED_PROFILE, profile.BaseDefinition);
        }

        static StructureDefinition ObservationTypeResliceProfile => new StructureDefinition()
        {
            Type = FHIRAllTypes.Observation.GetLiteral(),
            BaseDefinition = ObservationTypeSliceProfile.Url,
            Name = "MyDerivedTestObservation",
            Url = "http://example.org/fhir/StructureDefinition/MyDerivedTestObservation",
            Derivation = StructureDefinition.TypeDerivationRule.Constraint,
            Differential = new StructureDefinition.DifferentialComponent()
            {
                Element = new List<ElementDefinition>()
                {
                    new ElementDefinition("Observation.value[x]")
                    {
                        Slicing = new ElementDefinition.SlicingComponent()
                        {
                            // Discriminator = new string[] { "@type" },
                            Discriminator = new ElementDefinition.DiscriminatorComponent[]
                                { new ElementDefinition.DiscriminatorComponent
                                    { Type = ElementDefinition.DiscriminatorType.Type }
                                }.ToList(),
                            Ordered = false,
                            Rules = ElementDefinition.SlicingRules.Open
                        }
                    }
                    // Constraint on existing type slice value[x] : String
                    ,new ElementDefinition("Observation.value[x]")
                    {
#if !GENERATE_MISSING_TYPE_SLICE_NAMES
                        // [WMR 20190828] SnapshotGenerator generates missing sliceNames for type slices
                        SliceName = "valueString",
#endif

                        Max = "1", // New constraint
                        Type = new List<ElementDefinition.TypeRefComponent>()
                        {
                            new ElementDefinition.TypeRefComponent() { Code = FHIRAllTypes.String.GetLiteral() }
                        }
                    }
                    
                    // Remove existing type slice value[x]: CodeableConcept

                    // Add a new type slice value[x]: Integer
                    ,new ElementDefinition("Observation.value[x]")
                    {
#if !GENERATE_MISSING_TYPE_SLICE_NAMES
                        // [WMR 20190828] SnapshotGenerator generates missing sliceNames for type slices
                        SliceName = "valueInteger",
#endif

                        Type = new List<ElementDefinition.TypeRefComponent>()
                        {
                            new ElementDefinition.TypeRefComponent() { Code = FHIRAllTypes.Integer.GetLiteral() }
                        }
                    },
                }
            }
        };

        [TestMethod]
        public void TestTypeReslicing()
        {
            // Create a derived profile from a base profile with a type slice
            var profile = ObservationTypeResliceProfile;
            var baseProfile = ObservationTypeSliceProfile;

            var resources = new IConformanceResource[] { profile, baseProfile };
            var resolver = new InMemoryProfileResolver(resources);
            var multiResolver = new MultiResolver(_testResolver, resolver);
            _generator = new SnapshotGenerator(multiResolver, _settings);

            generateSnapshotAndCompare(profile, out var expanded);
            Assert.IsNotNull(expanded);
            Assert.IsTrue(expanded.HasSnapshot);

#if GENERATE_MISSING_TYPE_SLICE_NAMES
            // Expecting informational messages about generated slice names
            dumpOutcome(_generator.Outcome);
#endif

            expanded.Snapshot.Element.Where(e => e.Path.StartsWith("Observation.value")).Dump("[1] Observation.value reslice:");

            var nav = new ElementDefinitionNavigator(expanded);
            Assert.IsTrue(nav.MoveToFirstChild());
            Assert.AreEqual(nav.Path, "Observation");
            Assert.IsTrue(nav.MoveToChild("value[x]"));
            Assert.IsTrue(nav.MoveToNext());
            Assert.AreEqual(nav.PathName, "value[x]"); // valueString
            Assert.AreEqual(nav.Current.Type.FirstOrDefault()?.Code, FHIRAllTypes.String.GetLiteral());
            // Derived profile REMOVES existing CodeableConcept type slice and introduces a new Integer type slice
            // Note: special rules for element types allow removal of inherited collection items
            Assert.IsTrue(nav.MoveToNext());
            Assert.AreEqual(nav.PathName, "value[x]"); // valueCodeableConcept
            Assert.AreEqual(nav.Current.Type.FirstOrDefault()?.Code, FHIRAllTypes.Integer.GetLiteral());
        }

        // Choice type constraint, with element renaming
        static StructureDefinition ObservationTypeConstraintProfile => new StructureDefinition()
        {
            Type = FHIRAllTypes.Observation.GetLiteral(),
            BaseDefinition = ModelInfo.CanonicalUriForFhirCoreType(FHIRAllTypes.Observation),
            Name = "MyTestObservation",
            Url = "http://example.org/fhir/StructureDefinition/MyTestObservation",
            Derivation = StructureDefinition.TypeDerivationRule.Constraint,
            Differential = new StructureDefinition.DifferentialComponent()
            {
                Element = new List<ElementDefinition>()
                {
                    // No slicing introduction
                    // STU3: Only single element is allowed (this is NOT a slice!)
                    // Element is renamed
                    new ElementDefinition("Observation.valueString")
                    {
                        Type = new List<ElementDefinition.TypeRefComponent>()
                        {
                            new ElementDefinition.TypeRefComponent() { Code = FHIRAllTypes.String.GetLiteral() }
                        }
                    }
                }
            }
        };

        [TestMethod]
        public void TestChoiceTypeConstraint()
        {
            // Create a profile with a choice type constraint: value[x] => valueString
            var profile = ObservationTypeConstraintProfile;

            var resolver = new InMemoryProfileResolver(profile);
            var multiResolver = new MultiResolver(_testResolver, resolver);
            _generator = new SnapshotGenerator(multiResolver, _settings);

            generateSnapshotAndCompare(profile, out var expanded);
            Assert.IsNotNull(expanded);
            Assert.IsTrue(expanded.HasSnapshot);

            expanded.Snapshot.Element.Where(e => e.Path.StartsWith("Observation.value")).Dump("Observation.value choice type constraint:");

            var nav = new ElementDefinitionNavigator(expanded);
            Assert.IsTrue(nav.MoveToFirstChild());
            Assert.AreEqual(nav.Path, "Observation");

            // [WMR 20190204] STU3: "value[x]" should be renamed to valueString in snapshot
            //Assert.IsFalse(nav.MoveToChild("value[x]")); // 
            //Assert.IsTrue(nav.MoveToChild("valueString"));
            // [WMR 20190204] R4: snapshot should include both "value[x]" and "valueString"
            Assert.IsTrue(nav.MoveToChild("value[x]"));
#if NORMALIZE_RENAMED_TYPESLICE
            // [WMR 20190828] R4: Normalize renamed type slices in snapshot
            Assert.IsTrue(nav.MoveToNextSlice("valueString"));
#else
            Assert.IsTrue(nav.MoveToNext("valueString"));
#endif

            Assert.IsNull(nav.Current.Slicing);
            Assert.AreEqual(nav.Current.Type.FirstOrDefault().Code, FHIRAllTypes.String.GetLiteral());
        }

        //[Ignore("TODO: Fix choice type constraints for R4")]
        [TestMethod]
        public void TestInvalidChoiceTypeConstraints()
        {
            // Create a profile with multiple choice type constraint: value[x] => { valueString, valueInteger }
            // STU3: multiple renamed choice type constraints are invalid
            // R4: multiple renamed choice type constraints are allowed
            var profile = ObservationTypeConstraintProfile;
            profile.Differential.Element.Add(
                    new ElementDefinition("Observation.valueInteger")
                    {
                        Type = new List<ElementDefinition.TypeRefComponent>()
                        {
                            new ElementDefinition.TypeRefComponent() { Code = FHIRAllTypes.Integer.GetLiteral() }
                        }
                    }
            );

            var resolver = new InMemoryProfileResolver(profile);
            var multiResolver = new MultiResolver(_testResolver, resolver);
            _generator = new SnapshotGenerator(multiResolver, _settings);

            generateSnapshotAndCompare(profile, out var expanded);
            Assert.IsNotNull(expanded);
            Assert.IsTrue(expanded.HasSnapshot);

            expanded.Snapshot.Element.Where(e => e.Path.StartsWith("Observation.value")).Dump("Observation.value choice type constraint:");
            var outcome = _generator.Outcome;
            dumpOutcome(outcome);

            var nav = new ElementDefinitionNavigator(expanded);
            Assert.IsTrue(nav.MoveToFirstChild());
            Assert.AreEqual(nav.Path, "Observation");

            // [WMR 20190204] STU3: "value[x]" should be renamed to valueString in snapshot
            //Assert.IsFalse(nav.MoveToChild("value[x]"));
            //Assert.IsTrue(nav.MoveToChild("valueString"));
            // [WMR 20190204] R4: snapshot should include "value[x]" "valueString", and "valueInteger"
            Assert.IsTrue(nav.MoveToChild("value[x]"));
#if NORMALIZE_RENAMED_TYPESLICE
            // [WMR 20190828] R4: Normalize renamed type slices in snapshot
            Assert.IsTrue(nav.MoveToNextSlice("valueString"));
#else
            Assert.IsTrue(nav.MoveToNext("valueString"));
#endif

            Assert.IsNull(nav.Current.Slicing);
            Assert.AreEqual(nav.Current.Type.FirstOrDefault().Code, FHIRAllTypes.String.GetLiteral());

#if NORMALIZE_RENAMED_TYPESLICE
            // [WMR 20190828] R4: Normalize renamed type slices in snapshot
            Assert.IsTrue(nav.MoveToNextSlice("valueInteger"));
#else
            Assert.IsTrue(nav.MoveToNext("valueInteger"));
#endif
            Assert.IsNull(nav.Current.Slicing);
            Assert.AreEqual(nav.Current.Type.FirstOrDefault().Code, FHIRAllTypes.Integer.GetLiteral());

            // [WMR 20190211] STU3: Disallow multiple renamed choice type constraints
            //Assert.IsNotNull(outcome);
            //Assert.AreEqual(1, outcome.Issue.Count);
            //assertIssue(outcome.Issue[0], SnapshotGenerator.PROFILE_ELEMENTDEF_INVALID_CHOICE_CONSTRAINT);

            // [WMR 20190211] R4: Allow multiple renamed choice type constraints
            Assert.IsNull(outcome);
        }

        // [WMR 20190204] #824
        // Support R4 choice type shortcut syntax
        // Example: http://hl7.org/fhir/bmi.profile.xml.html

        // Generic type slicing:
        // - Slicing Introduction: Slicing { Discriminator = { "Type", "$this" } }
        // - Named slices:
        //     - Limit the list of allowed types (defined by intro element)
        //     - Specify additional constraints for specific type(s)
        //       Override common constraints inherited from slicing introduction
        //
        // Choice type elements:
        // - Constraints on "value[x]" apply to all allowed types
        //   - Constraints on "value[x].type" limit the list of allowed types
        //     Note: cannot introduce new (incompatible) types!
        //   - Slicing component is optional, but allowed
        //     If present, first Discriminator in list should be { "Type", "$this" }
        //     Note: derived profiles can reslice and add additional discriminator components
        // - Shortcut: allow constraint on single type w/o slicing introduction
        //     - Rename element, e.g. "value[x]" => "valueString"
        //     - Element.type is optional
        //       Matching type is implied from element name
        //       e.g. "valueString" specifies constraints for type choice "string"
        //     - Allow multiple, e.g. "valueString" and "valueBoolean"
        // - Also allow regular type slicing (with slicing intro)
        //     - e.g. named slice with constraints for a subset of allowed types
        //     - Rename element path if constraints apply to *single* type
        //
        // Snapshot component in R4:
        // - Always include original choice type element (e.g. "value[x]")
        // - Also include concrete type slices and/or renamed single type constraints
        //
        // Snapshot component in STU3:
        // - Choice type element is renamed if constrained to a single type
        //   e.g. snapshot only includes "valueString", but not "value[x]"
        // - Otherwise, if multiple types are allowed, do not rename the element(s)
        //   Generate a unique slice name that includes the renamed element name
        //   e.g. choice type constrained to string and boolean
        //   => snapshot includes "value[x]" (slicing intro), "value[x]:valueString" and "value[x]:valueBoolean"

        [TestMethod]
        public void TestChoiceTypeCommonConstraint()
        {
            var obsProfile = new StructureDefinition()
            {
                Type = FHIRAllTypes.Observation.GetLiteral(),
                BaseDefinition = ModelInfo.CanonicalUriForFhirCoreType(FHIRAllTypes.Observation),
                Name = "ChoiceTypeObservation",
                Url = "http://example.org/fhir/StructureDefinition/ChoiceTypeObservation",
                Differential = new StructureDefinition.DifferentialComponent()
                {
                    Element = new List<ElementDefinition>()
                    {
                        // Specify common constraints that apply to all choice types
                        new ElementDefinition("Observation.value[x]")
                        {
                            Min = 1,
                            // Limit the list of allowed types
                            Type = new List<ElementDefinition.TypeRefComponent>()
                            {
                                new ElementDefinition.TypeRefComponent() { Code = "string" },
                                new ElementDefinition.TypeRefComponent() { Code = "boolean" },
                            }
                        },
                    }
                }
            };

            var resolver = new InMemoryProfileResolver(obsProfile);
            var multiResolver = new MultiResolver(_testResolver, resolver);
            var generator = _generator = new SnapshotGenerator(multiResolver, _settings);

            generateSnapshotAndCompare(obsProfile, out StructureDefinition expanded);

            dumpOutcome(generator.Outcome);
            dumpBaseElems(expanded.Snapshot.Element);

            Assert.IsNotNull(expanded);
            Assert.IsTrue(expanded.HasSnapshot);

            // Should be allowed
            var outcome = generator.Outcome;
            Assert.IsNull(outcome);

            var nav = ElementDefinitionNavigator.ForSnapshot(expanded);
            Assert.IsTrue(nav.JumpToFirst("Observation.value[x]"));
            Assert.AreEqual(1, nav.Current.Min);
            Assert.AreEqual(2, nav.Current.Type.Count);
            Assert.AreEqual("string", nav.Current.Type[0].Code);
            Assert.AreEqual("boolean", nav.Current.Type[1].Code);
        }

        [TestMethod]

        public void TestChoiceTypeWithTypeSlice()
        {
            var obsProfile = new StructureDefinition()
            {
                Type = FHIRAllTypes.Observation.GetLiteral(),
                BaseDefinition = ModelInfo.CanonicalUriForFhirCoreType(FHIRAllTypes.Observation),
                Name = "ChoiceTypeObservation",
                Url = "http://example.org/fhir/StructureDefinition/ChoiceTypeObservation",
                Differential = new StructureDefinition.DifferentialComponent()
                {
                    Element = new List<ElementDefinition>()
                    {
                        // Type slicing introduction
                        new ElementDefinition("Observation.value[x]")
                        {
                            Slicing = new ElementDefinition.SlicingComponent()
                            {
                                Discriminator = new List<ElementDefinition.DiscriminatorComponent>()
                                {
                                    ElementDefinition.DiscriminatorComponent.ForTypeSlice()
                                }
                            },
                        },
                        // Concrete type slice
                        new ElementDefinition("Observation.value[x]")
                        {
                            SliceName = "FirstTypeSlice",
                            MaxLength = 100,
                            Type = new List<ElementDefinition.TypeRefComponent>()
                            {
                                new ElementDefinition.TypeRefComponent() { Code = FHIRAllTypes.String.GetLiteral() }
                            }
                        },
                    }
                }
            };

            var resolver = new InMemoryProfileResolver(obsProfile);
            var multiResolver = new MultiResolver(_testResolver, resolver);
            var generator = _generator = new SnapshotGenerator(multiResolver, _settings);

            generateSnapshotAndCompare(obsProfile, out StructureDefinition expanded);

            dumpOutcome(generator.Outcome);
            dumpBaseElems(expanded.Snapshot.Element);

            Assert.IsNotNull(expanded);
            Assert.IsTrue(expanded.HasSnapshot);

            // Should be allowed
            var outcome = generator.Outcome;
            Assert.IsNull(outcome);

            var nav = ElementDefinitionNavigator.ForSnapshot(expanded);

            Assert.IsTrue(nav.JumpToFirst("Observation.value[x]"));
            Assert.IsNull(nav.Current.MaxLengthElement);
            Assert.AreNotEqual(1, nav.Current.Type.Count);

            Assert.IsTrue(nav.MoveToNextSlice());
            Assert.AreEqual("value[x]", nav.PathName);
            Assert.AreEqual("FirstTypeSlice", nav.Current.SliceName);
            Assert.AreEqual(100, nav.Current.MaxLength);
            Assert.AreEqual(1, nav.Current.Type.Count);
        }

        [TestMethod]

        public void TestChoiceTypeSingleTypeConstraint()
        {
            var obsProfile = new StructureDefinition()
            {
                Type = FHIRAllTypes.Observation.GetLiteral(),
                BaseDefinition = ModelInfo.CanonicalUriForFhirCoreType(FHIRAllTypes.Observation),
                Name = "ChoiceTypeObservation",
                Url = "http://example.org/fhir/StructureDefinition/ChoiceTypeObservation",
                Differential = new StructureDefinition.DifferentialComponent()
                {
                    Element = new List<ElementDefinition>()
                    {
                        // Type-specific constraint
                        new ElementDefinition("Observation.valueString")
                        {
                            MaxLength = 100
                        },
                    }
                }
            };

            var resolver = new InMemoryProfileResolver(obsProfile);
            var multiResolver = new MultiResolver(_testResolver, resolver);
            var generator = _generator = new SnapshotGenerator(multiResolver, _settings);

            generateSnapshotAndCompare(obsProfile, out StructureDefinition expanded);

            dumpOutcome(generator.Outcome);
            dumpBaseElems(expanded.Snapshot.Element);

            Assert.IsNotNull(expanded);
            Assert.IsTrue(expanded.HasSnapshot);

            // Should be allowed
            var outcome = generator.Outcome;
            Assert.IsNull(outcome);

            var nav = ElementDefinitionNavigator.ForSnapshot(expanded);

            Assert.IsTrue(nav.JumpToFirst("Observation.value[x]"));
            // Verify: MaxLength constraint only applies to valueString
            Assert.IsNull(nav.Current.MaxLengthElement);
            // Verify: type-specific constraint on valueString does NOT limit the list of allowable types
            Assert.AreNotEqual(1, nav.Current.Type.Count);

#if NORMALIZE_RENAMED_TYPESLICE
            // [WMR 20190828] R4: Normalize renamed type slices in snapshot
            Assert.IsTrue(nav.MoveToNextSlice("valueString"));
#else
            Assert.IsTrue(nav.MoveToNext("valueString"));
#endif
            Assert.AreEqual(100, nav.Current.MaxLength);
        }

        [TestMethod]

        public void TestChoiceTypeMultipleTypeConstraints()
        {
            var obsProfile = new StructureDefinition()
            {
                Type = FHIRAllTypes.Observation.GetLiteral(),
                BaseDefinition = ModelInfo.CanonicalUriForFhirCoreType(FHIRAllTypes.Observation),
                Name = "ChoiceTypeObservation",
                Url = "http://example.org/fhir/StructureDefinition/ChoiceTypeObservation",
                Differential = new StructureDefinition.DifferentialComponent()
                {
                    Element = new List<ElementDefinition>()
                    {
                        new ElementDefinition("Observation.valueString")
                        {
                            MaxLength = 100
                        },
                        new ElementDefinition("Observation.valueInteger")
                        {
                            MinValue = new Integer(0)
                        },
                    }
                }
            };

            var resolver = new InMemoryProfileResolver(obsProfile);
            var multiResolver = new MultiResolver(_testResolver, resolver);
            var generator = _generator = new SnapshotGenerator(multiResolver, _settings);

            generateSnapshotAndCompare(obsProfile, out StructureDefinition expanded);

            dumpOutcome(generator.Outcome);
            dumpBaseElems(expanded.Snapshot.Element);

            Assert.IsNotNull(expanded);
            Assert.IsTrue(expanded.HasSnapshot);

            // Should be allowed
            // Specifically, should not return "PROFILE_ELEMENTDEF_INVALID_CHOICE_CONSTRAINT" issues (STU3 only)
            var outcome = generator.Outcome;
            Assert.IsNull(outcome);

            var nav = ElementDefinitionNavigator.ForSnapshot(expanded);

            Assert.IsTrue(nav.JumpToFirst("Observation.value[x]"));
            // Verify: MaxLength constraint only applies to valueString
            Assert.IsNull(nav.Current.MaxLengthElement);
            // Verify: MinValue constraint only applies to valueInteger
            Assert.IsNull(nav.Current.MinValue);
            // Verify: type-specific constraint on valueString does NOT limit the list of allowable types
            Assert.AreNotEqual(1, nav.Current.Type.Count);

#if NORMALIZE_RENAMED_TYPESLICE
            // [WMR 20190828] R4: Normalize renamed type slices in snapshot
            Assert.IsTrue(nav.MoveToNextSlice("valueString"));
#else
            Assert.IsTrue(nav.MoveToNext("valueString"));
#endif
            Assert.AreEqual(100, nav.Current.MaxLength);

#if NORMALIZE_RENAMED_TYPESLICE
            // [WMR 20190828] R4: Normalize renamed type slices in snapshot
            Assert.IsTrue(nav.MoveToNextSlice("valueInteger"));
#else
            Assert.IsTrue(nav.MoveToNext("valueInteger"));
#endif
            Assert.IsTrue(nav.Current.MinValue is Integer i && i.Value == 0);
        }

        static StructureDefinition ClosedExtensionSliceObservationProfile => new StructureDefinition()
        {
            Type = FHIRAllTypes.Observation.GetLiteral(),
            BaseDefinition = ModelInfo.CanonicalUriForFhirCoreType(FHIRAllTypes.Observation),
            Name = "MyTestObservation",
            Url = "http://example.org/fhir/StructureDefinition/MyTestObservation",
            Derivation = StructureDefinition.TypeDerivationRule.Constraint,
            Differential = new StructureDefinition.DifferentialComponent()
            {
                Element = new List<ElementDefinition>()
                {
                    new ElementDefinition("Observation.extension")
                    {
                        Slicing = new ElementDefinition.SlicingComponent()
                        {
                            Rules = ElementDefinition.SlicingRules.Closed
                        }
                    }
                }
            }
        };

        [TestMethod]
        public void TestEmptyClosedExtensionSlice()
        {
            var profile = ClosedExtensionSliceObservationProfile;

            var resolver = new InMemoryProfileResolver(profile);
            var multiResolver = new MultiResolver(_testResolver, resolver);
            _generator = new SnapshotGenerator(multiResolver, _settings);

            generateSnapshotAndCompare(profile, out var expanded);
            Assert.IsNotNull(expanded);
            Assert.IsTrue(expanded.HasSnapshot);

            // dumpElements(expanded.Snapshot.Element.Where(e => e.Path.StartsWith("Observation.extension")), "Observation.extension constraint:");
            var outcome = _generator.Outcome;
            dumpOutcome(outcome);

            var elem = expanded.Snapshot.Element.Find(e => e.Path == "Observation.extension");
            Assert.IsNotNull(elem);
            Assert.IsNotNull(elem.Slicing);
            Assert.AreEqual(ElementDefinition.SlicingRules.Closed, elem.Slicing.Rules);
        }

        [TestMethod]
        public void TestSlicingEntryWithChilren()
        {
            var sd = _testResolver.FindStructureDefinition(@"http://example.org/StructureDefinition/DocumentComposition");
            Assert.IsNotNull(sd);

            // dumpReferences(sd);

            generateSnapshotAndCompare(sd, out var expanded);

            dumpOutcome(_generator.Outcome);
            expanded.Snapshot.Element.Dump();

            // Verify that the snapshot includes the merged children of the slice entry element
            var verifier = new ElementVerifier(expanded, _settings);
            verifier.VerifyElement("Composition.section", null);
            verifier.AssertSlicing("code", ElementDefinition.SlicingRules.Open, false);
            verifier.VerifyElement("Composition.section.title", null);
            verifier.VerifyElement("Composition.section.code", null);
            Assert.IsNotNull(verifier.CurrentElement.Binding);
            Assert.AreEqual(BindingStrength.Required, verifier.CurrentElement.Binding.Strength);
            Assert.AreEqual("http://example.org/ValueSet/SectionTitles", verifier.CurrentElement.Binding.ValueSet);
        }

        [TestMethod]
        public void TestObservationProfileWithExtensions() => testObservationProfileWithExtensions(false);

        [TestMethod]
        public void TestObservationProfileWithExtensions_ExpandAll() => testObservationProfileWithExtensions(true);

        void testObservationProfileWithExtensions(bool expandAll)
        {
            // Same as TestObservationProfileWithExtensions, but with full expansion of all complex elements (inc. extensions!)

            // var obs = _testResolver.FindStructureDefinition(@"http://example.org/fhir/StructureDefinition/MyCustomObservation");
            var obs = _testResolver.FindStructureDefinition(@"http://example.org/fhir/StructureDefinition/MyCustomObservation3");
            Assert.IsNotNull(obs);

            StructureDefinition expanded;
            _generator = new SnapshotGenerator(_testResolver, _settings);
            _generator.PrepareElement += elementHandler;
            List<ElementDefinition> elems;
            try
            {
                generateSnapshotAndCompare(obs, out expanded);

                dumpOutcome(_generator.Outcome);

                elems = expanded.Snapshot.Element;
                elems.Dump();
                Debug.WriteLine($"Default snapshot: {elems.Count} elements");
                dumpBaseElems(elems);
                var issues = _generator.Outcome?.Issue ?? new List<OperationOutcome.IssueComponent>();

                // [WMR 20180115] NEW - Use alternative (iterative) approach for full expansion
                if (expandAll)
                {
                    elems = fullyExpand(elems, issues).ToList();
                    Debug.WriteLine($"Fully expanded: {elems.Count} elements");
                }
            }
            finally
            {
                _generator.PrepareElement -= elementHandler;
            }

            // Verify that the snapshot contains three extension elements 
            var obsExtensions = elems.Where(e => e.Path == "Observation.extension").ToList();
            Assert.IsNotNull(obsExtensions);
            Assert.AreEqual(4, obsExtensions.Count); // 1 extension slice + 3 extensions

            var extSliceElem = obsExtensions[0];
            Assert.IsNotNull(extSliceElem);
            Assert.IsNotNull(extSliceElem.Slicing);
            Assert.AreEqual("url", extSliceElem.Slicing.Discriminator.FirstOrDefault().Path);

            var labelExtElem = obsExtensions[1];
            Assert.IsNotNull(labelExtElem);
            Assert.AreEqual(@"http://example.org/fhir/StructureDefinition/ObservationLabelExtension", labelExtElem.Type.FirstOrDefault().Profile.FirstOrDefault());

            var locationExtElem = obsExtensions[2];
            Assert.IsNotNull(locationExtElem);
            Assert.AreEqual(@"http://example.org/fhir/StructureDefinition/ObservationLocationExtension", locationExtElem.Type.FirstOrDefault().Profile.FirstOrDefault());

            var otherExtElem = obsExtensions[3];
            Assert.IsNotNull(otherExtElem);
            Assert.AreEqual(@"http://example.org/fhir/StructureDefinition/SomeOtherExtension", otherExtElem.Type.FirstOrDefault().Profile.FirstOrDefault());

            var labelExt = _testResolver.FindStructureDefinition(@"http://example.org/fhir/StructureDefinition/ObservationLabelExtension");
            Assert.IsNotNull(labelExt);
            if (expandAll) { Assert.AreEqual(true, labelExt.HasSnapshot); }

            var locationExt = _testResolver.FindStructureDefinition(@"http://example.org/fhir/StructureDefinition/ObservationLocationExtension");
            Assert.IsNotNull(locationExt);
            if (expandAll) { Assert.AreEqual(true, locationExt.HasSnapshot); }

            // Third extension element maps to an unresolved extension definition
            var otherExt = _testResolver.FindStructureDefinition(@"http://example.org/fhir/StructureDefinition/SomeOtherExtension");
            Assert.IsNull(otherExt);

            // Now verify the snapshot
            // First two extension elements should have been merged from the snapshot root Extension element of the associated extension definition 
            var coreExtension = _testResolver.FindStructureDefinitionForCoreType(FHIRAllTypes.Extension);
            Assert.IsNotNull(coreExtension);
            Assert.IsTrue(coreExtension.HasSnapshot);
            var coreExtensionRootElem = coreExtension.Snapshot.Element[0];

            var labelExtRootElem = labelExt.Differential.Element[0];
            Assert.AreEqual(1, labelExtElem.Min);                                           // Explicit Observation profile constraint
            Assert.AreEqual(labelExtRootElem.Max, labelExtElem.Max);                        // Inherited from external ObservationLabelExtension root element
            // [WMR 20181212] R4 - Definition type changed from string to markdown
            Assert.IsTrue(labelExtElem.Definition.IsExactly(coreExtensionRootElem.Definition)); // Inherited from Observation.extension base element
            // [WMR 20181212] R4 - Comment type changed from string to markdown
            Assert.IsTrue(labelExtElem.Comment.IsExactly(labelExtRootElem.Comment));            // Inherited from external ObservationLabelExtension root element
            verifyProfileExtensionBaseElement(labelExtElem);

            var locationExtRootElem = locationExt.Differential.Element[0];
            Assert.AreEqual(0, locationExtElem.Min);                                        // Inherited from external ObservationLabelExtension root element
            Assert.AreEqual("1", locationExtElem.Max);                                      // Explicit Observation profile constraint
            // [WMR 20181212] R4 - Definition type changed from string to markdown
            Assert.IsTrue(locationExtElem.Definition.IsExactly(coreExtensionRootElem.Definition));  // Inherited from Observation.extension base element
            // [WMR 20181212] R4 - Comment type changed from string to markdown
            Assert.IsTrue(locationExtElem.Comment.IsExactly(locationExtRootElem.Comment));          // Inherited from external ObservationLocationExtension root element
            verifyProfileExtensionBaseElement(locationExtElem);

            // Last (unresolved) extension element should have been merged with Observation.extension
            var coreObservation = _testResolver.FindStructureDefinitionForCoreType(FHIRAllTypes.Observation);
            Assert.IsNotNull(coreObservation);
            Assert.IsTrue(coreObservation.HasSnapshot);
            var coreObsExtensionElem = coreObservation.Snapshot.Element.FirstOrDefault(e => e.Path == "Observation.extension");
            Assert.IsNotNull(coreObsExtensionElem);
            Assert.AreEqual(1, otherExtElem.Min);                                           // Explicit Observation profile constraint
            Assert.AreEqual(coreObsExtensionElem.Max, otherExtElem.Max);                    // Inherited from Observation.extension base element
            // [WMR 20181212] R4 - Definition type changed from string to markdown
            Assert.IsTrue(otherExtElem.Definition.IsExactly(coreObsExtensionElem.Definition));  // Inherited from Observation.extension base element
            // [WMR 20181212] R4 - Comment type changed from string to markdown
            Assert.IsTrue(otherExtElem.Comment.IsExactly(coreObsExtensionElem.Comment));    // Inherited from Observation.extension base element
            verifyProfileExtensionBaseElement(coreObsExtensionElem);
        }

        void verifyProfileExtensionBaseElement(ElementDefinition extElem)
        {
            var baseElem = extElem.Annotation<BaseDefAnnotation>().BaseElementDefinition;
            Assert.IsNotNull(baseElem);
            Assert.AreEqual(baseElem.Short, extElem.Short);
            // [WMR 20181212] R4 - Definition type changed from string to markdown
            Assert.IsTrue(extElem.Definition.IsExactly(baseElem.Definition));
            // [WMR 20181212] R4 - Comment type changed from string to markdown
            Assert.IsTrue(extElem.Comment.IsExactly(baseElem.Comment));
            Assert.IsTrue(baseElem.Alias.SequenceEqual(extElem.Alias));
        }

#if false
        // [WMR 20170213] New - issue reported by Marten - cannot slice Organization.type ?
        // Specifically, snapshot generator drops the slicing component from the slice entry element
        // Explanation: Organization.type is not a list (max = 1) and not a choice type => slicing is not allowed!
        [TestMethod]
        public void TestOrganizationTypeSlice()
        {
            var org = _testResolver.FindStructureDefinition(@"http://example.org/fhir/StructureDefinition/MySlicedOrganization");
            Assert.IsNotNull(org);

            StructureDefinition expanded;
            _generator = new SnapshotGenerator(_testResolver, _settings);
            _generator.PrepareElement += elementHandler;
            try
            {
                generateSnapshotAndCompare(org, out expanded);
            }
            finally
            {
                _generator.PrepareElement -= elementHandler;
            }

            //dumpOutcome(_generator.Outcome);

            //var elems = expanded.Snapshot.Element;
            //elems.Dump();
            //dumpBaseElems(elems);

            // TODO: Verify slice

        }
#endif

        // [WMR 2017024] NEW: Test for bug with snapshot expansion of ElementDefinition.Binding (reported by NHS)
        // If the diff constrains only Binding.Strength, then snapshot also contains only Binding.Strength - WRONG!
        // Expected: snapshot contains inherited properties from base, i.e. description, valueSetUri/valueSetReference
        [TestMethod]
        public void TestElementBinding()
        {
            var sd = new StructureDefinition()
            {
                Type = FHIRAllTypes.Encounter.GetLiteral(),
                BaseDefinition = ModelInfo.CanonicalUriForFhirCoreType(FHIRAllTypes.Encounter),
                Name = "MyTestEncounter",
                Url = "http://example.org/fhir/StructureDefinition/MyTestEncounter",
                Derivation = StructureDefinition.TypeDerivationRule.Constraint,
                Differential = new StructureDefinition.DifferentialComponent()
                {
                    Element = new List<ElementDefinition>()
                    {
                        new ElementDefinition("Encounter.type")
                        {

                            // Default binding on Encounter.type:
                            //
                            // <binding>
                            //   <strength value="example" />
                            //   <description value="The type of encounter" />
                            //   <valueSetReference>
                            //     <reference value="http://hl7.org/fhir/ValueSet/encounter-type" />
                            //   </valueSetReference>
                            // </binding>

                            Binding = new ElementDefinition.ElementDefinitionBindingComponent()
                            {
                                // Constrain strength from Example to Preferred
                                Strength = BindingStrength.Preferred
                            }
                        }
                    }

                }
            };

            var resolver = new InMemoryProfileResolver(sd);
            var multiResolver = new MultiResolver(_testResolver, resolver);
            _generator = new SnapshotGenerator(multiResolver, _settings);

            generateSnapshotAndCompare(sd, out var expanded);
            Assert.IsNotNull(expanded);
            Assert.IsTrue(expanded.HasSnapshot);

            var profileElem = expanded.Snapshot.Element.FirstOrDefault(e => e.Path == "Encounter.type");
            Assert.IsNotNull(profileElem);
            var profileBinding = profileElem.Binding;
            Assert.IsNotNull(profileBinding);

            Assert.AreEqual(BindingStrength.Preferred, profileBinding.Strength);

            var sdEncounter = _testResolver.FindStructureDefinitionForCoreType(FHIRAllTypes.Encounter);
            Assert.IsNotNull(sdEncounter);
            Assert.IsTrue(sdEncounter.HasSnapshot);

            var baseElem = sdEncounter.Snapshot.Element.FirstOrDefault(e => e.Path == "Encounter.type");
            Assert.IsNotNull(baseElem);
            var baseBinding = baseElem.Binding;
            Assert.IsNotNull(baseBinding);

            Assert.AreEqual(BindingStrength.Example, baseBinding.Strength);

            Assert.AreEqual(baseBinding.Description, profileBinding.Description);
            Assert.AreEqual(baseBinding.ValueSet, profileBinding.ValueSet);
        }

        // [WMR 2017024] NEW: Snapshot generator should reject profile extensions mapped to a StructureDefinition that is not an Extension definition.
        // Reported by Thomas Tveit Rosenlund: https://simplifier.net/Velferdsteknologi2/FlagVFT (geoPositions)
        // Don't expand; emit outcome issue
        [TestMethod]
        public void TestInvalidProfileExtensionTarget()
        {
            var sdLocation = new StructureDefinition()
            {
                Type = FHIRAllTypes.Location.GetLiteral(),
                BaseDefinition = ModelInfo.CanonicalUriForFhirCoreType(FHIRAllTypes.Location),
                Name = "MyTestLocation",
                Url = "http://example.org/fhir/StructureDefinition/MyTestLocation",
                Differential = new StructureDefinition.DifferentialComponent()
                {
                    Element = new List<ElementDefinition>()
                    {
                        new ElementDefinition()
                        {
                            Path = "Location.partOf",
                            Max = "0"
                        }
                    }
                }
            };

            var sdFlag = new StructureDefinition()
            {
                Type = FHIRAllTypes.Flag.GetLiteral(),
                BaseDefinition = ModelInfo.CanonicalUriForFhirCoreType(FHIRAllTypes.Flag),
                Name = "MyTestFlag",
                Url = "http://example.org/fhir/StructureDefinition/MyTestFlag",
                Differential = new StructureDefinition.DifferentialComponent()
                {
                    Element = new List<ElementDefinition>()
                    {
                        new ElementDefinition("Flag.extension")
                        {
                            Slicing = new ElementDefinition.SlicingComponent()
                            {
                                // Discriminator = new string[] { "url" },
                                Discriminator = new ElementDefinition.DiscriminatorComponent[]
                                { new ElementDefinition.DiscriminatorComponent
                                    { Type = ElementDefinition.DiscriminatorType.Value, Path = "url" }
                                }.ToList(),
                                Rules = ElementDefinition.SlicingRules.Open
                            }
                        },
                        new ElementDefinition("Flag.extension")
                        {
                            SliceName = "geopositions",
                            Type = new List<ElementDefinition.TypeRefComponent>()
                            {
                                new ElementDefinition.TypeRefComponent()
                                {
                                    Code = FHIRAllTypes.Extension.GetLiteral(),
                                    // INVALID - Map extension element to non-extension definition
                                    Profile = new string[] { sdLocation.Url }
                                }

                            }
                        }
                    }

                }
            };

            var resolver = new InMemoryProfileResolver(sdLocation, sdFlag);
            var multiResolver = new MultiResolver(_testResolver, resolver);
            _generator = new SnapshotGenerator(multiResolver, _settings);
            generateSnapshotAndCompare(sdFlag, out var expanded);

            Assert.IsNotNull(expanded);
            Assert.IsTrue(expanded.HasSnapshot);
            expanded.Snapshot.Element.Dump();

            // Expecting a single outcome issue
            dumpOutcome(_generator.Outcome);
            Assert.IsNotNull(_generator.Outcome);
            var issues = _generator.Outcome?.Issue ?? new List<OperationOutcome.IssueComponent>();
            Assert.IsNotNull(issues);
            Assert.AreEqual(1, issues.Count);
            assertIssue(issues[0], SnapshotGenerator.PROFILE_ELEMENTDEF_INVALID_PROFILE_TYPE);

            // [WMR 20180115] NEW - Use alternative (iterative) approach for full expansion
            var elems = expanded.Snapshot.Element;
            issues = new List<OperationOutcome.IssueComponent>();
            elems = expanded.Snapshot.Element = fullyExpand(elems, issues).ToList();
            Debug.WriteLine($"Fully expanded: {elems.Count} elements");

            expanded.Snapshot.Element.Dump();

            // Full expansion should also generate same outcome issue
            Assert.AreEqual(1, issues.Count);
            assertIssue(issues[0], SnapshotGenerator.PROFILE_ELEMENTDEF_INVALID_PROFILE_TYPE);
        }

        // [WMR 20170306] Verify that the snapshot generator determines and merges the correct base element for slices
        // * Slice entry is based on associated element in base profile with same path (and name)
        //   Slice entry inherits constraints from base element; can only further constrain
        //   Note: Base element may be a slice entry itself, or a named slice (in case of reslicing)
        // * Named slices are based on associated element in base profile with same path and parent slice name (same name as preceding slice entry)
        //   Same base element as preceding slice entry, but without the slicing component and with min = 0 (per definition for named slices, as they can be optional)

        //
        // Example:
        //
        // Patient (base profile)
        // - Patient.identifier
        //
        // MyPatient : Patient (user profile)
        // - Patient.identifier (slice entry)     => Patient.identifier (in Base)
        // - Patient.identifier:A                 => Patient.identifier (in Base)
        // - Patient.identifier:A/1               => Patient.identifier (in Base)
        // - Patient.identifier:A/2               => Patient.identifier (in Base)
        // - Patient.identifier:B                 => Patient.identifier (in Base)
        //
        // DerivedPatient : MyPatient (derived user profile)
        // - Patient.identifier (slice entry)     => Patient.identifier (slice entry) in MyPatient
        // - Patient.identifier:A                 => Patient.identifier:A in MyPatient
        // - Patient.identifier:A/1               => Patient.identifier:A/1 in MyPatient
        // - Patient.identifier:A/2               => Patient.identifier:A/2 in MyPatient
        // - Patient.identifier:A/3               => Patient.identifier:A in MyPatient
        // - Patient.identifier:B (reslice entry) => Patient.identifier:B in MyPatient
        // - Patient.identifier:B/1               => Patient.identifier:B in MyPatient
        // - Patient.identifier:B/2               => Patient.identifier:B in MyPatient
        // - Patient.identifier:C                 => Patient.identifier in MyPatient

        static StructureDefinition SlicedPatientProfile => new StructureDefinition()
        {
            Type = FHIRAllTypes.Patient.GetLiteral(),
            BaseDefinition = ModelInfo.CanonicalUriForFhirCoreType(FHIRAllTypes.Patient),
            Name = "MySlicedPatient",
            Url = "http://example.org/fhir/StructureDefinition/MySlicedPatient",
            Derivation = StructureDefinition.TypeDerivationRule.Constraint,
            Differential = new StructureDefinition.DifferentialComponent()
            {
                Element = new List<ElementDefinition>()
                {
                    new ElementDefinition("Patient.identifier")
                    {
                        Slicing = new ElementDefinition.SlicingComponent()
                        {
                            // Discriminator = new string[] { "system" },
                            Discriminator = new ElementDefinition.DiscriminatorComponent[]
                                { new ElementDefinition.DiscriminatorComponent
                                    { Type = ElementDefinition.DiscriminatorType.Value, Path = "system" }
                                }.ToList(),
                            Ordered = false,
                            Rules = ElementDefinition.SlicingRules.Open
                        },
                        Min = 1
                    }
                    ,new ElementDefinition("Patient.identifier")
                    {
                        SliceName = "bsn",
                        Min = 1,
                        Max = "1"
                    }
                    ,new ElementDefinition("Patient.identifier")
                    {
                        SliceName = "ehr_id",
                        Max = "2"
                    }
                }
            }
        };

        [TestMethod]
        public void TestSliceBase_SlicedPatient()
        {
            var profile = SlicedPatientProfile;

            var resolver = new InMemoryProfileResolver(profile);
            var multiResolver = new MultiResolver(_testResolver, resolver);
            _generator = new SnapshotGenerator(multiResolver, _settings);
            StructureDefinition expanded = null;

            _generator.PrepareElement += elementHandler;
            try
            {
                generateSnapshotAndCompare(profile, out expanded);
            }
            finally
            {
                _generator.PrepareElement -= elementHandler;
            }
            dumpOutcome(_generator.Outcome);

            Assert.IsNotNull(expanded);
            Assert.IsTrue(expanded.HasSnapshot);

            var identifierConstraints = expanded.Snapshot.Element.Where(e => e.Path.StartsWith("Patient.identifier"));

            identifierConstraints.Dump("Constraints on Patient.identifier:");

            var corePatientProfile = _testResolver.FindStructureDefinition(profile.BaseDefinition);
            Assert.IsNotNull(corePatientProfile);
            Assert.IsTrue(corePatientProfile.HasSnapshot);
            var corePatientIdentifierElem = corePatientProfile.Snapshot.Element.FirstOrDefault(e => e.Path == "Patient.identifier");
            Assert.IsNotNull(corePatientIdentifierElem);
            Debug.Print($"Base: #{corePatientIdentifierElem.GetHashCode()} '{corePatientIdentifierElem.Path}'");

            dumpBaseElems(identifierConstraints);

            var nav = ElementDefinitionNavigator.ForSnapshot(expanded);
            Assert.IsTrue(nav.MoveToFirstChild());

            // Verify slice entry
            Assert.IsTrue(nav.MoveToChild("identifier"));

            // [WMR 20170711] Disregard ElementDefinition.Base
            // Empty for elements introduced by core Patient profile, esp. corePatientIdentifierElem
            // Assert.AreEqual(corePatientIdentifierElem, GetBaseElementAnnotation(nav.Current));
            Assert.IsTrue(isAlmostExactly(corePatientIdentifierElem, GetBaseElementAnnotation(nav.Current)));

            Assert.IsNotNull(nav.Current.Slicing);
            Assert.IsNull(nav.Current.SliceName);
            Assert.AreEqual(1, nav.Current.Min);
            Assert.AreEqual("*", nav.Current.Max);

            // Verify slice "bsn"
            Assert.IsTrue(nav.MoveToNextSlice());

            // [WMR 20170711] Disregard ElementDefinition.Base
            // Assert.AreEqual(corePatientIdentifierElem, GetBaseElementAnnotation(nav.Current));
            Assert.IsTrue(isAlmostExactly(corePatientIdentifierElem, GetBaseElementAnnotation(nav.Current)));

            Assert.IsNull(nav.Current.Slicing);
            Assert.AreEqual("bsn", nav.Current.SliceName);
            Assert.AreEqual(1, nav.Current.Min);
            Assert.AreEqual("1", nav.Current.Max);

            // Verify slice "ehr_id"
            Assert.IsTrue(nav.MoveToNextSlice());

            // [WMR 20170711] Disregard ElementDefinition.Base
            // Assert.AreEqual(corePatientIdentifierElem, GetBaseElementAnnotation(nav.Current));
            Assert.IsTrue(isAlmostExactly(corePatientIdentifierElem, GetBaseElementAnnotation(nav.Current)));

            Assert.IsNull(nav.Current.Slicing);
            Assert.AreEqual("ehr_id", nav.Current.SliceName);
            Assert.AreEqual(0, nav.Current.Min);
            Assert.AreEqual("2", nav.Current.Max);
        }

        static StructureDefinition NationalPatientProfile => new StructureDefinition()
        {
            Type = FHIRAllTypes.Patient.GetLiteral(),
            BaseDefinition = ModelInfo.CanonicalUriForFhirCoreType(FHIRAllTypes.Patient),
            Name = "MyNationalPatient",
            Url = "http://example.org/fhir/StructureDefinition/MyNationalPatient",
            Derivation = StructureDefinition.TypeDerivationRule.Constraint,
            Differential = new StructureDefinition.DifferentialComponent()
            {
                Element = new List<ElementDefinition>()
                {
                    new ElementDefinition("Patient.identifier")
                    {
                        Comment = new Markdown("NationalPatientProfile")
                    },
                    new ElementDefinition("Patient.identifier.system")
                    {
                        Min = 1
                    }
                }
            }
        };

        static StructureDefinition SlicedNationalPatientProfile => new StructureDefinition()
        {
            Type = FHIRAllTypes.Patient.GetLiteral(),
            BaseDefinition = NationalPatientProfile.Url,
            Name = "SlicedNationalPatientProfile",
            Url = "http://example.org/fhir/StructureDefinition/SlicedNationalPatientProfile",
            Derivation = StructureDefinition.TypeDerivationRule.Constraint,
            Differential = new StructureDefinition.DifferentialComponent()
            {
                Element = new List<ElementDefinition>()
                {
                    new ElementDefinition("Patient.identifier")
                    {
                        Slicing = new ElementDefinition.SlicingComponent()
                        {
                            // Discriminator = new string[] { "system" },
                            Discriminator = new ElementDefinition.DiscriminatorComponent[]
                                { new ElementDefinition.DiscriminatorComponent
                                    { Type = ElementDefinition.DiscriminatorType.Value, Path = "system" }
                                }.ToList(),
                            Ordered = false,
                            Rules = ElementDefinition.SlicingRules.Open
                        },
                        Min = 1,
                        // Append to comment inherited from base
                        Comment = new Markdown("...SlicedNationalPatientProfile")
                    }
                    // Slice: bsn
                    ,new ElementDefinition("Patient.identifier")
                    {
                        SliceName = "bsn",
                        Min = 1,
                        Max = "1"
                    },
                    new ElementDefinition("Patient.identifier.system")
                    {
                        Fixed = new FhirUri("http://example.org/fhir/ValueSet/bsn")
                    },
                    // Slice: ehr_id
                    new ElementDefinition("Patient.identifier")
                    {
                        SliceName = "ehr_id",
                        Max = "2",
#if false
                        // Re-slice the ehr-id
                        Slicing = new ElementDefinition.SlicingComponent()
                        {
                            Discriminator = new string[] { "use" },
                            Ordered = true,
                            Rules = ElementDefinition.SlicingRules.Closed
                        }
#endif
                    },
#if false
                    // Reslice: ehr-id/temp
                    new ElementDefinition("Patient.identifier")
                    {
                        Name = "ehr_id/temp",
                        Max = "1",
                    },
                    new ElementDefinition("Patient.identifier.use")
                    {
                        // Fixed = new Code<Identifier.IdentifierUse>(Identifier.IdentifierUse.Temp)
                        Fixed = new Code("temp")
                    }
#endif
                }
            }
        };

        [TestMethod]
        public void TestSliceBase_SlicedNationalPatient()
        {
            var baseProfile = NationalPatientProfile;
            var profile = SlicedNationalPatientProfile;

            var resolver = new InMemoryProfileResolver(baseProfile, profile);
            var multiResolver = new MultiResolver(_testResolver, resolver);
            _generator = new SnapshotGenerator(multiResolver, _settings);
            StructureDefinition expanded = null;

            _generator.PrepareElement += elementHandler;
            try
            {
                generateSnapshotAndCompare(profile, out expanded);
            }
            finally
            {
                _generator.PrepareElement -= elementHandler;
            }
            dumpOutcome(_generator.Outcome);

            Assert.IsNotNull(expanded);
            Assert.IsTrue(expanded.HasSnapshot);

            var identifierConstraints = expanded.Snapshot.Element.Where(e => e.Path.StartsWith("Patient.identifier"));

            identifierConstraints.Dump("Constraints on Patient.identifier:");

            var nationalPatientProfile = resolver.FindStructureDefinition(profile.BaseDefinition);
            Assert.IsNotNull(nationalPatientProfile);
            Assert.IsTrue(nationalPatientProfile.HasSnapshot);
            var nationalPatientIdentifierElem = nationalPatientProfile.Snapshot.Element.FirstOrDefault(e => e.Path == "Patient.identifier");
            Assert.IsNotNull(nationalPatientIdentifierElem);
            Debug.Print($"Base: #{nationalPatientIdentifierElem.GetHashCode()} '{nationalPatientIdentifierElem.Path}'");

            dumpBaseElems(identifierConstraints);

            var nav = ElementDefinitionNavigator.ForSnapshot(expanded);
            Assert.IsTrue(nav.MoveToFirstChild());

            // Verify slice entry
            Assert.IsTrue(nav.MoveToChild("identifier"));

            // [WMR 20170711] Disregard ElementDefinition.Base
            // Assert.AreEqual(nationalPatientIdentifierElem, GetBaseElementAnnotation(nav.Current));
            Assert.IsTrue(isAlmostExactly(nationalPatientIdentifierElem, GetBaseElementAnnotation(nav.Current)));

            Assert.IsNotNull(nav.Current.Slicing);
            Assert.IsNull(nav.Current.SliceName);
            Assert.AreEqual(1, nav.Current.Min);
            Assert.AreEqual("*", nav.Current.Max);
            // Slice entry should inherit Comments from base element, merged with diff constraints
            // [WMR 20181212] R4 - Comment type changed from string to markdown
            Assert.AreEqual("NationalPatientProfile\r\nSlicedNationalPatientProfile", nav.Current.Comment?.Value);
            // Slice entry should also inherit constraints on child elements from base element
            var bm = nav.Bookmark();
            Assert.IsTrue(nav.MoveToChild("system"));
            Assert.AreEqual(nav.Current.Min, 1);
            Assert.IsTrue(nav.ReturnToBookmark(bm));

            // Verify slice "bsn"
            Assert.IsTrue(nav.MoveToNextSlice());

            // [WMR 20170711] Disregard ElementDefinition.Base
            // Assert.AreEqual(nationalPatientIdentifierElem, GetBaseElementAnnotation(nav.Current));
            Assert.IsTrue(isAlmostExactly(nationalPatientIdentifierElem, GetBaseElementAnnotation(nav.Current)));

            Assert.IsNull(nav.Current.Slicing);
            Assert.AreEqual("bsn", nav.Current.SliceName);
            Assert.AreEqual(1, nav.Current.Min);
            Assert.AreEqual("1", nav.Current.Max);
            // Named slices should inherit Comments from base element
            // [WMR 20181212] R4 - Comment type changed from string to markdown
            Assert.AreEqual("NationalPatientProfile", nav.Current.Comment?.Value);
            // Named slices should also inherit constraints on child elements from base element
            bm = nav.Bookmark();
            Assert.IsTrue(nav.MoveToChild("system"));
            Assert.AreEqual(nav.Current.Min, 1);
            // Should be merged with diff constraints on child elements
            Assert.AreEqual((nav.Current.Fixed as FhirUri).Value, "http://example.org/fhir/ValueSet/bsn");
            Assert.IsTrue(nav.ReturnToBookmark(bm));

            // Verify slice "ehr_id"
            Assert.IsTrue(nav.MoveToNextSlice());

            // [WMR 20170711] Disregard ElementDefinition.Base
            // Assert.AreEqual(nationalPatientIdentifierElem, GetBaseElementAnnotation(nav.Current));
            Assert.IsTrue(isAlmostExactly(nationalPatientIdentifierElem, GetBaseElementAnnotation(nav.Current)));

            Assert.IsNull(nav.Current.Slicing);
            Assert.AreEqual("ehr_id", nav.Current.SliceName);
            Assert.AreEqual(0, nav.Current.Min);
            Assert.AreEqual("2", nav.Current.Max);
            // Named slices should inherit Comments from base element
            // [WMR 20181212] R4 - Comment type changed from string to markdown
            Assert.AreEqual("NationalPatientProfile", nav.Current.Comment?.Value);
            // Named slices should also inherit constraints on child elements from base element
            bm = nav.Bookmark();
            Assert.IsTrue(nav.MoveToChild("system"));
            Assert.AreEqual(nav.Current.Min, 1);
            Assert.IsTrue(nav.ReturnToBookmark(bm));

#if false
            // Verify re-slice "ehr_id/temp"
            Assert.IsTrue(nav.MoveToNextSliceAtAnyLevel());

            // [WMR 20170711] Disregard ElementDefinition.Base
            // Assert.AreEqual(nationalPatientIdentifierElem, GetBaseElementAnnotation(nav.Current));
            Assert.IsTrue(isAlmostExactly(nationalPatientIdentifierElem, GetBaseElementAnnotation(nav.Current)));

            Assert.IsNull(nav.Current.Slicing);
            Assert.AreEqual("ehr_id/temp", nav.Current.SliceName);
            Assert.AreEqual(0, nav.Current.Min);
            Assert.AreEqual("1", nav.Current.Max);
            // Named slices should inherit Comments from base element
            Assert.AreEqual("NationalPatientProfile", nav.Current.Comment);
            // Named slices should also inherit constraints on child elements from base element
            bm = nav.Bookmark();
            Assert.IsTrue(nav.MoveToChild("system"));
            Assert.AreEqual(nav.Current.Min, 1);
            Assert.IsTrue(nav.ReturnToBookmark(bm));
#endif
        }

        static StructureDefinition ReslicedNationalPatientProfile => new StructureDefinition()
        {
            Type = FHIRAllTypes.Patient.GetLiteral(),
            BaseDefinition = NationalPatientProfile.Url,
            Name = "ReslicedNationalPatientProfile",
            Url = "http://example.org/fhir/StructureDefinition/ReslicedNationalPatientProfile",
            Derivation = StructureDefinition.TypeDerivationRule.Constraint,
            Differential = new StructureDefinition.DifferentialComponent()
            {
                Element = new List<ElementDefinition>()
                {
                    new ElementDefinition("Patient.identifier")
                    {
                        Slicing = new ElementDefinition.SlicingComponent()
                        {
                            Discriminator = new ElementDefinition.DiscriminatorComponent[]
                                { new ElementDefinition.DiscriminatorComponent
                                    { Type = ElementDefinition.DiscriminatorType.Value, Path = "system" }
                                }.ToList(),
                            Ordered = false,
                            Rules = ElementDefinition.SlicingRules.Open
                        },
                        Min = 1,
                        // Append to comment inherited from base
                        Comment = new Markdown("...ReslicedNationalPatientProfile")
                    }
                    // Slice: bsn
                    ,new ElementDefinition("Patient.identifier")
                    {
                        SliceName = "bsn",
                        Min = 1,
                        Max = "1"
                    },
                    new ElementDefinition("Patient.identifier.system")
                    {
                        Fixed = new FhirUri("http://example.org/fhir/ValueSet/bsn")
                    },
                    // Slice: ehr_id
                    new ElementDefinition("Patient.identifier")
                    {
                        SliceName = "ehr_id",
                        Max = "2",

                        // Re-slice the ehr-id
                        Slicing = new ElementDefinition.SlicingComponent()
                        {
                            // Discriminator = new string[] { "use" },
                            Discriminator = new ElementDefinition.DiscriminatorComponent[]
                                { new ElementDefinition.DiscriminatorComponent
                                    { Type = ElementDefinition.DiscriminatorType.Value, Path = "use" }
                                }.ToList(),
                            Ordered = true,
                            Rules = ElementDefinition.SlicingRules.Closed
                        }
                    },

                    // Reslice: ehr-id/temp
                    new ElementDefinition("Patient.identifier")
                    {
                        SliceName = "ehr_id/temp",
                        Max = "1",
                    },
                    new ElementDefinition("Patient.identifier.use")
                    {
                        // Fixed = new Code<Identifier.IdentifierUse>(Identifier.IdentifierUse.Temp)
                        Fixed = new Code("temp")
                    }
                }
            }
        };

        [TestMethod]
        public void TestSliceBase_ReslicedNationalPatient()
        {
            var baseProfile = NationalPatientProfile;
            var profile = ReslicedNationalPatientProfile;
            var resolver = new InMemoryProfileResolver(baseProfile, profile);

            var multiResolver = new MultiResolver(_testResolver, resolver);
            _generator = new SnapshotGenerator(multiResolver, _settings);
            StructureDefinition expanded = null;

            _generator.PrepareElement += elementHandler;
            try
            {
                generateSnapshotAndCompare(profile, out expanded);
            }
            finally
            {
                _generator.PrepareElement -= elementHandler;
            }
            dumpOutcome(_generator.Outcome);

            Assert.IsNotNull(expanded);
            Assert.IsTrue(expanded.HasSnapshot);

            var identifierConstraints = expanded.Snapshot.Element.Where(e => e.Path.StartsWith("Patient.identifier"));

            identifierConstraints.Dump("Constraints on Patient.identifier:");

            var nationalPatientProfile = resolver.FindStructureDefinition(profile.BaseDefinition);
            Assert.IsNotNull(nationalPatientProfile);
            Assert.IsTrue(nationalPatientProfile.HasSnapshot);
            var nationalPatientIdentifierElem = nationalPatientProfile.Snapshot.Element.FirstOrDefault(e => e.Path == "Patient.identifier");
            Assert.IsNotNull(nationalPatientIdentifierElem);
            Debug.Print($"Base: #{nationalPatientIdentifierElem.GetHashCode()} '{nationalPatientIdentifierElem.Path}'");

            dumpBaseElems(identifierConstraints);

            var nav = ElementDefinitionNavigator.ForSnapshot(expanded);
            Assert.IsTrue(nav.MoveToFirstChild());

            // Verify slice entry
            Assert.IsTrue(nav.MoveToChild("identifier"));

            // [WMR 20170711] Disregard ElementDefinition.Base
            // Assert.AreEqual(nationalPatientIdentifierElem, GetBaseElementAnnotation(nav.Current));
            Assert.IsTrue(isAlmostExactly(nationalPatientIdentifierElem, GetBaseElementAnnotation(nav.Current)));

            Assert.IsNotNull(nav.Current.Slicing);
            Assert.IsNull(nav.Current.SliceName);
            Assert.AreEqual(1, nav.Current.Min);
            Assert.AreEqual("*", nav.Current.Max);
            // Slice entry should inherit Comments from base element, merged with diff constraints
            // [WMR 20181212] R4 - Comment type changed from string to markdown
            Assert.AreEqual("NationalPatientProfile\r\nReslicedNationalPatientProfile", nav.Current.Comment?.Value);
            // Slice entry should also inherit constraints on child elements from base element
            var bm = nav.Bookmark();
            Assert.IsTrue(nav.MoveToChild("system"));
            Assert.AreEqual(nav.Current.Min, 1);
            Assert.IsTrue(nav.ReturnToBookmark(bm));

            // Verify slice "bsn"
            Assert.IsTrue(nav.MoveToNextSlice());

            // [WMR 20170711] Disregard ElementDefinition.Base
            // Assert.AreEqual(nationalPatientIdentifierElem, GetBaseElementAnnotation(nav.Current));
            Assert.IsTrue(isAlmostExactly(nationalPatientIdentifierElem, GetBaseElementAnnotation(nav.Current)));

            Assert.IsNull(nav.Current.Slicing);
            Assert.AreEqual("bsn", nav.Current.SliceName);
            Assert.AreEqual(1, nav.Current.Min);
            Assert.AreEqual("1", nav.Current.Max);
            // Named slices should inherit Comments from base element
            // [WMR 20181212] R4 - Comment type changed from string to markdown
            Assert.AreEqual("NationalPatientProfile", nav.Current.Comment?.Value);
            // Named slices should also inherit constraints on child elements from base element
            bm = nav.Bookmark();
            Assert.IsTrue(nav.MoveToChild("system"));
            Assert.AreEqual(nav.Current.Min, 1);
            // Should be merged with diff constraints on child elements
            Assert.AreEqual((nav.Current.Fixed as FhirUri).Value, "http://example.org/fhir/ValueSet/bsn");
            Assert.IsTrue(nav.ReturnToBookmark(bm));

            // Verify slice "ehr_id"
            Assert.IsTrue(nav.MoveToNextSlice());

            // [WMR 20170711] Disregard ElementDefinition.Base
            // Assert.AreEqual(nationalPatientIdentifierElem, GetBaseElementAnnotation(nav.Current));
            Assert.IsTrue(isAlmostExactly(nationalPatientIdentifierElem, GetBaseElementAnnotation(nav.Current)));

            Assert.IsNotNull(nav.Current.Slicing);
            Assert.AreEqual("ehr_id", nav.Current.SliceName);
            Assert.AreEqual(0, nav.Current.Min);
            Assert.AreEqual("2", nav.Current.Max);
            // Named slices should inherit Comments from base element
            // [WMR 20181212] R4 - Comment type changed from string to markdown
            Assert.AreEqual("NationalPatientProfile", nav.Current.Comment?.Value);
            // Named slices should also inherit constraints on child elements from base element
            bm = nav.Bookmark();
            Assert.IsTrue(nav.MoveToChild("system"));
            Assert.AreEqual(nav.Current.Min, 1);
            Assert.IsTrue(nav.ReturnToBookmark(bm));

            // Verify re-slice "ehr_id/temp"
            Assert.IsTrue(nav.MoveToFirstReslice());

            // [WMR 20170711] Disregard ElementDefinition.Base
            // Assert.AreEqual(nationalPatientIdentifierElem, GetBaseElementAnnotation(nav.Current));
            Assert.IsTrue(isAlmostExactly(nationalPatientIdentifierElem, GetBaseElementAnnotation(nav.Current)));

            Assert.IsNull(nav.Current.Slicing);
            Assert.AreEqual("ehr_id/temp", nav.Current.SliceName);
            Assert.AreEqual(0, nav.Current.Min);
            Assert.AreEqual("1", nav.Current.Max);
            // Named slices should inherit Comments from base element
            // [WMR 20181212] R4 - Comment type changed from string to markdown
            Assert.AreEqual("NationalPatientProfile", nav.Current.Comment?.Value);
            // Named slices should also inherit constraints on child elements from base element
            bm = nav.Bookmark();
            Assert.IsTrue(nav.MoveToChild("system"));
            Assert.AreEqual(nav.Current.Min, 1);
            Assert.IsTrue(nav.ReturnToBookmark(bm));
        }

        [TestMethod]
        public void TestSliceBase_PatientTelecomResliceEK()
        {
            var dirSource = new DirectorySource("TestData/validation");
            var source = new TimingSource(dirSource);
            var resolver = new CachedResolver(source);
            var multiResolver = new MultiResolver(resolver, _testResolver);

            var profile = resolver.FindStructureDefinition("http://example.com/StructureDefinition/patient-telecom-reslice-ek");
            Assert.IsNotNull(profile);

            var settings = new SnapshotGeneratorSettings(_settings);
            settings.GenerateElementIds = true;
            _generator = new SnapshotGenerator(multiResolver, settings);
            StructureDefinition expanded = null;

            _generator.PrepareElement += elementHandler;
            try
            {
                generateSnapshotAndCompare(profile, out expanded);
            }
            finally
            {
                _generator.PrepareElement -= elementHandler;
            }
            dumpOutcome(_generator.Outcome);

            Assert.IsNotNull(expanded);
            Assert.IsTrue(expanded.HasSnapshot);

            expanded.Snapshot.Element.Dump();

            var nav = ElementDefinitionNavigator.ForSnapshot(expanded);
            Assert.IsTrue(nav.MoveToFirstChild());

            // Patient.telecom slice entry
            Assert.IsTrue(nav.MoveToChild("telecom"));
            Assert.IsNotNull(nav.Current.Slicing);
            Assert.AreEqual(true, nav.Current.Slicing.Ordered);
            Assert.AreEqual(ElementDefinition.SlicingRules.OpenAtEnd, nav.Current.Slicing.Rules);
            Assert.IsFalse(nav.Current.Slicing.Discriminator.Any());
            Assert.AreEqual(1, nav.Current.Min);
            Assert.AreEqual("5", nav.Current.Max);

            // Patient.telecom:phone
            Assert.IsTrue(nav.MoveToNext("telecom"));
            Assert.AreEqual("phone", nav.Current.SliceName);
            Assert.AreEqual(1, nav.Current.Min);
            Assert.AreEqual("2", nav.Current.Max);
            Assert.IsNull(nav.Current.Slicing);

            // Patient.telecom.system
            var bm = nav.Bookmark();
            Assert.IsTrue(nav.MoveToChild("system"));
            Assert.AreEqual(1, nav.Current.Min);
            Assert.AreEqual("phone", (nav.Current.Fixed as Code)?.Value);
            Assert.IsTrue(nav.ReturnToBookmark(bm));

            // Patient.telecom:email
            Assert.IsTrue(nav.MoveToNext("telecom"));
            Assert.AreEqual("email", nav.Current.SliceName);
            Assert.AreEqual(0, nav.Current.Min);
            Assert.AreEqual("1", nav.Current.Max);
            Assert.IsNotNull(nav.Current.Slicing);
            // TODO: BRIAN: Need to check that this is the correct assertion here
            Assert.AreEqual("system|use", string.Join("|", nav.Current.Slicing.Discriminator.Select(s => s.Path)));
            // Assert.AreEqual(1, nav.Current.Slicing.Discriminator.SelectMany(s => s.Type.Value).Count()));
            Assert.AreEqual(ElementDefinition.SlicingRules.Closed, nav.Current.Slicing.Rules);
            // Assert.AreEqual(false, nav.Current.Slicing.Ordered);
            Assert.IsNull(nav.Current.Slicing.Ordered);

            // Patient.telecom.system
            bm = nav.Bookmark();
            Assert.IsTrue(nav.MoveToChild("system"));
            Assert.AreEqual(1, nav.Current.Min);
            Assert.AreEqual("email", (nav.Current.Fixed as Code)?.Value);
            Assert.IsTrue(nav.ReturnToBookmark(bm));

            // Patient.telecom:email/home
            Assert.IsTrue(nav.MoveToNext("telecom"));
            Assert.AreEqual("email/home", nav.Current.SliceName);
            Assert.AreEqual(0, nav.Current.Min);
            Assert.AreEqual("1", nav.Current.Max);
            Assert.IsNull(nav.Current.Slicing);

            // Patient.telecom.system
            bm = nav.Bookmark();
            Assert.IsTrue(nav.MoveToChild("system"));
            Assert.AreEqual(1, nav.Current.Min);
            Assert.AreEqual("email", (nav.Current.Fixed as Code)?.Value);
            Assert.IsTrue(nav.MoveToNext("use"));
            Assert.AreEqual(1, nav.Current.Min);
            Assert.AreEqual("home", (nav.Current.Fixed as Code)?.Value);
            Assert.IsTrue(nav.ReturnToBookmark(bm));

            // Patient.telecom:email/work
            Assert.IsTrue(nav.MoveToNext("telecom"));
            Assert.AreEqual("email/work", nav.Current.SliceName);
            Assert.AreEqual(0, nav.Current.Min);
            Assert.AreEqual("1", nav.Current.Max);
            Assert.IsNull(nav.Current.Slicing);

            // Patient.telecom.system
            bm = nav.Bookmark();
            Assert.IsTrue(nav.MoveToChild("system"));
            Assert.AreEqual(1, nav.Current.Min);
            Assert.AreEqual("email", (nav.Current.Fixed as Code)?.Value);
            Assert.IsTrue(nav.MoveToNext("use"));
            Assert.AreEqual(1, nav.Current.Min);
            Assert.AreEqual("work", (nav.Current.Fixed as Code)?.Value);
            Assert.IsTrue(nav.ReturnToBookmark(bm));

            // Patient.telecom:other
            Assert.IsTrue(nav.MoveToNext("telecom"));
            Assert.AreEqual("other", nav.Current.SliceName);
            Assert.AreEqual(0, nav.Current.Min);
            Assert.AreEqual("3", nav.Current.Max);
            Assert.IsNotNull(nav.Current.Slicing);
            Assert.AreEqual("system|use", string.Join("|", nav.Current.Slicing.Discriminator.Select(p => p.Path)));
            Assert.AreEqual(ElementDefinition.SlicingRules.Open, nav.Current.Slicing.Rules);
            // Assert.AreEqual(false, nav.Current.Slicing.Ordered);
            Assert.IsNull(nav.Current.Slicing.Ordered);

            // Patient.telecom.system
            bm = nav.Bookmark();
            Assert.IsTrue(nav.MoveToChild("system"));
            Assert.AreEqual(1, nav.Current.Min);
            Assert.AreEqual("other", (nav.Current.Fixed as Code)?.Value);
            Assert.IsTrue(nav.ReturnToBookmark(bm));

            // Patient.telecom:other/home
            Assert.IsTrue(nav.MoveToNext("telecom"));
            Assert.AreEqual("other/home", nav.Current.SliceName);
            Assert.AreEqual(0, nav.Current.Min);
            Assert.AreEqual("1", nav.Current.Max);
            Assert.IsNull(nav.Current.Slicing);

            // Patient.telecom.system
            bm = nav.Bookmark();
            Assert.IsTrue(nav.MoveToChild("system"));
            Assert.AreEqual(1, nav.Current.Min);
            Assert.AreEqual("other", (nav.Current.Fixed as Code)?.Value);
            Assert.IsTrue(nav.MoveToNext("use"));
            Assert.AreEqual(1, nav.Current.Min);
            Assert.AreEqual("home", (nav.Current.Fixed as Code)?.Value);
            Assert.IsTrue(nav.ReturnToBookmark(bm));

            // Patient.telecom:other/work
            Assert.IsTrue(nav.MoveToNext("telecom"));
            Assert.AreEqual("other/work", nav.Current.SliceName);
            Assert.AreEqual(0, nav.Current.Min);
            Assert.AreEqual("1", nav.Current.Max);
            Assert.IsNull(nav.Current.Slicing);

            // Patient.telecom.system
            bm = nav.Bookmark();
            Assert.IsTrue(nav.MoveToChild("system"));
            Assert.AreEqual(1, nav.Current.Min);
            Assert.AreEqual("other", (nav.Current.Fixed as Code)?.Value);
            Assert.IsTrue(nav.MoveToNext("use"));
            Assert.AreEqual(1, nav.Current.Min);
            Assert.AreEqual("work", (nav.Current.Fixed as Code)?.Value);
            Assert.IsTrue(nav.ReturnToBookmark(bm));
        }

        [TestMethod]
        public void TestElementMappings()
        {
            var profile = _testResolver.FindStructureDefinition("http://example.org/fhir/StructureDefinition/TestMedicationStatement-prescribing");
            Assert.IsNotNull(profile);

            var diffElem = profile.Differential.Element.FirstOrDefault(e => e.Path == "MedicationStatement.informationSource");
            Assert.IsNotNull(diffElem);
            dumpMappings(diffElem);

            StructureDefinition expanded = null;
            _generator = new SnapshotGenerator(_testResolver, _settings);
            _generator.PrepareElement += elementHandler;
            try
            {
                generateSnapshotAndCompare(profile, out expanded);
            }
            finally
            {
                _generator.PrepareElement -= elementHandler;
            }
            dumpOutcome(_generator.Outcome);

            Assert.IsNotNull(expanded);
            Assert.IsTrue(expanded.HasSnapshot);

            var elems = expanded.Snapshot.Element;
            elems.Dump();

            var elem = elems.FirstOrDefault(e => e.Path == "MedicationStatement.informationSource");
            Assert.IsNotNull(elem);
            dumpMappings(elem);

            // Snapshot element mappings should include all of the differential element mappings
            Assert.IsTrue(diffElem.Mapping.All(dm => elem.Mapping.Any(m => m.IsExactly(dm))));

        }

        static void dumpMappings(ElementDefinition elem) => dumpMappings(elem.Mapping, $"Mappings for {elem.Path}:");

        static void dumpMappings(IList<ElementDefinition.MappingComponent> mappings, string header = null)
        {
            Debug.WriteLineIf(header != null, header);
            foreach (var mapping in mappings)
            {
                Debug.Print($"{mapping.Identity} : {mapping.Map}");
            }
        }

        // Ewout: type slices cannot contain renamed elements!

        static StructureDefinition PatientNonTypeSliceProfile => new StructureDefinition()
        {
            Type = FHIRAllTypes.Patient.GetLiteral(),
            BaseDefinition = ModelInfo.CanonicalUriForFhirCoreType(FHIRAllTypes.Patient),
            Name = "NonTypeSlicePatient",
            Url = "http://example.org/fhir/StructureDefinition/NonTypeSlicePatient",
            Differential = new StructureDefinition.DifferentialComponent()
            {
                Element = new List<ElementDefinition>()
                {
                    new ElementDefinition("Patient.deceased[x]")
                    {
                        Min = 1,
                        // Repeat the base element types (no additional constraints)
                        Type = new List<ElementDefinition.TypeRefComponent>()
                        {
                            new ElementDefinition.TypeRefComponent() { Code = FHIRAllTypes.Boolean.GetLiteral() },
                            new ElementDefinition.TypeRefComponent() { Code = FHIRAllTypes.DateTime.GetLiteral() }
                        }
                    }
                }
            }
        };

        [TestMethod]
        public void TestPatientNonTypeSlice()
        {
            var profile = PatientNonTypeSliceProfile;

            var resolver = new InMemoryProfileResolver(profile);
            var multiResolver = new MultiResolver(_testResolver, resolver);
            _generator = new SnapshotGenerator(multiResolver, _settings);

            // Force expansion of Patient.deceased[x]
            var nav = ElementDefinitionNavigator.ForDifferential(profile);
            Assert.IsTrue(nav.MoveToFirstChild());
            var result = _generator.ExpandElement(nav);
            profile.Differential.Element.Dump();
            dumpOutcome(_generator.Outcome);
            Assert.IsTrue(result);

            Assert.IsNull(_generator.Outcome);
        }

        // Ewout: type slices cannot contain renamed elements!
        static StructureDefinition ObservationSimpleQuantityProfile => new StructureDefinition()
        {
            Type = FHIRAllTypes.Observation.GetLiteral(),
            BaseDefinition = ModelInfo.CanonicalUriForFhirCoreType(FHIRAllTypes.Observation),
            Name = "NonTypeSlicePatient",
            Url = "http://example.org/fhir/StructureDefinition/ObservationSimpleQuantityProfile",
            Differential = new StructureDefinition.DifferentialComponent()
            {
                Element = new List<ElementDefinition>()
                {
                    new ElementDefinition("Observation.valueQuantity")
                    {
                        // Repeat the base element types (no additional constraints)
                        Type = new List<ElementDefinition.TypeRefComponent>()
                        {
                            new ElementDefinition.TypeRefComponent()
                            {
                                // Constrain Quantity to SimpleQuantity
                                // Code = FHIRDefinedType.Quantity,
                                // Profile = new string[] { ModelInfo.CanonicalUriForFhirCoreType(FHIRDefinedType.SimpleQuantity) }

                                Code = FHIRAllTypes.SimpleQuantity.GetLiteral()
                            },
                        }
                    }
                }
            }
        };

        // [WMR 20170321] NEW
        [TestMethod]
        public void TestSimpleQuantityProfile()
        {
            var profile = ObservationSimpleQuantityProfile;

            var resolver = new InMemoryProfileResolver(profile);
            var multiResolver = new MultiResolver(_testResolver, resolver);
            _generator = new SnapshotGenerator(multiResolver, _settings);

            generateSnapshotAndCompare(profile, out var expanded);
            Assert.IsNotNull(expanded);
            Assert.IsTrue(expanded.HasSnapshot);
            expanded.Snapshot.Element.Where(e => e.Path.StartsWith("Observation.value")).Dump();
            dumpOutcome(_generator.Outcome);

            // [WMR 20181212] R4 FIXED - SimpleQuantity core type definition has been fixed
            //var issues = _generator.Outcome?.Issue;
            //Assert.AreEqual(1, issues.Count);
            //assertIssue(issues[0], SnapshotGenerator.PROFILE_ELEMENTDEF_INVALID_SLICENAME_ON_ROOT);
            Assert.IsNull(_generator.Outcome);

            // [WMR 20180115] NEW - Use alternative (iterative) approach for full expansion
            var issues = new List<OperationOutcome.IssueComponent>();
            var elems = expanded.Snapshot.Element;
            elems = expanded.Snapshot.Element = fullyExpand(elems, issues).ToList();
            // Generator should report same issue as during regular snapshot expansion
            //Assert.AreEqual(1, issues.Count);
            //assertIssue(issues[0], SnapshotGenerator.PROFILE_ELEMENTDEF_INVALID_SLICENAME_ON_ROOT);
            Assert.AreEqual(0, issues.Count);

            // Ensure that renamed diff elements override base elements with original names
            var nav = ElementDefinitionNavigator.ForSnapshot(expanded);

            // [WMR 20190211] FIXED
            // STU3: Snapshot should not contain elements with original name
            // Assert.IsFalse(nav.JumpToFirst("Observation.value[x]"));
            // R4: Snapshot may contain both "[x]" and also renamed element constraints
            Assert.IsTrue(nav.JumpToFirst("Observation.value[x]"));

            // Snapshot should contain renamed elements
#if NORMALIZE_RENAMED_TYPESLICE
            // [WMR 20190828] R4: Normalize renamed type slices in snapshot
            Assert.IsTrue(nav.JumpToFirst("Observation.value[x]"));
            Assert.IsTrue(nav.MoveToNextSlice("valueQuantity"));
#else
            Assert.IsTrue(nav.JumpToFirst("Observation.valueQuantity"));
#endif

            Assert.IsNotNull(nav.Current.Type);
            Assert.AreEqual(1, nav.Current.Type.Count);
            Assert.AreEqual(FHIRAllTypes.SimpleQuantity.GetLiteral(), nav.Current.Type[0].Code);

            var type = nav.Current.Type.First();
            Debug.Print($"{nav.Path} : {type.Code} - '{type.Profile}'");
        }

        // [WMR 20170406] NEW
        // Issue reported by Vadim
        // Complex extension:   structure.cdstools-typedstage
        // Referencing Profile: structure.cdstools-basecancer
        // Profile defines constraints on child elements of the complex extension
        // Snapshot generator adds slicing component to Condition.extension.extension.extension:type - WRONG!
        [TestMethod]   // test data needs to be converted from dstu2 -> stu3
        public void TestProfileConstraintsOnComplexExtensionChildren()
        {
            var profile = _testResolver.FindStructureDefinition("https://example.org/fhir/StructureDefinition/cds-basecancer");
            Assert.IsNotNull(profile);

            profile.Differential.Element.Dump("===== Differential =====");

            StructureDefinition expanded = null;
            _generator = new SnapshotGenerator(_testResolver, _settings);
            _generator.PrepareElement += elementHandler;
            try
            {
                generateSnapshotAndCompare(profile, out expanded);
            }
            finally
            {
                _generator.PrepareElement -= elementHandler;
            }
            dumpOutcome(_generator.Outcome);

            Assert.IsNotNull(expanded);
            Assert.IsTrue(expanded.HasSnapshot);

            var elems = expanded.Snapshot.Element;
            elems.Dump("===== Snapshot =====");

            var nav = new ElementDefinitionNavigator(elems);
            Assert.IsTrue(nav.MoveToFirstChild());
            Assert.AreEqual("Condition", nav.Path);

            // Condition.extension (slicing entry)
            Assert.IsTrue(nav.MoveToChild("extension"));
            Assert.IsNotNull(nav.Current.Slicing);
            Assert.AreEqual("url", nav.Current.Slicing.Discriminator?.FirstOrDefault()?.Path);
            Assert.IsNull(nav.Current.SliceName);

            // Condition.extension:typedStaging
            Assert.IsTrue(nav.MoveToNext());
            Assert.AreEqual("typedStaging", nav.Current.SliceName);
            Assert.IsNull(nav.Current.Slicing);

            // Condition.extension:typedStaging.extension (slicing entry)
            Assert.IsTrue(nav.MoveToChild("extension"));
            Assert.IsNotNull(nav.Current.Slicing);
            Assert.AreEqual("url", nav.Current.Slicing.Discriminator?.FirstOrDefault()?.Path);
            Assert.IsNull(nav.Current.SliceName);

            // Condition.extension:typedStaging.extension:summary
            Assert.IsTrue(nav.MoveToNext());
            Assert.AreEqual("summary", nav.Current.SliceName);
            Assert.IsNull(nav.Current.Slicing);

            // Condition.extension:typedStaging.extension:assessment
            Assert.IsTrue(nav.MoveToNext());
            Assert.AreEqual("assessment", nav.Current.SliceName);
            Assert.IsNull(nav.Current.Slicing);

            // Condition.extension:typedStaging.extension:type
            Assert.IsTrue(nav.MoveToNext());
            Assert.AreEqual("type", nav.Current.SliceName);
            Assert.IsNull(nav.Current.Slicing); // BUG!

            // Condition.extension:typedStaging.extension:type.valueCodeableConcept
#if NORMALIZE_RENAMED_TYPESLICE
            // [WMR 20190828] R4: Normalize renamed type slices in snapshot
            Assert.IsTrue(nav.MoveToChild("value[x]"));
            Assert.IsTrue(nav.MoveToNextSlice("valueCodeableConcept"));
#else
            Assert.IsTrue(nav.MoveToChild("valueCodeableConcept"));
#endif
            Assert.IsNotNull(nav.Current.Binding);
            var valueSetReference = nav.Current.Binding.ValueSet;
            Assert.IsNotNull(valueSetReference);
            Assert.AreEqual(BindingStrength.Required, nav.Current.Binding.Strength);
            Assert.AreEqual("https://example.org/fhir/ValueSet/cds-cancerstagingtype", valueSetReference);
        }

        // [WMR 20170424] For debugging ElementIdGenerator

        static StructureDefinition TestQuestionnaireProfile => new StructureDefinition()
        {
            Type = FHIRAllTypes.Questionnaire.GetLiteral(),
            BaseDefinition = ModelInfo.CanonicalUriForFhirCoreType(FHIRAllTypes.Questionnaire),
            Name = "TestQuestionnaire",
            Url = "http://example.org/fhir/StructureDefinition/MyTestQuestionnaire",
            Differential = new StructureDefinition.DifferentialComponent()
            {
                Element = new List<ElementDefinition>()
                {
                    new ElementDefinition("Questionnaire.url")
                    {
#if CUSTOM_ELEMENT_IDS
                        // Override default element id
                        // [WMR 20190822] R4: No longer allowed/supported
                        // http://hl7.org/fhir/elementdefinition.html#id
                        // SnapGen now always emits standardized element ids
                        ElementId = "CustomId"
#endif
                    },
                    // Verify that slices receive unique element id
                    new ElementDefinition("Questionnaire.code")
                    {
                        Slicing = new ElementDefinition.SlicingComponent()
                        {
                            Discriminator = new List<ElementDefinition.DiscriminatorComponent>()
                            {
                                new ElementDefinition.DiscriminatorComponent()
                                {
                                    Type = ElementDefinition.DiscriminatorType.Value,
                                    Path = "system"
                                }
                            }
                        }
                    },
                    new ElementDefinition("Questionnaire.code")
                    {
                        SliceName = "CodeA"
                    },
                    new ElementDefinition("Questionnaire.code")
                    {
                        SliceName = "CodeB"
                    },
                    // cf. BasicValidationTests.ValidateOverNameRef
                    new ElementDefinition("Questionnaire.item.item.type")
                    {
                        Fixed = new Code("decimal")
                    }
                }
            }
        };

        [TestMethod]
        public void TestElementIds_Questionnaire()
        {
#if false // DEBUG
            var coreProfile = _testResolver.FindStructureDefinitionForCoreType(FHIRAllTypes.Questionnaire);
            Assert.IsNotNull(coreProfile);
            Debug.WriteLine("Core Questionnaire:");
            foreach (var elem in coreProfile.Differential.Element)
            {
                Debug.WriteLine($"{elem.Path} | {elem.SliceName} | Id = {elem.ElementId} | Ref = {elem.ContentReference}");
            }

            _generator = new SnapshotGenerator(_testResolver, _settings);
            _generator.Update(coreProfile);
            dumpOutcome(_generator.Outcome);
#endif

            var profile = TestQuestionnaireProfile;
            var resolver = new InMemoryProfileResolver(profile);
            var multiResolver = new MultiResolver(_testResolver, resolver);
            _generator = new SnapshotGenerator(multiResolver, _settings);

            var urlElement = profile.Differential.Element[0];

            _generator.PrepareElement += elementHandler;
            StructureDefinition expanded = null;
            try
            {
                generateSnapshotAndCompare(profile, out expanded);

                Assert.IsNotNull(expanded);
                Assert.IsTrue(expanded.HasSnapshot);
                dumpOutcome(_generator.Outcome);
                Assert.IsNull(_generator.Outcome);

                var elems = expanded.Snapshot.Element;
                Debug.WriteLine($"Default snapshot: #{elems.Count} elements");
                dumpBaseElems(elems);

#if CUSTOM_ELEMENT_IDS
                // Verify overriden element id in default snapshot
                // [WMR 20190822] R4: No longer allowed/supported
                // http://hl7.org/fhir/elementdefinition.html#id
                // SnapGen now always emits standardized element ids
                var elem = elems.FirstOrDefault(e => e.Path == urlElement.Path);
                Assert.IsNotNull(elem);
                Assert.AreEqual(urlElement.ElementId, elem.ElementId);
#endif

                // [WMR 20180115] NEW - Use alternative (iterative) approach for full expansion
                // IMPORTANT: also hook elementHandler event during fullExpansion, to emit (custom) base element annotations
                var issues = new List<OperationOutcome.IssueComponent>();
                elems = expanded.Snapshot.Element = fullyExpand(elems, issues).ToList();
                Assert.AreEqual(0, issues.Count);
                Debug.WriteLine($"Full expansion: #{elems.Count} elements");
                dumpBaseElems(elems);

#if CUSTOM_ELEMENT_IDS
                // ExpandElement should NOT re-generate the id of the specified element; only for newly expanded children!
                // Verify overriden element id in full expansion
                var elem = elems.FirstOrDefault(e => e.Path == urlElement.Path);
                Assert.IsNotNull(elem);
                Assert.AreEqual(urlElement.ElementId, elem.ElementId);
#endif
            }
            finally
            {
                _generator.PrepareElement -= elementHandler;
            }

            Debug.WriteLine("Derived Questionnaire:");
            foreach (var elem in expanded.Snapshot.Element)
            {
                var baseElem = elem.Annotation<BaseDefAnnotation>()?.BaseElementDefinition;
                Debug.WriteLine($"{elem.Path} | {elem.SliceName} | Id = {elem.ElementId} | Base Id = {baseElem?.ElementId}");
                Assert.IsNotNull(elem.ElementId);
                Assert.IsNotNull(baseElem);
                Assert.IsNotNull(baseElem.ElementId);

                if (elem.Path != urlElement.Path)
                {
                    var equalLength = !elem.Path.StartsWith("Questionnaire.item.item.");
                    assertElementIds(elem, baseElem, equalLength);
                }
            }
        }

        static void assertElementIds(ElementDefinition elem, ElementDefinition baseElem, bool equalLength = true)
        {
            // [WMR 20170614] derived profile may (further) slice the base profile
            // Element id's are not exactly equal, as the diff id's will introduce slice name(s)
            // => Strip slice names from id; path segments should be equal
            var idSegments = ElementIdGenerator.ParseId(elem.ElementId);
            var baseIdSegments = ElementIdGenerator.ParseId(baseElem.ElementId);

            // Determine if the base element has the same root (i.e. represents base profile of the same type)
            // If so, then the element ids should have the same number of segments
            if (equalLength && idSegments.FirstOrDefault() == baseIdSegments.FirstOrDefault())
            {
                Assert.AreEqual(baseIdSegments.Length, idSegments.Length);
            }

            // [WMR 20170710] Leading path segment(s) can differ, e.g. Patient.identifier.id <=> Identifier.id
            var idSegment = ElementIdSegment.Empty;
            var offset = idSegments.Length - baseIdSegments.Length;
            for (int i = 1; i < baseIdSegments.Length; i++)
            {
                idSegment = ElementIdSegment.Parse(idSegments[offset + i]);

                // Verify that the element name matches the base element name
                // Note: element ids of type slices should use original element name ending with "[x]"
                var baseIdSegment = ElementIdSegment.Parse(baseIdSegments[i]);
                Assert.AreEqual(baseIdSegment.ElementName, idSegment.ElementName);

                // If the base element id introduces a slice name, then derived element id should also include it
                // However derived profiles can introduce additional slices
                Assert.IsTrue(baseIdSegment.ElementName == null || idSegment.ElementName == baseIdSegment.ElementName);
            }

            // Verify the last element id segment = "elementName[:sliceName]"
            var basePath = elem.Base?.Path;
            var elemPath = basePath != null && ElementDefinitionNavigator.IsChoiceTypeElement(basePath) ? basePath : elem.Path;

            if (baseIdSegments.Length == 1)
            {
                // [WMR 20170710] initialize idSegment to the last segment
                idSegment = ElementIdSegment.Parse(idSegments[idSegments.Length - 1]);
            }

            Assert.AreEqual(ProfileNavigationExtensions.GetNameFromPath(elemPath), idSegment.ElementName);
            Assert.AreEqual(elem.SliceName, idSegment.SliceName);

        }

        static StructureDefinition TestPatientTypeSliceProfile => new StructureDefinition()
        {
            Type = FHIRAllTypes.Patient.GetLiteral(),
            BaseDefinition = ModelInfo.CanonicalUriForFhirCoreType(FHIRAllTypes.Patient),
            Name = "TestPatientWithTypeSlice",
            Url = "http://example.org/fhir/StructureDefinition/TestPatientWithTypeSlice",
            Differential = new StructureDefinition.DifferentialComponent()
            {
                Element = new List<ElementDefinition>()
                {
                    new ElementDefinition("Patient.deceasedDateTime")
                    {
                        SliceName = "deceasedDateTime",
                        Type = new List<ElementDefinition.TypeRefComponent>()
                        {
                            new ElementDefinition.TypeRefComponent()
                            {
                                Code = FHIRAllTypes.DateTime.GetLiteral()
                            }
                        }
                    },
                }
            }
        };

        [TestMethod]
        public void TestElementIds_PatientWithTypeSlice()
        {
            var profile = TestPatientTypeSliceProfile;
            var resolver = new InMemoryProfileResolver(profile);
            var multiResolver = new MultiResolver(_testResolver, resolver);
            _generator = new SnapshotGenerator(multiResolver, _settings);

            _generator.PrepareElement += elementHandler;
            try
            {
                generateSnapshotAndCompare(profile, out var expanded);
                Assert.IsNotNull(expanded);
                Assert.IsTrue(expanded.HasSnapshot);
                dumpOutcome(_generator.Outcome);
                Assert.IsNull(_generator.Outcome);

                // [WMR 20180115] NEW - Use alternative (iterative) approach for full expansion
                var issues = _generator.Outcome?.Issue ?? new List<OperationOutcome.IssueComponent>();
                expanded.Snapshot.Element = fullyExpand(expanded.Snapshot.Element, issues).ToList();
                dumpIssues(issues);
                Assert.AreEqual(0, issues.Count);

                Debug.WriteLine("Patient with type slice:");
                foreach (var elem in expanded.Snapshot.Element)
                {
                    var baseElem = elem.Annotation<BaseDefAnnotation>()?.BaseElementDefinition;
                    Debug.WriteLine($"{elem.Path} | {elem.SliceName} | Id = {elem.ElementId} | Base Id = {baseElem?.ElementId}");
                    Assert.IsNotNull(elem.ElementId);
                    Assert.IsNotNull(baseElem);
                    Assert.IsNotNull(baseElem.ElementId);

                    assertElementIds(elem, baseElem);
                }
            }
            finally
            {
                _generator.PrepareElement -= elementHandler;
            }
        }

        // [WMR 20170616] NEW - Test custom element IDs

        static StructureDefinition TestSlicedPatientWithCustomIdProfile => new StructureDefinition()
        {
            Type = FHIRAllTypes.Patient.GetLiteral(),
            BaseDefinition = ModelInfo.CanonicalUriForFhirCoreType(FHIRAllTypes.Patient),
            Name = "TestSlicedPatientWithCustomIdProfile",
            Url = "http://example.org/fhir/StructureDefinition/TestSlicedPatientWithCustomIdProfile",
            Derivation = StructureDefinition.TypeDerivationRule.Constraint,
            Differential = new StructureDefinition.DifferentialComponent()
            {
                Element = new List<ElementDefinition>()
                {
                    new ElementDefinition("Patient.identifier")
                    {
                        ElementId = "Patient.identifier",
                        Slicing = new ElementDefinition.SlicingComponent()
                        {
                            Discriminator = new List<ElementDefinition.DiscriminatorComponent>()
                            {
                                new ElementDefinition.DiscriminatorComponent()
                                {
                                    Type = ElementDefinition.DiscriminatorType.Value,
                                    Path = "system"
                                }
                            }
                        }
                    },
                    new ElementDefinition("Patient.identifier")
                    {
                        // Slice with custom ElementID
                        ElementId = "CUSTOM",
                        SliceName = "bsn"
                    },
                    new ElementDefinition("Patient.identifier.use")
                    {
                        // Should receive ElementID = "Patient.identifier:bsn.use"
                        Min = 1
                    }
                }
            }
        };

        [TestMethod]
        public void TestElementIds_SlicedPatientWithCustomIdProfile()
        {
            var profile = TestSlicedPatientWithCustomIdProfile;
            var resolver = new InMemoryProfileResolver(profile);
            var multiResolver = new MultiResolver(_testResolver, resolver);
            _generator = new SnapshotGenerator(multiResolver, _settings);

            const string sliceName = "bsn";
            var slice = profile.Differential.Element.FirstOrDefault(e => e.SliceName == sliceName);
            Assert.IsNotNull(slice);

            _generator.PrepareElement += elementHandler;
            StructureDefinition expanded = null;
            try
            {
                generateSnapshotAndCompare(profile, out expanded);
                Assert.IsNotNull(expanded);
                Assert.IsTrue(expanded.HasSnapshot);
                dumpOutcome(_generator.Outcome);

                // [WMR 20180115] NEW - Use alternative (iterative) approach for full expansion
                var issues = _generator.Outcome?.Issue ?? new List<OperationOutcome.IssueComponent>();
                expanded.Snapshot.Element = fullyExpand(expanded.Snapshot.Element, issues).ToList();
                dumpIssues(issues);
                Assert.AreEqual(0, issues.Count);
            }
            finally
            {
                _generator.PrepareElement -= elementHandler;
            }

            var elems = expanded.Snapshot.Element;

            Debug.WriteLine("Sliced Patient with custom element id on slice:");
            foreach (var elem in elems)
            {
                var baseElem = elem.Annotation<BaseDefAnnotation>()?.BaseElementDefinition;
                Debug.WriteLine($"{elem.Path} | {elem.SliceName} | Id = {elem.ElementId} | Base Id = {baseElem?.ElementId}");
                Assert.IsNotNull(elem.ElementId);
                Assert.IsNotNull(baseElem);
                Assert.IsNotNull(baseElem.ElementId);

                if (elem.ElementId?.StartsWith("CUSTOM") == true)
                {
                    Assert.AreEqual(elem.SliceName, sliceName);
                }
                else
                {
                    assertElementIds(elem, baseElem);
                }
            }

            // [WMR 20170711] Additional assertions on children of named slice
            var slicePos = elems.FindIndex(e => e.SliceName == "bsn");
            Assert.AreNotEqual(-1, slicePos);
            var elemDef = elems[slicePos];
            Assert.AreEqual("Patient.identifier", elemDef.Path);
            // Verify that the id of all child elements includes parent slice name, i.e. starts with "Patient.identifier:bsn"
            for (var idx = slicePos + 1; idx < elems.Count; idx++)
            {
                elemDef = elems[idx];
                if (!ElementDefinitionNavigator.IsChildPath("Patient.identifier", elemDef.Path)) { break; }
                Assert.IsTrue(elemDef.ElementId.StartsWith("Patient.identifier:bsn"), $"Invalid element id at element #{idx}: {elemDef.ElementId}");
            }

            // [WMR 20170711] Dynamically update the slice name and re-generate ids for the subtree
            var nav = ElementDefinitionNavigator.ForSnapshot(expanded);
            Assert.IsTrue(nav.JumpToFirst(slice.Path));
            Assert.IsTrue(nav.MoveToNextSliceAtAnyLevel(sliceName));
            slice = nav.Current;
            Assert.AreEqual(slice.SliceName, sliceName);
            slice.SliceName = "CHANGED";
            ElementIdGenerator.Update(nav, true);

            // Verify that the id of all child elements includes updated slice name, i.e. starts with "Patient.identifier:CHANGED"
            for (var idx = slicePos + 1; idx < elems.Count; idx++)
            {
                elemDef = elems[idx];
                if (!ElementDefinitionNavigator.IsChildPath("Patient.identifier", elemDef.Path)) { break; }
                Assert.IsTrue(elemDef.ElementId.StartsWith("Patient.identifier:CHANGED"), $"Invalid element id at element #{idx}: {elemDef.ElementId}");
            }

        }

        [TestMethod]
        public void TestElementIds_SlicedPatientWithCustomIdProfile2()
        {
            var profile = _testResolver.FindStructureDefinition("http://example.org/fhir/StructureDefinition/PatientWithCustomElementIds");
            Assert.IsNotNull(profile);

            _generator = new SnapshotGenerator(_testResolver, _settings);
            _generator.PrepareElement += elementHandler;
            StructureDefinition expanded = null;
            try
            {
                generateSnapshotAndCompare(profile, out expanded);
                Assert.IsNotNull(expanded);
                Assert.IsTrue(expanded.HasSnapshot);
                dumpOutcome(_generator.Outcome);

                // [WMR 20180115] NEW - Use alternative (iterative) approach for full expansion
                var issues = _generator.Outcome?.Issue ?? new List<OperationOutcome.IssueComponent>();
                expanded.Snapshot.Element = fullyExpand(expanded.Snapshot.Element, issues).ToList();
                dumpIssues(issues);
                Assert.AreEqual(0, issues.Count);
            }
            finally
            {
                _generator.PrepareElement -= elementHandler;
            }

            Debug.WriteLine("Sliced Patient with custom element id on slice:");
            foreach (var elem in expanded.Snapshot.Element)
            {
                var baseElem = elem.Annotation<BaseDefAnnotation>()?.BaseElementDefinition;
                Debug.WriteLine($"{elem.Path} | {elem.SliceName} | Id = {elem.ElementId} | Base Id = {baseElem?.ElementId}");
                Assert.IsNotNull(elem.ElementId);
                Assert.IsNotNull(baseElem);
                Assert.IsNotNull(baseElem.ElementId);

                if (elem.ElementId?.StartsWith("CUSTOM-") != true)
                {
                    assertElementIds(elem, baseElem);
                }
            }
        }


        // [WMR 20170426] NEW - Bug with generating base element annotations for merged external type profiles?
        [TestMethod]
        public void TestPatientWithAddress()
        {
            var sd = _testResolver.FindStructureDefinition(@"http://example.org/fhir/StructureDefinition/MyPatientWithAddress");
            Assert.IsNotNull(sd);

            _generator = new SnapshotGenerator(_testResolver, _settings);
            _generator.PrepareElement += elementHandler;
            try
            {
                _generator.Update(sd);
                dumpOutcome(_generator.Outcome);

                // [WMR 20180115] NEW - Use alternative (iterative) approach for full expansion
                var issues = _generator.Outcome?.Issue ?? new List<OperationOutcome.IssueComponent>();
                sd.Snapshot.Element = fullyExpand(sd.Snapshot.Element, issues).ToList();
                dumpIssues(issues);
                Assert.AreEqual(0, issues.Count);
            }
            finally
            {
                _generator.PrepareElement -= elementHandler;
            }

            dumpBaseDefId(sd);

            var sdCore = _testResolver.FindStructureDefinitionForCoreType(sd.Type);
            dumpBaseDefId(sdCore);

            // Verify that main profile MyPatientWithAddress inherited
            // constraints from extension profile MyPatientExtension
            var elem = sd.Snapshot.Element.FirstOrDefault(e => e.SliceName == "patientExtension");
            Assert.IsNotNull(elem);
            Assert.AreEqual(@"http://example.org/fhir/StructureDefinition/MyPatientExtension", elem.Type[0]?.Profile.FirstOrDefault());
            var sdExt = _testResolver.FindExtensionDefinition(elem.Type[0].Profile.FirstOrDefault());
            Assert.IsNotNull(sdExt);
            var extRootshort = sdExt.Differential.Element[0].Short; // Explicit constraint on ext root
            Assert.IsNotNull(extRootshort);
            Assert.IsTrue(sdExt.HasSnapshot);
            Assert.AreEqual(extRootshort, sdExt.Snapshot.Element[0].Short); // Verify propagation to snapshot
            Assert.AreEqual(extRootshort, elem.Short);  // Verify inherited by referencing profile
            var baseElem = elem.Annotation<BaseDefAnnotation>()?.BaseElementDefinition;
            Assert.IsNotNull(baseElem);
            Assert.AreEqual(extRootshort, baseElem.Short);

            // Verify that main profile MyPatientWithAddress inherited
            // constraints from element type profile MyPatientAddress
            elem = sd.Snapshot.Element.FirstOrDefault(e => e.Path == "Patient.address");
            Assert.IsNotNull(elem);
            Assert.AreEqual(@"http://example.org/fhir/StructureDefinition/MyPatientAddress", elem.Type[0]?.Profile.FirstOrDefault());
            var sdType = _testResolver.FindStructureDefinition(elem.Type[0].Profile.FirstOrDefault());
            Assert.IsNotNull(sdType);
            var typeChildElem = sdType.Snapshot.Element.FirstOrDefault(e => e.Path == "Address.country");
            Assert.IsNotNull(typeChildElem);
            Assert.AreEqual("land", typeChildElem.Alias.FirstOrDefault());

            elem = sd.Snapshot.Element.FirstOrDefault(e => e.Path == "Patient.address.country");
            Assert.IsNotNull(elem);
            Assert.AreEqual("land", elem.Alias.FirstOrDefault());
            baseElem = elem.Annotation<BaseDefAnnotation>()?.BaseElementDefinition;
            Assert.IsNotNull(baseElem);
            Assert.AreEqual("land", baseElem.Alias.FirstOrDefault());
        }

        static void dumpBaseDefId(StructureDefinition sd)
        {
            Debug.Print("===== " + sd.Name);
            Debug.Print($"{"Path".PadRight(50)}| {"Base Path".PadRight(49)}| {"Base StructureDefinition".PadRight(69)}| {"Element Id".PadRight(49)}| {"Base Element Id".PadRight(49)}");
            foreach (var elem in sd.Snapshot.Element)
            {
                var ann = elem.Annotation<BaseDefAnnotation>();
                Assert.IsNotNull(ann);
                var s49 = new string(' ', 49);
                var s69 = new string(' ', 69);
                Debug.Print($"{elem.Path.PadRight(50)}| {ann?.BaseElementDefinition?.Path?.PadRight(49) ?? s49}| {ann?.BaseStructureDefinition?.Url?.PadRight(69) ?? s69}| {elem?.ElementId?.PadRight(49) ?? s49}| {ann?.BaseElementDefinition?.ElementId?.PadRight(49) ?? s49}");
                var elemId = elem.ElementId;
                Assert.IsNotNull(elemId);
                Assert.IsTrue(elem.IsRootElement() ? elemId == sd.Type : elemId.StartsWith(sd.Type + "."));
            }
        }

        // [WMR 20170524] Added to fix bug reported by Stefan Lang

        // [WMR 20170424] For debugging ElementIdGenerator

        const string PatientIdentifierProfileUri = @"http://example.org/fhir/StructureDefinition/PatientIdentifierProfile";
        const string PatientProfileWithIdentifierProfileUri = @"http://example.org/fhir/StructureDefinition/PatientProfileWithIdentifierProfile";
        const string PatientIdentifierTypeValueSetUri = @"http://example.org/fhir/ValueSet/PatientIdentifierTypeValueSet";

        // Identifier profile with valueset binding on child element Identifier.type
        static StructureDefinition PatientIdentifierProfile => new StructureDefinition()
        {
            Type = FHIRAllTypes.Identifier.GetLiteral(),
            BaseDefinition = ModelInfo.CanonicalUriForFhirCoreType(FHIRAllTypes.Identifier),
            Name = "PatientIdentifierProfile",
            Url = PatientIdentifierProfileUri,
            Derivation = StructureDefinition.TypeDerivationRule.Constraint,
            Kind = StructureDefinition.StructureDefinitionKind.ComplexType,
            Differential = new StructureDefinition.DifferentialComponent()
            {
                Element = new List<ElementDefinition>()
                {
                    new ElementDefinition("Identifier.type")
                    {
                        Min = 1,
                        Binding = new ElementDefinition.ElementDefinitionBindingComponent()
                        {
                            Strength = BindingStrength.Extensible,
                            ValueSet = PatientIdentifierTypeValueSetUri
                        }
                    },
                }
            }
        };

        // Patient profile with type profile constraint on Patient.identifier
        // Snapshot should pick up the valueset binding on Identifier.type
        static StructureDefinition PatientProfileWithIdentifierProfile => new StructureDefinition()
        {
            Type = FHIRAllTypes.Patient.GetLiteral(),
            BaseDefinition = ModelInfo.CanonicalUriForFhirCoreType(FHIRAllTypes.Patient),
            Name = "PatientProfileWithIdentifierProfile",
            Url = PatientProfileWithIdentifierProfileUri,
            Derivation = StructureDefinition.TypeDerivationRule.Constraint,
            Kind = StructureDefinition.StructureDefinitionKind.Resource,
            Differential = new StructureDefinition.DifferentialComponent()
            {
                Element = new List<ElementDefinition>()
                {
                    new ElementDefinition("Patient.identifier")
                    {
                        Type = new List<ElementDefinition.TypeRefComponent>()
                        {
                            new ElementDefinition.TypeRefComponent()
                            {
                                Code = FHIRAllTypes.Identifier.GetLiteral(),
                                Profile = new string[] { PatientIdentifierProfileUri }
                            }
                        }
                    }
                }
            }
        };

        [TestMethod]
        public void TestTypeProfileWithChildElementBinding()
        {
            var patientProfile = PatientProfileWithIdentifierProfile;
            var resolver = new InMemoryProfileResolver(patientProfile, PatientIdentifierProfile);
            var multiResolver = new MultiResolver(_testResolver, resolver);

            _generator = new SnapshotGenerator(multiResolver, _settings);

            StructureDefinition expanded = null;
            _generator.BeforeExpandElement += beforeExpandElementHandler_DEBUG;
            try
            {
                generateSnapshotAndCompare(patientProfile, out expanded);
            }
            finally
            {
                _generator.BeforeExpandElement -= beforeExpandElementHandler_DEBUG;
            }

            dumpOutcome(_generator.Outcome);
            Assert.IsTrue(expanded.HasSnapshot);
            dumpElements(expanded.Snapshot.Element);

            var nav = ElementDefinitionNavigator.ForSnapshot(expanded);
            Assert.IsTrue(nav.JumpToFirst("Patient.identifier"));
            Assert.IsNotNull(nav.Current);

            // BUG: binding constraint on Identifier.type is merged onto Patient.identifier...? (parent element!)
            // FIXED [SnapshotGenerator.getSnapshotRootElement] var diffRoot = sd.Differential.GetRootElement();
            Assert.IsNull(nav.Current.Binding);

            // By default, Patient.identifier.type should NOT be included in the generated snapshot
            Assert.IsFalse(nav.MoveToChild("type"));
        }

        static StructureDefinition QuestionnaireResponseWithSlice => new StructureDefinition()
        {
            Type = FHIRAllTypes.QuestionnaireResponse.GetLiteral(),
            BaseDefinition = ModelInfo.CanonicalUriForFhirCoreType(FHIRAllTypes.QuestionnaireResponse),
            Name = "QuestionnaireResponseWithSlice",
            Url = @"http://example.org/fhir/StructureDefinition/QuestionnaireResponseWithSlice",
            Derivation = StructureDefinition.TypeDerivationRule.Constraint,
            Kind = StructureDefinition.StructureDefinitionKind.Resource,
            Differential = new StructureDefinition.DifferentialComponent()
            {
                Element = new List<ElementDefinition>()
                {
                    new ElementDefinition("QuestionnaireResponse.item")
                    {
                        Slicing = new ElementDefinition.SlicingComponent()
                        {
                            Discriminator = new List<ElementDefinition.DiscriminatorComponent>()
                            {
                                new ElementDefinition.DiscriminatorComponent() { Type = ElementDefinition.DiscriminatorType.Value, Path = "text" }
                            }
                        }
                    },
                    new ElementDefinition("QuestionnaireResponse.item")
                    {
                        SliceName = "Q1"
                    },
                    new ElementDefinition("QuestionnaireResponse.item")
                    {
                        SliceName = "Q2"
                    },
                    new ElementDefinition("QuestionnaireResponse.item.linkid")
                    {
                        Max = "0"
                    },
                }
            }
        };

        // Isue #387
        // https://github.com/FirelyTeam/fhir-net-api/issues/387
        // Cannot reproduce in STU3?
        // [WMR 20170713] Note: in DSTU2, the QuestionnaireResponse core resource definition
        // specifies an example binding on element "QuestionnaireResponse.group.question.answer.value[x]"
        // WITHOUT an actual valueset reference:
        //
        //   <element>
        //     <path value="QuestionnaireResponse.group.question.answer.value[x]"/>
        //     <!-- ... -->
        //     <binding>
        //       <strength value="example"/>
        //       <description value="Code indicating the response provided for a question."/>
        //     </binding>
        //     <!-- ... -->
        //   </element>
        //
        // However in STU3, the core def example binding DOES include a valueset reference.
        [TestMethod]
        public void TestQRSliceChildrenBindings()
        {
            var sd = QuestionnaireResponseWithSlice;
            var resolver = new InMemoryProfileResolver(sd);
            var multiResolver = new MultiResolver(_testResolver, resolver);

            _generator = new SnapshotGenerator(multiResolver, _settings);

            StructureDefinition expanded = null;
            _generator.BeforeExpandElement += beforeExpandElementHandler_DEBUG;
            try
            {
                generateSnapshotAndCompare(sd, out expanded);
            }
            finally
            {
                _generator.BeforeExpandElement -= beforeExpandElementHandler_DEBUG;
            }

            dumpOutcome(_generator.Outcome);
            Assert.IsTrue(expanded.HasSnapshot);
            dumpElements(expanded.Snapshot.Element);

            // Verify the inherited example binding on QuestionnaireResponse.item.answer.value[x]
            var answerValues = expanded.Snapshot.Element.Where(e => e.Path == "QuestionnaireResponse.item.answer.value[x]").ToList();
            Assert.AreEqual(3, answerValues.Count);
            foreach (var elem in answerValues)
            {
                var binding = elem.Binding;
                Assert.IsNotNull(binding);
                Assert.AreEqual(BindingStrength.Example, binding.Strength);
                var ValueSetReference = binding.ValueSet;
                Assert.IsNotNull(ValueSetReference);
                Assert.AreEqual("http://hl7.org/fhir/ValueSet/questionnaire-answers", ValueSetReference);
                // Assert.IsTrue(ValueSetReference.Url.Equals("http://hl7.org/fhir/ValueSet/questionnaire-answers"));
                var bindingNameExtension = binding.Extension.FirstOrDefault(e => e.Url == "http://hl7.org/fhir/StructureDefinition/elementdefinition-bindingName");
                Assert.IsNotNull(bindingNameExtension);
                var bindingNameValue = bindingNameExtension.Value as FhirString;
                Assert.IsNotNull(bindingNameValue);
                Assert.AreEqual("QuestionnaireAnswer", bindingNameValue.Value);
            }
        }

        // For derived profiles, base element annotations are incorrect
        // https://trello.com/c/8h7u2qRa
        // Three layers of derived profiles: MyVitalSigns => VitalSigns => Observation
        // When expanding MyVitalSigns, the annotated base elements also include local diff constraints... WRONG!
        // As a result, Forge will not detect the existing local constraints (no yellow pen, excluded from output).

        static StructureDefinition MyDerivedObservation => new StructureDefinition()
        {
            Type = FHIRAllTypes.Observation.GetLiteral(),
            BaseDefinition = ModelInfo.CanonicalUriForFhirCoreType(FHIRAllTypes.Observation),
            Name = "MyDerivedObservation",
            Url = @"http://example.org/fhir/StructureDefinition/MyDerivedObservation",
            Derivation = StructureDefinition.TypeDerivationRule.Constraint,
            Kind = StructureDefinition.StructureDefinitionKind.Resource,
            Differential = new StructureDefinition.DifferentialComponent()
            {
                Element = new List<ElementDefinition>()
                {
                    new ElementDefinition("Observation.method")
                    {
                        Short = "DerivedMethodShort"
                    }
                }
            }
        };

        [TestMethod]
        public void TestDerivedObservation()
        {
            var derivedObs = MyDerivedObservation;
            var resolver = new InMemoryProfileResolver(derivedObs);
            var multiResolver = new MultiResolver(_testResolver, resolver);

            _generator = new SnapshotGenerator(multiResolver, _settings);

            StructureDefinition expanded = null;
            // _generator.BeforeExpandElement += beforeExpandElementHandler_DEBUG;
            _generator.PrepareElement += elementHandler;
            try
            {
                generateSnapshotAndCompare(derivedObs, out expanded);
            }
            finally
            {
                // _generator.BeforeExpandElement -= beforeExpandElementHandler_DEBUG;
                _generator.PrepareElement -= elementHandler;
            }

            dumpOutcome(_generator.Outcome);
            Assert.IsTrue(expanded.HasSnapshot);
            // dumpElements(expanded.Snapshot.Element);
            dumpBaseElems(expanded.Snapshot.Element);

            var derivedMethodElem = expanded.Snapshot.Element.FirstOrDefault(e => e.Path == "Observation.method");
            Assert.IsNotNull(derivedMethodElem);
            Assert.AreEqual("DerivedMethodShort", derivedMethodElem.Short);

            var coreObs = _testResolver.FindStructureDefinitionForCoreType(FHIRAllTypes.Observation);
            Assert.IsTrue(coreObs.HasSnapshot);
            var coreMethodElem = coreObs.Snapshot.Element.FirstOrDefault(e => e.Path == "Observation.method");
            Assert.IsNotNull(coreMethodElem);
            Assert.IsNotNull(coreMethodElem.Short);

            var annotation = derivedMethodElem.Annotation<BaseDefAnnotation>();
            Assert.IsNotNull(annotation);
            var baseElem = annotation.BaseElementDefinition;
            Assert.IsNotNull(baseElem);
            Assert.AreEqual(coreMethodElem.Short, baseElem.Short);
        }

        static StructureDefinition MyMoreDerivedObservation => new StructureDefinition()
        {
            Type = FHIRAllTypes.Observation.GetLiteral(),
            BaseDefinition = MyDerivedObservation.Url,
            Name = "MyMoreDerivedObservation",
            Url = @"http://example.org/fhir/StructureDefinition/MyMoreDerivedObservation",
            Derivation = StructureDefinition.TypeDerivationRule.Constraint,
            Kind = StructureDefinition.StructureDefinitionKind.Resource,
            Differential = new StructureDefinition.DifferentialComponent()
            {
                Element = new List<ElementDefinition>()
                {
                    new ElementDefinition("Observation.method")
                    {
                        Short = "MoreDerivedMethodShort",
                        Comment = new Markdown("MoreDerivedMethodComment")
                    },
                    // Include child constraint to force full expansion of .bodySite node
                    // BUG: if we include this element, then the generated base element for .bodySite is incorrect
                    // (includes local constraints, i.e. Min = 1 ... WRONG!)
                    new ElementDefinition("Observation.method.coding.code")
                    {
                        Min = 1
                    },
                }
            }
        };

        [TestMethod]
        public void TestMoreDerivedObservation()
        {
            var derivedObs = MyDerivedObservation;
            var moreDerivedObs = MyMoreDerivedObservation;
            var resolver = new InMemoryProfileResolver(derivedObs, moreDerivedObs);
            var multiResolver = new MultiResolver(_testResolver, resolver);

            _generator = new SnapshotGenerator(multiResolver, _settings);

            StructureDefinition expanded = null;
            // _generator.BeforeExpandElement += beforeExpandElementHandler_DEBUG;
            _generator.PrepareElement += elementHandler;
            try
            {
                generateSnapshotAndCompare(moreDerivedObs, out expanded);
            }
            finally
            {
                // _generator.BeforeExpandElement -= beforeExpandElementHandler_DEBUG;
                _generator.PrepareElement -= elementHandler;
            }

            dumpOutcome(_generator.Outcome);
            Assert.IsTrue(expanded.HasSnapshot);
            // dumpElements(expanded.Snapshot.Element);
            dumpBaseElems(expanded.Snapshot.Element);

            var moreDerivedMethodElem = expanded.Snapshot.Element.FirstOrDefault(e => e.Path == "Observation.method");
            Assert.IsNotNull(moreDerivedMethodElem);
            Assert.AreEqual("MoreDerivedMethodShort", moreDerivedMethodElem.Short);

            Assert.IsTrue(derivedObs.HasSnapshot);
            var derivedMethodElem = derivedObs.Snapshot.Element.FirstOrDefault(e => e.Path == "Observation.method");
            Assert.IsNotNull(derivedMethodElem);
            Assert.AreEqual("DerivedMethodShort", derivedMethodElem.Short);

            // MoreDerivedObservation:Observation.method.short is inherited from DerivedObservation:Observation.method.short
            var annotation = moreDerivedMethodElem.Annotation<BaseDefAnnotation>();
            Assert.IsNotNull(annotation);
            var baseElem = annotation.BaseElementDefinition;
            Assert.IsNotNull(baseElem);
            Assert.AreEqual(derivedMethodElem.Short, baseElem.Short);

            // MoreDerivedObservation:Observation.method.comments is inherited from Core:Observation.method.comments
            var coreObs = _testResolver.FindStructureDefinitionForCoreType(FHIRAllTypes.Observation);
            Assert.IsTrue(coreObs.HasSnapshot);
            var coreMethodElem = coreObs.Snapshot.Element.FirstOrDefault(e => e.Path == "Observation.method");
            Assert.IsNotNull(coreMethodElem);
            Assert.IsNotNull(coreMethodElem.Comment);
            // [WMR 20181212] R4 - Comment type changed from string to markdown
            Assert.IsTrue(coreMethodElem.Comment.IsExactly(baseElem.Comment));
            Assert.IsTrue(baseElem.Comment.IsExactly(coreMethodElem.Comment));
        }

        // [WMR 20170718] Test for slicing issue
        static StructureDefinition MySlicedDocumentReference => new StructureDefinition()
        {
            Type = FHIRAllTypes.Observation.GetLiteral(),
            BaseDefinition = ModelInfo.CanonicalUriForFhirCoreType(FHIRAllTypes.DocumentReference),
            Name = "MySlicedDocumentReference",
            Url = "http://example.org/fhir/StructureDefinition/MySlicedDocumentReference",
            Derivation = StructureDefinition.TypeDerivationRule.Constraint,
            Kind = StructureDefinition.StructureDefinitionKind.Resource,
            Differential = new StructureDefinition.DifferentialComponent()
            {
                Element = new List<ElementDefinition>()
                {
                    new ElementDefinition("DocumentReference.content")
                    {
                        Slicing = new ElementDefinition.SlicingComponent()
                        {
                            Description = "TEST"
                            // Min = 1 in core resource definition
                        }
                    },
                    new ElementDefinition("DocumentReference.content")
                    {
                        SliceName = "meta",
                        // Following should be considered as a constraint!
                        // As named slices should always start with Min = 0
                        Min = 1
                    },
                }
            }
        };

        // https://trello.com/c/d7EuVgZI
        // Named slices should never inherit minimum cardinality from base element.
        // Instead, named slice base should always have Min = 0
        // Only slice entry inherits cardinality from base.
        [TestMethod]
        public void TestNamedSliceMinCardinality()
        {
            var sd = MySlicedDocumentReference;
            var resolver = new InMemoryProfileResolver(sd);
            var multiResolver = new MultiResolver(_testResolver, resolver);

            _generator = new SnapshotGenerator(multiResolver, _settings);

            StructureDefinition expanded = null;
            // _generator.BeforeExpandElement += beforeExpandElementHandler_DEBUG;
            _generator.PrepareElement += elementHandler;
            try
            {
                generateSnapshotAndCompare(sd, out expanded);
            }
            finally
            {
                // _generator.BeforeExpandElement -= beforeExpandElementHandler_DEBUG;
                _generator.PrepareElement -= elementHandler;
            }

            dumpOutcome(_generator.Outcome);
            Assert.IsTrue(expanded.HasSnapshot);
            // dumpElements(expanded.Snapshot.Element);
            dumpBaseElems(expanded.Snapshot.Element);

            var coreProfile = _testResolver.FindStructureDefinitionForCoreType(FHIRAllTypes.DocumentReference);
            Assert.IsNotNull(coreProfile);
            Assert.IsTrue(coreProfile.HasSnapshot);

            // Verify slice entry in snapshot
            var elems = expanded.Snapshot.Element;
            var snapSliceEntry = elems.FirstOrDefault(e => e.Path == "DocumentReference.content");
            Assert.IsNotNull(snapSliceEntry);
            Assert.IsNotNull(snapSliceEntry.Slicing);

            // Verify that slice entry inherits min cardinality from base profile
            var coreElem = coreProfile.Snapshot.Element.FirstOrDefault(e => e.Path == snapSliceEntry.Path);
            Assert.IsNotNull(coreElem);
            Assert.AreEqual(1, coreElem.Min);
            Assert.AreEqual(coreElem.Min, snapSliceEntry.Min);

            // Verify that named slices do NOT inherit min cardinality from base profile
            var diffSlice = sd.Differential.Element.FirstOrDefault(e => e.SliceName != null);
            Assert.IsNotNull(diffSlice);
            var snapSlice = elems.FirstOrDefault(e => e.SliceName == diffSlice.SliceName);
            Assert.IsNotNull(snapSlice);
            Assert.AreEqual(diffSlice.Min, snapSlice.Min);
            var sliceBaseAnn = snapSlice.Annotation<BaseDefAnnotation>();
            Assert.IsNotNull(sliceBaseAnn);
            var sliceBase = sliceBaseAnn.BaseElementDefinition;
            Assert.IsNotNull(sliceBase);
            // Verify that slice base always has Min = 0 (not inherited from base profile)
            Assert.AreEqual(0, sliceBase.Min);
        }

        // [WMR 20170718] NEW
        // Accept and handle derived profile constraints on existing slice entry in base profile

        static StructureDefinition MySlicedBasePatient => new StructureDefinition()
        {
            Type = FHIRAllTypes.Patient.GetLiteral(),
            BaseDefinition = ModelInfo.CanonicalUriForFhirCoreType(FHIRAllTypes.Patient),
            Name = "MySlicedBasePatient",
            Url = @"http://example.org/fhir/StructureDefinition/MySlicedBasePatient",
            Derivation = StructureDefinition.TypeDerivationRule.Constraint,
            Kind = StructureDefinition.StructureDefinitionKind.Resource,
            Differential = new StructureDefinition.DifferentialComponent()
            {
                Element = new List<ElementDefinition>()
                {
                    new ElementDefinition("Patient.identifier")
                    {
                        Slicing = new ElementDefinition.SlicingComponent()
                        {
                            Description = "TEST"
                        }
                    },
                    new ElementDefinition("Patient.identifier")
                    {
                        SliceName = "bsn"
                    }
                }
            }
        };

        static StructureDefinition MyMoreDerivedPatient => new StructureDefinition()
        {
            Type = FHIRAllTypes.Patient.GetLiteral(),
            BaseDefinition = MySlicedBasePatient.Url,
            Name = "MyMoreDerivedPatient",
            Url = @"http://example.org/fhir/StructureDefinition/MyMoreDerivedPatient",
            Derivation = StructureDefinition.TypeDerivationRule.Constraint,
            Kind = StructureDefinition.StructureDefinitionKind.Resource,
            Differential = new StructureDefinition.DifferentialComponent()
            {
                Element = new List<ElementDefinition>()
                {
                    // Further constrain existing slice entry
                    new ElementDefinition("Patient.identifier")
                    {
                        Min = 1
                    }
                }
            }
        };

        // https://trello.com/c/Mnn0EBOg
        [TestMethod]
        public void TestConstraintOnSliceEntry()
        {
            var sd = MyMoreDerivedPatient;
            var resolver = new InMemoryProfileResolver(sd, MySlicedBasePatient);
            var multiResolver = new MultiResolver(_testResolver, resolver);

            _generator = new SnapshotGenerator(multiResolver, _settings);

            StructureDefinition expanded = null;
            // _generator.BeforeExpandElement += beforeExpandElementHandler_DEBUG;
            _generator.PrepareElement += elementHandler;
            try
            {
                generateSnapshotAndCompare(sd, out expanded);
            }
            finally
            {
                // _generator.BeforeExpandElement -= beforeExpandElementHandler_DEBUG;
                _generator.PrepareElement -= elementHandler;
            }

            dumpOutcome(_generator.Outcome);
            Assert.IsTrue(expanded.HasSnapshot);
            // dumpElements(expanded.Snapshot.Element);
            dumpBaseElems(expanded.Snapshot.Element);

            // Snapshot generator should NOT emit any issues
            // * Issue #0: Severity = 'Error' Code = 'Required' Details: '10008' Text : 'Element 'Patient.identifier' defines a slice without a name. Individual slices must always have a unique name, except extensions.' Profile: 'http://example.org/fhir/StructureDefinition/MyMoreDerivedPatient' Path: 'Patient.identifier'
            Assert.IsNull(_generator.Outcome);

            // Verify constraint on slice entry
            var elems = expanded.Snapshot.Element;
            var sliceEntry = elems.FirstOrDefault(e => e.Path == "Patient.identifier");
            Assert.IsNotNull(sliceEntry);
            Assert.IsNotNull(sliceEntry.Slicing);
            Assert.AreEqual(1, sliceEntry.Min);
            var ann = sliceEntry.Annotation<BaseDefAnnotation>();
            Assert.IsNotNull(ann);
            Assert.IsNotNull(ann.BaseElementDefinition);
            Assert.AreEqual(0, ann.BaseElementDefinition.Min);
        }

        // [WMR 20170810] https://trello.com/c/KNMYa44V
        [TestMethod]
        public void TestDosage()
        {
            // Note: resolved from TestData\snapshot-test\profiles-types.xml
            var sd = _testResolver.FindStructureDefinitionForCoreType(FHIRAllTypes.Dosage);
            _generator = new SnapshotGenerator(_testResolver, _settings);

            generateSnapshotAndCompare(sd, out var expanded);
            dumpOutcome(_generator.Outcome);
            Assert.IsTrue(expanded.HasSnapshot);
            var elems = expanded.Snapshot.Element;
            dumpElements(elems);
            // dumpBaseElems(elems);

            foreach (var elem in elems)
            {
                Assert.IsNull(elem.SliceName, $"Error! Unexpected slice name '{elem.SliceName}' on element with path '{elem.Path}'");
            }

            // Also verify the expanded snapshot of the referenced SimpleQuantity profile
            sd = _testResolver.FindStructureDefinitionForCoreType(FHIRAllTypes.SimpleQuantity);
            Assert.IsNotNull(sd);
            Assert.IsTrue(sd.HasSnapshot);
            Assert.IsNull(sd.Differential.GetRootElement()?.SliceName);

            // Note: depending on the order of unit tests execution, SimpleQuantity snapshot
            // may not have been fully (re-)generated. The original snapshot (from core ZIP)
            // contains the invalid sliceName. Regenerated snapshot should be corrected.
            if (sd.Snapshot.IsCreatedBySnapshotGenerator())
            {
                Assert.IsNull(sd.Snapshot.GetRootElement()?.SliceName);
            }
        }

        static StructureDefinition MedicationStatementWithSimpleQuantitySlice => new StructureDefinition()
        {
            Type = FHIRAllTypes.MedicationStatement.GetLiteral(),
            BaseDefinition = ModelInfo.CanonicalUriForFhirCoreType(FHIRAllTypes.MedicationStatement),
            Name = "MedicationStatementWithSimpleQuantitySlice",
            Url = @"http://example.org/fhir/StructureDefinition/MedicationStatementWithSimpleQuantitySlice",
            Derivation = StructureDefinition.TypeDerivationRule.Constraint,
            Kind = StructureDefinition.StructureDefinitionKind.Resource,
            Differential = new StructureDefinition.DifferentialComponent()
            {
                Element = new List<ElementDefinition>()
                {
                    new ElementDefinition("MedicationStatement.dosage.dose[x]")
                    {
                        Slicing = new ElementDefinition.SlicingComponent()
                        {
                            Discriminator = ElementDefinition.DiscriminatorComponent.ForTypeSlice().ToList()
                        }
                    },
                    new ElementDefinition("MedicationStatement.dosage.dose[x]")
                    {
                        SliceName = "doseSimpleQuantity",
                        Type = new List<ElementDefinition.TypeRefComponent>()
                        {
                            new ElementDefinition.TypeRefComponent()
                            {
                                Code = FHIRAllTypes.Quantity.GetLiteral(),
                                Profile = new string[] { ModelInfo.CanonicalUriForFhirCoreType(FHIRAllTypes.SimpleQuantity) }
                            }
                        }
                    },
                    new ElementDefinition("MedicationStatement.dosage.dose[x]")
                    {
                        SliceName = "dosePeriod",
                        Type = new List<ElementDefinition.TypeRefComponent>()
                        {
                            new ElementDefinition.TypeRefComponent()
                            {
                                Code = FHIRAllTypes.Period.GetLiteral()
                            }
                        }
                    },

                }
            }
        };

        [TestMethod]
        public void TestSimpleQuantitySlice()
        {
            var sd = MedicationStatementWithSimpleQuantitySlice;
            var resolver = new InMemoryProfileResolver(sd);
            var multiResolver = new MultiResolver(_testResolver, resolver);

            _generator = new SnapshotGenerator(multiResolver, _settings);

            generateSnapshotAndCompare(sd, out StructureDefinition expanded);
            dumpOutcome(_generator.Outcome);
            Assert.IsTrue(expanded.HasSnapshot);
            var elems = expanded.Snapshot.Element;
            dumpElements(elems);
            // dumpBaseElems(elems);

            // Verify there is NO warning about invalid element type constraint
            Assert.IsFalse(_generator.Outcome.Issue.Any(
                i => i.Details.Coding.FirstOrDefault().Code == SnapshotGenerator.PROFILE_ELEMENTDEF_INVALID_PROFILE_TYPE.Code.ToString())
            );
        }

        // [WMR 20170925] BUG: Stefan Lang - Forge displays both valueString and value[x]
        // https://trello.com/c/XI8krV6j

        const string SL_HumanNameTitleSuffixUri = @"http://example.org/fhir/StructureDefinition/SL-HumanNameTitleSuffix";

        // Extension on complex datatype HumanName
        static StructureDefinition SL_HumanNameTitleSuffix => new StructureDefinition()
        {
            Type = FHIRAllTypes.Extension.GetLiteral(),
            BaseDefinition = ModelInfo.CanonicalUriForFhirCoreType(FHIRAllTypes.Extension),
            Name = "SL-HumanNameTitleSuffix",
            Url = SL_HumanNameTitleSuffixUri,
            Derivation = StructureDefinition.TypeDerivationRule.Constraint,
            Kind = StructureDefinition.StructureDefinitionKind.ComplexType,
            Differential = new StructureDefinition.DifferentialComponent()
            {
                Element = new List<ElementDefinition>()
                {
                    new ElementDefinition("Extension.url")
                    {
                        Fixed = new FhirUri(SL_HumanNameTitleSuffixUri)
                    },
                    // Constrain type to string
                    new ElementDefinition("Extension.valueString")
                    {
                        Short = "NameSuffix",
                        Type = new List<ElementDefinition.TypeRefComponent>()
                        {
                            new ElementDefinition.TypeRefComponent()
                            {
                                Code = FHIRAllTypes.String.GetLiteral()
                            }
                        }
                    }
                }
            }
        };

        // Profile on complex datatype HumanName with extension element
        static StructureDefinition SL_HumanNameBasis => new StructureDefinition()
        {
            Type = FHIRAllTypes.HumanName.GetLiteral(),
            BaseDefinition = ModelInfo.CanonicalUriForFhirCoreType(FHIRAllTypes.HumanName),
            Name = "SL-HumanNameBasis",
            Url = @"http://example.org/fhir/StructureDefinition/SL-HumanNameBasis",
            Derivation = StructureDefinition.TypeDerivationRule.Constraint,
            Kind = StructureDefinition.StructureDefinitionKind.ComplexType,
            Differential = new StructureDefinition.DifferentialComponent()
            {
                Element = new List<ElementDefinition>()
                {
                    new ElementDefinition("HumanName.family.extension")
                    {
                        SliceName = "NameSuffix",
                        Max = "1",
                        Type = new List<ElementDefinition.TypeRefComponent>()
                        {
                            new ElementDefinition.TypeRefComponent()
                            {
                                Code = FHIRAllTypes.Extension.GetLiteral(),
                                Profile = new string[] { SL_HumanNameTitleSuffix.Url }
                            }
                        }
                    },
                }
            }
        };

        // Profile on Patient referencing custom HumanName datatype profile
        static StructureDefinition SL_PatientBasis => new StructureDefinition()
        {
            Type = FHIRAllTypes.Patient.GetLiteral(),
            BaseDefinition = ModelInfo.CanonicalUriForFhirCoreType(FHIRAllTypes.Patient),
            Name = "SL-PatientBasis",
            Url = @"http://example.org/fhir/StructureDefinition/SL-PatientBasis",
            Derivation = StructureDefinition.TypeDerivationRule.Constraint,
            Kind = StructureDefinition.StructureDefinitionKind.Resource,
            Differential = new StructureDefinition.DifferentialComponent()
            {
                Element = new List<ElementDefinition>()
                {
                    new ElementDefinition("Patient.name")
                    {
                        Type = new List<ElementDefinition.TypeRefComponent>()
                        {
                            new ElementDefinition.TypeRefComponent()
                            {
                                Code = FHIRAllTypes.HumanName.GetLiteral(),
                                Profile = new string[] { SL_HumanNameBasis.Url }
                            }
                        }
                    },
                }
            }
        };


        const string SL_NameSuffixValueSetUri = @"http://fhir.de/ValueSet/deuev/anlage-7-namenszusaetze";

        // Derived profile on Patient
        static StructureDefinition SL_PatientDerived => new StructureDefinition()
        {
            Type = FHIRAllTypes.Patient.GetLiteral(),
            BaseDefinition = SL_PatientBasis.Url,
            Name = "SL-PatientDerived",
            Url = @"http://example.org/fhir/StructureDefinition/SL-PatientDerived",
            Derivation = StructureDefinition.TypeDerivationRule.Constraint,
            Kind = StructureDefinition.StructureDefinitionKind.Resource,
            Differential = new StructureDefinition.DifferentialComponent()
            {
                Element = new List<ElementDefinition>()
                {
                    new ElementDefinition("Patient.name.family.extension")
                    {
                        SliceName = "NameSuffix",
                        MustSupport = true
                    },
                    // WRONG! Derived profiles must maintain name of inherited renamed elements
                    // => SnapshotGenerator should emit a warning
                    // new ElementDefinition("Patient.name.family.extension.value[x]")
                    // CORRECT
                    new ElementDefinition("Patient.name.family.extension.valueString")
                    {
                        Binding = new ElementDefinition.ElementDefinitionBindingComponent()
                        {
                            Strength = BindingStrength.Required,
                            ValueSet = SL_NameSuffixValueSetUri
                        }
                    }
                }
            }
        };

        [TestMethod]
        public void TestPatientDe()
        {
            var sd = SL_PatientDerived;
            var resolver = new InMemoryProfileResolver(sd, SL_PatientBasis, SL_HumanNameBasis, SL_HumanNameTitleSuffix);
            var multiResolver = new MultiResolver(_testResolver, resolver);

            _generator = new SnapshotGenerator(multiResolver, _settings);

            generateSnapshotAndCompare(sd, out StructureDefinition expanded);
            dumpOutcome(_generator.Outcome);
            Assert.IsTrue(expanded.HasSnapshot);
            var elems = expanded.Snapshot.Element;
            dumpElements(elems);
            // dumpBaseElems(elems);

            var nav = ElementDefinitionNavigator.ForSnapshot(expanded);
            // Verify slice entry
            Assert.IsTrue(nav.JumpToFirst("Patient.name.family.extension"));
            Assert.IsNotNull(nav.Current.Slicing);
            Assert.IsNull(nav.Current.SliceName);
            // Verify first extension slice: NameSuffix
            Assert.IsTrue(nav.MoveToNextSlice());
            Assert.AreEqual("NameSuffix", nav.Current.SliceName);
            // Verify constraint inherited from base patient profile
            Assert.AreEqual("1", nav.Current.Max);
            // Verify constraint specified by derived patient profile
            Assert.AreEqual(true, nav.Current.MustSupport);
            Assert.IsTrue(nav.MoveToFirstChild());
            // Verify constraints on url child element inherited from extension definition
            Assert.IsTrue(nav.MoveToNext("url"));
            var url = nav.Current.Fixed as FhirUri;
            Assert.IsNotNull(url);
            Assert.AreEqual(SL_HumanNameTitleSuffixUri, url.Value);

            // [WMR 20190211] FIXED
            // STU3: Verify there are no constraints on value[x]
            //Assert.IsFalse(nav.MoveToNext("value[x]"));
            // R4: snapshot includes both "value[x]" and "valueString"
            Assert.IsTrue(nav.MoveToNext("value[x]"));

            // Verify merged constraints on valueString
#if NORMALIZE_RENAMED_TYPESLICE
            // [WMR 20190828] R4: Normalize renamed type slices in snapshot
            Assert.IsTrue(nav.MoveToNextSlice("valueString"));
#else
            Assert.IsTrue(nav.MoveToNext("valueString"));
#endif
            Assert.AreEqual("NameSuffix", nav.Current.Short);
            Assert.AreEqual(1, nav.Current.Type.Count);
            Assert.AreEqual(FHIRAllTypes.String.GetLiteral(), nav.Current.Type[0].Code);
            Assert.IsNotNull(nav.Current.Binding);
            Assert.AreEqual(BindingStrength.Required, nav.Current.Binding.Strength);
            var vsUrl = nav.Current.Binding.ValueSet;
            Assert.AreEqual(SL_NameSuffixValueSetUri, vsUrl);
        }

        // [WMR 20170927] ContentReference
        // Observation.component.referenceRange => Observation.referenceRange
        // https://trello.com/c/p1RbTjwi
        [TestMethod]
        public void TestObservationComponentReferenceRange()
        {
            var sd = new StructureDefinition()
            {
                Url = "http://example.org/fhir/StructureDefinition/ObservationWithComponentReferenceRange",
                BaseDefinition = ModelInfo.CanonicalUriForFhirCoreType(FHIRAllTypes.Observation),
                Type = FHIRAllTypes.Observation.GetLiteral(),
                Name = "ObservationWithComponentReferenceRange",
                Derivation = StructureDefinition.TypeDerivationRule.Constraint,
                Kind = StructureDefinition.StructureDefinitionKind.Resource,
                Differential = new StructureDefinition.DifferentialComponent()
                {
                    Element = new List<ElementDefinition>()
                    {
                        // Specify a child constraint on Observation.component.referenceRange
                        // in order to force child element expansion
                        new ElementDefinition("Observation.component.referenceRange.low")
                        {
                            Min = 1,
                            Fixed = new SimpleQuantity()
                            {
                                Value = 1.0m
                            }
                        }
                    }
                }
            };

            var resolver = new InMemoryProfileResolver(sd);
            var multiResolver = new MultiResolver(_testResolver, resolver);
            _generator = new SnapshotGenerator(multiResolver, _settings);
            generateSnapshotAndCompare(sd, out var expanded);
            Assert.IsNotNull(expanded);
            Assert.IsTrue(expanded.HasSnapshot);

            // Expecting single issue about invalid sliceName on SimpleQuantity root (error in core spec)
            dumpOutcome(_generator.Outcome);
            // Assert.IsNotNull(_generator.Outcome);
            // Assert.AreEqual(1, _generator.Outcome.Issue.Count);

            // [WMR 20180115] NEW - Use alternative (iterative) approach for full expansion
            var issues = new List<OperationOutcome.IssueComponent>();
            expanded.Snapshot.Element = fullyExpand(expanded.Snapshot.Element, issues).ToList();
            dumpIssues(issues);
            // Assert.AreEqual(1, issues.Count);

            var nav = ElementDefinitionNavigator.ForSnapshot(expanded);
            // Verify inherited constraints on Observation.component.referenceRange.low
            Assert.IsTrue(nav.JumpToFirst("Observation.component.referenceRange.low"));
            // Verify inherited cardinality constraint { min = 1 }
            Assert.AreEqual(1, nav.Current.Min);
            // Verify inherited fixed value constraint { fixedDecimal = 1.0 }
            Assert.IsNotNull(nav.Current.Fixed);
            var q = nav.Current.Fixed as SimpleQuantity;
            Assert.IsNotNull(q);
            Assert.AreEqual(1.0m, q.Value);
        }

        // https://trello.com/c/pA4uF7IR
        [TestMethod]
        public void TestInheritedDataTypeProfileExtensions()
        {
            var sdHumanNameExtension = new StructureDefinition()
            {
                Url = "http://example.org/fhir/StructureDefinition/HumanNameExtension",
                BaseDefinition = ModelInfo.CanonicalUriForFhirCoreType(FHIRAllTypes.Extension),
                Type = FHIRAllTypes.Extension.GetLiteral(),
                Name = "HumanNameExtension",
                Derivation = StructureDefinition.TypeDerivationRule.Constraint,
                Kind = StructureDefinition.StructureDefinitionKind.ComplexType,
                Differential = new StructureDefinition.DifferentialComponent()
                {
                    Element = new List<ElementDefinition>()
                    {
                        new ElementDefinition("Extension.valueString")
                        {
                            Type = new List<ElementDefinition.TypeRefComponent>()
                            {
                                new ElementDefinition.TypeRefComponent()
                                {
                                    Code = FHIRAllTypes.String.GetLiteral()
                                }
                            }
                        }
                    }
                }
            };

            var sdHumanName = new StructureDefinition()
            {
                Url = "http://example.org/fhir/StructureDefinition/HumanNameWithExtension",
                BaseDefinition = ModelInfo.CanonicalUriForFhirCoreType(FHIRAllTypes.HumanName),
                Type = FHIRAllTypes.HumanName.GetLiteral(),
                Name = "HumanNameWithExtension",
                Derivation = StructureDefinition.TypeDerivationRule.Constraint,
                Kind = StructureDefinition.StructureDefinitionKind.ComplexType,
                Differential = new StructureDefinition.DifferentialComponent()
                {
                    Element = new List<ElementDefinition>()
                    {
                        new ElementDefinition("HumanName.extension")
                        {
                            SliceName = "MyExtension",
                            Type = new List<ElementDefinition.TypeRefComponent>()
                            {
                                new ElementDefinition.TypeRefComponent()
                                {
                                    Code = FHIRAllTypes.Extension.GetLiteral(),
                                    Profile = new string[] { sdHumanNameExtension.Url }
                                }

                            }
                        }
                    }
                }
            };

            var sdBasePatient = new StructureDefinition()
            {
                Url = "http://example.org/fhir/StructureDefinition/MyBasePatient",
                BaseDefinition = ModelInfo.CanonicalUriForFhirCoreType(FHIRAllTypes.Patient),
                Type = FHIRAllTypes.Patient.GetLiteral(),
                Name = "MyBasePatient",
                Derivation = StructureDefinition.TypeDerivationRule.Constraint,
                Kind = StructureDefinition.StructureDefinitionKind.Resource,
                Differential = new StructureDefinition.DifferentialComponent()
                {
                    Element = new List<ElementDefinition>()
                    {
                        new ElementDefinition("Patient.name")
                        {
                            Type = new List<ElementDefinition.TypeRefComponent>()
                            {
                                new ElementDefinition.TypeRefComponent()
                                {
                                    Code = FHIRAllTypes.HumanName.GetLiteral(),
                                    Profile = new string[] { sdHumanName.Url }
                                }
                            }
                        }
                    }
                }
            };

            var sdDerivedPatient = new StructureDefinition()
            {
                Url = "http://example.org/fhir/StructureDefinition/MyDerivedPatient",
                BaseDefinition = sdBasePatient.Url,
                Type = FHIRAllTypes.Patient.GetLiteral(),
                Name = "MyDerivedPatient",
                Derivation = StructureDefinition.TypeDerivationRule.Constraint,
                Kind = StructureDefinition.StructureDefinitionKind.Resource
            };

            var resolver = new InMemoryProfileResolver(sdHumanNameExtension, sdHumanName, sdBasePatient, sdDerivedPatient);
            var multiResolver = new MultiResolver(_testResolver, resolver);
            _generator = new SnapshotGenerator(multiResolver, _settings);
            generateSnapshotAndCompare(sdDerivedPatient, out var expanded);
            Assert.IsNotNull(expanded);
            Assert.IsTrue(expanded.HasSnapshot);
            dumpOutcome(_generator.Outcome);
            dumpElements(expanded.Snapshot.Element);
            Assert.IsNull(_generator.Outcome);

            // [WMR 20180115] NEW - Use alternative (iterative) approach for full expansion
            var issues = new List<OperationOutcome.IssueComponent>();
            expanded.Snapshot.Element = fullyExpand(expanded.Snapshot.Element, issues).ToList();
            dumpIssues(issues);
            Assert.AreEqual(0, issues.Count);

            var nav = ElementDefinitionNavigator.ForSnapshot(expanded);
            Assert.IsTrue(nav.JumpToFirst("Patient.name.extension"));
            Assert.IsNotNull(nav.Current.Slicing);
            Assert.IsNull(nav.Current.SliceName);
            Assert.IsTrue(nav.MoveToNext());
            Assert.AreEqual("MyExtension", nav.Current.SliceName);
        }

        // [WMR 20171004] NEW

        // Verify generated outcome issue for incompatible type profile
        // Also verify that choice type element renaming is not affected
        [TestMethod]
        public void TestIncompatibleTypeProfile()
        {
            const string extensionUrl = @"http://example.org/fhir/StructureDefinition/ValueReferenceExtension";
            var sd = new StructureDefinition()
            {
                Type = FHIRAllTypes.Extension.GetLiteral(),
                BaseDefinition = ModelInfo.CanonicalUriForFhirCoreType(FHIRAllTypes.Extension),
                Name = "ValueReferenceExtension",
                Url = extensionUrl,
                Derivation = StructureDefinition.TypeDerivationRule.Constraint,
                Kind = StructureDefinition.StructureDefinitionKind.ComplexType,
                Differential = new StructureDefinition.DifferentialComponent()
                {
                    Element = new List<ElementDefinition>()
                    {
                        new ElementDefinition("Extension.url")
                        {
                            Fixed = new FhirUri(extensionUrl)
                        },
                        new ElementDefinition("Extension.valueReference")
                        {
                            Type = new List<ElementDefinition.TypeRefComponent>()
                            {
                                new ElementDefinition.TypeRefComponent()
                                {
                                    Code = FHIRAllTypes.Reference.GetLiteral(),
                                    // WRONG! Should be TargetProfile
                                    // Expecting outcome issue about incompatible profile
                                    Profile = new string[] { ModelInfo.CanonicalUriForFhirCoreType(FHIRAllTypes.Patient) }
                                }
                            }
                        }
                    }
                }
            };

            var resolver = new InMemoryProfileResolver(sd);
            var multiResolver = new MultiResolver(_testResolver, resolver);
            _generator = new SnapshotGenerator(multiResolver, _settings);
            generateSnapshotAndCompare(sd, out var expanded);
            Assert.IsNotNull(expanded);
            Assert.IsTrue(expanded.HasSnapshot);
            dumpOutcome(_generator.Outcome);
            dumpElements(expanded.Snapshot.Element);

            Assert.IsNotNull(_generator.Outcome);
            Assert.IsNotNull(_generator.Outcome.Issue);
            Assert.AreEqual(1, _generator.Outcome.Issue.Count);

            assertIssue(_generator.Outcome.Issue[0], SnapshotGenerator.PROFILE_ELEMENTDEF_INVALID_PROFILE_TYPE, extensionUrl, sd.Differential.Element[1].Path);

            // [WMR 20180115] NEW - Use alternative (iterative) approach for full expansion
            var issues = new List<OperationOutcome.IssueComponent>();
            expanded.Snapshot.Element = fullyExpand(expanded.Snapshot.Element, issues).ToList();
            dumpIssues(issues);
            Assert.AreEqual(1, issues.Count);
            assertIssue(issues[0], SnapshotGenerator.PROFILE_ELEMENTDEF_INVALID_PROFILE_TYPE, extensionUrl, sd.Differential.Element[1].Path);

            // Expecting a single warning about incompatible type profile on element Extension.valueSetReference

            // Verify element renaming is not affected
            // Expecting valueReference in snapshot, not value[x]
            var nav = ElementDefinitionNavigator.ForSnapshot(expanded);
#if NORMALIZE_RENAMED_TYPESLICE
            // [WMR 20190828] R4: Normalize renamed type slices in snapshot
            Assert.IsTrue(nav.JumpToFirst("Extension.value[x]"));
            Assert.IsTrue(nav.MoveToNextSlice("valueReference"));
#else
            Assert.IsTrue(nav.JumpToFirst("Extension.valueReference"));
#endif

            // [WMR 20180723] Changed: SnapshotGenerator.getStructureForTypeRef
            // Snapshot generator now also expands type.profile for resource references,
            // even if incorrect, such as in this unit test (referenced profile is on Patient, not on Reference)

            // Verify expansion of child element valueReference.reference
            // Expect expansion of core type profile for ResourceReference
            // Assert.IsTrue(nav.MoveToChild("reference"));

            // Expect expansion of (incorrect!) core type profile for Patient
            Assert.IsTrue(nav.MoveToChild("photo"));
        }

        // If an element constraint introduces multiple type profiles,
        // then the snapshot generator should not expand profile children.
        // Verify no outcome issue for incompatible type profiles
        // Also verify that choice type element renaming is not affected
        [TestMethod]
        public void TestMultipleIncompatibleTypeProfiles()
        {
            const string extensionUrl = @"http://example.org/fhir/StructureDefinition/ValueReferenceExtension";
            var sd = new StructureDefinition()
            {
                Type = FHIRAllTypes.Extension.GetLiteral(),
                BaseDefinition = ModelInfo.CanonicalUriForFhirCoreType(FHIRAllTypes.Extension),
                Name = "ValueReferenceExtension",
                Url = extensionUrl,
                Derivation = StructureDefinition.TypeDerivationRule.Constraint,
                Kind = StructureDefinition.StructureDefinitionKind.ComplexType,
                Differential = new StructureDefinition.DifferentialComponent()
                {
                    Element = new List<ElementDefinition>()
                    {
                        new ElementDefinition("Extension.url")
                        {
                            Fixed = new FhirUri(extensionUrl)
                        },
                        new ElementDefinition("Extension.valueReference")
                        {
                            Type = new List<ElementDefinition.TypeRefComponent>()
                            {
                                new ElementDefinition.TypeRefComponent()
                                {
                                    Code = FHIRAllTypes.Reference.GetLiteral(),
                                    // WRONG! Should be TargetProfile
                                    // Expecting outcome issue about incompatible profile
                                    Profile = new string[] { ModelInfo.CanonicalUriForFhirCoreType(FHIRAllTypes.Patient) }
                                },
                                new ElementDefinition.TypeRefComponent()
                                {
                                    Code = FHIRAllTypes.Reference.GetLiteral(),
                                    // WRONG! Should be TargetProfile
                                    // Expecting outcome issue about incompatible profile
                                    Profile = new string[] { ModelInfo.CanonicalUriForFhirCoreType(FHIRAllTypes.Observation) }
                                }
                            }
                        }
                    }
                }
            };

            var resolver = new InMemoryProfileResolver(sd);
            var multiResolver = new MultiResolver(_testResolver, resolver);
            _generator = new SnapshotGenerator(multiResolver, _settings);
            generateSnapshotAndCompare(sd, out var expanded);

            Assert.IsNotNull(expanded);
            Assert.IsTrue(expanded.HasSnapshot);
            dumpOutcome(_generator.Outcome);
            dumpElements(expanded.Snapshot.Element);

            // Element specifies multiple type profiles, so snapshot generator will not try to expand
            // Expecting no warnings about incompatible type profiles
            Assert.IsNull(_generator.Outcome);

            // [WMR 20180115] NEW - Use alternative (iterative) approach for full expansion
            var issues = new List<OperationOutcome.IssueComponent>();
            expanded.Snapshot.Element = fullyExpand(expanded.Snapshot.Element, issues).ToList();
            dumpIssues(issues);
            Assert.AreEqual(0, issues.Count);


            // Verify element renaming is not affected
            // Expecting valueReference in snapshot, not value[x]
            var nav = ElementDefinitionNavigator.ForSnapshot(expanded);
#if NORMALIZE_RENAMED_TYPESLICE
            // [WMR 20190828] R4: Normalize renamed type slices in snapshot
            Assert.IsTrue(nav.JumpToFirst("Extension.value[x]"));
            Assert.IsTrue(nav.MoveToNextSlice("valueReference"));
#else
            Assert.IsTrue(nav.JumpToFirst("Extension.valueReference"));
#endif
            // Verify expansion of child element valueReference.reference
            // Expect expansion of core type profile for ResourceReference
            Assert.IsTrue(nav.MoveToChild("reference"));
        }

        // Verify that choice type elements constrained to a single type code are properly renamed,
        // even if there are multiple type options (with same code)
        // https://trello.com/c/OvQFRdCJ
        [TestMethod]
        public void TestExtensionValueReferenceRenaming()
        {
            const string extensionUrl = @"http://example.org/fhir/StructureDefinition/ValueReferenceExtension";
            var sd = new StructureDefinition()
            {
                Type = FHIRAllTypes.Extension.GetLiteral(),
                BaseDefinition = ModelInfo.CanonicalUriForFhirCoreType(FHIRAllTypes.Extension),
                Name = "ValueReferenceExtension",
                Url = extensionUrl,
                Derivation = StructureDefinition.TypeDerivationRule.Constraint,
                Kind = StructureDefinition.StructureDefinitionKind.ComplexType,
                Differential = new StructureDefinition.DifferentialComponent()
                {
                    Element = new List<ElementDefinition>()
                    {
                        new ElementDefinition("Extension.url")
                        {
                            Fixed = new FhirUri(extensionUrl)
                        },
                        new ElementDefinition("Extension.valueReference")
                        {
                            Type = new List<ElementDefinition.TypeRefComponent>()
                            {
                                new ElementDefinition.TypeRefComponent()
                                {
                                    Code = FHIRAllTypes.Reference.GetLiteral(),
                                    TargetProfile = new string[] { ModelInfo.CanonicalUriForFhirCoreType(FHIRAllTypes.Patient) }
                                },
                                new ElementDefinition.TypeRefComponent()
                                {
                                    Code = FHIRAllTypes.Reference.GetLiteral(),
                                    TargetProfile = new string[] { ModelInfo.CanonicalUriForFhirCoreType(FHIRAllTypes.Observation) }
                                }
                            }
                        }
                    }
                }
            };

            var resolver = new InMemoryProfileResolver(sd);
            var multiResolver = new MultiResolver(_testResolver, resolver);
            _generator = new SnapshotGenerator(multiResolver, _settings);
            generateSnapshotAndCompare(sd, out var expanded);
            Assert.IsNotNull(expanded);
            Assert.IsTrue(expanded.HasSnapshot);
            dumpOutcome(_generator.Outcome);
            dumpElements(expanded.Snapshot.Element);

            Assert.IsNull(_generator.Outcome);

            // [WMR 20180115] NEW - Use alternative (iterative) approach for full expansion
            var issues = new List<OperationOutcome.IssueComponent>();
            expanded.Snapshot.Element = fullyExpand(expanded.Snapshot.Element, issues).ToList();
            dumpIssues(issues);
            Assert.AreEqual(0, issues.Count);

            // Expecting valueReference in snapshot, not value[x]
            var nav = ElementDefinitionNavigator.ForSnapshot(expanded);
#if NORMALIZE_RENAMED_TYPESLICE
            // [WMR 20190828] R4: Normalize renamed type slices in snapshot
            Assert.IsTrue(nav.JumpToFirst("Extension.value[x]"));
            Assert.IsTrue(nav.MoveToNextSlice("valueReference"));
#else
            Assert.IsTrue(nav.JumpToFirst("Extension.valueReference"));
#endif
            // Verify expansion of child element valueReference.reference
            // Expect expansion of core type profile for ResourceReference
            Assert.IsTrue(nav.MoveToChild("reference"));
        }

        [TestMethod]
        public void TestExpandBundleEntryResource()
        {
            // Verify that the snapshot generator is capable of expanding Bundle.entry.resource,
            // if constrained to a resource type

            var sd = new StructureDefinition()
            {
                Type = FHIRAllTypes.Bundle.GetLiteral(),
                BaseDefinition = ModelInfo.CanonicalUriForFhirCoreType(FHIRAllTypes.Bundle),
                Name = "BundleWithList",
                Url = @"http://example.org/fhir/StructureDefinition/BundleWithList",
                //Derivation = StructureDefinition.TypeDerivationRule.Constraint,
                Kind = StructureDefinition.StructureDefinitionKind.Resource,
                Differential = new StructureDefinition.DifferentialComponent()
                {
                    Element = new List<ElementDefinition>()
                    {
                        new ElementDefinition("Bundle.entry.resource")
                        {
                            Type = new List<ElementDefinition.TypeRefComponent>()
                            {
                                new ElementDefinition.TypeRefComponent()
                                {
                                    Code = FHIRAllTypes.List.GetLiteral()
                                }
                            }
                        },
                    }
                }
            };

            var resolver = new InMemoryProfileResolver(sd);
            var multiResolver = new MultiResolver(resolver, _testResolver);
            _generator = new SnapshotGenerator(multiResolver, _settings);

            Debug.Print("===== Prepare ===== ");
            // Prepare standard snapshots for core Bundle & List

            var sdBundle = _testResolver.FindStructureDefinitionForCoreType(FHIRAllTypes.Bundle);
            Assert.IsNotNull(sdBundle);
            _generator.Update(sdBundle);
            Assert.IsTrue(sdBundle.HasSnapshot);

            var sdList = _testResolver.FindStructureDefinitionForCoreType(FHIRAllTypes.List);
            Assert.IsNotNull(sdList);
            _generator.Update(sdList);
            Assert.IsTrue(sdList.HasSnapshot);

            Debug.Print("===== Generate ===== ");
            // Generate custom snapshot for Bundle profile

            _generator.PrepareElement += elementHandler;
            try
            {
                generateSnapshotAndCompare(sd, out var expanded);

                dumpOutcome(_generator.Outcome);
                Assert.IsTrue(expanded.HasSnapshot);
                dumpBaseElems(expanded.Snapshot.Element);

                // Snapshot generator should NOT emit any issues
                Assert.IsNull(_generator.Outcome);

                var elems = expanded.Snapshot.Element;

                // [WMR 20180115] NEW - Use alternative (iterative) approach for full expansion
                var issues = _generator.Outcome?.Issue ?? new List<OperationOutcome.IssueComponent>();
                elems = fullyExpand(elems, issues).ToList();
                Assert.AreEqual(0, issues.Count);

                // Verify that Bundle.entry.resource : List was properly expanded
                var pos = elems.FindIndex(e => e.Path == "Bundle.entry.resource");
                Assert.AreNotEqual(-1, pos);
                var elem = elems[pos];
                Assert.AreEqual(FHIRAllTypes.List.GetLiteral(), elem.Type.FirstOrDefault()?.Code);

                // Verify that expanded child elements of Bundle.entry.resource contains all the elements in List snapshot
                // [WMR 20180115] Full expansion will add additional grand children, not present in defaut List snapshot
                var listElems = sdList.Snapshot.Element;
                for (int i = 1; i < listElems.Count; i++)
                {
                    var listElem = listElems[i];
                    var rebasedPath = ElementDefinitionNavigator.ReplacePathRoot(listElem.Path, "Bundle.entry.resource");
                    // Verify that full Bundle expansion contains the default List snapshot element
                    pos = elems.FindIndex(pos + 1, e => e.Path == rebasedPath);
                    Assert.AreNotEqual(-1, pos);
                }
            }
            finally
            {
                _generator.PrepareElement -= elementHandler;
            }

        }

        // [WMR 20180115]
        // https://github.com/FirelyTeam/fhir-net-api/issues/510
        // "Missing diff annotation on ElementDefinition.TypeRefComponent"
        [TestMethod]
        public void TestConstrainedByDiff_Type()
        {
            StructureDefinition sd = new StructureDefinition()
            {
                Type = FHIRAllTypes.Patient.GetLiteral(),
                BaseDefinition = ModelInfo.CanonicalUriForFhirCoreType(FHIRAllTypes.Patient),
                Name = "MyNationalPatient",
                Url = "http://example.org/fhir/StructureDefinition/MyNationalPatient",
                Differential = new StructureDefinition.DifferentialComponent()
                {
                    Element = new List<ElementDefinition>()
                    {
                        new ElementDefinition("Patient.name")
                        {
                            Type = new List<ElementDefinition.TypeRefComponent>()
                            {
                                new ElementDefinition.TypeRefComponent()
                                {
                                    Profile = new string[] { @"http://fhir.nl/fhir/StructureDefinition/nl-core-humanname" }
                                }
                            }
                        },
                        new ElementDefinition("Patient.generalPractitioner")
                        {
                            Type = new List<ElementDefinition.TypeRefComponent>()
                            {
                                new ElementDefinition.TypeRefComponent()
                                {
                                    TargetProfile = new string[] { @"http://fhir.nl/fhir/StructureDefinition/nl-core-organization" }
                                },
                                new ElementDefinition.TypeRefComponent()
                                {
                                    TargetProfile = new string[] { @"http://fhir.nl/fhir/StructureDefinition/nl-core-practitioner" }
                                }
                            }
                        }
                    }
                }
            };

            // Enable annotations on snapshot elements with diff constraints
            var settings = new SnapshotGeneratorSettings(_settings);
            settings.GenerateAnnotationsOnConstraints = true;
            _generator = new SnapshotGenerator(_testResolver, settings);

            generateSnapshotAndCompare(sd, out StructureDefinition expanded);

            dumpOutcome(_generator.Outcome);
            dumpBasePaths(expanded);

            var nav = ElementDefinitionNavigator.ForSnapshot(expanded);
            Assert.IsTrue(nav.JumpToFirst("Patient.name"));
            Assert.IsTrue(hasChanges(nav.Current));
            Assert.IsFalse(isChanged(nav.Current));
            Assert.IsTrue(hasChanges(nav.Current.Type));
            foreach (var type in nav.Current.Type)
            {
                Assert.IsTrue(isChanged(type));
            }

            Assert.IsTrue(nav.JumpToFirst("Patient.generalPractitioner"));
            Assert.IsTrue(hasChanges(nav.Current));
            Assert.IsFalse(isChanged(nav.Current));
            Assert.IsTrue(hasChanges(nav.Current.Type));
            foreach (var type in nav.Current.Type)
            {
                Assert.IsTrue(isChanged(type));
            }
        }

        [TestMethod]
        public void TestAuPatientWithExtensions()
        {
            // Forge issue: https://trello.com/c/Q13pabzq

            var sd = _testResolver.FindStructureDefinition(@"http://hl7.org.au/fhir/StructureDefinition/au-patient");
            Assert.IsNotNull(sd);

            generateSnapshotAndCompare(sd, out StructureDefinition expanded);

            dumpOutcome(_generator.Outcome);
            dumpBaseElems(expanded.Snapshot.Element);

            Assert.IsNotNull(expanded);
            Assert.IsTrue(expanded.HasSnapshot);

            Assert.IsNull(_generator.Outcome);

            // Verify extensions on Patient.birthDate
            var nav = ElementDefinitionNavigator.ForSnapshot(expanded);
            Assert.IsTrue(nav.JumpToFirst("Patient.birthDate.extension"));
            // 1. Extension slice intro
            Assert.IsNotNull(nav.Current.Slicing);
            Assert.IsNull(nav.Current.SliceName);
            // 2. Extension: accuracyIndicator
            Assert.IsTrue(nav.MoveToNextSlice());
            Assert.AreEqual("accuracyIndicator", nav.Current.SliceName);
            // 3. Extension: birthTime
            Assert.IsTrue(nav.MoveToNextSlice());
            Assert.AreEqual("birthTime", nav.Current.SliceName);

            // Verify extensions on Patient.deceased[x]:deceasedDateTime
            Assert.IsTrue(nav.JumpToFirst("Patient.deceased[x]"));
            // 1. Type slice intro
            Assert.IsNotNull(nav.Current.Slicing);
            Assert.IsNull(nav.Current.SliceName);
            // 2. Type slice: deceasedBoolean
            Assert.IsTrue(nav.MoveToNextSlice());
            Assert.AreEqual("deceasedBoolean", nav.Current.SliceName);
            // 3. Type slice: deceasedDateTime
            Assert.IsTrue(nav.MoveToNextSlice());
            Assert.AreEqual("deceasedDateTime", nav.Current.SliceName);
            // 4. Patient.deceased[x]:deceasedDateTime.extension slice intro
            Assert.IsTrue(nav.MoveToChild("extension"));
            Assert.IsNotNull(nav.Current.Slicing);
            Assert.IsNull(nav.Current.SliceName);
            // 5. Extension: accuracyIndicator
            Assert.IsTrue(nav.MoveToNextSlice());
            Assert.AreEqual("accuracyIndicator", nav.Current.SliceName);
        }

        // [WMR 20180410] Unit test to investigate issue reported by David McKillop
        [TestMethod]
        public void TestAuPatientDerived()
        {
            var sd = new StructureDefinition()
            {
                Type = FHIRAllTypes.Patient.GetLiteral(),
                BaseDefinition = @"http://hl7.org.au/fhir/StructureDefinition/au-patient",
                Name = "AuPatientDerived",
                Url = "http://example.org/fhir/StructureDefinition/AuPatientDerived",
                Differential = new StructureDefinition.DifferentialComponent()
                {
                    Element = new List<ElementDefinition>()
                    {
                        new ElementDefinition("Patient.deceased[x]")
                        {
                            MustSupport = true
                        },
                        new ElementDefinition("Patient.deceased[x]")
                        {
                            SliceName = "deceasedBoolean",
                            MustSupport = true
                        },
                        new ElementDefinition("Patient.deceased[x]")
                        {
                            SliceName = "deceasedDateTime",
                            MustSupport = true
                        },
                        new ElementDefinition("Patient.deceased[x].extension")
                        {
                            SliceName = "accuracyIndicator",
                            MustSupport = true
                        }
                    }
                }

            };

            generateSnapshotAndCompare(sd, out StructureDefinition expanded);

            dumpOutcome(_generator.Outcome);
            dumpBaseElems(expanded.Snapshot.Element);

            Assert.IsNotNull(expanded);
            Assert.IsTrue(expanded.HasSnapshot);

            Assert.IsNull(_generator.Outcome);
        }

        // [WMR 20180410] Cannot handle invalid (!) choice type element renaming within type slice
        // Exception from ElementMatcher.matchBase - choiceNames.SingleOrDefault()
        // TODO: Gracefully handle multiple matches, emit issue, use first match
        [Ignore]
        [TestMethod]
        public void TestAuPatientDerived2()
        {
            var sd = new StructureDefinition()
            {
                Type = FHIRAllTypes.Patient.GetLiteral(),
                BaseDefinition = @"http://hl7.org.au/fhir/StructureDefinition/au-patient",
                Name = "AuPatientDerived2",
                Url = "http://example.org/fhir/StructureDefinition/AuPatientDerived2",
                Differential = new StructureDefinition.DifferentialComponent()
                {
                    Element = new List<ElementDefinition>()
                    {
                        new ElementDefinition("Patient.deceased[x]")
                        {
                            MustSupport = true
                        },
                        new ElementDefinition("Patient.deceasedBoolean]")
                        {
                            SliceName = "deceasedBoolean",
                            MustSupport = true
                        },
                        new ElementDefinition("Patient.deceasedDateTime")
                        {
                            SliceName = "deceasedDateTime",
                            MustSupport = true
                        },
                        new ElementDefinition("Patient.deceasedDateTime.extension")
                        {
                            SliceName = "accuracyIndicator",
                            MustSupport = true
                        }
                    }
                }

            };

            generateSnapshotAndCompare(sd, out StructureDefinition expanded);

            dumpOutcome(_generator.Outcome);
            dumpBaseElems(expanded.Snapshot.Element);

            Assert.IsNotNull(expanded);
            Assert.IsTrue(expanded.HasSnapshot);

            Assert.IsNull(_generator.Outcome);
        }

        // [WMR 20180410] Add unit tests for content references

        public StructureDefinition QuestionnaireWithNestedItems = new StructureDefinition()
        {
            Type = FHIRAllTypes.Questionnaire.GetLiteral(),
            BaseDefinition = ModelInfo.CanonicalUriForFhirCoreType(FHIRAllTypes.Questionnaire),
            Name = "QuestionnaireWithNestedItems",
            Url = "http://example.org/fhir/StructureDefinition/QuestionnaireWithNestedItems",
            Differential = new StructureDefinition.DifferentialComponent()
            {
                Element = new List<ElementDefinition>()
                    {
                        new ElementDefinition("Questionnaire.item.type")
                        {
                            Short = "level 1"
                        },
                        new ElementDefinition("Questionnaire.item.item.type")
                        {
                            Comment = new Markdown("level 2")
                        }
                    }
            }
        };

        [TestMethod]
        public void TestContentReferenceQuestionnaire()
        {
            var sd = QuestionnaireWithNestedItems;

            generateSnapshotAndCompare(sd, out StructureDefinition expanded);

            dumpOutcome(_generator.Outcome);
            dumpBaseElems(expanded.Snapshot.Element);

            Assert.IsNotNull(expanded);
            Assert.IsTrue(expanded.HasSnapshot);

            Assert.IsNull(_generator.Outcome);

            var nav = ElementDefinitionNavigator.ForSnapshot(expanded);
            Assert.IsTrue(nav.JumpToFirst("Questionnaire.item.type"));
            Assert.AreEqual("level 1", nav.Current.Short);

            Assert.IsTrue(nav.JumpToFirst("Questionnaire.item.item.type"));
            // [WMR 20181212] R4 - Comment type changed from string to markdown
            Assert.AreEqual("level 2", nav.Current.Comment?.Value);
            // Level 2 should NOT inherit constraints from level 1
            Assert.AreNotEqual("level 1", nav.Current.Short);
        }

        [TestMethod]
        public void TestContentReferenceQuestionnaireDerived()
        {
            var sd = new StructureDefinition
            {
                Type = FHIRAllTypes.Questionnaire.GetLiteral(),
                BaseDefinition = QuestionnaireWithNestedItems.Url,
                Name = "QuestionnaireWithNestedItemsDerived",
                Url = "http://example.org/fhir/StructureDefinition/QuestionnaireWithNestedItemsDerived",
                Differential = new StructureDefinition.DifferentialComponent()
                {
                    Element = new List<ElementDefinition>()
                    {
                        new ElementDefinition("Questionnaire.item.type")
                        {
                            Comment = new Markdown("level 1 *")
                        },
                        new ElementDefinition("Questionnaire.item.item.type")
                        {
                            Short = "level 2 *"
                        }
                    }
                }
            };

            var resolver = new InMemoryProfileResolver(sd, QuestionnaireWithNestedItems);
            var multiResolver = new MultiResolver(_testResolver, resolver);
            _generator = new SnapshotGenerator(multiResolver, _settings);

            generateSnapshotAndCompare(sd, out StructureDefinition expanded);

            dumpOutcome(_generator.Outcome);
            dumpBaseElems(expanded.Snapshot.Element);

            Assert.IsNotNull(expanded);
            Assert.IsTrue(expanded.HasSnapshot);

            Assert.IsNull(_generator.Outcome);

            // Constraints should be merged separately on each nesting level
            var nav = ElementDefinitionNavigator.ForSnapshot(expanded);
            Assert.IsTrue(nav.JumpToFirst("Questionnaire.item.type"));
            Assert.AreEqual("level 1", nav.Current.Short);
            // [WMR 20181212] R4 - Comment type changed from string to markdown
            Assert.AreEqual("level 1 *", nav.Current.Comment?.Value);

            Assert.IsTrue(nav.JumpToFirst("Questionnaire.item.item.type"));
            // [WMR 20181212] R4 - Comment type changed from string to markdown
            Assert.AreEqual("level 2", nav.Current.Comment?.Value);
            Assert.AreEqual("level 2 *", nav.Current.Short);
        }

        // [WMR 20180604] Issue #611
        // https://github.com/FirelyTeam/fhir-net-api/issues/611

        [TestMethod]
        public void TestSnapshotForDerivedSlice()
        {
            var sdBase = new StructureDefinition
            {
                Type = FHIRAllTypes.PractitionerRole.GetLiteral(),
                BaseDefinition = ModelInfo.CanonicalUriForFhirCoreType(FHIRAllTypes.PractitionerRole),
                Name = "BasePractitionerRole",
                Url = "http://example.org/fhir/StructureDefinition/BasePractitionerRole",
                Differential = new StructureDefinition.DifferentialComponent()
                {
                    Element = new List<ElementDefinition>()
                    {
                        new ElementDefinition("PractitionerRole.identifier")
                        {
                            Slicing = new ElementDefinition.SlicingComponent()
                            {
                                Discriminator = new List<ElementDefinition.DiscriminatorComponent>()
                                {
                                    new ElementDefinition.DiscriminatorComponent()
                                    {
                                        Type = ElementDefinition.DiscriminatorType.Value,
                                        Path = "system"
                                    },
                                },
                            }
                        },
                        new ElementDefinition("PractitionerRole.identifier")
                        {
                            SliceName = "foo",
                            Max = "1",
                        },
                        new ElementDefinition("PractitionerRole.identifier")
                        {
                            SliceName = "bar",
                            Max = "1",
                        },
                        new ElementDefinition("PractitionerRole.identifier")
                        {
                            SliceName = "baz",
                            Max = "1",
                        }
                    }
                }
            };

            var sdDerived = new StructureDefinition()
            {
                Type = FHIRAllTypes.PractitionerRole.GetLiteral(),
                BaseDefinition = sdBase.Url,
                Name = "DerivedPractitionerRole",
                Url = "http://example.org/fhir/StructureDefinition/DerivedPractitionerRole",
                Differential = new StructureDefinition.DifferentialComponent()
                {
                    Element = new List<ElementDefinition>()
                    {
                        new ElementDefinition("PractitionerRole.identifier")
                        {
                            Min = 1,
                        },
                        new ElementDefinition("PractitionerRole.identifier")
                        {
                            SliceName = "bar",
                            Min = 1,
                        }
                    }
                }
            };

            var resolver = new InMemoryProfileResolver(sdBase, sdDerived);
            var multiResolver = new MultiResolver(_testResolver, resolver);
            _generator = new SnapshotGenerator(multiResolver, _settings);

            generateSnapshotAndCompare(sdDerived, out StructureDefinition expanded);

            dumpOutcome(_generator.Outcome);
            dumpBaseElems(expanded.Snapshot.Element);

            Assert.IsNotNull(expanded);
            Assert.IsTrue(expanded.HasSnapshot);

            Assert.IsNull(_generator.Outcome);

            var nav = ElementDefinitionNavigator.ForSnapshot(expanded);

            Assert.IsTrue(nav.JumpToFirst("PractitionerRole.identifier"));
            Assert.IsNotNull(nav.Current.Slicing);
            Assert.IsNull(nav.Current.SliceName);
            Assert.AreEqual(1, nav.Current.Min);    // Derived profile constraint

            Assert.IsTrue(nav.MoveToNext());
            Assert.AreEqual("PractitionerRole.identifier", nav.Path);
            Assert.IsNull(nav.Current.Slicing);
            Assert.AreEqual("foo", nav.Current.SliceName);

            Assert.IsTrue(nav.MoveToNext());
            Assert.AreEqual("PractitionerRole.identifier", nav.Path);
            Assert.IsNull(nav.Current.Slicing);
            Assert.AreEqual("bar", nav.Current.SliceName);
            Assert.AreEqual(1, nav.Current.Min);    // Derived profile constraint
            Assert.AreEqual("1", nav.Current.Max);  // Base profile constraint

            Assert.IsTrue(nav.MoveToNext());
            Assert.AreEqual("PractitionerRole.identifier", nav.Path);
            Assert.IsNull(nav.Current.Slicing);
            Assert.AreEqual("baz", nav.Current.SliceName);

            Assert.IsTrue(nav.MoveToNext());
            Assert.AreNotEqual("PractitionerRole.identifier", nav.Path);

        }


        // [WMR 20180611] New: Forge issue "Only first item in code field for element is saved"
        // Issue: if element in diff specifies multiple codes with only display values,
        // then element in snapshot only contains the first code entry.

        [TestMethod]
        public void TestObservationWithDisplayCodes()
        {
            var sd = new StructureDefinition
            {
                Type = FHIRAllTypes.Observation.GetLiteral(),
                BaseDefinition = ModelInfo.CanonicalUriForFhirCoreType(FHIRAllTypes.Observation),
                Name = "ObservationWithDisplayCodes",
                Url = "http://example.org/fhir/StructureDefinition/ObservationWithDisplayCodes",
                Differential = new StructureDefinition.DifferentialComponent()
                {
                    Element = new List<ElementDefinition>()
                    {
                        new ElementDefinition("Observation.code")
                        {
                            Code = new List<Coding>()
                            {
                                new Coding() { Display = "foo" },
                                new Coding() { Display = "bar" }
                            }
                        },
                    }
                }
            };


            var resolver = new InMemoryProfileResolver(sd);
            var multiResolver = new MultiResolver(_testResolver, resolver);
            var generator = _generator = new SnapshotGenerator(multiResolver, _settings);

            generateSnapshotAndCompare(sd, out StructureDefinition expanded);

            dumpOutcome(generator.Outcome);
            dumpBaseElems(expanded.Snapshot.Element);

            Assert.IsNotNull(expanded);
            Assert.IsTrue(expanded.HasSnapshot);

            // Expecting single issue about invalid slice name on SimpleQuantity root element
            //var outcome = generator.Outcome;
            //Assert.AreEqual(1, outcome.Issue.Count);
            //assertIssue(outcome.Issue[0], SnapshotGenerator.PROFILE_ELEMENTDEF_INVALID_SLICENAME_ON_ROOT);
            // [WMR 20181212] R4 FIXED - SimpleQuantity core type definition has been fixed
            Assert.IsNull(generator.Outcome);

            var nav = ElementDefinitionNavigator.ForSnapshot(expanded);
            Assert.IsNotNull(nav);
            Assert.IsTrue(nav.JumpToFirst("Observation.code"));
            var elem = nav.Current;
            Assert.IsNotNull(elem);
            // Verify that both codings are included in the snapshot
            Assert.AreEqual(2, elem.Code.Count);
            Assert.AreEqual("foo", elem.Code[0].Display);
            Assert.AreEqual("bar", elem.Code[1].Display);
        }

        [TestMethod]
        public void TestReferenceTargetProfile()
        {
            // Verify that the snapshot generator correctly expands elements with a targetProfile (on ResourceReference itself)
            var ReferenceProfile = new StructureDefinition()
            {
                Type = FHIRAllTypes.Reference.GetLiteral(),
                BaseDefinition = ModelInfo.CanonicalUriForFhirCoreType(FHIRAllTypes.Reference),
                Name = "MyCustomReference",
                Url = "http://example.org/fhir/StructureDefinition/MyCustomReference",
                Differential = new StructureDefinition.DifferentialComponent()
                {
                    Element = new List<ElementDefinition>()
                    {
                        new ElementDefinition("Reference")
                        {
                            Comment = new Markdown("CustomReference")
                        },
                        new ElementDefinition("Reference.reference")
                        {
                            Min = 1
                        },
                    }
                }
            };

            var ReportProfile = new StructureDefinition()
            {
                Type = FHIRAllTypes.DiagnosticReport.GetLiteral(),
                BaseDefinition = ModelInfo.CanonicalUriForFhirCoreType(FHIRAllTypes.DiagnosticReport),
                Name = "MyDiagnosticReport",
                Url = "http://example.org/fhir/StructureDefinition/MyDiagnosticReport",
                Differential = new StructureDefinition.DifferentialComponent()
                {
                    Element = new List<ElementDefinition>()
                    {
                        new ElementDefinition("DiagnosticReport.imagingStudy")
                        {
                            Type = new List<ElementDefinition.TypeRefComponent>()
                            {
                                new ElementDefinition.TypeRefComponent()
                                {
                                    Code = FHIRAllTypes.Reference.GetLiteral(),
                                    ProfileElement = new List<Canonical> { new Canonical(ReferenceProfile.Url) },
                                    TargetProfileElement = new List<Canonical> { ModelInfo.CanonicalUriForFhirCoreType(FHIRAllTypes.ImagingStudy) }
                                }
                            }
                        },
                        // Add child element constraint to force expansion
                        //new ElementDefinition("DiagnosticReport.imagingStudy.identifier")
                        //{
                        //    Max = "0"
                        //}
                    }
                }
            };

            var resolver = new InMemoryProfileResolver(ReportProfile, ReferenceProfile);
            var multiResolver = new MultiResolver(_testResolver, resolver);
            var generator = _generator = new SnapshotGenerator(multiResolver, _settings);

            generateSnapshotAndCompare(ReportProfile, out StructureDefinition expanded);

            dumpOutcome(generator.Outcome);
            dumpBaseElems(expanded.Snapshot.Element);

            Assert.IsNotNull(expanded);
            Assert.IsTrue(expanded.HasSnapshot);

            var outcome = generator.Outcome;
            Assert.IsNull(outcome);

            var nav = ElementDefinitionNavigator.ForSnapshot(expanded);
            Assert.IsTrue(nav.JumpToFirst("DiagnosticReport.imagingStudy"));
            Assert.IsNotNull(nav.Current);
            // Verify that snapshot generator merges constraints from external ReferenceProfile
            // [WMR 20181212] R4 Fixed markdown
            Assert.AreEqual("CustomReference", nav.Current.Comment?.Value);
            Assert.IsNotNull(nav.Current.Type);
            Assert.AreEqual(1, nav.Current.Type.Count);
            Assert.AreEqual(FHIRAllTypes.Reference.GetLiteral(), nav.Current.Type[0].Code);
            Assert.AreEqual(ReferenceProfile.Url, nav.Current.Type[0].Profile.First());
            // By default, snapshot generator does not expand children of element DiagnosticReport.imagingStudy
            Assert.IsFalse(nav.HasChildren);

            // Explicitly expand children of element DiagnosticReport.imagingStudy
            Assert.IsTrue(generator.ExpandElement(nav));
            Assert.IsTrue(nav.HasChildren);
            Assert.IsTrue(nav.MoveToChild("reference"));
            Assert.IsNotNull(nav.Current);
            // Verify profile inherits constraint from external targetProfile on Reference
            Assert.AreEqual(1, nav.Current.Min);
        }

        // Issue #827
        [TestMethod]
        public void TestPrimitiveSnapshot()
        {
            // Expand core string profile
            // Differential introduces three extensions on string.value:
            // http://hl7.org/fhir/StructureDefinition/structuredefinition-json-type = "string"
            // http://hl7.org/fhir/StructureDefinition/structuredefinition-xml-type = "xsd:string"
            // http://hl7.org/fhir/StructureDefinition/structuredefinition-rdf-type = "xsd:string"
            // Verify that these extensions are included in the snapshot

            var src = _testResolver;
            var generator = _generator = new SnapshotGenerator(src, _settings);
            var stringProfile = src.FindStructureDefinitionForCoreType(FHIRAllTypes.String);
            Assert.IsNotNull(stringProfile);
            generateSnapshotAndCompare(stringProfile, out StructureDefinition expanded);
            Assert.IsNotNull(expanded);

            var nav = ElementDefinitionNavigator.ForSnapshot(expanded);
            Assert.IsNotNull(nav);
            Assert.IsTrue(nav.JumpToFirst("string.value"));
            var elem = nav.Current;
            Assert.IsNotNull(elem);
            Assert.IsNotNull(elem.Type);
            Assert.AreEqual(1, elem.Type.Count);

            // Verify default regular expression
            Assert.IsNotNull(elem.Type[0].Extension);
            Assert.AreEqual(1, elem.Type[0].Extension.Count);
            Assert.AreEqual("http://hl7.org/fhir/StructureDefinition/regex", elem.Type[0].Extension[0].Url);
            var extValue = elem.Type[0].Extension[0].Value as FhirString;
            Assert.IsNotNull(extValue);
            Assert.AreEqual("[ \\r\\n\\t\\S]+", extValue.Value);

            // Verify json/xml/rdf type extensions
            Assert.IsNull(elem.Type[0].Code); // Primitive value types are compiler magic...
            Assert.IsNotNull(elem.Type[0].CodeElement);
            Assert.IsNotNull(elem.Type[0].CodeElement.Extension);
            // Expection extensions for json-type, xml-type & rdf-type
            Assert.AreEqual(3, elem.Type[0].CodeElement.Extension.Count);
        }

        [TestMethod]
        public void TestExtensionsOnPrimitiveValue()
        {
            // #827: Verify that derived profiles inherit extensions on value element of primitive types

            var src = new Fhir.Validation.TestProfileArtifactSource();
            var testResolver = new CachedResolver(
                new MultiResolver(
                    _zipSource, //new ZipSource("specification.zip"),
                    src));
            var generator = _generator = new SnapshotGenerator(testResolver, _settings);

            var obs = src.FindStructureDefinition("http://validationtest.org/fhir/StructureDefinition/MyOrganization2");
            Assert.IsNotNull(obs);
            generateSnapshotAndCompare(obs, out StructureDefinition expanded);

            Assert.IsNotNull(expanded);
            Assert.IsTrue(expanded.HasSnapshot);

            var nav = ElementDefinitionNavigator.ForSnapshot(expanded);
            Assert.IsNotNull(nav);
            Assert.IsTrue(nav.JumpToFirst("Organization.name.value"));
            var elem = nav.Current;
            Assert.IsNotNull(elem);
            Assert.IsNotNull(elem.Type);
            Assert.AreEqual(1, elem.Type.Count);
            // [WMR 20190131] WRONG! in R4, primitive value elements have no type code
            //Assert.AreEqual("string", elem.Type[0].Code);
            Assert.IsNull(elem.Type[0].Code);

            // Verify constraint on regular expression extension value
            Assert.IsNotNull(elem.Type[0].Extension);
            Assert.AreEqual(1, elem.Type[0].Extension.Count);
            Assert.AreEqual("http://hl7.org/fhir/StructureDefinition/regex", elem.Type[0].Extension[0].Url);
            var extValue = elem.Type[0].Extension[0].Value as FhirString;
            Assert.IsNotNull(extValue);
            Assert.AreEqual("[A-Z].*", extValue.Value); // Constrained

            // Verify that primitive type extensions are included
            Assert.IsNotNull(elem.Type[0].CodeElement);
            Assert.IsNotNull(elem.Type[0].CodeElement.Extension);
            // Expecting extensions for json-type, xml-type & rdf-type
            Assert.AreEqual(3, elem.Type[0].CodeElement.Extension.Count);
        }

<<<<<<< HEAD
        // [WMR 20190902] #1090 SnapshotGenerator should support logical models
        // STU3: Serialize logical model to StructureDefinition.snapshot, .differential is always empty
        // R4: Serialize logical model to StructureDefinition.differential, generate .snapshot
        [TestMethod]
        public void TestLogicalModel()
        {
            const string rootPath = "MyModel";
            var SimpleLogicalModel = new StructureDefinition()
            {
                Url = "http://example.org/fhir/StructureDefinition/SimpleLogicalModel",
                Name = "SimpleLogicalModel",
                Kind = StructureDefinition.StructureDefinitionKind.Logical,
                // Last segment equals root element name
                Type = "http://example.org/fhir/StructureDefinition/" + rootPath,
                BaseDefinition = ModelInfo.CanonicalUriForFhirCoreType(FHIRAllTypes.Element),
=======
        // [WMR 20190819] #1067 SnapshotGenerator - support implicit type constraints on renamed elements
        // Example: https://www.hl7.org/fhir/bodyheight.html
        //
        // <element id="Observation.valueQuantity">
        //    <path value="Observation.valueQuantity"/> 
        // </element>
        //
        // The element renaming implies a type constraint on Quantity:
        //
        // <type> 
        //    <code value="Quantity"/> 
        // </type> 
        [TestMethod]
        public void TestRenamedElementImpliesTypeConstraint()
        {
            StructureDefinition ObservationProfileWithImplicitTypeSlice = new StructureDefinition()
            {
                Type = FHIRAllTypes.Observation.GetLiteral(),
                BaseDefinition = ModelInfo.CanonicalUriForFhirCoreType(FHIRAllTypes.Observation),
                Name = nameof(ObservationProfileWithImplicitTypeSlice),
                Url = "http://example.org/fhir/StructureDefinition/ObservationProfileWithImplicitTypeSlice",
                Derivation = StructureDefinition.TypeDerivationRule.Constraint,
                Kind = StructureDefinition.StructureDefinitionKind.Resource,
>>>>>>> dc4e74d7
                Differential = new StructureDefinition.DifferentialComponent()
                {
                    Element = new List<ElementDefinition>()
                    {
<<<<<<< HEAD
                        new ElementDefinition(rootPath)
                        {
                            //Min = 0,
                            //Max = "*",
                            //Type = new List<ElementDefinition.TypeRefComponent>()
                            //{
                            //    new ElementDefinition.TypeRefComponent() { Code = FHIRAllTypes.Element.GetLiteral() }
                            //}
                        },
                        new ElementDefinition(rootPath + ".target")
                        {
                            Min = 0,
                            Max = "1",
=======
                        // Renamed element w/o any constraints implies type constraint
                        new ElementDefinition("Observation.valueQuantity")
                        {
                            // Implied:
                            //Type = new List<ElementDefinition.TypeRefComponent>()
                            //{
                            //    new ElementDefinition.TypeRefComponent() { Code = FHIRAllTypes.Quantity.GetLiteral() }
                            //}
                        },
                    }
                }
            };

            //var resolver = new InMemoryProfileResolver(ObservationProfileWithImplicitTypeSlice);
            //var multiResolver = new MultiResolver(_testResolver, resolver);
            //_generator = new SnapshotGenerator(multiResolver, _settings);

            var obs = ObservationProfileWithImplicitTypeSlice;
            Assert.IsNotNull(obs);
            generateSnapshotAndCompare(obs, out StructureDefinition expanded);
            Assert.IsNotNull(expanded);
            Assert.IsTrue(expanded.HasSnapshot);

            dumpElements(expanded.Snapshot.Element);

            var nav = ElementDefinitionNavigator.ForSnapshot(expanded);
            Assert.IsTrue(nav.MoveToFirstChild());
            Assert.IsTrue(nav.MoveToFirstChild());

            Assert.IsTrue(nav.MoveToNext("value[x]"));
            var elem = nav.Current;
            Assert.IsNotNull(elem.Type);
            Assert.AreEqual(11, elem.Type.Count); // Unconstrained

            // Verify implicit type constraint
#if NORMALIZE_RENAMED_TYPESLICE
            // [WMR 20190828] R4: Normalize renamed type slices in snapshot
            Assert.IsTrue(nav.MoveToNextSlice("valueQuantity"));
#else
            Assert.IsTrue(nav.MoveToNext("valueQuantity"));
#endif
            elem = nav.Current;
            Assert.IsNotNull(elem.Type);
            Assert.AreEqual(1, elem.Type.Count);
            Assert.AreEqual(FHIRAllTypes.Quantity.GetLiteral(), elem.Type[0].Code);
        }

        // [WMR 20190819] Verify behavior
        // https://chat.fhir.org/#narrow/stream/179177-conformance/topic/Validator.20error.20for.20modified.20binding.20strength
        [TestMethod]
        public void TestBindingStrengthConstraint()
        {
            StructureDefinition SpecimenProfile = new StructureDefinition()
            {
                Type = FHIRAllTypes.Specimen.GetLiteral(),
                BaseDefinition = ModelInfo.CanonicalUriForFhirCoreType(FHIRAllTypes.Specimen),
                Name = nameof(SpecimenProfile),
                Url = "http://example.org/fhir/StructureDefinition/SpecimenProfile",
                Derivation = StructureDefinition.TypeDerivationRule.Constraint,
                Kind = StructureDefinition.StructureDefinitionKind.Resource,
                Differential = new StructureDefinition.DifferentialComponent()
                {
                    Element = new List<ElementDefinition>()
                    {
                        // Renamed element w/o any constraints implies type constraint
                        new ElementDefinition("Specimen.collection.fastingStatus[x]")
                        {
>>>>>>> dc4e74d7
                            Type = new List<ElementDefinition.TypeRefComponent>()
                            {
                                new ElementDefinition.TypeRefComponent()
                                {
<<<<<<< HEAD
                                    Code = FHIRAllTypes.Reference.GetLiteral(),
                                    TargetProfile = new string[] { ModelInfo.CanonicalUriForFhirCoreType(FHIRAllTypes.Person) }
                                }
                            }
                        },
                        new ElementDefinition(rootPath + ".value[x]")
                        {
                            Min = 0,
                            Max = "*",
                            Type = new List<ElementDefinition.TypeRefComponent>()
                            {
                                new ElementDefinition.TypeRefComponent()
                                {
                                    Code = FHIRAllTypes.String.GetLiteral(),
                                },
                                new ElementDefinition.TypeRefComponent()
                                {
                                    Code = FHIRAllTypes.Boolean.GetLiteral(),
                                }
                            }

                        }
                    }
                }
            };

            generateSnapshotAndCompare(SimpleLogicalModel, out StructureDefinition expanded);

            Assert.IsNotNull(expanded);
            Assert.IsTrue(expanded.HasSnapshot);

            void assertElementBase(ElementDefinition elem)
            {
                Assert.IsNotNull(elem);
                Assert.IsNotNull(elem.Base);
                Assert.IsNotNull(elem.Base.Path);
                Assert.IsNotNull(elem.Base.MinElement);
                Assert.IsNotNull(elem.Base.MaxElement);
            }

            // Verify sdf-8b: "All snapshot elements must have a base definition"
            expanded.Snapshot.Element.ForEach(e => assertElementBase(e));
        }
=======
                                    Code = FHIRAllTypes.CodeableConcept.GetLiteral()
                                }
                            },
                            Binding = new ElementDefinition.ElementDefinitionBindingComponent()
                            {
                                Strength = BindingStrength.Required
                            }
                        },
                    }
                }
            };

            generateSnapshotAndCompare(SpecimenProfile, out StructureDefinition expanded);
            Assert.IsNotNull(expanded);
            Assert.IsTrue(expanded.HasSnapshot);

            //dumpElements(expanded.Snapshot.Element);

            var nav = ElementDefinitionNavigator.ForSnapshot(expanded);
            //Assert.IsTrue(nav.JumpToFirst("Specimen.collection.fastingStatus[x]");
            Assert.IsTrue(nav.MoveToFirstChild());
            Assert.IsTrue(nav.MoveToChild("collection"));
            Assert.IsTrue(nav.MoveToChild("fastingStatus[x]"));
            var elem = nav.Current;
            Assert.IsNotNull(elem.Binding);
            Assert.AreEqual(BindingStrength.Required, elem.Binding.Strength);
        }

        // [WMR 20190822] R4
        // Verify SnapGen always generates type slicing entry, even if omitted from the diff
        [TestMethod]
        public void TestTypeSliceGeneratesSliceEntry()
        {
            StructureDefinition SimpleTypeSliceObservationProfile = new StructureDefinition()
            {
                Type = FHIRAllTypes.Observation.GetLiteral(),
                BaseDefinition = ModelInfo.CanonicalUriForFhirCoreType(FHIRAllTypes.Observation),
                Name = nameof(SimpleTypeSliceObservationProfile),
                Url = "http://example.org/fhir/StructureDefinition/SimpleTypeSliceObservation",
                Derivation = StructureDefinition.TypeDerivationRule.Constraint,
                Kind = StructureDefinition.StructureDefinitionKind.Resource,
                Differential = new StructureDefinition.DifferentialComponent()
                {
                    Element = new List<ElementDefinition>()
                    {
                        new ElementDefinition("Observation.valueInteger") { MinValue = new Integer(1) }
                    }
                }
            };

            generateSnapshotAndCompare(SimpleTypeSliceObservationProfile, out StructureDefinition expanded);
            Assert.IsNotNull(expanded);
            Assert.IsTrue(expanded.HasSnapshot);

            //dumpElements(expanded.Snapshot.Element);

            var nav = ElementDefinitionNavigator.ForSnapshot(expanded);
            Assert.IsTrue(nav.MoveToFirstChild());
            // Verify that the snapshot contains type slice entry
            Assert.IsTrue(nav.MoveToChild("value[x]"));

            // Verify that the SnapshotGenerator added a default Slicing component
            Assert.IsNotNull(nav.Current.Slicing);
            Assert.AreEqual(1, nav.Current.Slicing.Discriminator.Count);
            Assert.IsTrue(ElementDefinition.DiscriminatorComponent.ForTypeSlice().IsExactly(nav.Current.Slicing.Discriminator[0]));
            //Assert.AreEqual(ElementDefinition.DiscriminatorType.Type, nav.Current.Slicing.Discriminator[0].Type);
            //Assert.AreEqual(ElementDefinition.DiscriminatorComponent.TypeDiscriminatorPath, nav.Current.Slicing.Discriminator[0].Path);

            Assert.IsTrue(nav.MoveToNext());
#if NORMALIZE_RENAMED_TYPESLICE
            // [WMR 20190828] R4: Normalize renamed type slices in snapshot
            Assert.AreEqual("value[x]", nav.PathName);
#else
            Assert.AreEqual("valueInteger", nav.PathName);
#endif
            Assert.AreEqual("valueInteger", nav.Current.SliceName);
            Assert.IsTrue(nav.Current.MinValue is Integer i && i.Value == 1);
        }

        // [WMR 20190826] Verify correct handling of implicit type slicing through element renaming
>>>>>>> dc4e74d7

        static readonly StructureDefinition ExtensionWithImplicitTypeSlice = new StructureDefinition()
        {
            Type = FHIRAllTypes.Extension.GetLiteral(),
            BaseDefinition = ModelInfo.CanonicalUriForFhirCoreType(FHIRAllTypes.Extension),
            Name = nameof(ExtensionWithImplicitTypeSlice),
            Url = "http://example.org/fhir/StructureDefinition/" + nameof(ExtensionWithImplicitTypeSlice),
            Derivation = StructureDefinition.TypeDerivationRule.Constraint,
            Kind = StructureDefinition.StructureDefinitionKind.ComplexType,
            Differential = new StructureDefinition.DifferentialComponent()
            {
                Element = new List<ElementDefinition>()
                {
                    new ElementDefinition("Extension.value[x]")
                    {
                        Type = new List<ElementDefinition.TypeRefComponent>()
                        {
                            new ElementDefinition.TypeRefComponent() { Code = FHIRAllTypes.String.GetLiteral() }
                        },

#if GENERATE_MISSING_TYPE_SLICE_NAMES && false
                        // Optional slicing component, to indicate slice entry element
                        // Not required by the SnapshotGenerator; may be omitted
                        Slicing = new ElementDefinition.SlicingComponent()
                        {
                            Discriminator = { ElementDefinition.DiscriminatorComponent.ForTypeSlice() }
                        }
#endif

                    },
                    // Renamed element implies type slice
                    new ElementDefinition("Extension.valueString") { Short = "TEST" }
                }
            }
        };

        [TestMethod]
        public void TestExtensionWithImplicitTypeSlice()
        {
            _generator = new SnapshotGenerator(_testResolver, _settings);

            generateSnapshotAndCompare(ExtensionWithImplicitTypeSlice, out StructureDefinition expanded);
            Assert.IsNotNull(expanded);
            Assert.IsTrue(expanded.HasSnapshot);

            dumpElements(expanded.Snapshot.Element, nameof(ExtensionWithImplicitTypeSlice));

            var nav = ElementDefinitionNavigator.ForSnapshot(expanded);
            Assert.IsTrue(nav.MoveToFirstChild());
            Assert.IsTrue(nav.MoveToChild("value[x]"));
            var elem = nav.Current;
            Assert.IsNotNull(elem.Slicing);
            Assert.IsNotNull(elem.Slicing.Discriminator);
            Assert.AreEqual(1, elem.Slicing.Discriminator.Count);
            Assert.IsTrue(ElementDefinition.DiscriminatorComponent.ForTypeSlice().IsExactly(elem.Slicing.Discriminator[0]));
            Assert.IsNotNull(elem.Type);
            Assert.AreEqual(1, elem.Type.Count);
            Assert.AreEqual(FHIRAllTypes.String.GetLiteral(), elem.Type[0].Code);

#if NORMALIZE_RENAMED_TYPESLICE
            // [WMR 20190828] R4: Normalize renamed type slices in snapshot
            Assert.IsTrue(nav.MoveToNextSlice("valueString"));
#else
            Assert.IsTrue(nav.MoveToNext("valueString"));
#endif
            elem = nav.Current;
            Assert.AreEqual("valueString", elem.SliceName);
            Assert.IsNotNull(elem.Type);
            Assert.AreEqual(1, elem.Type.Count);
            Assert.AreEqual(FHIRAllTypes.String.GetLiteral(), elem.Type[0].Code);
            Assert.AreEqual("TEST", elem.Short);

            // Verify end of slice
            Assert.IsFalse(nav.MoveToNext("value[x]"));
            Assert.IsFalse(nav.MoveToNext("valueString"));
        }

        StructureDefinition PatientWithExtensionWithImplicitTypeSlice = new StructureDefinition()
        {
            Type = FHIRAllTypes.Patient.GetLiteral(),
            BaseDefinition = ModelInfo.CanonicalUriForFhirCoreType(FHIRAllTypes.Patient),
            Name = nameof(PatientWithExtensionWithImplicitTypeSlice),
            Url = "http://example.org/fhir/StructureDefinition/" + nameof(PatientWithExtensionWithImplicitTypeSlice),
            Derivation = StructureDefinition.TypeDerivationRule.Constraint,
            Kind = StructureDefinition.StructureDefinitionKind.Resource,
            Differential = new StructureDefinition.DifferentialComponent()
            {
                Element = new List<ElementDefinition>()
                    {
                        new ElementDefinition("Patient.extension")
                        {
                            SliceName = "hairColor",
                            Type = new List<ElementDefinition.TypeRefComponent>()
                            {
                                new ElementDefinition.TypeRefComponent()
                                {
                                    Code = FHIRAllTypes.Extension.GetLiteral(),
                                    Profile = new string[] { ExtensionWithImplicitTypeSlice.Url }
                                }
                            }
                        },
                        // Constrain extension child element to force expansion
                        // Constraint on renamed element, similar to the target extension definition
                        new ElementDefinition("Patient.extension.valueString")
                        {
                            Min = 1
                        }
                    }
            }
        };

        [TestMethod]
        public void TestPatientWithExtensionWithImplicitTypeSlice()
        {
            var resolver = new InMemoryProfileResolver(ExtensionWithImplicitTypeSlice);
            var multiResolver = new MultiResolver(_testResolver, resolver);
            _generator = new SnapshotGenerator(multiResolver, _settings);

            generateSnapshotAndCompare(PatientWithExtensionWithImplicitTypeSlice, out StructureDefinition expanded);
            Assert.IsNotNull(expanded);
            Assert.IsTrue(expanded.HasSnapshot);

            dumpElements(expanded.Snapshot.Element, nameof(PatientWithExtensionWithImplicitTypeSlice));

            var nav = ElementDefinitionNavigator.ForSnapshot(expanded);
            Assert.IsTrue(nav.MoveToFirstChild());

            // Verify extension slice entry
            Assert.IsTrue(nav.MoveToChild("extension"));
            var elem = nav.Current;
            Assert.IsNotNull(elem.Slicing);
            Assert.IsNotNull(elem.Slicing.Discriminator);
            Assert.AreEqual(1, elem.Slicing.Discriminator.Count);
            Assert.IsTrue(ElementDefinition.DiscriminatorComponent.ForExtensionSlice().IsExactly(elem.Slicing.Discriminator[0]));

            // Verify named extension slice
            Assert.IsTrue(nav.MoveToNext("extension"));
            elem = nav.Current;
            Assert.AreEqual("hairColor", elem.SliceName);
            Assert.IsNotNull(elem.Type);
            Assert.AreEqual(1, elem.Type.Count);
            Assert.AreEqual(FHIRAllTypes.Extension.GetLiteral(), elem.Type[0].Code);
            var profile = elem.Type[0].Profile.FirstOrDefault();
            Assert.IsNotNull(profile);
            Assert.AreEqual(ExtensionWithImplicitTypeSlice.Url, profile);

            // Verify type slice entry
            Assert.IsTrue(nav.MoveToChild("value[x]"));
            elem = nav.Current;
            Assert.IsNotNull(elem.Slicing);
            Assert.IsNotNull(elem.Slicing.Discriminator);
            Assert.AreEqual(1, elem.Slicing.Discriminator.Count);
            Assert.IsTrue(ElementDefinition.DiscriminatorComponent.ForTypeSlice().IsExactly(elem.Slicing.Discriminator[0]));
            Assert.IsNotNull(elem.Type);
            Assert.AreEqual(1, elem.Type.Count);
            Assert.AreEqual(FHIRAllTypes.String.GetLiteral(), elem.Type[0].Code);

            // Verify named type slice
#if NORMALIZE_RENAMED_TYPESLICE
            // [WMR 20190828] R4: Normalize renamed type slices in snapshot
            Assert.IsTrue(nav.MoveToNextSlice("valueString"));
#else
            Assert.IsTrue(nav.MoveToNext("valueString"));
#endif
            elem = nav.Current;
            Assert.AreEqual("valueString", elem.SliceName);
            Assert.IsNotNull(elem.Type);
            Assert.AreEqual(1, elem.Type.Count);
            Assert.AreEqual(FHIRAllTypes.String.GetLiteral(), elem.Type[0].Code);
            Assert.AreEqual("TEST", elem.Short); // Inherited from extension profile
            Assert.AreEqual(1, elem.Min);        // Inline profile constraint

            // Verify end of slice
            Assert.IsFalse(nav.MoveToNext("value[x]"));
            Assert.IsFalse(nav.MoveToNext("valueString"));
        }

        StructureDefinition PatientWithExtensionWithImplicitTypeSliceMixed = new StructureDefinition()
        {
            Type = FHIRAllTypes.Patient.GetLiteral(),
            BaseDefinition = ModelInfo.CanonicalUriForFhirCoreType(FHIRAllTypes.Patient),
            Name = nameof(PatientWithExtensionWithImplicitTypeSliceMixed),
            Url = "http://example.org/fhir/StructureDefinition/" + nameof(PatientWithExtensionWithImplicitTypeSliceMixed),
            Derivation = StructureDefinition.TypeDerivationRule.Constraint,
            Kind = StructureDefinition.StructureDefinitionKind.Resource,
            Differential = new StructureDefinition.DifferentialComponent()
            {
                Element = new List<ElementDefinition>()
                    {
                        new ElementDefinition("Patient.extension")
                        {
                            SliceName = "hairColor",
                            Type = new List<ElementDefinition.TypeRefComponent>()
                            {
                                new ElementDefinition.TypeRefComponent()
                                {
                                    Code = FHIRAllTypes.Extension.GetLiteral(),
                                    Profile = new string[] { ExtensionWithImplicitTypeSlice.Url }
                                }
                            }
                        },
                        // Constrain extension child element to force expansion
                        // Constraint on explicit type slice, should match renamed element "valueString"
                        new ElementDefinition("Patient.extension.value[x]")
                        {
                            SliceName = "valueString",
                            Min = 1
                        }
                    }
            }
        };

        // Verify merging of type slicing constraints using mixed notation
        // Referenced extension definition specifies implicit type slice (renaming)
        // Inline profile constraint specifies verbose type slice (no renaming)

        [TestMethod]
        public void TestPatientWithExtensionWithImplicitTypeSliceMixed()
        {
            var resolver = new InMemoryProfileResolver(ExtensionWithImplicitTypeSlice);
            var multiResolver = new MultiResolver(_testResolver, resolver);
            _generator = new SnapshotGenerator(multiResolver, _settings);

            generateSnapshotAndCompare(PatientWithExtensionWithImplicitTypeSliceMixed, out StructureDefinition expanded);
            Assert.IsNotNull(expanded);
            Assert.IsTrue(expanded.HasSnapshot);

            dumpElements(expanded.Snapshot.Element, nameof(PatientWithExtensionWithImplicitTypeSliceMixed));

            var nav = ElementDefinitionNavigator.ForSnapshot(expanded);
            Assert.IsTrue(nav.MoveToFirstChild());

            // Verify extension slice entry
            Assert.IsTrue(nav.MoveToChild("extension"));
            var elem = nav.Current;
            Assert.IsNull(elem.SliceName);
            Assert.IsNotNull(elem.Slicing);
            Assert.IsNotNull(elem.Slicing.Discriminator);
            Assert.AreEqual(1, elem.Slicing.Discriminator.Count);
            Assert.IsTrue(ElementDefinition.DiscriminatorComponent.ForExtensionSlice().IsExactly(elem.Slicing.Discriminator[0]));

            // Verify named extension slice
            Assert.IsTrue(nav.MoveToNext("extension"));
            elem = nav.Current;
            Assert.AreEqual("hairColor", elem.SliceName);
            Assert.IsNotNull(elem.Type);
            Assert.AreEqual(1, elem.Type.Count);
            Assert.AreEqual(FHIRAllTypes.Extension.GetLiteral(), elem.Type[0].Code);
            var profile = elem.Type[0].Profile.FirstOrDefault();
            Assert.IsNotNull(profile);
            Assert.AreEqual(ExtensionWithImplicitTypeSlice.Url, profile);

            // Verify type slice entry
            Assert.IsTrue(nav.MoveToChild("value[x]"));
            elem = nav.Current;
            Assert.IsNull(elem.SliceName);
            Assert.IsNotNull(elem.Slicing);
            Assert.IsNotNull(elem.Slicing.Discriminator);
            Assert.AreEqual(1, elem.Slicing.Discriminator.Count);
            Assert.IsTrue(ElementDefinition.DiscriminatorComponent.ForTypeSlice().IsExactly(elem.Slicing.Discriminator[0]));
            Assert.IsNotNull(elem.Type);
            Assert.AreEqual(1, elem.Type.Count);
            Assert.AreEqual(FHIRAllTypes.String.GetLiteral(), elem.Type[0].Code);

            // Verify named type slice
#if NORMALIZE_RENAMED_TYPESLICE
            // [WMR 20190828] R4: Normalize renamed type slices in snapshot
            Assert.IsTrue(nav.MoveToNextSlice("valueString"));
#else
            Assert.IsTrue(nav.MoveToNext("valueString"));
#endif
            elem = nav.Current;
            Assert.AreEqual("valueString", elem.SliceName);
            Assert.IsNotNull(elem.Type);
            Assert.AreEqual(1, elem.Type.Count);
            Assert.AreEqual(FHIRAllTypes.String.GetLiteral(), elem.Type[0].Code);
            Assert.AreEqual("TEST", elem.Short); // Inherited from extension profile
            Assert.AreEqual(1, elem.Min);        // Inline profile constraint

            // Verify end of slice
            Assert.IsFalse(nav.MoveToNext("value[x]"));
            Assert.IsFalse(nav.MoveToNext("valueString"));
        }


        // [WMR 20190826] Verify correct handling of verbose type slicing w/o renaming

        static readonly StructureDefinition ExtensionWithVerboseTypeSlice = new StructureDefinition()
        {
            Type = FHIRAllTypes.Extension.GetLiteral(),
            BaseDefinition = ModelInfo.CanonicalUriForFhirCoreType(FHIRAllTypes.Extension),
            Name = nameof(ExtensionWithVerboseTypeSlice),
            Url = "http://example.org/fhir/StructureDefinition/" + nameof(ExtensionWithVerboseTypeSlice),
            Derivation = StructureDefinition.TypeDerivationRule.Constraint,
            Kind = StructureDefinition.StructureDefinitionKind.ComplexType,
            Differential = new StructureDefinition.DifferentialComponent()
            {
                Element = new List<ElementDefinition>()
                    {
                        new ElementDefinition("Extension.value[x]")
                        {
                            Type = new List<ElementDefinition.TypeRefComponent>()
                            {
                                new ElementDefinition.TypeRefComponent() { Code = FHIRAllTypes.String.GetLiteral() }
                            },
                            // Explicit Slicing entry
                            Slicing = new ElementDefinition.SlicingComponent()
                            {
                                Discriminator = new List<ElementDefinition.DiscriminatorComponent>()
                                {
                                    ElementDefinition.DiscriminatorComponent.ForTypeSlice()
                                }
                            }
                        },
                        // Named type slice w/o renaming
                        new ElementDefinition("Extension.value[x]")
                        {
                            SliceName = "valueString",
                            Type = new List<ElementDefinition.TypeRefComponent>()
                            {
                                new ElementDefinition.TypeRefComponent() { Code = FHIRAllTypes.String.GetLiteral() }
                            },
                            Short="TEST"
                        }
                    }
            }
        };

        [TestMethod]
        public void TestExtensionWithVerboseTypeSlice()
        {
            _generator = new SnapshotGenerator(_testResolver, _settings);

            generateSnapshotAndCompare(ExtensionWithVerboseTypeSlice, out StructureDefinition expanded);
            Assert.IsNotNull(expanded);
            Assert.IsTrue(expanded.HasSnapshot);

            dumpElements(expanded.Snapshot.Element, nameof(ExtensionWithVerboseTypeSlice));

            var nav = ElementDefinitionNavigator.ForSnapshot(expanded);
            Assert.IsTrue(nav.MoveToFirstChild());
            Assert.IsTrue(nav.MoveToChild("value[x]"));
            var elem = nav.Current;
            Assert.IsNull(elem.SliceName);
            Assert.IsNotNull(elem.Slicing);
            Assert.IsNotNull(elem.Slicing.Discriminator);
            Assert.AreEqual(1, elem.Slicing.Discriminator.Count);
            Assert.IsTrue(ElementDefinition.DiscriminatorComponent.ForTypeSlice().IsExactly(elem.Slicing.Discriminator[0]));
            Assert.IsNotNull(elem.Type);
            Assert.AreEqual(1, elem.Type.Count);
            Assert.AreEqual(FHIRAllTypes.String.GetLiteral(), elem.Type[0].Code);

            Assert.IsTrue(nav.MoveToNext("value[x]"));
            elem = nav.Current;
            Assert.AreEqual("valueString", elem.SliceName);
            Assert.IsNotNull(elem.Type);
            Assert.AreEqual(1, elem.Type.Count);
            Assert.AreEqual(FHIRAllTypes.String.GetLiteral(), elem.Type[0].Code);
            Assert.AreEqual("TEST", elem.Short);

            // Verify end of slice
            Assert.IsFalse(nav.MoveToNext("value[x]"));
            Assert.IsFalse(nav.MoveToNext("valueString"));
        }

        StructureDefinition PatientWithExtensionWithVerboseTypeSlice = new StructureDefinition()
        {
            Type = FHIRAllTypes.Patient.GetLiteral(),
            BaseDefinition = ModelInfo.CanonicalUriForFhirCoreType(FHIRAllTypes.Patient),
            Name = nameof(PatientWithExtensionWithVerboseTypeSlice),
            Url = "http://example.org/fhir/StructureDefinition/" + nameof(PatientWithExtensionWithVerboseTypeSlice),
            Derivation = StructureDefinition.TypeDerivationRule.Constraint,
            Kind = StructureDefinition.StructureDefinitionKind.Resource,
            Differential = new StructureDefinition.DifferentialComponent()
            {
                Element = new List<ElementDefinition>()
                    {
                        // Omitted: implicit slice on Patient.extension
                        new ElementDefinition("Patient.extension")
                        {
                            SliceName = "hairColor",
                            Type = new List<ElementDefinition.TypeRefComponent>()
                            {
                                new ElementDefinition.TypeRefComponent()
                                {
                                    Code = FHIRAllTypes.Extension.GetLiteral(),
                                    Profile = new string[] { ExtensionWithVerboseTypeSlice.Url }
                                }
                            }
                        },
                        // Constrain extension child element to force expansion
                        new ElementDefinition("Patient.extension.value[x]")
                        {
                            SliceName = "valueString",
                            Min = 1
                        }
                    }
            }
        };

        [TestMethod]
        public void TestPatientWithExtensionWithVerboseTypeSlice()
        {
            var resolver = new InMemoryProfileResolver(ExtensionWithVerboseTypeSlice);
            var multiResolver = new MultiResolver(_testResolver, resolver);
            _generator = new SnapshotGenerator(multiResolver, _settings);

            generateSnapshotAndCompare(PatientWithExtensionWithVerboseTypeSlice, out StructureDefinition expanded);
            Assert.IsNotNull(expanded);
            Assert.IsTrue(expanded.HasSnapshot);

            dumpElements(expanded.Snapshot.Element, nameof(PatientWithExtensionWithVerboseTypeSlice));

            var nav = ElementDefinitionNavigator.ForSnapshot(expanded);
            Assert.IsTrue(nav.MoveToFirstChild());

            // Verify extension slice entry
            Assert.IsTrue(nav.MoveToChild("extension"));
            var elem = nav.Current;
            Assert.IsNull(elem.SliceName);
            Assert.IsNotNull(elem.Slicing);
            Assert.IsNotNull(elem.Slicing.Discriminator);
            Assert.AreEqual(1, elem.Slicing.Discriminator.Count);
            Assert.IsTrue(ElementDefinition.DiscriminatorComponent.ForExtensionSlice().IsExactly(elem.Slicing.Discriminator[0]));

            // Verify named extension slice
            Assert.IsTrue(nav.MoveToNext("extension"));
            elem = nav.Current;
            Assert.AreEqual("hairColor", elem.SliceName);
            Assert.IsNotNull(elem.Type);
            Assert.AreEqual(1, elem.Type.Count);
            Assert.AreEqual(FHIRAllTypes.Extension.GetLiteral(), elem.Type[0].Code);
            var profile = elem.Type[0].Profile.FirstOrDefault();
            Assert.IsNotNull(profile);
            Assert.AreEqual(ExtensionWithVerboseTypeSlice.Url, profile);

            // Verify type slice entry
            Assert.IsTrue(nav.MoveToChild("value[x]"));
            elem = nav.Current;
            Assert.IsNull(elem.SliceName);
            Assert.IsNotNull(elem.Slicing);
            Assert.IsNotNull(elem.Slicing.Discriminator);
            Assert.AreEqual(1, elem.Slicing.Discriminator.Count);
            Assert.IsTrue(ElementDefinition.DiscriminatorComponent.ForTypeSlice().IsExactly(elem.Slicing.Discriminator[0]));
            Assert.IsNotNull(elem.Type);
            Assert.AreEqual(1, elem.Type.Count);
            Assert.AreEqual(FHIRAllTypes.String.GetLiteral(), elem.Type[0].Code);

            // Verify named type slice
            Assert.IsTrue(nav.MoveToNext("value[x]"));
            elem = nav.Current;
            Assert.AreEqual("valueString", elem.SliceName);
            Assert.IsNotNull(elem.Type);
            Assert.AreEqual(1, elem.Type.Count);
            Assert.AreEqual(FHIRAllTypes.String.GetLiteral(), elem.Type[0].Code);
            Assert.AreEqual("TEST", elem.Short); // Inherited from extension profile
            Assert.AreEqual(1, elem.Min);        // Inline profile constraint

            // Verify end of slice
            Assert.IsFalse(nav.MoveToNext("value[x]"));
            Assert.IsFalse(nav.MoveToNext("valueString"));
        }

        StructureDefinition PatientWithExtensionWithVerboseTypeSliceMixed = new StructureDefinition()
        {
            Type = FHIRAllTypes.Patient.GetLiteral(),
            BaseDefinition = ModelInfo.CanonicalUriForFhirCoreType(FHIRAllTypes.Patient),
            Name = nameof(PatientWithExtensionWithVerboseTypeSliceMixed),
            Url = "http://example.org/fhir/StructureDefinition/" + nameof(PatientWithExtensionWithVerboseTypeSliceMixed),
            Derivation = StructureDefinition.TypeDerivationRule.Constraint,
            Kind = StructureDefinition.StructureDefinitionKind.Resource,
            Differential = new StructureDefinition.DifferentialComponent()
            {
                Element = new List<ElementDefinition>()
                    {
                        // Omitted: implicit slice on Patient.extension
                        new ElementDefinition("Patient.extension")
                        {
                            SliceName = "hairColor",
                            Type = new List<ElementDefinition.TypeRefComponent>()
                            {
                                new ElementDefinition.TypeRefComponent()
                                {
                                    Code = FHIRAllTypes.Extension.GetLiteral(),
                                    Profile = new string[] { ExtensionWithVerboseTypeSlice.Url }
                                }
                            }
                        },
                        // Constrain extension child element to force expansion
                        // Constraint on renamed element, unlike target extension definition (with verbose type slice)
                        new ElementDefinition("Patient.extension.valueString")
                        {
                            Min = 1
                        }
                    }
            }
        };

        [TestMethod]
        public void TestPatientWithExtensionWithVerboseTypeSliceMixed()
        {
            var resolver = new InMemoryProfileResolver(ExtensionWithVerboseTypeSlice);
            var multiResolver = new MultiResolver(_testResolver, resolver);
            _generator = new SnapshotGenerator(multiResolver, _settings);

            generateSnapshotAndCompare(PatientWithExtensionWithVerboseTypeSliceMixed, out StructureDefinition expanded);
            Assert.IsNotNull(expanded);
            Assert.IsTrue(expanded.HasSnapshot);

            dumpElements(expanded.Snapshot.Element, nameof(PatientWithExtensionWithVerboseTypeSliceMixed));

            var nav = ElementDefinitionNavigator.ForSnapshot(expanded);
            Assert.IsTrue(nav.MoveToFirstChild());

            // Verify extension slice entry
            Assert.IsTrue(nav.MoveToChild("extension"));
            var elem = nav.Current;
            Assert.IsNull(elem.SliceName);
            Assert.IsNotNull(elem.Slicing);
            Assert.IsNotNull(elem.Slicing.Discriminator);
            Assert.AreEqual(1, elem.Slicing.Discriminator.Count);
            Assert.IsTrue(ElementDefinition.DiscriminatorComponent.ForExtensionSlice().IsExactly(elem.Slicing.Discriminator[0]));

            // Verify named extension slice
            Assert.IsTrue(nav.MoveToNext("extension"));
            elem = nav.Current;
            Assert.AreEqual("hairColor", elem.SliceName);
            Assert.IsNotNull(elem.Type);
            Assert.AreEqual(1, elem.Type.Count);
            Assert.AreEqual(FHIRAllTypes.Extension.GetLiteral(), elem.Type[0].Code);
            var profile = elem.Type[0].Profile.FirstOrDefault();
            Assert.IsNotNull(profile);
            Assert.AreEqual(ExtensionWithVerboseTypeSlice.Url, profile);

            // Verify type slice entry
            Assert.IsTrue(nav.MoveToChild("value[x]"));
            elem = nav.Current;
            Assert.IsNull(elem.SliceName);
            Assert.IsNotNull(elem.Slicing);
            Assert.IsNotNull(elem.Slicing.Discriminator);
            Assert.AreEqual(1, elem.Slicing.Discriminator.Count);
            Assert.IsTrue(ElementDefinition.DiscriminatorComponent.ForTypeSlice().IsExactly(elem.Slicing.Discriminator[0]));
            Assert.IsNotNull(elem.Type);
            Assert.AreEqual(1, elem.Type.Count);
            Assert.AreEqual(FHIRAllTypes.String.GetLiteral(), elem.Type[0].Code);

            // Verify named type slice
            //Assert.IsTrue(nav.MoveToNext("valueString")); // NOT normalized...
            Assert.IsTrue(nav.MoveToNext("value[x]"));      // Normalized
            elem = nav.Current;
            Assert.AreEqual("valueString", elem.SliceName);
            Assert.IsNotNull(elem.Type);
            Assert.AreEqual(1, elem.Type.Count);
            Assert.AreEqual(FHIRAllTypes.String.GetLiteral(), elem.Type[0].Code);
            Assert.AreEqual("TEST", elem.Short); // Inherited from extension profile

            // [WMR 20190826] FAILS!
            // Problem: invalid matching
            //
            // Matches for children of 'PatientWithExtensionWithVerboseTypeSliceMixed' : Patient.extension 'Extension'
            // B:Patient.extension.id <-- Merge --> D:Patient.extension.id
            // B:Patient.extension.extension <-- Slice --> D:Patient.extension.extension -- SliceBase: Patient.extension.extension
            // B:Patient.extension.url <-- Merge --> D:Patient.extension.url
            // B:Patient.extension.value[x] <-- Slice --> D:Patient.extension.value[x] -- SliceBase: Patient.extension.value[x]
            // [WRONG!] B:Patient.extension.value[x] 'valueString' <-- Merge --> D:Patient.extension.value[x] 'valueString' -- SliceBase: Patient.extension.value[x] 'valueString'
            // Matches for children of 'PatientWithExtensionWithVerboseTypeSliceMixed' : Patient.extension 'hairColor'
            // B:Patient.extension.value[x] <-- Merge --> D:Patient.extension.valueString -- SliceBase: Patient.extension.value[x]
            //

            Assert.AreEqual(1, elem.Min);        // Inline profile constraint

            // Verify end of slice
            Assert.IsFalse(nav.MoveToNext("value[x]"));
            Assert.IsFalse(nav.MoveToNext("valueString"));
        }

#if false

        // [WMR 20190823] Verify profile with reference to extension with type slice on Extension.value[x]
        [TestMethod]
        public void TestProfileExtensionValue()
        {
            StructureDefinition SimplePatientExtension = new StructureDefinition()
            {
                Type = FHIRAllTypes.Extension.GetLiteral(),
                BaseDefinition = ModelInfo.CanonicalUriForFhirCoreType(FHIRAllTypes.Extension),
                Name = nameof(SimplePatientExtension),
                Url = "http://example.org/fhir/StructureDefinition/" + nameof(SimplePatientExtension),
                Derivation = StructureDefinition.TypeDerivationRule.Constraint,
                Kind = StructureDefinition.StructureDefinitionKind.ComplexType,
                Differential = new StructureDefinition.DifferentialComponent()
                {
                    Element = new List<ElementDefinition>()
                    {
                        new ElementDefinition("Extension.value[x]")
                        {
                            Type = new List<ElementDefinition.TypeRefComponent>()
                            {
                                new ElementDefinition.TypeRefComponent() { Code = FHIRAllTypes.String.GetLiteral() }
                            }
                            // Implicit type Slicing entry
                        },
                        // Renaming implies type constraint
                        new ElementDefinition("Extension.valueString")
                        {
                        }
                    }
                }
            };

            StructureDefinition PatientWithExtension = new StructureDefinition()
            {
                Type = FHIRAllTypes.Patient.GetLiteral(),
                BaseDefinition = ModelInfo.CanonicalUriForFhirCoreType(FHIRAllTypes.Patient),
                Name = nameof(PatientWithExtension),
                Url = "http://example.org/fhir/StructureDefinition/" + nameof(PatientWithExtension),
                Derivation = StructureDefinition.TypeDerivationRule.Constraint,
                Kind = StructureDefinition.StructureDefinitionKind.Resource,
                Differential = new StructureDefinition.DifferentialComponent()
                {
                    Element = new List<ElementDefinition>()
                    {
                        new ElementDefinition("Patient.extension")
                        {
                            SliceName = "hairColor",
                            Type = new List<ElementDefinition.TypeRefComponent>()
                            {
                                new ElementDefinition.TypeRefComponent()
                                {
                                    Code = FHIRAllTypes.Extension.GetLiteral(),
                                    Profile = new string[] { SimplePatientExtension.Url }
                                }
                            }
                        },


                        // [WMR 20190823] TODO - Gracefully handle both notations
                        // - "valueString" => snapshot is correct
                        // - "value[x]:valueString" => snapshot is incorrect, includes valueString + value[x]:valueString (WRONG!)
                        // Create separate unit tests for both notations, to prevent regressions


                        // Constrain extension child element to force expansion
                        //new ElementDefinition("Patient.extension.valueString")
                        new ElementDefinition("Patient.extension.value[x]")
                        {
                            SliceName = "valueString",
                            //Comment = new Markdown("TEST")
                            Short="TEST"
                        }
                    }
                }
            };

            var resolver = new InMemoryProfileResolver(PatientWithExtension, SimplePatientExtension);
            var multiResolver = new MultiResolver(_testResolver, resolver);
            _generator = new SnapshotGenerator(multiResolver, _settings);

            generateSnapshotAndCompare(PatientWithExtension, out StructureDefinition expanded);
            Assert.IsNotNull(expanded);
            Assert.IsTrue(expanded.HasSnapshot);

            dumpElements(expanded.Snapshot.Element);

            var nav = ElementDefinitionNavigator.ForSnapshot(expanded);
            Assert.IsTrue(nav.MoveToFirstChild());
            Assert.IsTrue(nav.MoveToChild("extension"));

            // Verify that the SnapshotGenerator added a default Slicing component for extension
            Assert.IsNotNull(nav.Current.Slicing);
            Assert.AreEqual(1, nav.Current.Slicing.Discriminator.Count);
            Assert.IsTrue(ElementDefinition.DiscriminatorComponent.ForExtensionSlice().IsExactly(nav.Current.Slicing.Discriminator[0]));

            Assert.IsTrue(nav.MoveToNext("extension"));
            Assert.AreEqual("hairColor", nav.Current.SliceName);

            // Verify type slice entry for value[x] element
            Assert.IsTrue(nav.MoveToChild("value[x]"));
            Assert.AreEqual(1, nav.Current.Slicing.Discriminator.Count);
            Assert.IsTrue(ElementDefinition.DiscriminatorComponent.ForTypeSlice().IsExactly(nav.Current.Slicing.Discriminator[0]));
            Assert.IsNotNull(nav.Current.Type);
            Assert.AreEqual(1, nav.Current.Type.Count);
            Assert.AreEqual(FHIRAllTypes.String.GetLiteral(), nav.Current.Type[0].Code);

            Assert.IsTrue(nav.MoveToNext());
            Assert.AreEqual("value[x]", nav.PathName);
            //Assert.AreEqual("valueString", nav.PathName); // Hmmm... snapshot should be normalized to value[x]
            Assert.AreEqual("valueString", nav.Current.SliceName);

            //var comment = nav.Current.Comment as Markdown;
            //Assert.IsNotNull(comment);
            //Assert.AreEqual("TEST", comment.Value);
            Assert.AreEqual("TEST", nav.Current.Short);

            Assert.IsNotNull(nav.Current.Type);
            Assert.AreEqual(1, nav.Current.Type.Count);
            Assert.AreEqual(FHIRAllTypes.String.GetLiteral(), nav.Current.Type[0].Code);

            // Verify that this is the last slice
            Assert.IsFalse(nav.MoveToNext());
        }
#endif

        // [WMR 20190910] Issue #1098 - Normalize element paths of type slices in referenced extensions
        [TestMethod]
        public void TestNormalizeTypeSliceInExtension()
        {
            const string url = @"http://hl7.org/fhir/StructureDefinition/data-absent-reason";

            var sd = _testResolver.FindStructureDefinition(url);
            Assert.IsNotNull(sd);

            var nav = ElementDefinitionNavigator.ForDifferential(sd);
            Assert.IsTrue(nav.MoveToFirstChild());
            // Verify that differential specifies renamed type slice
            Assert.IsTrue(nav.MoveToChild("valueCode"));

            generateSnapshotAndCompare(sd, out StructureDefinition expanded);
            Assert.IsNotNull(expanded);
            Assert.IsTrue(expanded.HasSnapshot);

            dumpElements(expanded.Snapshot.Element, expanded.Title);

            nav = ElementDefinitionNavigator.ForSnapshot(expanded);
            Assert.IsTrue(nav.MoveToFirstChild());
            // Verify type slice in snapshot has normalized element path "value[x]:valueCode"
            Assert.IsFalse(nav.MoveToChild("valueCode"));
        }

        // #1116 Extension.url requires fixedUri, not fixedString
        // https://chat.fhir.org/#narrow/stream/179177-conformance/topic/Extension.2Eurl.20-.20fixedString.20or.20fixedUri.3F

        [TestMethod]
        public void TestExtensionUrlFixedValueSimple()
        {
            StructureDefinition SimpleTestExtension = new StructureDefinition()
            {
                Type = FHIRAllTypes.Extension.GetLiteral(),
                BaseDefinition = ModelInfo.CanonicalUriForFhirCoreType(FHIRAllTypes.Extension),
                Name = nameof(SimpleTestExtension),
                Url = "http://example.org/fhir/StructureDefinition/" + nameof(SimpleTestExtension),
                Derivation = StructureDefinition.TypeDerivationRule.Constraint,
                Kind = StructureDefinition.StructureDefinitionKind.ComplexType,
                Differential = new StructureDefinition.DifferentialComponent()
                {
                    Element = new List<ElementDefinition>()
                    {
                        // Extension.url omitted, should be generated by SnapGen
                        new ElementDefinition("Extension.value[x]")
                        {
                            Type = new List<ElementDefinition.TypeRefComponent>()
                            {
                                new ElementDefinition.TypeRefComponent() { Code = FHIRAllTypes.String.GetLiteral() }
                            }
                        }
                    }
                }
            };

            generateSnapshotAndCompare(SimpleTestExtension, out StructureDefinition expanded);
            Assert.IsNotNull(expanded);
            Assert.IsTrue(expanded.HasSnapshot);

            var nav = ElementDefinitionNavigator.ForSnapshot(expanded);
            Assert.IsTrue(nav.MoveToFirstChild());
            AssertExtensionUrlChildElement(nav, SimpleTestExtension.Url);
        }

        [TestMethod]
        public void TestExtensionUrlFixedValueComplex()
        {
            StructureDefinition ComplexTestExtension = new StructureDefinition()
            {
                Type = FHIRAllTypes.Extension.GetLiteral(),
                BaseDefinition = ModelInfo.CanonicalUriForFhirCoreType(FHIRAllTypes.Extension),
                Name = nameof(ComplexTestExtension),
                Url = "http://example.org/fhir/StructureDefinition/" + nameof(ComplexTestExtension),
                Derivation = StructureDefinition.TypeDerivationRule.Constraint,
                Kind = StructureDefinition.StructureDefinitionKind.ComplexType,
                Differential = new StructureDefinition.DifferentialComponent()
                {
                    Element = new List<ElementDefinition>()
                    {
                        // Extension.url omitted, should be generated by SnapGen
                        new ElementDefinition("Extension.extension")
                        {
                            SliceName = "X"
                        },
                        // Extension.extension.url omitted, should be generated by SnapGen
                        new ElementDefinition("Extension.extension.value[x]")
                        {
                            Type = new List<ElementDefinition.TypeRefComponent>()
                            {
                                new ElementDefinition.TypeRefComponent() { Code = FHIRAllTypes.Decimal.GetLiteral() }
                            }
                        },
                        new ElementDefinition("Extension.extension")
                        {
                            SliceName = "Y"
                        },
                        // Extension.extension.url omitted, should be generated by SnapGen
                        new ElementDefinition("Extension.extension.value[x]")
                        {
                            Type = new List<ElementDefinition.TypeRefComponent>()
                            {
                                new ElementDefinition.TypeRefComponent() { Code = FHIRAllTypes.Decimal.GetLiteral() }
                            }
                        }
                    }
                }
            };

            generateSnapshotAndCompare(ComplexTestExtension, out StructureDefinition expanded);
            Assert.IsNotNull(expanded);
            Assert.IsTrue(expanded.HasSnapshot);

            var nav = ElementDefinitionNavigator.ForSnapshot(expanded);
            Assert.IsTrue(nav.MoveToFirstChild());

            Assert.IsTrue(nav.MoveToChild("extension"));
            Assert.IsNotNull(nav.Current.Slicing);

            Assert.IsTrue(nav.MoveToNextSlice());
            Assert.AreEqual("X", nav.Current.SliceName);

            AssertExtensionUrlChildElement(nav, "X");

            Assert.IsTrue(nav.MoveToNextSlice());
            Assert.AreEqual("Y", nav.Current.SliceName);

            AssertExtensionUrlChildElement(nav, "Y");

            Assert.IsTrue(nav.MoveToNext("url"));
            AssertExtensionUrlElement(nav, ComplexTestExtension.Url);
        }

        // TODO: Derived extension profile
        // fixedUri should inherit values from base profile
        // i.e. do NOT replace with canonical url of derived profile...!

        void AssertExtensionUrlChildElement(ElementDefinitionNavigator nav, string url)
        {
            var bm = nav.Bookmark();
            Assert.IsTrue(nav.MoveToChild("url"));
            AssertExtensionUrlElement(nav, url);
            nav.ReturnToBookmark(bm);
        }

        void AssertExtensionUrlElement(ElementDefinitionNavigator nav, string url)
        {
            Assert.IsTrue(nav.Path.ToLowerInvariant().EndsWith("extension.url"));
            var fixedValue = nav.Current.Fixed;
            Assert.IsNotNull(fixedValue);
            Assert.IsInstanceOfType(fixedValue, typeof(IStringValue));
            Assert.IsInstanceOfType(fixedValue, typeof(FhirUri));
            var fixedUrl = (IStringValue)fixedValue;
            Assert.AreEqual(url, fixedUrl.Value);
        }

        [TestMethod]
        public void TestElementWithoutPath()
        {
            var sd = new StructureDefinition()
            {
                Type = FHIRAllTypes.Patient.GetLiteral(),
                BaseDefinition = ModelInfo.CanonicalUriForFhirCoreType(FHIRAllTypes.Patient),
                Name = "MyInvalidPatient",
                Url = "http://example.org/fhir/StructureDefinition/InvalidPatient",
                Derivation = StructureDefinition.TypeDerivationRule.Constraint,
                Kind = StructureDefinition.StructureDefinitionKind.Resource,
                Differential = new StructureDefinition.DifferentialComponent()
                {
                    Element = new List<ElementDefinition>()
                    {
                        new ElementDefinition()
                        {
                            // No path...
                            Min = 1
                        },
                    }
                }
            };

            void generate()
            {
                generateSnapshotAndCompare(sd, out StructureDefinition expanded);
            }

            // [WMR 20190910] Expecting exception from DifferentialTreeConstructor
            Assert.ThrowsException<InvalidOperationException>(generate);
        }
    }
}<|MERGE_RESOLUTION|>--- conflicted
+++ resolved
@@ -7446,23 +7446,6 @@
             Assert.AreEqual(3, elem.Type[0].CodeElement.Extension.Count);
         }
 
-<<<<<<< HEAD
-        // [WMR 20190902] #1090 SnapshotGenerator should support logical models
-        // STU3: Serialize logical model to StructureDefinition.snapshot, .differential is always empty
-        // R4: Serialize logical model to StructureDefinition.differential, generate .snapshot
-        [TestMethod]
-        public void TestLogicalModel()
-        {
-            const string rootPath = "MyModel";
-            var SimpleLogicalModel = new StructureDefinition()
-            {
-                Url = "http://example.org/fhir/StructureDefinition/SimpleLogicalModel",
-                Name = "SimpleLogicalModel",
-                Kind = StructureDefinition.StructureDefinitionKind.Logical,
-                // Last segment equals root element name
-                Type = "http://example.org/fhir/StructureDefinition/" + rootPath,
-                BaseDefinition = ModelInfo.CanonicalUriForFhirCoreType(FHIRAllTypes.Element),
-=======
         // [WMR 20190819] #1067 SnapshotGenerator - support implicit type constraints on renamed elements
         // Example: https://www.hl7.org/fhir/bodyheight.html
         //
@@ -7486,26 +7469,10 @@
                 Url = "http://example.org/fhir/StructureDefinition/ObservationProfileWithImplicitTypeSlice",
                 Derivation = StructureDefinition.TypeDerivationRule.Constraint,
                 Kind = StructureDefinition.StructureDefinitionKind.Resource,
->>>>>>> dc4e74d7
                 Differential = new StructureDefinition.DifferentialComponent()
                 {
                     Element = new List<ElementDefinition>()
                     {
-<<<<<<< HEAD
-                        new ElementDefinition(rootPath)
-                        {
-                            //Min = 0,
-                            //Max = "*",
-                            //Type = new List<ElementDefinition.TypeRefComponent>()
-                            //{
-                            //    new ElementDefinition.TypeRefComponent() { Code = FHIRAllTypes.Element.GetLiteral() }
-                            //}
-                        },
-                        new ElementDefinition(rootPath + ".target")
-                        {
-                            Min = 0,
-                            Max = "1",
-=======
                         // Renamed element w/o any constraints implies type constraint
                         new ElementDefinition("Observation.valueQuantity")
                         {
@@ -7573,56 +7540,10 @@
                         // Renamed element w/o any constraints implies type constraint
                         new ElementDefinition("Specimen.collection.fastingStatus[x]")
                         {
->>>>>>> dc4e74d7
                             Type = new List<ElementDefinition.TypeRefComponent>()
                             {
                                 new ElementDefinition.TypeRefComponent()
                                 {
-<<<<<<< HEAD
-                                    Code = FHIRAllTypes.Reference.GetLiteral(),
-                                    TargetProfile = new string[] { ModelInfo.CanonicalUriForFhirCoreType(FHIRAllTypes.Person) }
-                                }
-                            }
-                        },
-                        new ElementDefinition(rootPath + ".value[x]")
-                        {
-                            Min = 0,
-                            Max = "*",
-                            Type = new List<ElementDefinition.TypeRefComponent>()
-                            {
-                                new ElementDefinition.TypeRefComponent()
-                                {
-                                    Code = FHIRAllTypes.String.GetLiteral(),
-                                },
-                                new ElementDefinition.TypeRefComponent()
-                                {
-                                    Code = FHIRAllTypes.Boolean.GetLiteral(),
-                                }
-                            }
-
-                        }
-                    }
-                }
-            };
-
-            generateSnapshotAndCompare(SimpleLogicalModel, out StructureDefinition expanded);
-
-            Assert.IsNotNull(expanded);
-            Assert.IsTrue(expanded.HasSnapshot);
-
-            void assertElementBase(ElementDefinition elem)
-            {
-                Assert.IsNotNull(elem);
-                Assert.IsNotNull(elem.Base);
-                Assert.IsNotNull(elem.Base.Path);
-                Assert.IsNotNull(elem.Base.MinElement);
-                Assert.IsNotNull(elem.Base.MaxElement);
-            }
-
-            // Verify sdf-8b: "All snapshot elements must have a base definition"
-            expanded.Snapshot.Element.ForEach(e => assertElementBase(e));
-        }
-=======
                                     Code = FHIRAllTypes.CodeableConcept.GetLiteral()
                                 }
                             },
@@ -7703,7 +7624,6 @@
         }
 
         // [WMR 20190826] Verify correct handling of implicit type slicing through element renaming
->>>>>>> dc4e74d7
 
         static readonly StructureDefinition ExtensionWithImplicitTypeSlice = new StructureDefinition()
         {
@@ -8595,5 +8515,85 @@
             // [WMR 20190910] Expecting exception from DifferentialTreeConstructor
             Assert.ThrowsException<InvalidOperationException>(generate);
         }
+
+        // [WMR 20190902] #1090 SnapshotGenerator should support logical models
+        // STU3: Serialize logical model to StructureDefinition.snapshot, .differential is always empty
+        // R4: Serialize logical model to StructureDefinition.differential, generate .snapshot
+        [TestMethod]
+        public void TestLogicalModel()
+        {
+            const string rootPath = "MyModel";
+            var SimpleLogicalModel = new StructureDefinition()
+            {
+                Url = "http://example.org/fhir/StructureDefinition/SimpleLogicalModel",
+                Name = "SimpleLogicalModel",
+                Kind = StructureDefinition.StructureDefinitionKind.Logical,
+                // Last segment equals root element name
+                Type = "http://example.org/fhir/StructureDefinition/" + rootPath,
+                BaseDefinition = ModelInfo.CanonicalUriForFhirCoreType(FHIRAllTypes.Element),
+                Differential = new StructureDefinition.DifferentialComponent()
+                {
+                    Element = new List<ElementDefinition>()
+                    {
+                        new ElementDefinition(rootPath)
+                        {
+                            //Min = 0,
+                            //Max = "*",
+                            //Type = new List<ElementDefinition.TypeRefComponent>()
+                            //{
+                            //    new ElementDefinition.TypeRefComponent() { Code = FHIRAllTypes.Element.GetLiteral() }
+                            //}
+                        },
+                        new ElementDefinition(rootPath + ".target")
+                        {
+                            Min = 0,
+                            Max = "1",
+                            Type = new List<ElementDefinition.TypeRefComponent>()
+                            {
+                                new ElementDefinition.TypeRefComponent()
+                                {
+                                    Code = FHIRAllTypes.Reference.GetLiteral(),
+                                    TargetProfile = new string[] { ModelInfo.CanonicalUriForFhirCoreType(FHIRAllTypes.Person) }
+                                }
+                            }
+                        },
+                        new ElementDefinition(rootPath + ".value[x]")
+                        {
+                            Min = 0,
+                            Max = "*",
+                            Type = new List<ElementDefinition.TypeRefComponent>()
+                            {
+                                new ElementDefinition.TypeRefComponent()
+                                {
+                                    Code = FHIRAllTypes.String.GetLiteral(),
+                                },
+                                new ElementDefinition.TypeRefComponent()
+                                {
+                                    Code = FHIRAllTypes.Boolean.GetLiteral(),
+                                }
+                            }
+                        }
+                    }
+                }
+            };
+
+            generateSnapshotAndCompare(SimpleLogicalModel, out StructureDefinition expanded);
+
+            Assert.IsNotNull(expanded);
+            Assert.IsTrue(expanded.HasSnapshot);
+
+            void assertElementBase(ElementDefinition elem)
+            {
+                Assert.IsNotNull(elem);
+                Assert.IsNotNull(elem.Base);
+                Assert.IsNotNull(elem.Base.Path);
+                Assert.IsNotNull(elem.Base.MinElement);
+                Assert.IsNotNull(elem.Base.MaxElement);
+            }
+
+            // Verify sdf-8b: "All snapshot elements must have a base definition"
+            expanded.Snapshot.Element.ForEach(e => assertElementBase(e));
+        }
+
     }
 }