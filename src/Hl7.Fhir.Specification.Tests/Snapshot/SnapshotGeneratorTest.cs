﻿/* 
 * Copyright (c) 2018, Firely (info@fire.ly) and contributors
 * See the file CONTRIBUTORS for details.
 * 
 * This file is licensed under the BSD 3-Clause license
 * available at https://raw.githubusercontent.com/ewoutkramer/fhir-net-api/master/LICENSE
 */

// [WMR 20170411] HACK - suppress infinite recursion
// TODO: Properly handle recursive type declarations
// Don't throw exception but emit OperationOutcome issue(s) and continue
#define HACK_STU3_RECURSION

using System;
using System.Linq;
using Microsoft.VisualStudio.TestTools.UnitTesting;
using Hl7.Fhir.Model;
using Hl7.Fhir.Support;
using System.Diagnostics;
using System.IO;
using Hl7.Fhir.Serialization;
using System.Collections.Generic;
using Hl7.Fhir.Specification.Source;
using Hl7.Fhir.Specification.Snapshot;
using Hl7.Fhir.Specification.Navigation;
using Hl7.Fhir.Rest;
using System.Text;
using System.Xml;
using Hl7.Fhir.Utility;
using static Hl7.Fhir.Model.ElementDefinition.DiscriminatorComponent;

namespace Hl7.Fhir.Specification.Tests
{
    [TestClass]
#if PORTABLE45
	public class PortableSnapshotGeneratorTest
#else
    public class SnapshotGeneratorTest2
#endif
    {
        SnapshotGenerator _generator;
        IResourceResolver _testResolver;
        TimingSource _source;

        readonly SnapshotGeneratorSettings _settings = new SnapshotGeneratorSettings()
        {
            // Throw on unresolved profile references; must include in TestData folder
            GenerateSnapshotForExternalProfiles = true,
            ForceRegenerateSnapshots = true,
            GenerateExtensionsOnConstraints = false,
            GenerateAnnotationsOnConstraints = false,
            GenerateElementIds = true // STU3
        };

        [TestInitialize]
        public void Setup()
        {
            FhirPath.ElementNavFhirExtensions.PrepareFhirSymbolTableFunctions();

            var dirSource = new DirectorySource("TestData/snapshot-test", new DirectorySourceSettings { IncludeSubDirectories = true });
            _source = new TimingSource(dirSource);
            // [WMR 20170810] Order is important!
            // Specify source first to override core defs from
            // TestData\snapshot-test\profiles-resources.xml and profiles-types.xml
            _testResolver = new CachedResolver(
                new MultiResolver(
                    // _source,
                    new ZipSource("specification.zip"),
                    _source));
        }

        [TestMethod]
        public void GenerateExtensionSnapshot()
        {
            var sd = _testResolver.FindStructureDefinition(@"http://fhir.nl/fhir/StructureDefinition/nl-core-address-official");

            Assert.IsNotNull(sd);
            // dumpReferences(sd);

            generateSnapshotAndCompare(sd, out StructureDefinition expanded);
            dumpOutcome(_generator.Outcome);
            dumpBasePaths(expanded);

            Assert.IsNotNull(expanded);
            Assert.IsTrue(expanded.HasSnapshot);
            Assert.IsNull(_generator.Outcome);

            var elems = expanded.Snapshot.Element;
            Assert.AreEqual(5, elems.Count);
            Assert.AreEqual("Extension", elems[0].Path);
            Assert.AreEqual("Extension.id", elems[1].Path);
            Assert.AreEqual("Extension.extension", elems[2].Path);
            Assert.AreEqual("Extension.url", elems[3].Path);
            Assert.AreEqual(expanded.Url, (elems[3].Fixed as FhirUri)?.Value);
            Assert.AreEqual("Extension.valueBoolean", elems[4].Path);
        }


        [TestMethod]
        public void GenerateSingleSnapshot()
        {
            // var sd = _testResolver.FindStructureDefinition(@"http://hl7.org/fhir/StructureDefinition/daf-condition");
            // var sd = _testResolver.FindStructureDefinition(@"http://hl7.org/fhir/StructureDefinition/xdsdocumentreference");
            // var sd = _testResolver.FindStructureDefinition(@"http://hl7.org/fhir/StructureDefinition/gao-medicationorder");
            // var sd = _testResolver.FindStructureDefinition(@"http://hl7.org/fhir/StructureDefinition/shareablevalueset");
            // var sd = _testResolver.FindStructureDefinition(@"http://hl7.org/fhir/StructureDefinition/gao-alternate");
            // var sd = _testResolver.FindStructureDefinition(@"http://hl7.org/fhir/StructureDefinition/gao-result");
            // var sd = _testResolver.FindStructureDefinition(@"http://hl7.org/fhir/StructureDefinition/gao-procedurerequest");
            // var sd = _testResolver.FindStructureDefinition(@"http://hl7.org/fhir/StructureDefinition/cqif-guidanceartifact");

            // [WMR 20160825] Examples by Simone Heckman - custom, free-form canonical url
            // => ResourceIdentity is obsolete!
            // var sd = _testResolver.FindStructureDefinition(@"http://fhir.de/StructureDefinition/kbv/betriebsstaette");
            // var sd = _testResolver.FindStructureDefinition(@"http://fhir.de/StructureDefinition/kbv/istNebenbetriebsstaette");

            // var sd = _testResolver.FindStructureDefinition(@"http://example.org/fhir/StructureDefinition/MyBasic");

            // var sd = _testResolver.FindStructureDefinition(@"http://example.org/fhir/StructureDefinition/MyObservation2");

            // [WMR 20161219] Problem: Composition.section element in core resource has name 'section' (b/o name reference)
            // Ambiguous... snapshot generator slicing logic cannot handle this...

            // [WMR 20161222] Example by EK from validator
            // var sd = _testResolver.FindStructureDefinition(@"http://example.org/StructureDefinition/DocumentComposition");
            // var sd = _testResolver.FindStructureDefinition(@"http://hl7.org/fhir/StructureDefinition/Composition");

            // [WMR 20170110] Test problematic extension
            // var sd = _testResolver.FindStructureDefinition(@"http://hl7.org/fhir/StructureDefinition/us-core-direct");

            var sd = _testResolver.FindStructureDefinition(@"http://hl7.org/fhir/StructureDefinition/Account");

            // var sd = _testResolver.FindStructureDefinition(@"http://example.org/fhir/StructureDefinition/PatientWithExtension");

            Assert.IsNotNull(sd);

            // dumpReferences(sd);

            generateSnapshotAndCompare(sd, out var expanded);

            dumpOutcome(_generator.Outcome);
            // dumpBasePaths(expanded);
            expanded.Snapshot.Element.Dump();
        }

        [TestMethod]
        public void TestChoiceTypeWithMultipleProfileConstraints()
        {
            // [WMR 20161005] The following profile defines several type constraints on Observation.value[x]
            // - Type = Quantity, Profile = WeightQuantity
            // - Type = Quantity, Profile = HeightQuantity
            // - Type = string
            // The snapshot generator should support this without any issues.

            // var tempPath = Path.GetTempPath();
            // var validationTestProfiles = (new Validation.TestProfileArtifactSource()).TestProfiles;
            // var sdHeightQty = validationTestProfiles.FirstOrDefault(s => s.Url == "http://validationtest.org/fhir/StructureDefinition/HeightQuantity");
            // File.WriteAllText(Path.Combine(tempPath, "HeightQuantity.StructureDefinition.xml"), FhirSerializer.SerializeResourceToXml(sdHeightQty));
            // var sdWeightQty = validationTestProfiles.FirstOrDefault(s => s.Url == "http://validationtest.org/fhir/StructureDefinition/WeightQuantity");
            // File.WriteAllText(Path.Combine(tempPath, "WeightQuantity.StructureDefinition.xml"), FhirSerializer.SerializeResourceToXml(sdWeightQty));

            var sd = _testResolver.FindStructureDefinition(@"http://validationtest.org/fhir/StructureDefinition/WeightHeightObservation");

            Assert.IsNotNull(sd);

            // dumpReferences(sd);

            generateSnapshotAndCompare(sd, out var expanded);

            dumpOutcome(_generator.Outcome);
            dumpBasePaths(expanded);
        }

        [TestMethod]
        public void GenerateRepeatedSnapshot()
        {
            // [WMR 20161005] This generated exceptions in an early version of the snapshot generator (fixed)

            var sd = _testResolver.FindStructureDefinition(@"http://hl7.org/fhir/StructureDefinition/MeasureReport");
            generateSnapshotAndCompare(sd, out var expanded);
            dumpOutcome(_generator.Outcome);
            dumpBasePaths(expanded);

            sd = _testResolver.FindStructureDefinition(@"http://hl7.org/fhir/StructureDefinition/clinicaldocument");
            generateSnapshotAndCompare(sd, out expanded);
            dumpOutcome(_generator.Outcome);
            dumpBasePaths(expanded);
        }

        // [WMR 20170424] For debugging SnapshotBaseComponentGenerator
        [TestMethod]
        public void TestFullyExpandCoreOrganization()
        {
            // [WMR 20161005] This simulates custom Forge post-processing logic
            // i.e. perform a regular snapshot expansion, then explicitly expand all complex elements (esp. those without any differential constraints)

            // var sd = _testResolver.FindStructureDefinition(@"http://hl7.org/fhir/StructureDefinition/Organization");
            var sd = _testResolver.FindStructureDefinitionForCoreType(FHIRAllTypes.Organization);
            Assert.IsNotNull(sd);
            generateSnapshot(sd);
            Assert.IsTrue(sd.HasSnapshot);
            var elems = sd.Snapshot.Element;

            var issues = _generator.Outcome?.Issue ?? new List<OperationOutcome.IssueComponent>();
            var expanded = fullyExpand(sd.Snapshot.Element, issues);

            Assert.IsNotNull(expanded);
            dumpBaseElems(expanded);

            Assert.IsNull(_generator.Outcome);
        }

        // [WMR 20180115] NEW - Replacement for expandAllComplexElements (OBSOLETE)
        // Expand all elements with complex type and no children
        IList<ElementDefinition> fullyExpand(IList<ElementDefinition> elements, List<OperationOutcome.IssueComponent> issues = null)
        {
            var nav = new ElementDefinitionNavigator(elements);
            // Skip root element
            if (nav.MoveToFirstChild())
            {
                if (_generator == null)
                {
                    _generator = new SnapshotGenerator(_testResolver, _settings);
                }
                fullyExpandElement(nav, issues);
                return nav.Elements;
            }
            return elements;
        }

        // Expand current element if it has a complex type and no children (recursively)
        void fullyExpandElement(ElementDefinitionNavigator nav, List<OperationOutcome.IssueComponent> issues)
        {
            if (nav.HasChildren || (isExpandableElement(nav.Current) && _generator.ExpandElement(nav)))
            {
                if (issues != null && _generator.Outcome != null)
                {
                    issues.AddRange(_generator.Outcome.Issue);
                }

                Debug.Print($"[{nameof(fullyExpandElement)}] " + nav.Path);
                var bm = nav.Bookmark();
                if (nav.MoveToFirstChild())
                {
                    do
                    {
                        fullyExpandElement(nav, issues);
                    } while (nav.MoveToNext());
                    Assert.IsTrue(nav.ReturnToBookmark(bm));
                }
            }
        }

        static bool isExpandableElement(ElementDefinition element)
        {
#if HACK_STU3_RECURSION
            // [WMR 20170328] DEBUG HACK
            // Prevent recursion:
            // - Identifier.assigner : Reference
            // - Reference.identifier : Identifier
            if (element.Path == "Reference.identifier"
                || element.Base?.Path == "Reference.identifier"
                // [WMR 20170424] Added
                || (element.Base?.Path.EndsWith(".reference.identifier") ?? false)
                || (element.Base?.Path == "Identifier.assigner.identifier")
                || (element.Base?.Path.EndsWith(".identifier.assigner.identifier") ?? false)
            )
            {
                Debug.Print($"[{nameof(isExpandableElement)}] RECURSION HACK: skip expansion for element: '{element.Path}'");
                return false;
            }
#endif

            var type = element.PrimaryType();

            if (type == null || element.Type.Select(t => t.Code).Distinct().Count() != 1) { return false; }

            var typeName = type?.Code;
            return !String.IsNullOrEmpty(typeName)
                   // Expand complex datatypes and resources
                   && isComplexDataTypeOrResource(typeName)
                   && (
                        // Only expand extension elements with a custom name or profile
                        // Do NOT expand the core Extension.extension element, as this will trigger infinite recursion
                        typeName != FHIRAllTypes.Extension.GetLiteral()
                        || !string.IsNullOrEmpty(type.Profile)
                        || element.SliceName != null
                   );
        }

        // [WMR 20180116] Returns true for complex datatypes and resources, or false otherwise
        static bool isComplexDataTypeOrResource(string typeName) => !ModelInfo.IsPrimitive(typeName);

        static bool isComplexDataTypeOrResource(FHIRAllTypes type) => !ModelInfo.IsPrimitive(type);


        // [WMR 20180115] NEW - Use alternative (iterative) approach for full expansion
        [TestMethod]
        public void TestFullyExpandCorePatient()
        {
            // [WMR 20180115] Iteratively expand all complex elements
            // 1. First generate regular snapshot
            // 2. Re-iterate elements, expand complex elements w/o children (recursively)

            var sd = _testResolver.FindStructureDefinition(@"http://hl7.org/fhir/StructureDefinition/Patient");
            Assert.IsNotNull(sd);

            StructureDefinition snapshot = null;
            generateSnapshotAndCompare(sd, out snapshot);
            Assert.IsNotNull(snapshot);
            Assert.IsTrue(snapshot.HasSnapshot);

            var snapElems = snapshot.Snapshot.Element;
            Debug.WriteLine($"Default snapshot: {snapElems.Count} elements");
            dumpBaseElems(snapElems);
            Assert.AreEqual(52, snapElems.Count);

            var issues = _generator.Outcome?.Issue ?? new List<OperationOutcome.IssueComponent>();
            var fullElems = fullyExpand(snapElems, issues);
            Debug.WriteLine($"Full expansion: {fullElems.Count} elements");
            dumpBaseElems(fullElems);
            Assert.AreEqual(313, fullElems.Count);
            Assert.AreEqual(issues.Count, 0);

            // Verify
            for (int j = 1; j < fullElems.Count; j++)
            {
                if (isExpandableElement(fullElems[j]))
                {
                    verifyExpandElement(fullElems[j], fullElems, fullElems);
                }
            }
        }

        // [WMR 20180115] NEW - Use alternative (iterative) approach for full expansion
        // Note: result is different from TestCoreOrganizationNL, contains more elements - correct!
        // Older approach was flawed, e.g. see exclusion for Organization.type
        [TestMethod]
        public void TestFullyExpandNLCoreOrganization()
        {
            // core-organization-nl references extension core-address-nl
            // BUG: expanded extension child elements have incorrect .Base.Path ...?!
            // e.g. Organization.address.type - Base = Organization.address.use
            // Fixed by adding conditional to copyChildren

            var sd = _testResolver.FindStructureDefinition(@"http://fhir.nl/fhir/StructureDefinition/nl-core-organization");
            Assert.IsNotNull(sd);

            StructureDefinition snapshot = null;
            // generateSnapshotAndCompare(sd, out snapshot);

            _generator = new SnapshotGenerator(_testResolver, _settings);
            _generator.PrepareElement += elementHandler;
            try
            {
                generateSnapshotAndCompare(sd, out snapshot);

                Assert.IsNotNull(snapshot);
                Assert.IsTrue(snapshot.HasSnapshot);

                var snapElems = snapshot.Snapshot.Element;
                Debug.WriteLine($"Default snapshot: {snapElems.Count} elements");
                dumpBaseElems(snapElems);
                dumpIssues(_generator.Outcome?.Issue);
                Assert.AreEqual(62, snapElems.Count);
                Assert.IsNull(_generator.Outcome);

                var issues = new List<OperationOutcome.IssueComponent>();
                var fullElems = fullyExpand(snapElems, issues);
                Debug.WriteLine($"Full expansion: {fullElems.Count} elements");
                dumpBaseElems(fullElems);
                dumpIssues(issues);
                Assert.AreEqual(350, fullElems.Count);
                Assert.AreEqual(0, issues.Count);

                // Verify
                for (int j = 1; j < fullElems.Count; j++)
                {
                    if (isExpandableElement(fullElems[j]))
                    {
                        verifyExpandElement(fullElems[j], fullElems, fullElems);
                    }
                }
            }
            finally
            {
                _generator.PrepareElement -= elementHandler;
            }
        }

        static void beforeExpandElementHandler_DEBUG(object sender, SnapshotExpandElementEventArgs e)
        {
            Debug.Print($"[beforeExpandElementHandler_DEBUG] #{e.Element.GetHashCode()} '{e.Element.Path}' - HasChildren = {e.HasChildren} - MustExpand = {e.MustExpand}");
        }

        [TestMethod]
        public void TestSnapshotRecursionChecker()
        {
            // Following structuredefinition has a recursive element type profile
            // Verify that the snapshot generator detects recursion and aborts with exception

            var sd = _testResolver.FindStructureDefinition(@"http://example.org/fhir/StructureDefinition/MyBundle");

            Assert.IsNotNull(sd);

            // dumpReferences(sd);

            bool exceptionRaised = false;
            try
            {
                generateSnapshotAndCompare(sd, out var expanded);
                dumpOutcome(_generator.Outcome);
                dumpBasePaths(expanded);
            }
            catch (Exception ex)
            {
                Debug.Print("{0}: {1}".FormatWith(ex.GetType().Name, ex.Message));
                exceptionRaised = ex is NotSupportedException;
            }
            Assert.IsTrue(exceptionRaised);
        }

        // [WMR 20170424] Add qicore-encounter.xml (STU3) as separate content file
        // Source: http://build.fhir.org/ig/cqframework/qi-core/StructureDefinition-qicore-encounter.xml.html
        [TestMethod]
        public void GenerateDerivedProfileSnapshot()
        {
            // [WMR 20161005] Verify that the snapshot generator supports profiles on profiles

            // cqif-guidanceartifact profile is derived from cqif-knowledgemodule
            // var sd = _testResolver.FindStructureDefinition(@"http://hl7.org/fhir/StructureDefinition/cqif-guidanceartifact");
            // var sd = _testResolver.FindStructureDefinition(@"http://hl7.org/fhir/StructureDefinition/sdc-questionnaire");
            // var sd = _testResolver.FindStructureDefinition(@"http://hl7.org/fhir/StructureDefinition/qicore-goal");
            // var sd = _testResolver.FindStructureDefinition(@"http://hl7.org/fhir/StructureDefinition/qicore-patient");
            // var sd = _testResolver.FindStructureDefinition(@"http://hl7.org/fhir/StructureDefinition/qicore-encounter");
            var sd = _testResolver.FindStructureDefinition(@"http://hl7.org/fhir/us/qicore/StructureDefinition/qicore-encounter");

            Assert.IsNotNull(sd);
            // dumpReferences(sd);

            generateSnapshotAndCompare(sd, out var expanded);

            dumpOutcome(_generator.Outcome);
            dumpBasePaths(expanded);
        }

        void assertContainsElement(StructureDefinition sd, string path, string name = null, string elementId = null)
        {
            Assert.IsNotNull(sd);

            Assert.IsNotNull(sd.Differential);
            Assert.IsNotNull(sd.Differential.Element);
            Assert.IsTrue(sd.Differential.Element.Count > 0);

            // Verify that the differential component contains a matching element
            assertContainsElement(sd.Differential, path, name);
            assertContainsElement(sd.Snapshot, path, name, elementId);
        }

        void assertContainsElement(IElementList elements, string path, string name = null, string elementId = null)
        {
            var label = elements is StructureDefinition.DifferentialComponent ? "differential" : "snapshot";
            Assert.IsNotNull(elements);
            var matches = elements.Element.Where(e => e.Path == path && e.SliceName == name).ToArray();
            var cnt = matches.Length;
            Assert.IsTrue(cnt > 0, $"Expected element is missing from {label} component. Path = '{path}', name = '{name}'.");
            Assert.IsTrue(cnt == 1, $"Found multiple matching elements in {label} component for Path = '{path}', name = '{name}'.");
            var elem = matches[0];
            if (_settings.GenerateElementIds && elementId != null)
            {
                Assert.AreEqual(elementId, elem.ElementId, $"Invalid elementId in {label} component. Expected = '{elementId}', actual = '{elem.ElementId}'.");
            }
        }

        StructureDefinition generateSnapshot(string url, Action<StructureDefinition> preprocessor = null)
        {
            var structure = _testResolver.FindStructureDefinition(url);
            Assert.IsNotNull(structure);
            Assert.IsTrue(structure.HasSnapshot);
            preprocessor?.Invoke(structure);
            generateSnapshotAndCompare(structure, out var expanded);
            dumpOutcome(_generator.Outcome);
            return expanded;
        }

        static void insertElementsBefore(StructureDefinition structure, ElementDefinition insertBefore, params ElementDefinition[] inserts)
            => insertElementsBefore(structure.Differential.Element, insertBefore, inserts);

        static void insertElementsBefore(List<ElementDefinition> elements, ElementDefinition insertBefore, params ElementDefinition[] inserts)
        {
            var idx = elements.FindIndex(e => e.Path == insertBefore.Path && e.SliceName == insertBefore.SliceName);
            Assert.AreNotEqual(-1, idx, $"Warning! insertBefore element is missing. Path = '{insertBefore.Path}', Name = '{insertBefore.SliceName}'.");
            foreach (var insert in inserts)
            {
                var idx2 = elements.FindIndex(e => e.Path == insert.Path && e.SliceName == insert.SliceName);
                Assert.AreEqual(-1, idx2, $"Warning! insert element is already present. Path = '{insert.Path}', Name = '{insert.SliceName}'.");
            }
            elements.InsertRange(idx, inserts);
        }

        static void insertElementsBefore(StructureDefinition structure, string insertBeforePath, int elemIndex, params ElementDefinition[] inserts)
            => insertElementsBefore(structure.Differential.Element, insertBeforePath, elemIndex, inserts);

        static void insertElementsBefore(List<ElementDefinition> elements, string insertBeforePath, int elemIndex, params ElementDefinition[] inserts)
        {
            var idx = -1;
            do
            {
                idx = elements.FindIndex(idx + 1, e => e.Path == insertBeforePath);
                Assert.AreNotEqual(-1, idx, $"Warning! insertBefore element is missing. Path = '{insertBeforePath}', Index = '{elemIndex}'.");
            } while (--elemIndex > 0);

            foreach (var insert in inserts)
            {
                var idx2 = elements.FindIndex(e => e.Path == insert.Path && e.SliceName == insert.SliceName);
                Assert.AreEqual(-1, idx2, $"Warning! insert element is already present. Path = '{insert.Path}', Name = '{insert.SliceName}'.");
            }
            elements.InsertRange(idx, inserts);

        }


        // [WMR 20170412] Fixed
        [TestMethod]
        public void GeneratePatientWithExtensionsSnapshot()
        {
            // [WMR 20161005] Very complex set of examples by Chris Grenz
            // https://github.com/chrisgrenz/FHIR-Primer/blob/master/profiles/patient-extensions-profile.xml
            // Manually downgraded from FHIR v1.4.0 to v1.0.2

            StructureDefinition sd;
            ElementVerifier verifier;

            // [WMR 20170421] Chris Grenz examples define non-standard slice names, e.g. "type.value[x]"
            _settings.GenerateElementIds = true;

            // http://example.com/fhir/StructureDefinition/patient-legal-case
            // http://example.com/fhir/StructureDefinition/patient-legal-case-lead-counsel

            // [WMR 20170424] Corrected element ids

            // Verify complex extension used by patient-with-extensions profile
            // patient-research-authorization-profile.xml
            sd = generateSnapshot(@"http://example.com/fhir/StructureDefinition/patient-research-authorization");
            verifier = new ElementVerifier(sd, _settings);
            verifier.VerifyElement("Extension.extension", null, "Extension.extension");
            verifier.VerifyElement("Extension.extension", "type", "Extension.extension:type");
            verifier.VerifyElement("Extension.extension.url", null, "Extension.extension:type.url", new FhirUri("type"));
            verifier.VerifyElement("Extension.extension", "flag", "Extension.extension:flag");
            verifier.VerifyElement("Extension.extension.url", null, "Extension.extension:flag.url", new FhirUri("flag"));
            verifier.VerifyElement("Extension.extension", "date", "Extension.extension:date");
            verifier.VerifyElement("Extension.extension.url", null, "Extension.extension:date.url", new FhirUri("date"));
            verifier.VerifyElement("Extension.url", null, null, new FhirUri(sd.Url));

            // Basic Patient profile that references a set of extensions
            // patient-extensions-profile.xml
            sd = generateSnapshot(@"http://example.com/fhir/StructureDefinition/patient-with-extensions");
            verifier = new ElementVerifier(sd, _settings);
            verifier.VerifyElement("Patient.extension", null, "Patient.extension");
            verifier.VerifyElement("Patient.extension", "doNotCall", "Patient.extension:doNotCall");
            verifier.VerifyElement("Patient.extension", "legalCase", "Patient.extension:legalCase");

            // [WMR 20170614] Fixed; element id for type slices is based on original element name ending with "[x]"
            // verifier.VerifyElement("Patient.extension.valueBoolean", null, "Patient.extension:legalCase.valueBoolean");
            // verifier.VerifyElement("Patient.extension.valueBoolean.extension", null, "Patient.extension:legalCase.valueBoolean.extension");
            // verifier.VerifyElement("Patient.extension.valueBoolean.extension", "leadCounsel", "Patient.extension:legalCase.valueBoolean.extension:leadCounsel");
            verifier.VerifyElement("Patient.extension.valueBoolean", null, "Patient.extension:legalCase.value[x]");
            verifier.VerifyElement("Patient.extension.valueBoolean.extension", null, "Patient.extension:legalCase.value[x].extension");
            verifier.VerifyElement("Patient.extension.valueBoolean.extension", "leadCounsel", "Patient.extension:legalCase.value[x].extension:leadCounsel");

            verifier.VerifyElement("Patient.extension", "religion", "Patient.extension:religion");
            verifier.VerifyElement("Patient.extension", "researchAuth", "Patient.extension:researchAuth");

            // Each of the following profiles is derived from the previous profile

            // patient-name-slice-profile.xml
            sd = generateSnapshot(@"http://example.com/fhir/SD/patient-name-slice"
                , structure => insertElementsBefore(structure,
                     "Patient.name.use", 2,
                     // Add named parent slicing entry
                     new ElementDefinition() { Path = "Patient.name", SliceName = "maidenName" }
                 )
            );
            verifier = new ElementVerifier(sd, _settings);
            verifier.VerifyElement("Patient.name", null, "Patient.name");
            verifier.VerifyElement("Patient.name", "officialName", "Patient.name:officialName");
            verifier.VerifyElement("Patient.name.text", null, "Patient.name:officialName.text");
            verifier.VerifyElement("Patient.name.family", null, "Patient.name:officialName.family");
            verifier.VerifyElement("Patient.name.given", null, "Patient.name:officialName.given");
            verifier.VerifyElement("Patient.name.use", null, "Patient.name:officialName.use");
            Assert.AreEqual((verifier.CurrentElement.Fixed as Code)?.Value, "official");
            verifier.VerifyElement("Patient.name", "maidenName", "Patient.name:maidenName");
            verifier.VerifyElement("Patient.name.use", null, "Patient.name:maidenName.use");
            Assert.AreEqual((verifier.CurrentElement.Fixed as Code)?.Value, "maiden");
            verifier.VerifyElement("Patient.name.family", null, "Patient.name:maidenName.family");

            // patient-telecom-slice-profile.xml
            sd = generateSnapshot(@"http://example.com/fhir/SD/patient-telecom-slice"
                , structure => insertElementsBefore(structure,
                     // new ElementDefinition() { Path = "Patient.telecom.system", SliceName = "workEmail.system" },
                     "Patient.telecom.system", 4,
                     // Add named parent slicing entry
                     new ElementDefinition() { Path = "Patient.telecom", SliceName = "workEmail" }
                 )
            );
            verifier = new ElementVerifier(sd, _settings);
            verifier.VerifyElement("Patient.telecom", null, "Patient.telecom");
            verifier.VerifyElement("Patient.telecom", "homePhone", "Patient.telecom:homePhone");
            verifier.VerifyElement("Patient.telecom.system", null, "Patient.telecom:homePhone.system", new Code("phone"));
            verifier.VerifyElement("Patient.telecom.use", null, "Patient.telecom:homePhone.use", new Code("home"));
            verifier.VerifyElement("Patient.telecom", "mobilePhone", "Patient.telecom:mobilePhone");
            verifier.VerifyElement("Patient.telecom.system", null, "Patient.telecom:mobilePhone.system", new Code("phone"));
            verifier.VerifyElement("Patient.telecom.use", null, "Patient.telecom:mobilePhone.use", new Code("mobile"));
            verifier.VerifyElement("Patient.telecom", "homeEmail", "Patient.telecom:homeEmail");
            verifier.VerifyElement("Patient.telecom.system", null, "Patient.telecom:homeEmail.system", new Code("email"));
            verifier.VerifyElement("Patient.telecom.use", null, "Patient.telecom:homeEmail.use", new Code("home"));
            verifier.VerifyElement("Patient.telecom", "workEmail", "Patient.telecom:workEmail");
            verifier.VerifyElement("Patient.telecom.system", null, "Patient.telecom:workEmail.system", new Code("email"));
            verifier.VerifyElement("Patient.telecom.use", null, "Patient.telecom:workEmail.use", new Code("work"));
            verifier.VerifyElement("Patient.telecom", "pager", "Patient.telecom:pager");
            verifier.VerifyElement("Patient.telecom.system", null, "Patient.telecom:pager.system", new Code("pager"));

            // Original snapshot contains constraints for both deceased[x] and deceasedDateTime - invalid!
            // Generated snapshot merges both constraints to deceasedDateTime type slice
            // patient-deceasedDatetime-slice-profile.xml
            sd = generateSnapshot(@"http://example.com/fhir/SD/patient-deceasedDatetime-slice");
            assertContainsElement(sd.Differential, "Patient.deceased[x]");                  // Differential contains a type slice on deceased[x]
            // Assert.IsFalse(sd.Snapshot.Element.Any(e => e.Path == "Patient.deceased[x]"));  // Snapshot only contains renamed element constraint
            // assertContainsElement(sd, "Patient.deceasedDateTime", null, "Patient.deceasedDateTime");
            verifier.VerifyElement("Patient.deceased[x]", null, "Patient.deceased[x]");

            // patient-careprovider-type-slice-profile.xml
            sd = generateSnapshot(@"http://example.com/fhir/SD/patient-careprovider-type-slice");
            verifier = new ElementVerifier(sd, _settings);
            verifier.VerifyElement("Patient.careProvider", null, "Patient.careProvider");
            verifier.VerifyElement("Patient.careProvider", "organizationCare", "Patient.careProvider:organizationCare");
            verifier.VerifyElement("Patient.careProvider", "practitionerCare", "Patient.careProvider:practitionerCare");

            // Verify re-slicing
            // patient-careprovider-type-reslice-profile.xml
            sd = generateSnapshot(@"http://example.com/fhir/SD/patient-careprovider-type-reslice");
            verifier = new ElementVerifier(sd, _settings);
            verifier.VerifyElement("Patient.careProvider", null, "Patient.careProvider");
            verifier.VerifyElement("Patient.careProvider", "organizationCare", "Patient.careProvider:organizationCare");
            verifier.VerifyElement("Patient.careProvider", "organizationCare/teamCare", "Patient.careProvider:organizationCare/teamCare");
            verifier.VerifyElement("Patient.careProvider", "practitionerCare", "Patient.careProvider:practitionerCare");

            // Identifier Datatype profile
            // patient-mrn-id-profile.xml
            sd = generateSnapshot(@"http://example.com/fhir/SD/patient-mrn-id");
            verifier = new ElementVerifier(sd, _settings);
            verifier.VerifyElement("Identifier", null, "Identifier");
            verifier.VerifyElement("Identifier.system", null, "Identifier.system", new FhirUri(@"http://example.com/fhir/localsystems/PATIENT-ID-MRN"));

            // Verify inline re-slicing
            // Profile slices identifier and also re-slices the "mrn" slice
            // patient-identifier-profile-slice-profile.xml
            sd = generateSnapshot(@"http://example.com/fhir/SD/patient-slice-by-profile"
                , structure => insertElementsBefore(structure,
                     "Patient.identifier.use", 1,
                     // Add named parent reslicing entry
                     new ElementDefinition() { Path = "Patient.identifier", SliceName = "mrn/officialMRN" }
                 )
            );
            verifier = new ElementVerifier(sd, _settings);
            verifier.VerifyElement("Patient.identifier", null, "Patient.identifier");
            verifier.VerifyElement("Patient.identifier", "mrn", "Patient.identifier:mrn");
            verifier.VerifyElement("Patient.identifier", "mrn/officialMRN", "Patient.identifier:mrn/officialMRN");
            verifier.VerifyElement("Patient.identifier.use", null, "Patient.identifier:mrn/officialMRN.use", new Code("official"));
            verifier.VerifyElement("Patient.identifier", "mdmId", "Patient.identifier:mdmId");

            // Verify constraints on named slice in base profile
            // patient-identifier-slice-extension-profile.xml
            sd = generateSnapshot(@"http://example.com/fhir/SD/patient-identifier-subslice"
                , structure => insertElementsBefore(structure,
                     "Patient.identifier.extension", 1,
                     // Add named parent reslicing entry
                     new ElementDefinition() { Path = "Patient.identifier", SliceName = "mrn" }
                 )
            );
            verifier = new ElementVerifier(sd, _settings);
            verifier.VerifyElement("Patient.identifier", null, "Patient.identifier");
            verifier.AssertSlicing("system", ElementDefinition.SlicingRules.Open, null);
            verifier.VerifyElement("Patient.identifier", "mrn", "Patient.identifier:mrn");
            verifier.AssertSlicing("use", ElementDefinition.SlicingRules.Open, null);
            verifier.VerifyElement("Patient.identifier.extension", null, "Patient.identifier:mrn.extension");
            verifier.VerifyElement("Patient.identifier.extension", "issuingSite", "Patient.identifier:mrn.extension:issuingSite");
            verifier.VerifyElement("Patient.identifier.use", null, "Patient.identifier:mrn.use");
            verifier.VerifyElement("Patient.identifier.type", null, "Patient.identifier:mrn.type");
            verifier.VerifyElement("Patient.identifier.system", null, "Patient.identifier:mrn.system", new FhirUri(@"http://example.com/fhir/localsystems/PATIENT-ID-MRN"));
            verifier.VerifyElement("Patient.identifier.value", null, "Patient.identifier:mrn.value");
            verifier.VerifyElement("Patient.identifier.period", null, "Patient.identifier:mrn.period");
            verifier.VerifyElement("Patient.identifier.assigner", null, "Patient.identifier:mrn.assigner");
            verifier.VerifyElement("Patient.identifier", "mrn/officialMRN", "Patient.identifier:mrn/officialMRN");
            verifier.VerifyElement("Patient.identifier", "mdmId", "Patient.identifier:mdmId");

            // Verify extension re-slice
            // patient-research-auth-reslice-profile.xml
            sd = generateSnapshot(@"http://example.com/fhir/SD/patient-research-auth-reslice"
                , structure => insertElementsBefore(structure,
                     // new ElementDefinition() { Path = "Patient.extension.extension.value[x]", SliceName = "researchAuth/grandfatheredResAuth.type.value[x]" },
                     "Patient.extension.extension.value[x]", 1,
                     // Add named parent reslicing entry
                     new ElementDefinition() { Path = "Patient.extension", SliceName = "researchAuth/grandfatheredResAuth" },
                     new ElementDefinition() { Path = "Patient.extension.extension", SliceName = "type" }
                     // new ElementDefinition() { Path = "Patient.extension.extension", Name = "researchAuth/grandfatheredResAuth.type" }
                 )
            );
            verifier = new ElementVerifier(sd, _settings);

            verifier.VerifyElement("Patient.extension", null, "Patient.extension");
            verifier.VerifyElement("Patient.extension", "doNotCall", "Patient.extension:doNotCall");
            verifier.VerifyElement("Patient.extension", "legalCase", "Patient.extension:legalCase");


            // [WMR 20170614] Fixed; element id for type slices is based on original element name ending with "[x]"
            // verifier.VerifyElement("Patient.extension.valueBoolean", null, "Patient.extension:legalCase.valueBoolean");
            // verifier.VerifyElement("Patient.extension.valueBoolean.extension", null, "Patient.extension:legalCase.valueBoolean.extension");
            // verifier.VerifyElement("Patient.extension.valueBoolean.extension", null, "Patient.extension:legalCase.valueBoolean.extension:leadCounsel");
            verifier.VerifyElement("Patient.extension.valueBoolean", null, "Patient.extension:legalCase.value[x]");
            verifier.VerifyElement("Patient.extension.valueBoolean.extension", null, "Patient.extension:legalCase.value[x].extension");
            verifier.VerifyElement("Patient.extension.valueBoolean.extension", null, "Patient.extension:legalCase.value[x].extension:leadCounsel");

            verifier.VerifyElement("Patient.extension", "religion", "Patient.extension:religion");
            verifier.VerifyElement("Patient.extension", "researchAuth", "Patient.extension:researchAuth");
            // Note: in the original snapshot, the "researchAuth" complex extension slice is fully expanded (child extensions: type, flag, date)
            // However this is not necessary, as there are no child constraints on the extension

            // [WMR 20161216] TODO: Merge slicing entry
            verifier.AssertSlicing("type.value[x]", ElementDefinition.SlicingRules.Open, null);

            // [WMR 20161208] TODO...

            // "researchAuth/grandfatheredResAuth" represents a reslice of the base extension "researchAuth" (0...*)
            verifier.VerifyElement("Patient.extension", "researchAuth/grandfatheredResAuth", "Patient.extension:researchAuth/grandfatheredResAuth");

            // [WMR 20161216] TODO: Merge slicing entry
            verifier.VerifyElement("Patient.extension.extension", null, "Patient.extension:researchAuth/grandfatheredResAuth.extension");
            // [WMR 20170412] Slicing component is inherited from Extension.extension core element definition
            // STU3: Defined as { type = "value", path = "url", ordered = null }
            verifier.AssertSlicing("url", ElementDefinition.SlicingRules.Open, null);

            // The reslice "researchAuth/grandfatheredResAuth" has a child element constraint on "type.value[x]"
            // Therefore the complex extension is fully expanded (child extensions: type, flag, date)
            verifier.VerifyElement("Patient.extension.extension", "type", "Patient.extension:researchAuth/grandfatheredResAuth.extension:type");
            verifier.VerifyElement("Patient.extension.extension.url", null, "Patient.extension:researchAuth/grandfatheredResAuth.extension:type.url", new FhirUri("type"));
            // Child constraints on "type.value[x]" merged from differential
            verifier.VerifyElement("Patient.extension.extension.value[x]", null, "Patient.extension:researchAuth/grandfatheredResAuth.extension:type.value[x]");
            verifier.VerifyElement("Patient.extension.extension", "flag", "Patient.extension:researchAuth/grandfatheredResAuth.extension:flag");
            verifier.VerifyElement("Patient.extension.extension.url", null, "Patient.extension:researchAuth/grandfatheredResAuth.extension:flag.url", new FhirUri("flag"));
            verifier.VerifyElement("Patient.extension.extension", "date", "Patient.extension:researchAuth/grandfatheredResAuth.extension:date");
            verifier.VerifyElement("Patient.extension.extension.url", null, "Patient.extension:researchAuth/grandfatheredResAuth.extension:date.url", new FhirUri("date"));
            verifier.VerifyElement("Patient.extension.url", null, "Patient.extension:researchAuth/grandfatheredResAuth.url", new FhirUri(@"http://example.com/fhir/StructureDefinition/patient-research-authorization"));

            // Slices inherited from base profile with url http://example.com/fhir/SD/patient-identifier-subslice
            verifier.VerifyElement("Patient.identifier", null, "Patient.identifier");
            verifier.AssertSlicing("system", ElementDefinition.SlicingRules.Open, null);
            verifier.VerifyElement("Patient.identifier", "mrn", "Patient.identifier:mrn");
            verifier.AssertSlicing("use", ElementDefinition.SlicingRules.Open, null);
            verifier.VerifyElement("Patient.identifier.extension", null, "Patient.identifier:mrn.extension");
            verifier.VerifyElement("Patient.identifier.extension", null, "Patient.identifier:mrn.extension:issuingSite");
            verifier.VerifyElement("Patient.identifier.use", null, "Patient.identifier:mrn.use");
            verifier.VerifyElement("Patient.identifier.type", null, "Patient.identifier:mrn.type");
            verifier.VerifyElement("Patient.identifier.system", null, "Patient.identifier:mrn.system", new FhirUri(@"http://example.com/fhir/localsystems/PATIENT-ID-MRN"));
            verifier.VerifyElement("Patient.identifier.value", null, "Patient.identifier:mrn.value");
            verifier.VerifyElement("Patient.identifier.period", null, "Patient.identifier:mrn.period");
            verifier.VerifyElement("Patient.identifier.assigner", null, "Patient.identifier:mrn.assigner");
            verifier.VerifyElement("Patient.identifier", "mrn/officialMRN", "Patient.identifier:mrn/officialMRN");
            verifier.VerifyElement("Patient.identifier", "mdmId", "Patient.identifier:mdmId");
        }

        [TestMethod]
        public void GenerateSnapshotExpandExternalProfile()
        {
            // Profile MyLocation references extension MyLocationExtension
            // MyLocationExtension extension profile does not have a snapshot component => expand on demand

            var sd = _testResolver.FindStructureDefinition(@"http://example.org/fhir/StructureDefinition/MyLocation");
            Assert.IsNotNull(sd);
            Assert.IsNotNull(sd.Snapshot);

            var extensionElements = sd.Differential.Element.Where(e => e.IsExtension());
            Assert.IsNotNull(extensionElements);
            Assert.AreEqual(2, extensionElements.Count()); // Extension slicing entry + first extension definition
            var extensionElement = extensionElements.Skip(1).FirstOrDefault();
            var extensionType = extensionElement.Type.FirstOrDefault();
            Assert.IsNotNull(extensionType);
            Assert.AreEqual(FHIRAllTypes.Extension.GetLiteral(), extensionType.Code);
            Assert.IsNotNull(extensionType.Profile);
            var extDefUrl = extensionType.Profile;
            Assert.AreEqual(@"http://example.org/fhir/StructureDefinition/MyLocationExtension", extDefUrl);
            var ext = _testResolver.FindStructureDefinition(extDefUrl);
            Assert.IsNotNull(ext);
            Assert.IsNull(ext.Snapshot);

            // dumpReferences(sd);

            generateSnapshotAndCompare(sd, out var expanded);

            dumpOutcome(_generator.Outcome);
            dumpBasePaths(expanded);
        }

        [TestMethod]
        public void GenerateSnapshotIgnoreMissingExternalProfile()
        {
            // [WMR 20161005] Verify that the snapshot generator gracefully handles unresolved external profile references
            // This should generate a partial snapshot and OperationOutcome Issues for each missing dependency.

            var sd = _testResolver.FindStructureDefinition(@"http://example.org/fhir/StructureDefinition/MyObservation");
            Assert.IsNotNull(sd);

            dumpReferences(sd, true);

            // Explicitly disable expansion of external snapshots
            var settings = new SnapshotGeneratorSettings(_settings);
            settings.GenerateSnapshotForExternalProfiles = false;
            _generator = new SnapshotGenerator(_testResolver, settings);

            generateSnapshotAndCompare(sd, out var expanded);

            var outcome = _generator.Outcome;
            dumpOutcome(outcome);

            Assert.IsNotNull(outcome);
            Assert.AreEqual(3, outcome.Issue.Count);

            assertIssue(outcome.Issue[0], Issue.UNAVAILABLE_REFERENCED_PROFILE, "http://example.org/fhir/StructureDefinition/MyMissingExtension");
            // Note: the extension reference to MyExtensionNoSnapshot should not generate an Issue,
            // as the profile only needs to merge the extension definition root element (no full expansion)
            assertIssue(outcome.Issue[1], Issue.UNAVAILABLE_REFERENCED_PROFILE, "http://example.org/fhir/StructureDefinition/MyIdentifier");
            assertIssue(outcome.Issue[2], Issue.UNAVAILABLE_REFERENCED_PROFILE, "http://example.org/fhir/StructureDefinition/MyCodeableConcept");
        }

        static void assertIssue(OperationOutcome.IssueComponent issue, Issue expected, string diagnostics = null, params string[] location)
        {
            Assert.IsNotNull(issue);
            Assert.AreEqual(expected.Type, issue.Code);
            Assert.AreEqual(expected.Severity, issue.Severity);
            Assert.AreEqual(expected.Code.ToString(), issue.Details.Coding[0].Code);
            Assert.IsNotNull(issue.Extension);
            if (diagnostics != null)
            {
                Assert.AreEqual(diagnostics, issue.Diagnostics);
            }
            if (location != null && location.Length > 0)
            {
                Assert.IsTrue(location.SequenceEqual(issue.Location));
            }
        }

        // [WMR 20160721] Following profiles are not yet handled (TODO)
        //      private readonly string[] skippedProfiles =
        //      {
        //	// Differential defines constraint on MedicationOrder.reason[x]
        //	// Snapshot renames this element to MedicationOrder.reasonCodeableConcept - is this mandatory?
        //	// @"http://hl7.org/fhir/StructureDefinition/gao-medicationorder",
        //};

        [TestMethod]
        public void GenerateSnapshot()
        {
            var sw = new Stopwatch();
            int count = 0;
            _source.Reset();
            sw.Start();

            foreach (var original in findConstraintStrucDefs()
            // [WMR 20160721] Skip invalid profiles
            // .Where(sd => !skippedProfiles.Contains(sd.Url))
            )
            {
                // nothing to test, original does not have a snapshot
                if (original.Snapshot == null) continue;

                Debug.WriteLine("Generating Snapshot for " + original.Url);

                generateSnapshotAndCompare(original);
                count++;
            }

            sw.Stop();
            _source.ShowDuration(count, sw.Elapsed);
        }

        StructureDefinition generateSnapshot(StructureDefinition original)
        {
            if (_generator == null)
            {
                _generator = new SnapshotGenerator(_testResolver, _settings);
            }

            var expanded = (StructureDefinition)original.DeepCopy();
            Assert.IsTrue(original.IsExactly(expanded));

            _generator.Update(expanded);

            return expanded;
        }

        bool generateSnapshotAndCompare(StructureDefinition original)
        {
            return generateSnapshotAndCompare(original, out var expanded);
        }

        bool generateSnapshotAndCompare(StructureDefinition original, out StructureDefinition expanded)
        {
            expanded = generateSnapshot(original);

            var areEqual = original.IsExactly(expanded);

            // [WMR 20160803] Always save output to separate file, convenient for debugging
            // if (!areEqual)
            // {
            var tempPath = Path.GetTempPath();
            var xmlSer = new FhirXmlSerializer();
            File.WriteAllText(Path.Combine(tempPath, "snapshotgen-source.xml"), xmlSer.SerializeToString(original));
            File.WriteAllText(Path.Combine(tempPath, "snapshotgen-dest.xml"), xmlSer.SerializeToString(expanded));
            // }

            // Assert.IsTrue(areEqual);
            Debug.WriteLineIf(original.HasSnapshot && !areEqual, "WARNING: '{0}' Expansion ({1} elements) is not equal to original ({2} elements)!".FormatWith(
                original.Name, original.HasSnapshot ? original.Snapshot.Element.Count : 0, expanded.HasSnapshot ? expanded.Snapshot.Element.Count : 0)
            );

            return areEqual;
        }

        IEnumerable<StructureDefinition> findConstraintStrucDefs()
        {
            var testSDs = _source.FindAll<StructureDefinition>();

            foreach (var testSD in testSDs)
            {
                // var sdInfo = testSD.Annotation<OriginAnnotation>();
                // [WMR 20160721] Select all profiles in profiles-others.xml
                // var fileName = Path.GetFileNameWithoutExtension(sdInfo.Origin);
                var fileName = Path.GetFileNameWithoutExtension(testSD.GetOrigin());
                if (fileName == "profiles-others")
                {
                    //var sd = _testResolver.FindStructureDefinition(sdInfo.Canonical);

                    //if (sd == null) throw new InvalidOperationException(("Source listed canonical url {0} [source {1}], " +
                    //    "but could not get structure definition by that url later on!").FormatWith(sdInfo.Canonical, sdInfo.Origin));

                    if (testSD.IsConstraint || testSD.IsExtension)
                        yield return testSD;
                }
            }
        }

        // Unit tests for DifferentialTreeConstructor

        [TestMethod]
        public void TestDifferentialTree()
        {
            var e = new List<ElementDefinition>();

            e.Add(new ElementDefinition() { Path = "A.B.C1" });
            e.Add(new ElementDefinition() { Path = "A.B.C1", SliceName = "C1-A" }); // First slice of A.B.C1
            e.Add(new ElementDefinition() { Path = "A.B.C2" });
            e.Add(new ElementDefinition() { Path = "A.B", SliceName = "B-A" }); // First slice of A.B
            e.Add(new ElementDefinition() { Path = "A.B.C1.D" });
            e.Add(new ElementDefinition() { Path = "A.D.F" });

            var tree = (new DifferentialTreeConstructor()).MakeTree(e);
            Assert.IsNotNull(tree);

            var nav = new ElementDefinitionNavigator(tree);
            Assert.AreEqual(10, nav.Count);

            Assert.IsTrue(nav.MoveToChild("A"));
            Assert.IsTrue(nav.MoveToChild("B"));
            Assert.IsTrue(nav.MoveToChild("C1"));
            Assert.IsTrue(nav.MoveToNext("C1"));
            Assert.IsTrue(nav.MoveToNext("C2"));

            Assert.IsTrue(nav.MoveToParent());  // 1st A.B
            Assert.IsTrue(nav.MoveToNext() && nav.Path == "A.B");  // (now) 2nd A.B
            Assert.IsTrue(nav.MoveToChild("C1"));
            Assert.IsTrue(nav.MoveToChild("D"));

            Assert.IsTrue(nav.MoveToParent());  // A.B.C1
            Assert.IsTrue(nav.MoveToParent());  // A.B (2nd)
            Assert.IsTrue(nav.MoveToNext() && nav.Path == "A.D");
            Assert.IsTrue(nav.MoveToChild("F"));
        }

        [TestMethod]
        public void TestDifferentialTreeMultipleRoots()
        {
            var elements = new List<ElementDefinition>();

            elements.Add(new ElementDefinition() { Path = "Patient.identifier" });
            elements.Add(new ElementDefinition() { Path = "Patient" });

            bool exceptionRaised = false;
            try
            {
                var tree = (new DifferentialTreeConstructor()).MakeTree(elements);
            }
            catch (InvalidOperationException ex)
            {
                Debug.Print(ex.Message);
                exceptionRaised = true;
            }
            Assert.IsTrue(exceptionRaised);
        }

        // [WMR 20161012] Advanced unit test for DifferentialTreeConstructor with resliced input
        [TestMethod]
        public void TestDifferentialTreeForReslice()
        {
            var elements = new List<ElementDefinition>();

            elements.Add(new ElementDefinition() { Path = "Patient.identifier" });
            elements.Add(new ElementDefinition() { Path = "Patient.identifier", SliceName = "A" });
            elements.Add(new ElementDefinition() { Path = "Patient.identifier.use" });
            elements.Add(new ElementDefinition() { Path = "Patient.identifier", SliceName = "B/1" });
            elements.Add(new ElementDefinition() { Path = "Patient.identifier.type" });
            elements.Add(new ElementDefinition() { Path = "Patient.identifier", SliceName = "B/2" });
            elements.Add(new ElementDefinition() { Path = "Patient.identifier.period.start" });
            elements.Add(new ElementDefinition() { Path = "Patient.identifier", SliceName = "C/1" });

            var tree = (new DifferentialTreeConstructor()).MakeTree(elements);
            Assert.IsNotNull(tree);
            Debug.Print(string.Join(Environment.NewLine, tree.Select(e => $"{e.Path} : '{e.SliceName}'")));

            Assert.AreEqual(10, tree.Count);
            var verifier = new ElementVerifier(tree, _settings);

            verifier.VerifyElement("Patient");                      // Added: root element
            verifier.VerifyElement("Patient.identifier");
            verifier.VerifyElement("Patient.identifier", "A");
            verifier.VerifyElement("Patient.identifier.use");
            verifier.VerifyElement("Patient.identifier", "B/1");
            verifier.VerifyElement("Patient.identifier.type");
            verifier.VerifyElement("Patient.identifier", "B/2");
            verifier.VerifyElement("Patient.identifier.period");    // Added: parent element
            verifier.VerifyElement("Patient.identifier.period.start");
            verifier.VerifyElement("Patient.identifier", "C/1");
        }

        [TestMethod]
        public void DebugDifferentialTree()
        {
            var sd = _testResolver.FindStructureDefinition(@"http://example.com/fhir/SD/patient-research-auth-reslice");
            Assert.IsNotNull(sd);
            var tree = (new DifferentialTreeConstructor()).MakeTree(sd.Differential.Element);
            Assert.IsNotNull(tree);
            Debug.Print(string.Join(Environment.NewLine, tree.Select(e => $"{e.Path} : '{e.SliceName}'")));
        }

        // [WMR 20160802] Unit tests for SnapshotGenerator.ExpandElement

        // [WMR 20161005] internal expandElement method is no longer unit-testable; uninitialized recursion stack causes exceptions

        //[TestMethod]
        //public void TestExpandChild()
        //{
        //    var sd = _testResolver.FindStructureDefinitionForCoreType(FHIRAllTypes.Questionnaire);
        //    Assert.IsNotNull(sd);
        //    Assert.IsNotNull(sd.Snapshot);
        //    var nav = new ElementDefinitionNavigator(sd.Snapshot.Element);
        //
        //    var generator = new SnapshotGenerator(_testResolver, SnapshotGeneratorSettings.Default);
        //
        //    nav.JumpToFirst("Questionnaire.telecom");
        //    Assert.IsTrue(generator.expandElement(nav));
        //    Assert.IsTrue(nav.MoveToChild("period"), "Did not move into complex datatype ContactPoint");
        //
        //    nav.JumpToFirst("Questionnaire.group");
        //    Assert.IsTrue(generator.expandElement(nav));
        //    Assert.IsTrue(nav.MoveToChild("title"), "Did not move into internally defined backbone element Group");
        //}

        [TestMethod]
        public void TestExpandElement_PatientIdentifier()
        {
            testExpandElement(@"http://hl7.org/fhir/StructureDefinition/Patient", "Patient.identifier");
        }

        [TestMethod]
        public void TestExpandElement_PatientName()
        {
            testExpandElement(@"http://hl7.org/fhir/StructureDefinition/Patient", "Patient.name");
        }

        [TestMethod]
        public void TestExpandElement_QuestionnaireItem()
        {
            // Validate name reference expansion
            testExpandElement(@"http://hl7.org/fhir/StructureDefinition/Questionnaire", "Questionnaire.item");
        }

        [TestMethod]
        public void TestExpandElement_QuestionnaireItemItem()
        {
            // Validate name reference expansion
            testExpandElement(@"http://hl7.org/fhir/StructureDefinition/Questionnaire", "Questionnaire.item.item");
        }

        [TestMethod]
        public void TestExpandElement_Slice()
        {
            // Resolve lipid profile from profile-others.xml
            var sd = _testResolver.FindStructureDefinition("http://hl7.org/fhir/StructureDefinition/lipidprofile");
            Assert.IsNotNull(sd);
            Assert.IsNotNull(sd.Snapshot);

            // DiagnosticReport.result is sliced
            var nav = new ElementDefinitionNavigator(sd.Snapshot.Element);

            // [WMR 20170711] Fix non-standard element id's in source (capitalization)
            // Standardized element ids are preferred, but not mandatory; so the profile is not invalid
            // Nonetheless fix this first, so we can call common assertion methods
            var elem = sd.Snapshot.Element.FirstOrDefault(e => e.ElementId == "DiagnosticReport.result:cholesterol");
            Assert.IsNotNull(elem);
            elem.ElementId = elem.Path + ElementIdGenerator.ElementIdSliceNameDelimiter + elem.SliceName;
            Assert.AreEqual("DiagnosticReport.result:Cholesterol", elem.ElementId);
            elem = sd.Snapshot.Element.FirstOrDefault(e => e.ElementId == "DiagnosticReport.result:triglyceride");
            elem.ElementId = elem.Path + ElementIdGenerator.ElementIdSliceNameDelimiter + elem.SliceName;
            Assert.IsNotNull(elem);
            elem.ElementId = elem.Path + ElementIdGenerator.ElementIdSliceNameDelimiter + elem.SliceName;
            Assert.AreEqual("DiagnosticReport.result:Triglyceride", elem.ElementId);

            // Move to slicing entry
            nav.JumpToFirst("DiagnosticReport.result");
            Assert.IsNotNull(nav.Current.Slicing);

            // Move to first (named) slice
            nav.MoveToNext();
            Assert.AreEqual(nav.Path, "DiagnosticReport.result");
            Assert.IsNotNull(nav.Current.SliceName);

            testExpandElement(sd, nav.Current);
        }

        void testExpandElement(string srcProfileUrl, string expandElemPath)
        {
            // Prepare...
            var sd = _testResolver.FindStructureDefinition(srcProfileUrl);
            Assert.IsNotNull(sd);
            Assert.IsNotNull(sd.Snapshot);

            var elems = sd.Snapshot.Element;
            Assert.IsNotNull(elems);

            Debug.WriteLine("Input:");
            Debug.Indent();
            Debug.WriteLine(string.Join(Environment.NewLine, elems.Where(e => e.Path.StartsWith(expandElemPath)).Select(e => e.Path)));
            Debug.Unindent();

            var elem = elems.FirstOrDefault(e => e.Path == expandElemPath);
            testExpandElement(sd, elem);
        }

        void testExpandElement(StructureDefinition sd, ElementDefinition elem)
        {
            Assert.IsNotNull(elem);
            var elems = sd.Snapshot.Element;
            Assert.IsTrue(elems.Contains(elem));

            // Test...
            _generator = new SnapshotGenerator(_testResolver, _settings);

            // [WMR 20170614] NEW: ExpandElement should maintain the existing element ID...!
            var orgId = elem.ElementId;

            var result = _generator.ExpandElement(elems, elem);

            dumpOutcome(_generator.Outcome);
            Assert.IsNull(_generator.Outcome);

            Assert.AreEqual(orgId, elem.ElementId);

            // Verify results
            verifyExpandElement(elem, elems, result);
        }

        void verifyExpandElement(ElementDefinition elem, IList<ElementDefinition> elems, IList<ElementDefinition> result)
        {
            var expandElemPath = elem.Path;

            // Debug.WriteLine("\r\nOutput:");
            // Debug.WriteLine(string.Join(Environment.NewLine, result.Where(e => e.Path.StartsWith(expandElemPath)).Select(e => e.Path)));

            Assert.IsNotNull(elem.Type);
            var elemType = elem.Type.FirstOrDefault();
            var nameRef = elem.ContentReference;
            if (elemType != null)
            {
                // Validate type profile expansion
                var elemTypeCode = elemType.Code;
                Assert.IsNotNull(elemTypeCode);

                var elemProfile = elemType.Profile;
                var sdType = elemProfile != null && elemTypeCode != FHIRAllTypes.Reference.GetLiteral()
                    ? _testResolver.FindStructureDefinition(elemProfile)
                    : _testResolver.FindStructureDefinitionForCoreType(elemTypeCode);

                // [WMR 20170220] External type profile may not be available
                // Assert.IsNotNull(sdType);
                if (sdType != null)
                {
                    Assert.IsNotNull(sdType.Snapshot);
                    Assert.IsNotNull(sdType.Snapshot.Element);
                    Assert.IsTrue(sdType.Snapshot.Element.Count > 0);

                    // Debug.WriteLine("\r\nType:");
                    // Debug.WriteLine(string.Join(Environment.NewLine, sdType.Snapshot.Element.Select(e => e.Path)));

                    sdType.Snapshot.Rebase(expandElemPath);
                    var typeElems = sdType.Snapshot.Element;

                    var nav = new ElementDefinitionNavigator(result);
                    //Assert.IsTrue(result.Count == elems.Count + typeElems.Count - 1);
                    //if (elem.Name == null)
                    //{
                    //    Assert.IsTrue(result.Where(e => e.Path.StartsWith(expandElemPath)).Count() == typeElems.Count);
                    //}
                    //else
                    if (elem.ContentReference != null)
                    {
                        // Name reference (not a slice)
                        Assert.IsTrue(nav.JumpToNameReference(elem.ContentReference));
                        var cnt = 1;
                        Assert.IsTrue(nav.MoveToFirstChild());
                        do
                        {
                            Assert.AreEqual(typeElems[cnt++].Path, nav.Path);
                        } while (nav.MoveToNext());
                        Assert.AreEqual(typeElems.Count, cnt);
                    }

                    nav.Reset();
                    Assert.IsTrue(nav.MoveTo(elem));

#if HACK_STU3_RECURSION
                    if (!isExpandableElement(elem))
                    {
                        Assert.IsFalse(nav.MoveToFirstChild());
                        return;
                    }
#endif

                    Assert.IsTrue(nav.MoveToFirstChild());
                    var typeNav = new ElementDefinitionNavigator(typeElems);
                    Assert.IsTrue(typeNav.MoveTo(typeNav.Elements[0]));
                    Assert.IsTrue(typeNav.MoveToFirstChild());
                    do
                    {
                        var path = typeNav.Path;
                        Assert.IsTrue(nav.Path.EndsWith(path, StringComparison.OrdinalIgnoreCase));
                        if (!nav.MoveToNext())
                        {
                            Debug.Assert(!typeNav.MoveToNext());
                            break;
                        }
                        // [WMR 20170412] Backbone elements can introduce additional child elements
                        if (!typeNav.MoveToNext())
                        {
                            Assert.AreEqual(FHIRAllTypes.BackboneElement.GetLiteral(), elemTypeCode);
                            break;
                        }

                    } while (true);
                }


            }
            else if (nameRef != null)
            {
                // Validate name reference expansion
                var nav = new ElementDefinitionNavigator(elems);
                Assert.IsTrue(nav.JumpToNameReference(nameRef));
                var prefix = nav.Path;
                Assert.IsTrue(nav.MoveToFirstChild());
                var pos = result.IndexOf(elem);

                Debug.WriteLine("\r\nName Reference:");
                Debug.Indent();
                // [WMR 20170412] Also handle grand children
                var srcPos = nav.OrdinalPosition.Value;
                var cnt = nav.Elements.Count;
                do
                {
                    Debug.WriteLine(nav.Path);
                    var srcPath = elems[srcPos++].Path.Substring(prefix.Length);
                    var tgtPath = result[++pos].Path.Substring(expandElemPath.Length);
                    Assert.AreEqual(srcPath, tgtPath);
                } while (srcPos < cnt);
                Debug.Unindent();
            }
        }

        // [WMR 20160722] For debugging purposes
        [Conditional("DEBUG")]
        void dumpReferences(StructureDefinition sd, bool differential = false)
        {
            if (sd != null)
            {
                Debug.WriteLine("References for StructureDefinition '{0}' ('{1}')".FormatWith(sd.Name, sd.Url));
                Debug.WriteLine("BaseDefinition = '{0}'".FormatWith(sd.BaseDefinition));

                // FhirClient client = new FhirClient("http://fhir2.healthintersections.com.au/open/");
                // var folderPath = Path.Combine(Directory.GetCurrentDirectory(), @"TestData\snapshot-test\download");
                // if (!Directory.Exists(folderPath)) { Directory.CreateDirectory(folderPath); }

                var component = differential ? sd.Differential.Element : sd.Snapshot.Element;
                var profiles = enumerateDistinctTypeProfiles(component);

                Debug.Indent();
                foreach (var profile in profiles)
                {
                    Debug.WriteLine(profile);

                    // How to determine the original filename?
                    //try
                    //{
                    //    var xml = client.Get(profile);
                    //    var filePath = Path.Combine()
                    //    File.WriteAllText(folderPath, )
                    //}
                    //catch (Exception ex)
                    //{
                    //    Debug.WriteLine(ex.Message);
                    //}
                }
                Debug.Unindent();
            }
        }

        static IEnumerable<string> enumerateDistinctTypeProfiles(IList<ElementDefinition> elements)
        {
            return elements.SelectMany(e => e.Type).Select(t => t.Profile).Distinct();
        }

        static string formatElementPathName(ElementDefinition elem)
        {
            if (elem == null) { return null; }
            if (!string.IsNullOrEmpty(elem.SliceName)) return $"{elem.Path}:{elem.SliceName}";
            return elem.Path;
        }

        [Conditional("DEBUG")]
        static void dumpBaseElems(IEnumerable<ElementDefinition> elements)
        {
            Debug.Print(string.Join(Environment.NewLine,
                elements.Select(e =>
                {
                    var bea = e.Annotation<BaseDefAnnotation>();
                    var be = bea != null ? bea.BaseElementDefinition : null;
                    //return "  #{0,-8} {1} '{2}' - {3} => #{4,-8} {5} '{6}' - {7}"
                    //    .FormatWith(
                    //        e.GetHashCode(),
                    //        e.Path,
                    //        e.Name,
                    //        e?.Base?.Path,
                    //        (int?)be?.GetHashCode(),
                    //        be?.Path,
                    //        be?.Name,
                    //        be?.Base?.Path
                    //    );

                    return be != null ?
                        $"  #{e.GetHashCode(),-8} {formatElementPathName(e)} | {e.Base?.Path} <== #{be.GetHashCode(),-8} {formatElementPathName(be)} | {be.Base?.Path}"
                      : $"  #{e.GetHashCode(),-8} {formatElementPathName(e)} | {e.Base?.Path}"; 
                })
            ));
        }

        [Conditional("DEBUG")]
        void dumpBasePaths(StructureDefinition sd)
        {
            if (sd != null && sd.Snapshot != null)
            {
                Debug.WriteLine("StructureDefinition '{0}' ('{1}')".FormatWith(sd.Name, sd.Url));
                Debug.WriteLine("BaseDefiniton = '{0}'".FormatWith(sd.BaseDefinition));
                // Debug.Indent();
                Debug.Print("Element.Id | Element.Path | Element.Base.Path");
                Debug.Print(new string('=', 100));
                foreach (var elem in sd.Snapshot.Element)
                {
                    Debug.WriteLine("{0}  |  {1}  |  {2}", elem.ElementId, elem.Path, elem.Base?.Path);
                }
                // Debug.Unindent();
            }
        }

        [Conditional("DEBUG")]
        void dumpOutcome(OperationOutcome outcome) => dumpIssues(outcome?.Issue);

        [Conditional("DEBUG")]
        void dumpIssues(List<OperationOutcome.IssueComponent> issues)
        {
            if (issues != null && issues.Count > 0)
            {
                Debug.WriteLine("===== {0} issues", issues.Count);
                for (int i = 0; i < issues.Count; i++)
                {
                    dumpIssue(issues[i], i);
                }
                Debug.WriteLine("==================================");
            }
        }

        [Conditional("DEBUG")]
        void dumpIssue(OperationOutcome.IssueComponent issue, int index)
        {
            StringBuilder sb = new StringBuilder();
            sb.AppendFormat("* Issue #{0}: Severity = '{1}' Code = '{2}'", index, issue.Severity, issue.Code);
            if (issue.Details != null)
            {
                sb.AppendFormat(" Details: '{0}'", string.Join(" | ", issue.Details.Coding.Select(c => c.Code)));
                if (issue.Details.Text != null) sb.AppendFormat(" Text : '{0}'", issue.Details.Text);
            }
            if (issue.Diagnostics != null) { sb.AppendFormat(" Profile: '{0}'", issue.Diagnostics); }
            if (issue.Location != null) { sb.AppendFormat(" Path: '{0}'", string.Join(" | ", issue.Location)); }

            Debug.Print(sb.ToString());
        }


        [TestMethod]
        public void GenerateSnapshotEmitBaseData()
        {
            // Verify that the SnapshotGenerator events provide stable references to associated base ElementDefinition instances.
            // If two different profile elements have the same type, then the PrepareElement event should provide the exact same
            // reference to the associated base element. The same target ElementDefinition instance should also be contained in
            // the external type profile.

            var source = _testResolver;
            Assert.IsNotNull(source);

            // var sd = source.FindStructureDefinition(@"http://hl7.org/fhir/StructureDefinition/daf-condition");
            // var sd = source.FindStructureDefinition(@"http://example.com/fhir/StructureDefinition/patient-with-extensions");
            // var sd = source.FindStructureDefinition(@"http://hl7.org/fhir/StructureDefinition/sdc-questionnaire");
            // var sd = source.FindStructureDefinition(@"http://hl7.org/fhir/StructureDefinition/cqif-guidanceartifact");
            // var sd = source.FindStructureDefinition(@"http://hl7.org/fhir/StructureDefinition/shareablevalueset");
            // var sd = source.FindStructureDefinition(@"http://hl7.org/fhir/StructureDefinition/qicore-goal");
            // var sd = source.FindStructureDefinition(@"http://hl7.org/fhir/StructureDefinition/cqif-guidanceartifact");
            // var sd = source.FindStructureDefinition(@"http://example.org/fhir/StructureDefinition/MyLocation");
            // var sd = source.FindStructureDefinition(@"http://example.org/fhir/StructureDefinition/MyPatient");
            // var sd = source.FindStructureDefinition(@"http://example.org/fhir/StructureDefinition/MyExtension1");
            // var sd = source.FindStructureDefinition(@"http://hl7.org/fhir/StructureDefinition/CarePlan");

            // var sd = source.FindStructureDefinition(@"http://hl7.org/fhir/StructureDefinition/Element");
            // var sd = source.FindStructureDefinition(@"http://hl7.org/fhir/StructureDefinition/Patient");
            // var sd = source.FindStructureDefinition(@"http://hl7.org/fhir/StructureDefinition/Extension");
            // var sd = source.FindStructureDefinition(@"http://hl7.org/fhir/StructureDefinition/Meta");
            // var sd = source.FindStructureDefinition(@"http://hl7.org/fhir/StructureDefinition/Money");

            // var sd = source.FindStructureDefinition(@"http://hl7.org/fhir/StructureDefinition/cqif-basic-guidance-action");

            // var sd = source.FindStructureDefinition(@"http://example.org/fhir/StructureDefinition/PatientWithExtension");
            // var sd = source.FindStructureDefinition(@"http://example.org/fhir/StructureDefinition/PatientWithCustomIdentifier");

            var sd = source.FindStructureDefinition(@"http://example.org/fhir/StructureDefinition/CustomIdentifier");

            Assert.IsNotNull(sd);
            // dumpReferences(sd);

            var settings = new SnapshotGeneratorSettings(_settings);
            // settings.GenerateExtensionsOnConstraints = true;
            settings.GenerateAnnotationsOnConstraints = true;
            _generator = new SnapshotGenerator(source, settings);

            try
            {
                _generator.PrepareBaseProfile += profileHandler;
                _generator.PrepareElement += elementHandler;
                _generator.Constraint += constraintHandler;

                generateSnapshotAndCompare(sd, out var expanded);

                dumpOutcome(_generator.Outcome);

                assertBaseDefs(expanded, settings);

                if (sd.Url != ModelInfo.CanonicalUriForFhirCoreType(FHIRAllTypes.Element))
                {
                    // Element snapshot should be recursively expanded, as it is the fundamental base profile
                    var sdElem = source.FindStructureDefinitionForCoreType(FHIRAllTypes.Element);
                    Assert.IsNotNull(sdElem);
                    Assert.IsTrue(sdElem.HasSnapshot);
                    Assert.IsTrue(sdElem.Snapshot.IsCreatedBySnapshotGenerator());
                    assertBaseDefs(sdElem, settings);
                }

                if (sd.Url != ModelInfo.CanonicalUriForFhirCoreType(FHIRAllTypes.Id))
                {
                    // Id snapshot should not be (re-)generated, as derived profiles don't force expansion
                    var sdId = source.FindStructureDefinitionForCoreType(FHIRAllTypes.Id);
                    Assert.IsNotNull(sdId);
                    Assert.IsTrue(sdId.HasSnapshot);
                    Assert.IsFalse(sdId.Snapshot.IsCreatedBySnapshotGenerator());
                    // Re-generate the snapshot and verify base references
                    generateSnapshotAndCompare(sdId, out expanded);
                    assertBaseDefs(expanded, settings);
                }

                if (sd.Url == @"http://example.org/fhir/StructureDefinition/MyPatient")
                {
                    var sdBase = source.FindStructureDefinition(@"http://hl7.org/fhir/StructureDefinition/Patient");
                    assertBaseDefs(sdBase, settings);

                    var sdElem = source.FindStructureDefinition(@"http://hl7.org/fhir/StructureDefinition/Element");
                    assertBaseDefs(sdElem, settings);

                    var sdExt = source.FindStructureDefinition(@"http://hl7.org/fhir/StructureDefinition/Extension");
                    assertBaseDefs(sdExt, settings);

                    var sdExt1 = source.FindStructureDefinition(@"http://example.org/fhir/StructureDefinition/MyExtension1");
                    assertBaseDefs(sdExt1, settings);

                    var sdExt2 = source.FindStructureDefinition(@"http://example.org/fhir/StructureDefinition/MyExtension2");
                    assertBaseDefs(sdExt2, settings);
                }

            }
            finally
            {
                // Detach event handlers
                _generator.Constraint -= constraintHandler;
                _generator.PrepareElement -= elementHandler;
                _generator.PrepareBaseProfile -= profileHandler;
            }
        }

        [TestMethod]
        public void TestBaseAnnotations_ExplicitCoreTypeProfile()
        {
            // Verify processing of explicit core element type profile in differential
            // e.g. if the differential specifies explicit core type profile url
            // Example: Patient.identifier type = { Code : Identifier, Profile : "http://hl7.org/fhir/StructureDefinition/Identifier" } }
            // Snapshot generator should ignore this, i.e. NOT treat this as a constraint

            var source = _testResolver;
            Assert.IsNotNull(source);
            var sd = source.FindStructureDefinition(@"http://example.org/fhir/StructureDefinition/PatientWithExplicitCoreIdentifierProfile");

            Assert.IsNotNull(sd);
            // dumpReferences(sd);

            // Patient.identifier should reference the default core Identifier type profile
            var elem = sd.Differential.Element.FirstOrDefault(e => e.Path == "Patient.identifier");
            Assert.IsNotNull(elem);
            var typeProfileUrl = elem.Type.FirstOrDefault().Profile;
            Assert.IsNotNull(typeProfileUrl);
            Assert.AreEqual(typeProfileUrl, ModelInfo.CanonicalUriForFhirCoreType(FHIRAllTypes.Identifier));

            var settings = new SnapshotGeneratorSettings(_settings);
            settings.GenerateAnnotationsOnConstraints = true;
            _generator = new SnapshotGenerator(source, settings);

            try
            {
                _generator.PrepareBaseProfile += profileHandler;
                _generator.PrepareElement += elementHandler;
                _generator.Constraint += constraintHandler;

                generateSnapshotAndCompare(sd, out var expanded);
                dumpOutcome(_generator.Outcome);
                Assert.IsTrue(expanded.HasSnapshot);
                Assert.IsTrue(expanded.Snapshot.IsCreatedBySnapshotGenerator());
                assertBaseDefs(expanded, settings);

                // Verify that the snapshot generator also expanded the referenced core Identifier type profile
                var sdType = source.FindStructureDefinitionForCoreType(FHIRAllTypes.Identifier);
                Assert.IsNotNull(sdType);
                Assert.IsTrue(sdType.HasSnapshot);
                Assert.IsTrue(sdType.Snapshot.IsCreatedBySnapshotGenerator());

                // Verify the snapshot expansion of the Patient.identifier element
                elem = expanded.Snapshot.Element.FirstOrDefault(e => e.Path == "Patient.identifier");
                Assert.IsNotNull(elem);
                var baseElem = elem.Annotation<BaseDefAnnotation>()?.BaseElementDefinition;
                Assert.IsNotNull(baseElem);
                Assert.AreEqual(elem.Path, baseElem.Path); // Base = core Patient.identifier element
                // Note: diff elem is not exactly equal to base elem (due to reduntant type profile constraint)
                var hasConstraints = !SnapshotGeneratorTest2.isAlmostExactly(elem, baseElem, false);
                Assert.IsTrue(hasConstraints);
                // Check: re-assert while ignoring the redundant type profile constraint
                Assert.IsTrue(SnapshotGeneratorTest2.isAlmostExactly(elem, baseElem, true));

                Assert.IsTrue(hasChanges(elem));

                // Verify base annotations on Patient.identifier subtree
                var elems = expanded.Snapshot.Element.Where(e => e.Path.StartsWith("Patient.identifier.")).ToList();
                for (int i = 0; i < elems.Count; i++)
                {
                    elem = elems[i];
                    Assert.IsNotNull(elem);
                    baseElem = elem.Annotation<BaseDefAnnotation>()?.BaseElementDefinition;
                    Assert.IsNotNull(baseElem);
                    hasConstraints = !SnapshotGeneratorTest2.isAlmostExactly(elem, baseElem);
                    // Only the .use child element has a profile diff constraint
                    bool isConstrained = elem.Path == "Patient.identifier.use";

                    // [WMR 20170713] Changed
                    // Assert.AreEqual(isConstrained, hasConstraints);
                    Assert.AreEqual(isConstrained || elem.IsExtension(), hasConstraints);

                    var elemHasChanges = hasChanges(elem);
                    Assert.AreEqual(isConstrained, elemHasChanges);

                    // Verify that base element annotations reference the associated child element in Core Identifier profile
                    // [WMR 20170501] OBSOLETE
                    // Assert.AreEqual("Patient." + baseElem.Path.Uncapitalize(), elem.Path);
                    Debug.WriteLine($"*** elem.Path = '{elem.Path}' baseElem.Path = '{baseElem.Path}' ");
                }

            }
            finally
            {
                // Detach event handlers
                _generator.Constraint -= constraintHandler;
                _generator.PrepareElement -= elementHandler;
                _generator.PrepareBaseProfile -= profileHandler;
            }
        }

        [TestMethod]
        public void TestBaseAnnotations_CustomTypeProfile()
        {
            // Verify generated base annotations for a profile that references an external element type profile
            // e.g. Patient profile with a custom Identifier profile on the Patient.identifier element

            var source = _testResolver;
            Assert.IsNotNull(source);
            var sd = source.FindStructureDefinition(@"http://example.org/fhir/StructureDefinition/PatientWithCustomIdentifier");

            Assert.IsNotNull(sd);
            // dumpReferences(sd);

            // Patient.identifier should reference an external type profile
            var elem = sd.Differential.Element.FirstOrDefault(e => e.Path == "Patient.identifier");
            Assert.IsNotNull(elem);
            var typeProfileUrl = elem.Type.FirstOrDefault().Profile;
            Assert.IsNotNull(typeProfileUrl);

            var settings = new SnapshotGeneratorSettings(_settings);
            settings.GenerateAnnotationsOnConstraints = true;
            _generator = new SnapshotGenerator(source, settings);

            try
            {
                _generator.PrepareBaseProfile += profileHandler;
                _generator.PrepareElement += elementHandler;
                _generator.Constraint += constraintHandler;

                generateSnapshotAndCompare(sd, out var expanded);
                dumpOutcome(_generator.Outcome);
                Assert.IsTrue(expanded.HasSnapshot);
                Assert.IsTrue(expanded.Snapshot.IsCreatedBySnapshotGenerator());
                assertBaseDefs(expanded, settings);

                // Verify that the snapshot generator also expanded the referenced external custom Identifier type profile
                var sdType = source.FindStructureDefinition(typeProfileUrl);
                Assert.IsNotNull(sdType);
                Assert.IsTrue(sdType.HasSnapshot);
                Assert.IsTrue(sdType.Snapshot.IsCreatedBySnapshotGenerator());
                assertBaseDefs(sdType, settings);

                // Verify the snapshot expansion of the Patient.identifier element
                elem = expanded.Snapshot.Element.FirstOrDefault(e => e.Path == "Patient.identifier");
                Assert.IsNotNull(elem);
                var baseElem = elem.Annotation<BaseDefAnnotation>()?.BaseElementDefinition;
                Assert.IsNotNull(baseElem);
                Assert.AreEqual(elem.Path, baseElem.Path); // Base = core Patient.identifier element
                // Note: diff elem is not exactly equal to base elem (due to reduntant type profile constraint)
                // hasConstraints and hasChanges methods aren't smart enough to detect redundant constraints
                var hasConstraints = !SnapshotGeneratorTest2.isAlmostExactly(elem, baseElem);
                Assert.IsTrue(hasConstraints);

                // Verify base annotations on Patient.identifier subtree
                var elems = expanded.Snapshot.Element.Where(e => e.Path.StartsWith("Patient.identifier.")).ToList();
                for (int i = 0; i < elems.Count; i++)
                {
                    elem = elems[i];
                    Assert.IsNotNull(elem);
                    baseElem = elem.Annotation<BaseDefAnnotation>()?.BaseElementDefinition;
                    Assert.IsNotNull(baseElem);
                    hasConstraints = !SnapshotGeneratorTest2.isAlmostExactly(elem, baseElem);
                    // Only the .use child element has a profile diff constraint
                    bool isConstrained = elem.Path == "Patient.identifier.use" || elem.Path == "Patient.identifier.value";
                    Assert.AreEqual(isConstrained, hasConstraints);
                    Assert.AreEqual(isConstrained, hasChanges(elem));

                    // Verify that base element annotations reference the associated child element in custom Identifier profile
                    // Assert.AreEqual("Patient." + baseElem.Path.Uncapitalize(), elem.Path);

                    // Verify correct base element annotations
                    // Should point to rebased custom type element (same path)
                    Assert.AreEqual(baseElem.Path, elem.Path);
                }

                // Verify specific element constraints
                // Patient.identifier.use::min is overriden by patient profile
                elem = elems.FirstOrDefault(e => e.Path == "Patient.identifier.use");
                Assert.IsNotNull(elem);
                Assert.AreEqual(1, elem.Min);
                Assert.IsTrue(elem.HasDiffConstraintAnnotations());
                Assert.IsTrue(elem.MinElement.IsConstrainedByDiff());

                // Patient.identifier.value::short is overriden by patient profile
                elem = elems.FirstOrDefault(e => e.Path == "Patient.identifier.value");
                Assert.IsNotNull(elem);
                Assert.AreEqual("A custom identifier value", elem.Short);
                Assert.IsTrue(elem.HasDiffConstraintAnnotations());
                Assert.IsTrue(elem.ShortElement.IsConstrainedByDiff());

                // Patient.identifier.system::min is inherited from custom type profile, not overriden by patient profile
                elem = elems.FirstOrDefault(e => e.Path == "Patient.identifier.system");
                Assert.IsNotNull(elem);
                Assert.AreEqual(1, elem.Min);
                Assert.IsFalse(elem.HasDiffConstraintAnnotations());
                Assert.IsFalse(elem.MinElement.IsConstrainedByDiff());

            }
            finally
            {
                // Detach event handlers
                _generator.Constraint -= constraintHandler;
                _generator.PrepareElement -= elementHandler;
                _generator.PrepareBaseProfile -= profileHandler;
            }
        }

        [TestMethod]
        public void TestBaseAnnotations_InlineExtension()
        {
            // Verify generated base annotations for a profile that references an external extension definition profile

            var source = _testResolver;
            Assert.IsNotNull(source);
            var sd = source.FindStructureDefinition(@"http://example.org/fhir/StructureDefinition/PatientWithExtension");

            Assert.IsNotNull(sd);
            // dumpReferences(sd);

            // Patient profile should reference an external extension definition, fetch the url
            var elem = sd.Differential.Element.FirstOrDefault(e => e.Path == "Patient.extension" && e.Slicing == null);
            Assert.IsNotNull(elem);
            var extensionDefinitionUrl = elem.Type.FirstOrDefault().Profile;
            Assert.IsNotNull(extensionDefinitionUrl);

            var settings = new SnapshotGeneratorSettings(_settings);
            settings.GenerateAnnotationsOnConstraints = true;
            _generator = new SnapshotGenerator(source, settings);

            try
            {
                _generator.PrepareBaseProfile += profileHandler;
                _generator.PrepareElement += elementHandler;
                _generator.Constraint += constraintHandler;

                generateSnapshotAndCompare(sd, out var expanded);
                dumpOutcome(_generator.Outcome);
                Assert.IsTrue(expanded.HasSnapshot);
                Assert.IsTrue(expanded.Snapshot.IsCreatedBySnapshotGenerator());
                assertBaseDefs(expanded, settings);

                // Verify that the snapshot generator also expanded the referenced external extension definition
                var sdExtension = source.FindStructureDefinition(extensionDefinitionUrl);
                Assert.IsNotNull(sdExtension);
                Assert.IsTrue(sdExtension.HasSnapshot);
                Assert.IsTrue(sdExtension.Snapshot.IsCreatedBySnapshotGenerator());
                assertBaseDefs(sdExtension, settings);

                // Verify correct merging of inline profile constraints overriding the extension definition
                var nav = new ElementDefinitionNavigator(expanded);
                Assert.IsTrue(nav.MoveToFirstChild());
                Assert.IsTrue(nav.MoveToFirstChild());
                Assert.IsTrue(nav.MoveToNext("extension"));
                Assert.IsNotNull(nav.Current.Slicing);  // Extension slicing entry
                Assert.IsTrue(nav.MoveToNext("extension"));
                elem = nav.Current;
                Assert.IsNull(elem.Slicing);    // First extension
                Assert.AreEqual(elem.PrimaryTypeProfile(), extensionDefinitionUrl);

                Assert.AreEqual("extension", elem.SliceName);
                Assert.AreEqual("1", elem.Max); // Inline profile constraint overriding the extension definition
                Assert.IsTrue(elem.MaxElement.IsConstrainedByDiff());
                Assert.IsTrue(elem.HasDiffConstraintAnnotations());
                Assert.IsTrue(elem.IsConstrainedByDiff());
                var baseElem = elem.Annotation<BaseDefAnnotation>()?.BaseElementDefinition;
                Assert.IsNotNull(baseElem);
                Assert.AreEqual("*", baseElem.Max);             // Verify that max property is not inherited from base element = Extension root element
                Assert.AreEqual(baseElem.Short, elem.Short);    // Verify that short property is inherited
                Assert.IsFalse(elem.ShortElement.IsConstrainedByDiff());
                // Profile overrides the definition property of the extension definition root element 
                Assert.AreNotEqual(baseElem.Definition, elem.Definition);
                Assert.IsTrue(elem.DefinitionElement.IsConstrainedByDiff());

                Assert.IsTrue(nav.MoveToFirstChild());

                Assert.IsTrue(nav.MoveToNext("url"));
                elem = nav.Current;
                Assert.IsFalse(elem.HasDiffConstraintAnnotations());
                var uri = elem.Fixed as FhirUri;
                Assert.IsNotNull(uri);
                Assert.AreEqual(extensionDefinitionUrl, uri.Value);

                Assert.IsTrue(nav.MoveToNext("valueString"));
                elem = nav.Current;
                Assert.AreEqual(1, elem.Min);            // Inline profile constraint overriding the extension definition
                Assert.IsTrue(elem.MinElement.IsConstrainedByDiff());
                Assert.IsTrue(elem.HasDiffConstraintAnnotations());
                baseElem = elem.Annotation<BaseDefAnnotation>()?.BaseElementDefinition;
                Assert.IsNotNull(baseElem);
                Assert.AreEqual(0, baseElem.Min);               // Verify that min property is not inherited from base element = Extension.valueString
                Assert.AreEqual(baseElem.Short, elem.Short);    // Verify that short property is inherited
                Assert.IsFalse(elem.ShortElement.IsConstrainedByDiff());
                Assert.AreEqual(baseElem.Definition, elem.Definition);    // Verify that definition property is inherited
                Assert.IsFalse(elem.DefinitionElement.IsConstrainedByDiff());
            }
            finally
            {
                // Detach event handlers
                _generator.Constraint -= constraintHandler;
                _generator.PrepareElement -= elementHandler;
                _generator.PrepareBaseProfile -= profileHandler;
            }
        }

        // [WMR 20170714] NEW
        // Annotated Base Element for backbone elements is not included in base structuredefinition ?

        static StructureDefinition MyTestObservation => new StructureDefinition()
        {
            Type = FHIRAllTypes.Observation.GetLiteral(),
            BaseDefinition = ModelInfo.CanonicalUriForFhirCoreType(FHIRAllTypes.Observation),
            Name = "MyTestObservation",
            Url = "http://example.org/fhir/StructureDefinition/MyTestObservation",
            Derivation = StructureDefinition.TypeDerivationRule.Constraint,
            Kind = StructureDefinition.StructureDefinitionKind.Resource,
            Differential = new StructureDefinition.DifferentialComponent()
            {
                Element = new List<ElementDefinition>()
                {
                    new ElementDefinition("Observation.component")
                    {
                        Min = 1
                    },
                }
            }
        };

        [TestMethod]
        public void TestBaseAnnotations_BackboneElement()
        {
            var sd = MyTestObservation;
            var resolver = new InMemoryProfileResolver(sd);
            var multiResolver = new MultiResolver(_testResolver, resolver);

            _generator = new SnapshotGenerator(multiResolver, _settings);

            StructureDefinition expanded = null;
            _generator.PrepareElement += elementHandler;
            try
            {
                generateSnapshotAndCompare(sd, out expanded);
            }
            finally
            {
                _generator.PrepareElement -= elementHandler;
            }

            dumpOutcome(_generator.Outcome);
            Assert.IsTrue(expanded.HasSnapshot);

            Debug.WriteLine("Core Observation:");
            var obs = _testResolver.FindStructureDefinitionForCoreType(FHIRAllTypes.Observation);
            Assert.IsNotNull(obs);
            Assert.IsTrue(obs.HasSnapshot);
            dumpBaseElems(obs.Snapshot.Element);

            Debug.WriteLine("Derived Observation:");
            // dumpElements(expanded.Snapshot.Element);
            dumpBaseElems(expanded.Snapshot.Element);

            assertBaseDefs(expanded, _settings);

            // Additional check: verify that all annotated base element references
            // point to existing instances in the base profile snapshot
            var elems = expanded.Snapshot.Element;
            var baseElems = obs.Snapshot.Element;
            for (int i = 0; i < elems.Count; i++)
            {
                var elem = elems[i];
                var baseElem = elem.Annotation<BaseDefAnnotation>()?.BaseElementDefinition;
                Assert.IsTrue(baseElems.Contains(baseElem));
            }
        }


        // [WMR 20160816] Test custom annotations containing associated base definitions
        class BaseDefAnnotation
        {
            public BaseDefAnnotation(ElementDefinition baseElemDef, StructureDefinition baseStructDef)
            {
                BaseElementDefinition = baseElemDef;
                BaseStructureDefinition = baseStructDef;
            }
            public ElementDefinition BaseElementDefinition { get; private set; }
            public StructureDefinition BaseStructureDefinition { get; private set; }
        }

        static ElementDefinition GetBaseElementAnnotation(ElementDefinition elemDef)
        {
            return elemDef?.Annotation<BaseDefAnnotation>()?.BaseElementDefinition;
        }

        void profileHandler(object sender, SnapshotBaseProfileEventArgs e)
        {
            var profile = e.Profile;
            // Assert.IsTrue(sd.Url != profile.Url || sd.IsExactly(profile));
            var baseProfile = e.BaseProfile;
            Assert.IsNotNull(baseProfile);
            Debug.WriteLine("[SnapshotBaseProfileHandler] Profile #{0} '{1}' BaseDefinition = '{2}'".FormatWith(profile.GetHashCode(), profile.Url, profile.BaseDefinition));
            Debug.Print("[SnapshotBaseProfileHandler] Base Profile #{0} '{1}'".FormatWith(baseProfile.GetHashCode(), baseProfile.Url));
            var rootElem = baseProfile.Snapshot.Element[0];
            Debug.Print("[SnapshotBaseProfileHandler] Base Root element #{0} '{1}'".FormatWith(rootElem.GetHashCode(), rootElem.Path));
            Assert.AreEqual(profile.BaseDefinition, baseProfile.Url);
        }

        static void elementHandler(object sender, SnapshotElementEventArgs e)
        {
            var elem = e.Element;
            Assert.IsNotNull(elem);

            // Assert.IsNotNull(elem.Base);

            var ann = elem.Annotation<BaseDefAnnotation>();
            // We want to annotate a reference to the matching base element from the (immediate) base profile.
            // When the snapshot generator expands external profiles, then this handler is called once for each
            // profile in the base hierarchy, starting at the root profile, e.g. Resource => DomainResource => Patient.
            // Each time we recreate the annotation, so the final annotation contains a reference to the immediate base.
            if (ann != null)
            {
                elem.RemoveAnnotations<BaseDefAnnotation>();
            }
            var baseDef = e.BaseElement;
            var baseStruct = e.BaseStructure;
            elem.AddAnnotation(new BaseDefAnnotation(baseDef, baseStruct));

            Debug.Write($"[{nameof(SnapshotGeneratorTest)}.{nameof(elementHandler)}] #{elem.GetHashCode()} '{elem.Path}:{elem.SliceName}' - Base: #{baseDef?.GetHashCode() ?? 0} '{(baseDef?.Path)}' - Base Structure '{baseStruct?.Url}'");
            Debug.WriteLine(ann?.BaseElementDefinition != null ? $" (old Base: #{ann.BaseElementDefinition.GetHashCode()} '{ann.BaseElementDefinition.Path}')" : "");
        }

        void constraintHandler(object sender, SnapshotConstraintEventArgs e)
        {
            var elem = e.Element as ElementDefinition;
            if (elem != null)
            {
                var changed = elem.IsConstrainedByDiff();
                Debug.Assert(!_settings.GenerateAnnotationsOnConstraints || changed);
                Debug.Print("[SnapshotConstraintHandler] #{0} '{1}'{2}".FormatWith(elem.GetHashCode(), elem.Path, changed ? " CHANGED!" : null));
            }
        }

        static void assertBaseDefs(StructureDefinition sd, SnapshotGeneratorSettings settings)
        {
            Assert.IsNotNull(sd);
            Assert.IsNotNull(sd.Snapshot);
            var elems = sd.Snapshot.Element;
            Assert.IsNotNull(elems);
            Assert.IsTrue(elems.Count > 0);

            var isConstraint = sd.Derivation == StructureDefinition.TypeDerivationRule.Constraint;

            Debug.Print("\r\nStructureDefinition '{0}' url = '{1}'", sd.Name, sd.Url);
            Debug.Print("# | Constraints? | Changed? | Element.Path | Element.Base.Path | BaseElement.Path | #Base | Redundant?");
            Debug.Print(new string('=', 100));
            foreach (var elem in elems)
            {
                // Each element should have a valid Base component, unless the profile is a core type/resource definition (no base)
                // Assert.IsTrue(!isConstraint || elem.Base != null);

                var ann = elem.Annotation<BaseDefAnnotation>();
                var baseDef = ann != null ? ann.BaseElementDefinition : null;
                Assert.AreNotEqual(elem, baseDef);

                var hasChanges = SnapshotGeneratorTest2.hasChanges(elem);
                var isNotExactly = false;
                if (baseDef != null) // && elem.Base != null)
                {
                    // If normalizing, then elem.Base.Path refers to the defining profile (e.g. DomainResource),
                    // whereas baseDef refers to the immediate base profile (e.g. Patient)
                    Debug.Assert(elem.Base == null || ElementDefinitionNavigator.IsCandidateBasePath(elem.Base.Path, baseDef.Path)
                        // [WMR 20170713] Added, e.g. Patient.identifier.use <=> code
                        || !baseDef.Path.Contains(".")
                        );
                    isNotExactly = !SnapshotGeneratorTest2.isAlmostExactly(elem, baseDef);
                }
                // var isValid = hasChanges == isNotExactly;
                var isRedundant = hasChanges && !isNotExactly;
                bool? hasConstraintAnnotations = null;
                if (settings.GenerateAnnotationsOnConstraints)
                {
                    hasConstraintAnnotations = elem.HasDiffConstraintAnnotations();
                    //isValid &= isNotExactly == hasConstraintAnnotations;
                    isRedundant |= !isNotExactly && (hasConstraintAnnotations == true);
                }

                Debug.WriteLine("{0,10}  |  {1}  |  {2,-12}  |  {3,-50}  |  {4,-40}  |  {5,-40}  |  {6,10}  |  {7}",
                    elem.GetHashCode(),
                    (isNotExactly ? "+" : "-")
                    + (hasConstraintAnnotations.HasValue ? (hasConstraintAnnotations.Value ? " (+)" : " (-)") : null),
                    getChangeDescription(elem),
                    elem.Path,
                    elem.Base != null ? elem.Base.Path : null,
                    baseDef != null ? baseDef.Path : null,
                    baseDef != null ? baseDef.GetHashCode().ToString() : null,
                    // !isValid ? "!!!" : ""
                    isRedundant ? "(redundant)" : ""
                );
                //Assert.IsTrue(baseDef == null || isValid);
                // Debug.Assert(baseDef == null || isValid);
            }
        }

        // Utility function to compare element and base element
        // Path, Base and CHANGED_BY_DIFF_EXT extension are excluded from comparison
        // Returns true if the element has no other constraints on base
        static bool isAlmostExactly(ElementDefinition elem, ElementDefinition baseElem, bool ignoreTypeProfile = false)
        {
            var elemClone = (ElementDefinition)elem.DeepCopy();
            var baseClone = (ElementDefinition)baseElem.DeepCopy();

            // Id, Path & Base are expected to differ
            baseClone.ElementId = elem.ElementId;
            baseClone.Path = elem.Path;
            baseClone.Base = elem.Base;

            // [WMR 20170713] Added
            if (ignoreTypeProfile)
            {
                Debug.Assert(elem.Type.Count > 0);
                Debug.Assert(baseClone.Type.Count > 0);
                baseClone.Type[0].Profile = elem.Type[0].Profile;
            }

            // Also ignore any Changed extensions on base and diff
            elemClone.RemoveAllConstrainedByDiffExtensions();
            baseClone.RemoveAllConstrainedByDiffExtensions();
            elemClone.RemoveAllConstrainedByDiffAnnotations();
            baseClone.RemoveAllConstrainedByDiffAnnotations();

            var result = baseClone.IsExactly(elemClone);
            return result;
        }

        // Returns true if the specified element or any of its' components contain the CHANGED_BY_DIFF_EXT extension
        static bool hasChanges(ElementDefinition elem)
        {
            return isChanged(elem)
                || hasChanges(elem.AliasElement)
                || isChanged(elem.Base)
                || isChanged(elem.Binding)
                || hasChanges(elem.Code)
                || isChanged(elem.CommentElement)
                || hasChanges(elem.ConditionElement)
                || hasChanges(elem.Constraint)
                || isChanged(elem.DefaultValue)
                || isChanged(elem.DefinitionElement)
                || hasChanges(elem.Example)
                || hasChanges(elem.Extension)
                || hasChanges(elem.FhirCommentsElement)
                || isChanged(elem.Fixed)
                || isChanged(elem.IsModifierElement)
                || isChanged(elem.IsSummaryElement)
                || isChanged(elem.LabelElement)
                || hasChanges(elem.Mapping)
                || isChanged(elem.MaxElement)
                || isChanged(elem.MaxLengthElement)
                || isChanged(elem.MaxValue)
                || isChanged(elem.MeaningWhenMissingElement)
                || isChanged(elem.MinElement)
                || isChanged(elem.MinValue)
                || isChanged(elem.MustSupportElement)
                || isChanged(elem.SliceNameElement)
                || isChanged(elem.ContentReferenceElement)
                || isChanged(elem.PathElement)
                || isChanged(elem.Pattern)
                || hasChanges(elem.RepresentationElement)
                || isChanged(elem.RequirementsElement)
                || isChanged(elem.ShortElement)
                || isChanged(elem.Slicing)
                || hasChanges(elem.Type);
        }

        static string getChangeDescription(ElementDefinition element)
        {
            if (isChanged(element.Slicing)) { return "Slicing"; }       // Moved to front
            if (hasChanges(element.Type)) { return "Type"; }            // Moved to front
            if (isChanged(element.ShortElement)) { return "Short"; }    // Moved to front

            if (hasChanges(element.AliasElement)) { return "Alias"; }
            if (isChanged(element.Base)) { return "Base"; }
            if (isChanged(element.Binding)) { return "Binding"; }
            if (hasChanges(element.Code)) { return "Code"; }
            if (isChanged(element.CommentElement)) { return "Comment"; }
            if (hasChanges(element.ConditionElement)) { return "Condition"; }
            if (hasChanges(element.Constraint)) { return "Constraint"; }
            if (isChanged(element.DefaultValue)) { return "DefaultValue"; }
            if (isChanged(element.DefinitionElement)) { return "Definition"; }
            if (hasChanges(element.Example)) { return "Example"; }
            if (hasChanges(element.Extension)) { return "Extension"; }
            if (hasChanges(element.FhirCommentsElement)) { return "FhirComments"; }
            if (isChanged(element.Fixed)) { return "Fixed"; }
            if (isChanged(element.IsModifierElement)) { return "IsModifier"; }
            if (isChanged(element.IsSummaryElement)) { return "IsSummary"; }
            if (isChanged(element.LabelElement)) { return "Label"; }
            if (hasChanges(element.Mapping)) { return "Mapping"; }
            if (isChanged(element.MaxElement)) { return "Max"; }
            if (isChanged(element.MaxLengthElement)) { return "MaxLength"; }
            if (isChanged(element.MaxValue)) { return "MaxValue"; }
            if (isChanged(element.MeaningWhenMissingElement)) { return "MeaningWhenMissing"; }
            if (isChanged(element.MinElement)) { return "Min"; }
            if (isChanged(element.MinValue)) { return "MinValue"; }
            if (isChanged(element.MustSupportElement)) { return "MustSupport"; }
            if (isChanged(element.SliceNameElement)) { return "SliceName"; }
            if (isChanged(element.ContentReferenceElement)) { return "ContentReference"; }
            if (isChanged(element.PathElement)) { return "Path"; }
            if (isChanged(element.Pattern)) { return "Pattern"; }
            if (hasChanges(element.RepresentationElement)) { return "Representation"; }
            if (isChanged(element.RequirementsElement)) { return "Requirements"; }
            //if (IsChanged(element.ShortElement)) { return "Short"; }
            //if (IsChanged(element.Slicing)) { return "Slicing"; }
            //if (HasChanges(element.Type)) { return "Type"; }

            if (isChanged(element)) { return "Element"; }           // Moved to back

            return string.Empty;
        }

        static bool hasChanges<T>(IList<T> elements) where T : Element => elements != null ? elements.Any(e => isChanged(e)) : false;
        static bool isChanged(Element elem) => elem != null && elem.IsConstrainedByDiff();

        [TestMethod]
        public void TestExpandCoreElement()
        {
            testExpandResource(@"http://hl7.org/fhir/StructureDefinition/Element");
        }

        [TestMethod]
        public void TestExpandCoreBackBoneElement()
        {
            testExpandResource(@"http://hl7.org/fhir/StructureDefinition/BackboneElement");
        }

        [TestMethod]
        public void TestExpandCoreExtension()
        {
            testExpandResource(@"http://hl7.org/fhir/StructureDefinition/Extension");
        }

        [TestMethod]
        [Ignore]
        public void TestExpandCoreArtifacts()
        {

            testExpandResource(@"http://hl7.org/fhir/StructureDefinition/integer");
            testExpandResource(@"http://hl7.org/fhir/StructureDefinition/positiveInt");
            testExpandResource(@"http://hl7.org/fhir/StructureDefinition/string");
            testExpandResource(@"http://hl7.org/fhir/StructureDefinition/code");
            testExpandResource(@"http://hl7.org/fhir/StructureDefinition/id");

            testExpandResource(@"http://hl7.org/fhir/StructureDefinition/Meta");
            testExpandResource(@"http://hl7.org/fhir/StructureDefinition/HumanName");
            testExpandResource(@"http://hl7.org/fhir/StructureDefinition/Quantity");
            testExpandResource(@"http://hl7.org/fhir/StructureDefinition/SimpleQuantity");
            testExpandResource(@"http://hl7.org/fhir/StructureDefinition/Money");

            testExpandResource(@"http://hl7.org/fhir/StructureDefinition/Resource");
            testExpandResource(@"http://hl7.org/fhir/StructureDefinition/DomainResource");

            testExpandResource(@"http://hl7.org/fhir/StructureDefinition/Basic");
            testExpandResource(@"http://hl7.org/fhir/StructureDefinition/Patient");
            testExpandResource(@"http://hl7.org/fhir/StructureDefinition/Questionnaire");
            testExpandResource(@"http://hl7.org/fhir/StructureDefinition/AuditEvent");

            testExpandResource(@"http://hl7.org/fhir/StructureDefinition/Organization");
        }

        [TestMethod]
        public void TestExpandAllCoreTypes()
        {
            // Generate snapshots for all core types, in the original order as they are defined
            // The Snapshot Generator should recursively process any referenced base/type profiles (e.g. Element, Extension)
            var coreArtifactNames = ModelInfo.FhirCsTypeToString.Values;
            var coreTypeUrls = coreArtifactNames.Where(t => !ModelInfo.IsKnownResource(t)).Select(t => "http://hl7.org/fhir/StructureDefinition/" + t).ToArray();
            testExpandResources(coreTypeUrls.ToArray());
        }

        [TestMethod]
        public void TestExpandAllCoreResources()
        {
            // Generate snapshots for all core resources, in the original order as they are defined
            // The Snapshot Generator should recursively process any referenced base/type profiles (e.g. data types)
            var coreResourceUrls = ModelInfo.SupportedResources.Select(t => "http://hl7.org/fhir/StructureDefinition/" + t);
            testExpandResources(coreResourceUrls.ToArray());
        }

        void testExpandResources(string[] profileUris)
        {
            var sw = new Stopwatch();
            int count = profileUris.Length;
            _source.Reset();
            sw.Start();

            for (int i = 0; i < count; i++)
            {
                testExpandResource(profileUris[i]);
            }

            sw.Stop();
            _source.ShowDuration(count, sw.Elapsed);
        }

        bool testExpandResource(string url)
        {
            Debug.Print("[testExpandResource] url = '{0}'", url);
            var sd = _testResolver.FindStructureDefinition(url);
            Assert.IsNotNull(sd);
            // dumpReferences(sd);

            var result = generateSnapshotAndCompare(sd, out var expanded);

            dumpOutcome(_generator.Outcome);
            dumpBasePaths(expanded);

            if (!result)
            {
                Debug.Print("Expanded is not exactly equal to original... verifying...");
                result = verifyElementBase(sd, expanded);
            }

            // Core artifact snapshots are incorrect, e.g. url snapshot is missing extension element
            //Assert.IsTrue(result);

            return result;
        }

        IEnumerable<T> enumerateBundleStream<T>(Stream stream) where T : Resource
        {
            using (var reader = XmlReader.Create(stream))
            {
                var parser = new FhirXmlParser();
                var bundle = parser.Parse<Bundle>(reader);
                foreach (var entry in bundle.Entry)
                {
                    var res = entry.Resource as T;
                    if (res != null) { yield return res; }
                }
            }
        }

        [TestMethod]
        public void TestExpandCoreTypesByHierarchy()
        {
            // [WMR 20160912] Expand all core data types
            // Start at root types without a base (Element, Extension), then recursively expand derived types

            var result = true;
            var source = new DirectorySource("TestData/snapshot-test");
            var resolver = new CachedResolver(source); // IMPORTANT!

            _generator = new SnapshotGenerator(resolver, _settings);
            _generator.PrepareElement += elementHandler;

            try
            {
                // HACK! CachedResolver doesn't expose LoadArtifactByName
                // So first enumerate source to get url's, then enumerate CachedResolver to persist snapshots (!)
                ProfileInfo[] coreProfileInfo;
                using (var stream = source.LoadArtifactByName("profiles-types.xml"))
                {
                    // var coreDefs = EnumerateBundleStream<StructureDefinition>(stream).ToList();
                    // expandCoreProfilesDerivedFrom(coreDefs, null);

                    var coreDefs = enumerateBundleStream<StructureDefinition>(stream);
                    coreProfileInfo = coreDefs.Select(sd => new ProfileInfo() { Url = sd.Url, BaseDefinition = sd.BaseDefinition }).ToArray();
                }
                expandStructuresBasedOn(resolver, coreProfileInfo, null);
            }
            finally
            {
                _generator.PrepareElement -= elementHandler;
            }
            Assert.IsTrue(result);
        }

        struct ProfileInfo { public string Url; public string BaseDefinition; }

        void expandStructuresBasedOn(IResourceResolver resolver, ProfileInfo[] profileInfo, string baseUrl)
        {
            var derivedStructures = profileInfo.Where(pi => pi.BaseDefinition == baseUrl);
            if (derivedStructures.Any())
            {
                Debug.WriteLineIf(derivedStructures.Any(), "Expand structures derived from: '{0}'".FormatWith(baseUrl));
                foreach (var info in derivedStructures)
                {
                    var sd = resolver.FindStructureDefinition(info.Url);
                    Assert.IsNotNull(sd);
                    updateSnapshot(sd);
                    expandStructuresBasedOn(resolver, profileInfo, sd.Url);
                }
            }
        }

        void updateSnapshot(StructureDefinition sd)
        {
            Assert.IsNotNull(sd);
            Debug.Print("Profile: '{0}' : '{1}'".FormatWith(sd.Url, sd.BaseDefinition));
            // Important! Must expand original instances, not clones!
            // var original = sd.DeepCopy() as StructureDefinition;
            _generator.Update(sd);
            // result &= verifyElementBase(original, entry);
            dumpOutcome(_generator.Outcome);
            dumpBaseElems(sd.Snapshot.Element);
        }

        // Verify ElementDefinition.Base components
        bool verifyElementBase(StructureDefinition original, StructureDefinition expanded)
        {
            var originalElems = original.HasSnapshot ? original.Snapshot.Element : new List<ElementDefinition>();
            var expandedElems = expanded.HasSnapshot ? expanded.Snapshot.Element : new List<ElementDefinition>();
            var isConstraint = expanded.Derivation == StructureDefinition.TypeDerivationRule.Constraint;
            Debug.Print("Original has {0} elements, expanded has {1} elements...".FormatWith(originalElems.Count, expandedElems.Count));

            // dumpBasePaths(original);

            bool verified = false;
            if (expandedElems.Count < originalElems.Count)
            {
                for (int i = 0; i < originalElems.Count; i++)
                {
                    var elem = originalElems[i];
                    var match = expandedElems.Any(e => e.Path == elem.Path);
                    if (!match)
                    {
                        Debug.Print("{0} has not been expanded...".FormatWith(elem.Path));
                    }
                }
            }
            else if (expandedElems.Count == originalElems.Count)
            {
                verified = true;

                var rootElemName = expandedElems[0].Path;

                //var baseProfileUrl = expanded.Base;
                //var baseProfile = baseProfileUrl != null ? _testResolver.FindStructureDefinition(baseProfileUrl) : null;
                //var baseRootElemName = baseProfile != null && baseProfile.Snapshot != null ? baseProfile.Snapshot.Element[0].Path : null;
                //if (expandedElems.Count > 0 && baseRootElemName != null)
                //{
                //    verified &= verifyBasePath(expandedElems[0], originalElems[0], baseRootElemName);
                //}

                if (expanded.Kind == StructureDefinition.StructureDefinitionKind.PrimitiveType)
                {
                    if (rootElemName != "Element")
                    {
                        verified &= verifyBasePath(expandedElems[0], originalElems[0], "Element");
                    }

                    if (rootElemName != "Element" && expandedElems.Count > 2)
                    {
                        verified &= verifyBasePath(expandedElems[1], originalElems[1], "Element.id");
                        verified &= verifyBasePath(expandedElems[2], originalElems[2], "Element.extension");
                    }
                }
                else if (expanded.Kind == StructureDefinition.StructureDefinitionKind.ComplexType)
                {
                    // TODO: verify that this is correct (I think so given the others in this context)
                    verified &= verifyBasePath(expandedElems[1], originalElems[1], "Element.id");
                    verified &= verifyBasePath(expandedElems[2], originalElems[2], "Element.extension");
                }
                else if (expanded.Kind == StructureDefinition.StructureDefinitionKind.Resource)
                {
                    if (rootElemName != "Resource")
                    {
                        verified &= verifyBasePath(expandedElems[0], originalElems[0], "Resource");
                    }

                    if (rootElemName != "Resource" && expandedElems.Count > 4)
                    {
                        verified &= verifyBasePath(expandedElems[1], originalElems[1], "Resource.id");
                        verified &= verifyBasePath(expandedElems[2], originalElems[2], "Resource.meta");
                        verified &= verifyBasePath(expandedElems[3], originalElems[3], "Resource.implicitRules");
                        verified &= verifyBasePath(expandedElems[4], originalElems[4], "Resource.language");
                    }
                    if (rootElemName != "DomainResource" && expandedElems.Count > 8)
                    {
                        verified &= verifyBasePath(expandedElems[5], originalElems[5], "DomainResource.text");
                        verified &= verifyBasePath(expandedElems[6], originalElems[6], "DomainResource.contained");
                        verified &= verifyBasePath(expandedElems[7], originalElems[7], "DomainResource.extension");
                        verified &= verifyBasePath(expandedElems[8], originalElems[8], "DomainResource.modifierExtension");
                    }
                    for (int i = 9; i < expandedElems.Count; i++)
                    {
                        var path = expandedElems[i].Path;
                        if (path.EndsWith(".id"))
                        {
                            verified &= verifyBasePath(expandedElems[i], originalElems[i], "Element.id");
                        }
                        else if (path.EndsWith(".extension"))
                        {
                            verified &= verifyBasePath(expandedElems[i], originalElems[i], "Element.extension");
                        }
                        else if (path.EndsWith(".modifierExtension"))
                        {
                            verified &= verifyBasePath(expandedElems[i], originalElems[i], "BackboneElement.modifierExtension");
                        }
                        else
                        {
                            if (!isConstraint)
                            {
                                // New resource element
                                verified &= verifyBasePath(expandedElems[i], originalElems[i], isConstraint ? expandedElems[i].Path : null);
                                verified &= verifyBasePath(originalElems[i], originalElems[i], isConstraint ? originalElems[i].Path : null);
                            }
                        }
                    }
                }

                if (isConstraint)
                {
                    for (int i = 0; i < expandedElems.Count; i++)
                    {
                        if (originalElems[i].Base == null) { verified = false; Debug.WriteLine("ORIGINAL: Path = {0}  => BASE IS MISSING".FormatWith(originalElems[i].Path)); }
                        if (expandedElems[i].Base == null) { verified = false; Debug.WriteLine("EXPANDED: Path = {0}  => BASE IS MISSING".FormatWith(expandedElems[i].Path)); }
                    }
                }


            }
            return verified;
        }

        static bool verifyBasePath(ElementDefinition elem, ElementDefinition orgElem, string path = "")
        {
            bool result = false;
            if (!string.IsNullOrEmpty(path))
            {
                // Assert.IsNotNull(elem.Base);
                // Assert.AreEqual(path, elem.Base.Path);

                // Assert.IsNotNull(baseElem.Base);
                // Assert.AreEqual(path, baseElem.Base.Path);

                result = elem.Base != null && path == elem.Base.Path;

                Debug.WriteLineIf(elem.Base == null, "EXPANDED: Path = {0}  => BASE IS MISSING".FormatWith(elem.Path));
                Debug.WriteLineIf(orgElem.Base == null, "ORIGINAL: Path = {0}  => BASE IS MISSING".FormatWith(orgElem.Path));

                Debug.WriteLineIf(elem.Base != null && path != elem.Base.Path, "EXPANDED: Path = {0} Base = {1} != {2} => INVALID BASE PATH".FormatWith(elem.Path, elem.Base != null ? elem.Base.Path : null, path));
                Debug.WriteLineIf(orgElem.Base != null && path != orgElem.Base.Path, "ORIGINAL: Path = {0} Base = {1} != {2} => INVALID BASE PATH".FormatWith(orgElem.Path, orgElem.Base != null ? orgElem.Base.Path : null, path));
            }
            else
            {
                // New resource element
                // Assert.IsNull(elem.Base);
                // Assert.IsNull(baseElem.Base);

                result = elem.Base == null;

                Debug.WriteLineIf(elem.Base != null, "EXPANDED: Path = {0} Base = {1} != '' => BASE SHOULD BE NULL".FormatWith(elem.Path, elem.Base != null ? elem.Base.Path : null, path));
                Debug.WriteLineIf(orgElem.Base != null, "ORIGINAL: Path = {0} Base = {1} != '' => BASE SHOULD BE NULL".FormatWith(orgElem.Path, orgElem.Base != null ? orgElem.Base.Path : null, path));

            }
            return result;
        }

        // [WMR 20161207] NEW
        // Verify reslicing order
        [TestMethod]
        public void TestReslicingOrder()
        {
            var dirSource = new DirectorySource("TestData/validation");
            var sd = dirSource.FindStructureDefinition("http://example.com/StructureDefinition/patient-telecom-reslice-ek");
            Assert.IsNotNull(sd);

            //Patient.telecom : ''
            //Patient.telecom : 'phone'
            //Patient.telecom : 'email'
            //Patient.telecom : 'email/home'
            //Patient.telecom : 'email/work'
            //Patient.telecom : 'other'
            //Patient.telecom : 'other/home'
            //Patient.telecom : 'other/work'

            // Verify original differential - defines reslicing
            Debug.Print("Verify differential...");
            var diffNav = ElementDefinitionNavigator.ForDifferential(sd);
            assertPatientTelecomReslice(diffNav);

            generateSnapshotAndCompare(sd, out var expanded);

            Debug.Print("Verify snapshot...");
            var snapNav = ElementDefinitionNavigator.ForSnapshot(expanded);
            assertPatientTelecomReslice(snapNav);
        }

        void assertPatientTelecomReslice(ElementDefinitionNavigator nav)
        {
            Assert.IsTrue(nav.MoveToFirstChild());  // Patient

            if (ElementDefinitionNavigator.IsRootPath(nav.Path))
            {
                Assert.IsTrue(nav.MoveToChild("telecom"));
            }

            var bm = nav.Bookmark();
            do
            {
                Debug.Print($"{nav.Path} : '{nav.Current.SliceName}'");
            } while (nav.MoveToNext("telecom"));
            nav.ReturnToBookmark(bm);

            // Patient.telecom - slicing introduction
            Assert.IsTrue(nav.Path == "Patient.telecom");
            Assert.IsNotNull(nav.Current.Slicing);

            // Patient.telecom - slice "phone"
            Assert.IsTrue(nav.MoveToNext());
            Assert.IsTrue(nav.Path == "Patient.telecom");
            Assert.IsTrue(nav.Current.SliceName == "phone");

            // Patient.telecom - slice "email"
            Assert.IsTrue(nav.MoveToNext());
            Assert.IsTrue(nav.Path == "Patient.telecom");
            Assert.IsTrue(nav.Current.SliceName == "email");

            // Patient.telecom - reslice "email/home"
            Assert.IsTrue(nav.MoveToNext());
            Assert.IsTrue(nav.Path == "Patient.telecom");
            Assert.IsTrue(nav.Current.SliceName == "email/home");

            // Patient.telecom - reslice "email/work"
            Assert.IsTrue(nav.MoveToNext());
            Assert.IsTrue(nav.Path == "Patient.telecom");
            Assert.IsTrue(nav.Current.SliceName == "email/work");

            // Patient.telecom - slice "other"
            Assert.IsTrue(nav.MoveToNext());
            Assert.IsTrue(nav.Path == "Patient.telecom");
            Assert.IsTrue(nav.Current.SliceName == "other");

            // Patient.telecom - reslice "other/home"
            Assert.IsTrue(nav.MoveToNext());
            Assert.IsTrue(nav.Path == "Patient.telecom");
            Assert.IsTrue(nav.Current.SliceName == "other/home");

            // Patient.telecom - reslice "other/work"
            Assert.IsTrue(nav.MoveToNext());
            Assert.IsTrue(nav.Path == "Patient.telecom");
            Assert.IsTrue(nav.Current.SliceName == "other/work");
        }


        // [WMR 20161207] DEBUGGING
        // List all complex extensions that are available in the TestData folder

        // http://hl7.org/fhir/StructureDefinition/cqif-basic-codeSystem : 'TestData/snapshot-test/extensions\extension-cqif-basic-codesystem.xml'
        // http://hl7.org/fhir/StructureDefinition/cqif-basic-contributor : 'TestData/snapshot-test/extensions\extension-cqif-basic-contributor.xml'
        // http://hl7.org/fhir/StructureDefinition/cqif-basic-data : 'TestData/snapshot-test/extensions\extension-cqif-basic-data.xml'
        // http://hl7.org/fhir/StructureDefinition/cqif-basic-guidance-action : 'TestData/snapshot-test/extensions\extension-cqif-basic-guidance-action.xml'
        // http://hl7.org/fhir/StructureDefinition/cqif-basic-guidance-trigger : 'TestData/snapshot-test/extensions\extension-cqif-basic-guidance-trigger.xml'
        // http://hl7.org/fhir/StructureDefinition/cqif-basic-library : 'TestData/snapshot-test/extensions\extension-cqif-basic-library.canonical.xml'
        // http://hl7.org/fhir/StructureDefinition/cqif-basic-model : 'TestData/snapshot-test/extensions\extension-cqif-basic-model.xml'
        // http://hl7.org/fhir/StructureDefinition/cqif-basic-parameter : 'TestData/snapshot-test/extensions\extension-cqif-basic-parameter.xml'
        // http://hl7.org/fhir/StructureDefinition/cqif-basic-relatedResource : 'TestData/snapshot-test/extensions\extension-cqif-basic-relatedresource.xml'
        // http://hl7.org/fhir/StructureDefinition/cqif-basic-valueSet : 'TestData/snapshot-test/extensions\extension-cqif-basic-valueset.xml'
        // http://hl7.org/fhir/StructureDefinition/encounter-relatedCondition : 'TestData/snapshot-test/extensions\extension-encounter-relatedcondition.xml'
        // http://hl7.org/fhir/StructureDefinition/family-member-history-genetics-parent : 'TestData/snapshot-test/extensions\extension-family-member-history-genetics-parent.xml'
        // http://hl7.org/fhir/StructureDefinition/gao-extension-item : 'TestData/snapshot-test/extensions\extension-gao-extension-item.canonical.xml'
        // http://hl7.org/fhir/StructureDefinition/goal-target : 'TestData/snapshot-test/extensions\extension-goal-target.xml'
        // http://hl7.org/fhir/StructureDefinition/patient-clinicalTrial : 'TestData/snapshot-test/extensions\extension-patient-clinicaltrial.xml'
        // http://hl7.org/fhir/StructureDefinition/patient-nationality : 'TestData/snapshot-test/extensions\extension-patient-nationality.xml'
        // http://hl7.org/fhir/StructureDefinition/qicore-adverseevent-cause : 'TestData/snapshot-test/extensions\extension-qicore-adverseevent-cause.xml'
        // http://hl7.org/fhir/StructureDefinition/questionnaire-enableWhen : 'TestData/snapshot-test/extensions\extension-questionnaire-enablewhen.xml'

        [TestMethod]
        public void FindComplexTestExtensions()
        {
            Debug.WriteLine("Complex extension in TestData folder:");
            var dirSource = new DirectorySource("TestData/snapshot-test/extensions");
            var uris = dirSource.ListResourceUris(ResourceType.StructureDefinition);
            foreach (var uri in uris)
            {
                var sd = dirSource.FindStructureDefinition(uri);
                if (sd.IsExtension)
                {
                    if (sd.Differential.Element.Any(e => e.Path.StartsWith("Extension.extension.", StringComparison.Ordinal)))
                    {
                        // var orgInfo = sd.Annotation<OriginAnnotation>();
                        // Debug.WriteLine($"{uri} : '{orgInfo?.Origin}'");
                        Debug.WriteLine($"{uri} : '{sd.GetOrigin()}'");
                    }
                }
            }
        }

        // Ewout: type slices cannot contain renamed elements!
        static StructureDefinition ObservationTypeSliceProfile => new StructureDefinition()
        {
            Type = FHIRAllTypes.Observation.GetLiteral(),
            BaseDefinition = ModelInfo.CanonicalUriForFhirCoreType(FHIRAllTypes.Observation),
            Name = "MyTestObservation",
            Url = "http://example.org/fhir/StructureDefinition/MyTestObservation",
            Derivation = StructureDefinition.TypeDerivationRule.Constraint,
            Differential = new StructureDefinition.DifferentialComponent()
            {
                Element = new List<ElementDefinition>()
                {
                    new ElementDefinition("Observation.value[x]")
                    {
                        Slicing = new ElementDefinition.SlicingComponent()
                        {
                            // Discriminator = new string[] { "@type" },
                            Discriminator = new ElementDefinition.DiscriminatorComponent[]
                                { new ElementDefinition.DiscriminatorComponent
                                    { Type = ElementDefinition.DiscriminatorType.Type }
                                }.ToList(),
                            Ordered = false,
                            Rules = ElementDefinition.SlicingRules.Open
                        }
                    }
                    ,new ElementDefinition("Observation.value[x]")
                    {
                        Type = new List<ElementDefinition.TypeRefComponent>()
                        {
                            new ElementDefinition.TypeRefComponent() { Code = FHIRAllTypes.String.GetLiteral() }
                        }
                    }
                }
            }
        };

        [Conditional("DEBUG")]
        void dumpElements(IEnumerable<ElementDefinition> elements, string header = null) => dumpElements(elements.ToList(), header);

        [Conditional("DEBUG")]
        void dumpElements(List<ElementDefinition> elements, string header = null)
        {
            Debug.WriteLineIf(!string.IsNullOrEmpty(header), header);
            for (int i = 0; i < elements.Count; i++)
            {
                var elem = elements[i];
                Debug.Write(elem.Path);
                Debug.WriteIf(elem.Path != null, " '" + elem.SliceName + "'");
                if (elem.Slicing != null)
                {
                    Debug.Write(" => sliced on: " + string.Join(" | ", elem.Slicing.Discriminator.Select(p => p?.Path)));
                }
                Debug.WriteLine("");
            }
        }

        [TestMethod]
        public void TestTypeSlicing()
        {
            // Create a profile with a type slice: { value[x], value[x] : String }
            var profile = ObservationTypeSliceProfile;

            var resolver = new InMemoryProfileResolver(profile);
            var multiResolver = new MultiResolver(_testResolver, resolver);
            _generator = new SnapshotGenerator(multiResolver, _settings);

            generateSnapshotAndCompare(profile, out var expanded);
            Assert.IsNotNull(expanded);
            Assert.IsTrue(expanded.HasSnapshot);

            expanded.Snapshot.Element.Where(e => e.Path.StartsWith("Observation.value")).Dump("[1] Observation.value slice:");

            var nav = new ElementDefinitionNavigator(expanded);
            Assert.IsTrue(nav.MoveToFirstChild());
            Assert.AreEqual(nav.Path, "Observation");
            Assert.IsTrue(nav.MoveToChild("value[x]"));
            Assert.IsNotNull(nav.Current.Slicing);
            Assert.IsTrue(nav.MoveToNext());
            Assert.AreEqual(nav.PathName, "value[x]"); // valueString
            Assert.AreEqual(nav.Current.Type.FirstOrDefault().Code, FHIRAllTypes.String.GetLiteral());

            // Add an additional type slice: { value[x], value[x] : String, value[x] : CodeableConcept }
            profile.Differential.Element.Add(
                new ElementDefinition("Observation.value[x]")
                {
                    Type = new List<ElementDefinition.TypeRefComponent>()
                    {
                        new ElementDefinition.TypeRefComponent() { Code = FHIRAllTypes.CodeableConcept.GetLiteral() }
                    }
                }
            );

            generateSnapshotAndCompare(profile, out expanded);
            Assert.IsNotNull(expanded);
            Assert.IsTrue(expanded.HasSnapshot);

            expanded.Snapshot.Element.Where(e => e.Path.StartsWith("Observation.value")).Dump("[2] Observation.value slice:");

            nav = new ElementDefinitionNavigator(expanded);
            Assert.IsTrue(nav.MoveToFirstChild());
            Assert.AreEqual(nav.Path, "Observation");
            Assert.IsTrue(nav.MoveToChild("value[x]"));
            Assert.IsTrue(nav.MoveToNext());
            Assert.AreEqual(nav.PathName, "value[x]"); // valueString
            Assert.AreEqual(nav.Current.Type.FirstOrDefault()?.Code, FHIRAllTypes.String.GetLiteral());
            Assert.IsTrue(nav.MoveToNext());
            Assert.AreEqual(nav.PathName, "value[x]"); // valueCodeableConcept
            Assert.AreEqual(nav.Current.Type.FirstOrDefault()?.Code, FHIRAllTypes.CodeableConcept.GetLiteral());
        }

        [TestMethod]
        public void TestMissingDifferential()
        {
            // Create a profile without a differential
            var profile = ObservationTypeSliceProfile;
            profile.Differential = null;

            var resolver = new InMemoryProfileResolver(profile);
            var multiResolver = new MultiResolver(_testResolver, resolver);
            _generator = new SnapshotGenerator(multiResolver, _settings);

            generateSnapshotAndCompare(profile, out var expanded);
            Assert.IsNotNull(expanded);
            Assert.IsTrue(expanded.HasSnapshot);

            expanded.Snapshot.Element.Dump();
        }

        [TestMethod]
        public void TestUnresolvedBaseProfile()
        {
            // Create a profile with an unresolved base profile reference
            var profile = ObservationTypeSliceProfile;
            profile.BaseDefinition = "http://example.org/fhir/StructureDefinition/missing";

            var resolver = new InMemoryProfileResolver(profile);
            var multiResolver = new MultiResolver(_testResolver, resolver);
            _generator = new SnapshotGenerator(multiResolver, _settings);

            generateSnapshotAndCompare(profile, out var expanded);
            Assert.IsNotNull(expanded);
            Assert.IsFalse(expanded.HasSnapshot);
            var outcome = _generator.Outcome;
            Assert.IsNotNull(outcome);
            Assert.IsNotNull(outcome.Issue);
            Assert.AreEqual(outcome.Issue.Count, 1);
            assertIssue(outcome.Issue[0], Issue.UNAVAILABLE_REFERENCED_PROFILE, profile.BaseDefinition);
        }

        static StructureDefinition ObservationTypeResliceProfile => new StructureDefinition()
        {
            Type = FHIRAllTypes.Observation.GetLiteral(),
            BaseDefinition = ObservationTypeSliceProfile.Url,
            Name = "MyDerivedTestObservation",
            Url = "http://example.org/fhir/StructureDefinition/MyDerivedTestObservation",
            Derivation = StructureDefinition.TypeDerivationRule.Constraint,
            Differential = new StructureDefinition.DifferentialComponent()
            {
                Element = new List<ElementDefinition>()
                {
                    new ElementDefinition("Observation.value[x]")
                    {
                        Slicing = new ElementDefinition.SlicingComponent()
                        {
                            // Discriminator = new string[] { "@type" },
                            Discriminator = new ElementDefinition.DiscriminatorComponent[]
                                { new ElementDefinition.DiscriminatorComponent
                                    { Type = ElementDefinition.DiscriminatorType.Type }
                                }.ToList(),
                            Ordered = false,
                            Rules = ElementDefinition.SlicingRules.Open
                        }
                    }
                    // Constraint on existing type slice value[x] : String
                    ,new ElementDefinition("Observation.value[x]")
                    {
                        Max = "1", // New constraint
                        Type = new List<ElementDefinition.TypeRefComponent>()
                        {
                            new ElementDefinition.TypeRefComponent() { Code = FHIRAllTypes.String.GetLiteral() }
                        }
                    }
                    
                    // Remove existing type slice value[x]: CodeableConcept

                    // Add a new type slice value[x]: Integer
                    ,new ElementDefinition("Observation.value[x]")
                    {
                        Type = new List<ElementDefinition.TypeRefComponent>()
                        {
                            new ElementDefinition.TypeRefComponent() { Code = FHIRAllTypes.Integer.GetLiteral() }
                        }
                    },
                }
            }
        };

        [TestMethod]
        public void TestTypeReslicing()
        {
            // Create a derived profile from a base profile with a type slice
            var profile = ObservationTypeResliceProfile;
            var baseProfile = ObservationTypeSliceProfile;

            var resources = new IConformanceResource[] { profile, baseProfile };
            var resolver = new InMemoryProfileResolver(resources);
            var multiResolver = new MultiResolver(_testResolver, resolver);
            _generator = new SnapshotGenerator(multiResolver, _settings);

            generateSnapshotAndCompare(profile, out var expanded);
            Assert.IsNotNull(expanded);
            Assert.IsTrue(expanded.HasSnapshot);

            expanded.Snapshot.Element.Where(e => e.Path.StartsWith("Observation.value")).Dump("[1] Observation.value reslice:");

            var nav = new ElementDefinitionNavigator(expanded);
            Assert.IsTrue(nav.MoveToFirstChild());
            Assert.AreEqual(nav.Path, "Observation");
            Assert.IsTrue(nav.MoveToChild("value[x]"));
            Assert.IsTrue(nav.MoveToNext());
            Assert.AreEqual(nav.PathName, "value[x]"); // valueString
            Assert.AreEqual(nav.Current.Type.FirstOrDefault()?.Code, FHIRAllTypes.String.GetLiteral());
            // Derived profile REMOVES existing CodeableConcept type slice and introduces a new Integer type slice
            // Note: special rules for element types allow removal of inherited collection items
            Assert.IsTrue(nav.MoveToNext());
            Assert.AreEqual(nav.PathName, "value[x]"); // valueCodeableConcept
            Assert.AreEqual(nav.Current.Type.FirstOrDefault()?.Code, FHIRAllTypes.Integer.GetLiteral());
        }

        // Choice type constraint, with element renaming
        static StructureDefinition ObservationTypeConstraintProfile => new StructureDefinition()
        {
            Type = FHIRAllTypes.Observation.GetLiteral(),
            BaseDefinition = ModelInfo.CanonicalUriForFhirCoreType(FHIRAllTypes.Observation),
            Name = "MyTestObservation",
            Url = "http://example.org/fhir/StructureDefinition/MyTestObservation",
            Derivation = StructureDefinition.TypeDerivationRule.Constraint,
            Differential = new StructureDefinition.DifferentialComponent()
            {
                Element = new List<ElementDefinition>()
                {
                    // No slicing introduction
                    // Only single element is allowed (this is NOT a slice!)
                    // Element is renamed
                    new ElementDefinition("Observation.valueString")
                    {
                        Type = new List<ElementDefinition.TypeRefComponent>()
                        {
                            new ElementDefinition.TypeRefComponent() { Code = FHIRAllTypes.String.GetLiteral() }
                        }
                    }
                }
            }
        };

        [TestMethod]
        public void TestChoiceTypeConstraint()
        {
            // Create a profile with a choice type constraint: value[x] => valueString
            var profile = ObservationTypeConstraintProfile;

            var resolver = new InMemoryProfileResolver(profile);
            var multiResolver = new MultiResolver(_testResolver, resolver);
            _generator = new SnapshotGenerator(multiResolver, _settings);

            generateSnapshotAndCompare(profile, out var expanded);
            Assert.IsNotNull(expanded);
            Assert.IsTrue(expanded.HasSnapshot);

            expanded.Snapshot.Element.Where(e => e.Path.StartsWith("Observation.value")).Dump("Observation.value choice type constraint:");

            var nav = new ElementDefinitionNavigator(expanded);
            Assert.IsTrue(nav.MoveToFirstChild());
            Assert.AreEqual(nav.Path, "Observation");
            Assert.IsFalse(nav.MoveToChild("value[x]")); // Should also be renamed to valueString in snapshot
            Assert.IsTrue(nav.MoveToChild("valueString"));
            Assert.IsNull(nav.Current.Slicing);
            Assert.AreEqual(nav.Current.Type.FirstOrDefault().Code, FHIRAllTypes.String.GetLiteral());
        }

        [TestMethod]
        public void TestInvalidChoiceTypeConstraints()
        {
            // Create a profile with multiple (invalid!) choice type constraint: value[x] => { valueString, valueInteger }
            var profile = ObservationTypeConstraintProfile;
            profile.Differential.Element.Add(
                    new ElementDefinition("Observation.valueInteger")
                    {
                        Type = new List<ElementDefinition.TypeRefComponent>()
                        {
                            new ElementDefinition.TypeRefComponent() { Code = FHIRAllTypes.Integer.GetLiteral() }
                        }
                    }
            );

            var resolver = new InMemoryProfileResolver(profile);
            var multiResolver = new MultiResolver(_testResolver, resolver);
            _generator = new SnapshotGenerator(multiResolver, _settings);

            generateSnapshotAndCompare(profile, out var expanded);
            Assert.IsNotNull(expanded);
            Assert.IsTrue(expanded.HasSnapshot);

            expanded.Snapshot.Element.Where(e => e.Path.StartsWith("Observation.value")).Dump("Observation.value choice type constraint:");
            var outcome = _generator.Outcome;
            dumpOutcome(outcome);

            var nav = new ElementDefinitionNavigator(expanded);
            Assert.IsTrue(nav.MoveToFirstChild());
            Assert.AreEqual(nav.Path, "Observation");
            Assert.IsFalse(nav.MoveToChild("value[x]")); // Should also be renamed to valueString in snapshot
            Assert.IsTrue(nav.MoveToChild("valueString"));
            Assert.IsNull(nav.Current.Slicing);
            Assert.AreEqual(nav.Current.Type.FirstOrDefault().Code, FHIRAllTypes.String.GetLiteral());

            Assert.IsTrue(nav.MoveToNext("valueInteger"));
            Assert.IsNull(nav.Current.Slicing);
            Assert.AreEqual(nav.Current.Type.FirstOrDefault().Code, FHIRAllTypes.Integer.GetLiteral());

            Assert.IsNotNull(outcome);
            // [WMR 20170810] Fixed, now also expecting issue about invalid slice name on SimpleQuantity root element
            //Assert.AreEqual(1, outcome.Issue.Count);
            // assertIssue(outcome.Issue[0], SnapshotGenerator.PROFILE_ELEMENTDEF_INVALID_CHOICE_CONSTRAINT);
            Assert.AreEqual(2, outcome.Issue.Count);
            assertIssue(outcome.Issue[0], SnapshotGenerator.PROFILE_ELEMENTDEF_INVALID_SLICENAME_ON_ROOT);
            assertIssue(outcome.Issue[1], SnapshotGenerator.PROFILE_ELEMENTDEF_INVALID_CHOICE_CONSTRAINT);
        }

        static StructureDefinition ClosedExtensionSliceObservationProfile => new StructureDefinition()
        {
            Type = FHIRAllTypes.Observation.GetLiteral(),
            BaseDefinition = ModelInfo.CanonicalUriForFhirCoreType(FHIRAllTypes.Observation),
            Name = "MyTestObservation",
            Url = "http://example.org/fhir/StructureDefinition/MyTestObservation",
            Derivation = StructureDefinition.TypeDerivationRule.Constraint,
            Differential = new StructureDefinition.DifferentialComponent()
            {
                Element = new List<ElementDefinition>()
                {
                    new ElementDefinition("Observation.extension")
                    {
                        Slicing = new ElementDefinition.SlicingComponent()
                        {
                            Rules = ElementDefinition.SlicingRules.Closed
                        }
                    }
                }
            }
        };

        [TestMethod]
        public void TestEmptyClosedExtensionSlice()
        {
            var profile = ClosedExtensionSliceObservationProfile;

            var resolver = new InMemoryProfileResolver(profile);
            var multiResolver = new MultiResolver(_testResolver, resolver);
            _generator = new SnapshotGenerator(multiResolver, _settings);

            generateSnapshotAndCompare(profile, out var expanded);
            Assert.IsNotNull(expanded);
            Assert.IsTrue(expanded.HasSnapshot);

            // dumpElements(expanded.Snapshot.Element.Where(e => e.Path.StartsWith("Observation.extension")), "Observation.extension constraint:");
            var outcome = _generator.Outcome;
            dumpOutcome(outcome);

            var elem = expanded.Snapshot.Element.Find(e => e.Path == "Observation.extension");
            Assert.IsNotNull(elem);
            Assert.IsNotNull(elem.Slicing);
            Assert.AreEqual(ElementDefinition.SlicingRules.Closed, elem.Slicing.Rules);
        }

        [TestMethod]
        public void TestSlicingEntryWithChilren()
        {
            var sd = _testResolver.FindStructureDefinition(@"http://example.org/StructureDefinition/DocumentComposition");
            Assert.IsNotNull(sd);

            // dumpReferences(sd);

            generateSnapshotAndCompare(sd, out var expanded);

            dumpOutcome(_generator.Outcome);
            expanded.Snapshot.Element.Dump();

            // Verify that the snapshot includes the merged children of the slice entry element
            var verifier = new ElementVerifier(expanded, _settings);
            verifier.VerifyElement("Composition.section", null);
            verifier.AssertSlicing("code", ElementDefinition.SlicingRules.Open, false);
            verifier.VerifyElement("Composition.section.title", null);
            verifier.VerifyElement("Composition.section.code", null);
            Assert.IsNotNull(verifier.CurrentElement.Binding);
            Assert.AreEqual(BindingStrength.Required, verifier.CurrentElement.Binding.Strength);
            Assert.AreEqual("http://example.org/ValueSet/SectionTitles", (verifier.CurrentElement.Binding.ValueSet as ResourceReference)?.Reference);
        }

        [TestMethod]
        public void TestObservationProfileWithExtensions() => testObservationProfileWithExtensions(false);

        [TestMethod]
        public void TestObservationProfileWithExtensions_ExpandAll() => testObservationProfileWithExtensions(true);

        void testObservationProfileWithExtensions(bool expandAll)
        {
            // Same as TestObservationProfileWithExtensions, but with full expansion of all complex elements (inc. extensions!)

            // var obs = _testResolver.FindStructureDefinition(@"http://example.org/fhir/StructureDefinition/MyCustomObservation");
            var obs = _testResolver.FindStructureDefinition(@"http://example.org/fhir/StructureDefinition/MyCustomObservation3");
            Assert.IsNotNull(obs);

            StructureDefinition expanded;
            _generator = new SnapshotGenerator(_testResolver, _settings);
            _generator.PrepareElement += elementHandler;
            List<ElementDefinition> elems;
            try
            {
                generateSnapshotAndCompare(obs, out expanded);

                dumpOutcome(_generator.Outcome);

                elems = expanded.Snapshot.Element;
                elems.Dump();
                Debug.WriteLine($"Default snapshot: {elems.Count} elements");
                dumpBaseElems(elems);
                var issues = _generator.Outcome?.Issue ?? new List<OperationOutcome.IssueComponent>();

                // [WMR 20180115] NEW - Use alternative (iterative) approach for full expansion
                if (expandAll)
                {
                    elems = fullyExpand(elems, issues).ToList();
                    Debug.WriteLine($"Fully expanded: {elems.Count} elements");
                }
            }
            finally
            {
                _generator.PrepareElement -= elementHandler;
            }

            // Verify that the snapshot contains three extension elements 
            var obsExtensions = elems.Where(e => e.Path == "Observation.extension").ToList();
            Assert.IsNotNull(obsExtensions);
            Assert.AreEqual(4, obsExtensions.Count); // 1 extension slice + 3 extensions

            var extSliceElem = obsExtensions[0];
            Assert.IsNotNull(extSliceElem);
            Assert.IsNotNull(extSliceElem.Slicing);
            Assert.AreEqual("url", extSliceElem.Slicing.Discriminator.FirstOrDefault().Path);

            var labelExtElem = obsExtensions[1];
            Assert.IsNotNull(labelExtElem);
            Assert.AreEqual(@"http://example.org/fhir/StructureDefinition/ObservationLabelExtension", labelExtElem.Type.FirstOrDefault().Profile);

            var locationExtElem = obsExtensions[2];
            Assert.IsNotNull(locationExtElem);
            Assert.AreEqual(@"http://example.org/fhir/StructureDefinition/ObservationLocationExtension", locationExtElem.Type.FirstOrDefault().Profile);

            var otherExtElem = obsExtensions[3];
            Assert.IsNotNull(otherExtElem);
            Assert.AreEqual(@"http://example.org/fhir/StructureDefinition/SomeOtherExtension", otherExtElem.Type.FirstOrDefault().Profile);

            var labelExt = _testResolver.FindStructureDefinition(@"http://example.org/fhir/StructureDefinition/ObservationLabelExtension");
            Assert.IsNotNull(labelExt);
            if (expandAll) { Assert.AreEqual(true, labelExt.HasSnapshot); }

            var locationExt = _testResolver.FindStructureDefinition(@"http://example.org/fhir/StructureDefinition/ObservationLocationExtension");
            Assert.IsNotNull(locationExt);
            if (expandAll) { Assert.AreEqual(true, locationExt.HasSnapshot); }

            // Third extension element maps to an unresolved extension definition
            var otherExt = _testResolver.FindStructureDefinition(@"http://example.org/fhir/StructureDefinition/SomeOtherExtension");
            Assert.IsNull(otherExt);

            // Now verify the snapshot
            // First two extension elements should have been merged from the snapshot root Extension element of the associated extension definition 
            var coreExtension = _testResolver.FindStructureDefinitionForCoreType(FHIRAllTypes.Extension);
            Assert.IsNotNull(coreExtension);
            Assert.IsTrue(coreExtension.HasSnapshot);
            var coreExtensionRootElem = coreExtension.Snapshot.Element[0];

            var labelExtRootElem = labelExt.Differential.Element[0];
            Assert.AreEqual(1, labelExtElem.Min);                                           // Explicit Observation profile constraint
            Assert.AreEqual(labelExtRootElem.Max, labelExtElem.Max);                        // Inherited from external ObservationLabelExtension root element
            Assert.AreEqual(coreExtensionRootElem.Definition, labelExtElem.Definition);     // Inherited from Observation.extension base element
            Assert.AreEqual(labelExtRootElem.Comment, labelExtElem.Comment);              // Inherited from external ObservationLabelExtension root element
            verifyProfileExtensionBaseElement(labelExtElem);

            var locationExtRootElem = locationExt.Differential.Element[0];
            Assert.AreEqual(0, locationExtElem.Min);                                        // Inherited from external ObservationLabelExtension root element
            Assert.AreEqual("1", locationExtElem.Max);                                      // Explicit Observation profile constraint
            Assert.AreEqual(coreExtensionRootElem.Definition, locationExtElem.Definition);  // Inherited from Observation.extension base element
            Assert.AreEqual(locationExtRootElem.Comment, locationExtElem.Comment);        // Inherited from external ObservationLocationExtension root element
            verifyProfileExtensionBaseElement(locationExtElem);

            // Last (unresolved) extension element should have been merged with Observation.extension
            var coreObservation = _testResolver.FindStructureDefinitionForCoreType(FHIRAllTypes.Observation);
            Assert.IsNotNull(coreObservation);
            Assert.IsTrue(coreObservation.HasSnapshot);
            var coreObsExtensionElem = coreObservation.Snapshot.Element.FirstOrDefault(e => e.Path == "Observation.extension");
            Assert.IsNotNull(coreObsExtensionElem);
            Assert.AreEqual(1, otherExtElem.Min);                                           // Explicit Observation profile constraint
            Assert.AreEqual(coreObsExtensionElem.Max, otherExtElem.Max);                    // Inherited from Observation.extension base element
            Assert.AreEqual(coreObsExtensionElem.Definition, otherExtElem.Definition);      // Inherited from Observation.extension base element
            Assert.AreEqual(coreObsExtensionElem.Comment, otherExtElem.Comment);          // Inherited from Observation.extension base element
            verifyProfileExtensionBaseElement(coreObsExtensionElem);
        }

        void verifyProfileExtensionBaseElement(ElementDefinition extElem)
        {
            var baseElem = extElem.Annotation<BaseDefAnnotation>().BaseElementDefinition;
            Assert.IsNotNull(baseElem);
            Assert.AreEqual(baseElem.Short, extElem.Short);
            Assert.AreEqual(baseElem.Definition, extElem.Definition);
            Assert.AreEqual(baseElem.Comment, extElem.Comment);
            Assert.IsTrue(baseElem.Alias.SequenceEqual(extElem.Alias));
        }

        // [WMR 20170213] New - issue reported by Marten - cannot slice Organization.type ?
        // Specifically, snapshot generator drops the slicing component from the slice entry element
        // Explanation: Organization.type is not a list (max = 1) and not a choice type => slicing is not allowed!
        [TestMethod]
        public void TestOrganizationTypeSlice()
        {
            var org = _testResolver.FindStructureDefinition(@"http://example.org/fhir/StructureDefinition/MySlicedOrganization");
            Assert.IsNotNull(org);

            StructureDefinition expanded;
            _generator = new SnapshotGenerator(_testResolver, _settings);
            _generator.PrepareElement += elementHandler;
            try
            {
                generateSnapshotAndCompare(org, out expanded);
            }
            finally
            {
                _generator.PrepareElement -= elementHandler;
            }

            dumpOutcome(_generator.Outcome);

            var elems = expanded.Snapshot.Element;
            elems.Dump();
            //dumpBaseElems(elems);

            // TODO: Verify slice

        }

        // [WMR 2017024] NEW: Test for bug with snapshot expansion of ElementDefinition.Binding (reported by NHS)
        // If the diff constrains only Binding.Strength, then snapshot also contains only Binding.Strength - WRONG!
        // Expected: snapshot contains inherited properties from base, i.e. description, valueSetUri/valueSetReference
        [TestMethod]
        public void TestElementBinding()
        {
            var sd = new StructureDefinition()
            {
                Type = FHIRAllTypes.Encounter.GetLiteral(),
                BaseDefinition = ModelInfo.CanonicalUriForFhirCoreType(FHIRAllTypes.Encounter),
                Name = "MyTestEncounter",
                Url = "http://example.org/fhir/StructureDefinition/MyTestEncounter",
                Derivation = StructureDefinition.TypeDerivationRule.Constraint,
                Differential = new StructureDefinition.DifferentialComponent()
                {
                    Element = new List<ElementDefinition>()
                    {
                        new ElementDefinition("Encounter.type")
                        {

                            // Default binding on Encounter.type:
                            //
                            // <binding>
                            //   <strength value="example" />
                            //   <description value="The type of encounter" />
                            //   <valueSetReference>
                            //     <reference value="http://hl7.org/fhir/ValueSet/encounter-type" />
                            //   </valueSetReference>
                            // </binding>

                            Binding = new ElementDefinition.ElementDefinitionBindingComponent()
                            {
                                // Constrain strength from Example to Preferred
                                Strength = BindingStrength.Preferred
                            }
                        }
                    }

                }
            };

            var resolver = new InMemoryProfileResolver(sd);
            var multiResolver = new MultiResolver(_testResolver, resolver);
            _generator = new SnapshotGenerator(multiResolver, _settings);

            generateSnapshotAndCompare(sd, out var expanded);
            Assert.IsNotNull(expanded);
            Assert.IsTrue(expanded.HasSnapshot);

            var profileElem = expanded.Snapshot.Element.FirstOrDefault(e => e.Path == "Encounter.type");
            Assert.IsNotNull(profileElem);
            var profileBinding = profileElem.Binding;
            Assert.IsNotNull(profileBinding);

            Assert.AreEqual(BindingStrength.Preferred, profileBinding.Strength);

            var sdEncounter = _testResolver.FindStructureDefinitionForCoreType(FHIRAllTypes.Encounter);
            Assert.IsNotNull(sdEncounter);
            Assert.IsTrue(sdEncounter.HasSnapshot);

            var baseElem = sdEncounter.Snapshot.Element.FirstOrDefault(e => e.Path == "Encounter.type");
            Assert.IsNotNull(baseElem);
            var baseBinding = baseElem.Binding;
            Assert.IsNotNull(baseBinding);

            Assert.AreEqual(BindingStrength.Example, baseBinding.Strength);

            Assert.AreEqual(baseBinding.Description, profileBinding.Description);
            Assert.IsTrue(baseBinding.ValueSet.IsExactly(profileBinding.ValueSet));
        }

        // [WMR 2017024] NEW: Snapshot generator should reject profile extensions mapped to a StructureDefinition that is not an Extension definition.
        // Reported by Thomas Tveit Rosenlund: https://simplifier.net/Velferdsteknologi2/FlagVFT (geoPositions)
        // Don't expand; emit outcome issue
        [TestMethod]
        public void TestInvalidProfileExtensionTarget()
        {
            var sdLocation = new StructureDefinition()
            {
                Type = FHIRAllTypes.Location.GetLiteral(),
                BaseDefinition = ModelInfo.CanonicalUriForFhirCoreType(FHIRAllTypes.Location),
                Name = "MyTestLocation",
                Url = "http://example.org/fhir/StructureDefinition/MyTestLocation",
                Differential = new StructureDefinition.DifferentialComponent()
                {
                    Element = new List<ElementDefinition>()
                    {
                        new ElementDefinition()
                        {
                            Path = "Location.partOf",
                            Max = "0"
                        }
                    }
                }
            };

            var sdFlag = new StructureDefinition()
            {
                Type = FHIRAllTypes.Flag.GetLiteral(),
                BaseDefinition = ModelInfo.CanonicalUriForFhirCoreType(FHIRAllTypes.Flag),
                Name = "MyTestFlag",
                Url = "http://example.org/fhir/StructureDefinition/MyTestFlag",
                Differential = new StructureDefinition.DifferentialComponent()
                {
                    Element = new List<ElementDefinition>()
                    {
                        new ElementDefinition("Flag.extension")
                        {
                            Slicing = new ElementDefinition.SlicingComponent()
                            {
                                // Discriminator = new string[] { "url" },
                                Discriminator = new ElementDefinition.DiscriminatorComponent[]
                                { new ElementDefinition.DiscriminatorComponent
                                    { Type = ElementDefinition.DiscriminatorType.Value, Path = "url" }
                                }.ToList(),
                                Rules = ElementDefinition.SlicingRules.Open
                            }
                        },
                        new ElementDefinition("Flag.extension")
                        {
                            SliceName = "geopositions",
                            Type = new List<ElementDefinition.TypeRefComponent>()
                            {
                                new ElementDefinition.TypeRefComponent()
                                {
                                    Code = FHIRAllTypes.Extension.GetLiteral(),
                                    // INVALID - Map extension element to non-extension definition
                                    Profile = sdLocation.Url
                                }

                            }
                        }
                    }

                }
            };

            var resolver = new InMemoryProfileResolver(sdLocation, sdFlag);
            var multiResolver = new MultiResolver(_testResolver, resolver);
            _generator = new SnapshotGenerator(multiResolver, _settings);
            generateSnapshotAndCompare(sdFlag, out var expanded);

            Assert.IsNotNull(expanded);
            Assert.IsTrue(expanded.HasSnapshot);
            expanded.Snapshot.Element.Dump();

            // Expecting a single outcome issue
            dumpOutcome(_generator.Outcome);
            Assert.IsNotNull(_generator.Outcome);
            var issues = _generator.Outcome?.Issue ?? new List<OperationOutcome.IssueComponent>();
            Assert.IsNotNull(issues);
            Assert.AreEqual(1, issues.Count);
            assertIssue(issues[0], SnapshotGenerator.PROFILE_ELEMENTDEF_INVALID_PROFILE_TYPE);

            // [WMR 20180115] NEW - Use alternative (iterative) approach for full expansion
            var elems = expanded.Snapshot.Element;
            issues = new List<OperationOutcome.IssueComponent>();
            elems = expanded.Snapshot.Element = fullyExpand(elems, issues).ToList();
            Debug.WriteLine($"Fully expanded: {elems.Count} elements");

            expanded.Snapshot.Element.Dump();

            // Full expansion should also generate same outcome issue
            Assert.AreEqual(1, issues.Count);
            assertIssue(issues[0], SnapshotGenerator.PROFILE_ELEMENTDEF_INVALID_PROFILE_TYPE);
        }

        // [WMR 20170306] Verify that the snapshot generator determines and merges the correct base element for slices
        // * Slice entry is based on associated element in base profile with same path (and name)
        //   Slice entry inherits constraints from base element; can only further constrain
        //   Note: Base element may be a slice entry itself, or a named slice (in case of reslicing)
        // * Named slices are based on associated element in base profile with same path and parent slice name (same name as preceding slice entry)
        //   Same base element as preceding slice entry, but without the slicing component and with min = 0 (per definition for named slices, as they can be optional)

        //
        // Example:
        //
        // Patient (base profile)
        // - Patient.identifier
        //
        // MyPatient : Patient (user profile)
        // - Patient.identifier (slice entry)     => Patient.identifier (in Base)
        // - Patient.identifier:A                 => Patient.identifier (in Base)
        // - Patient.identifier:A/1               => Patient.identifier (in Base)
        // - Patient.identifier:A/2               => Patient.identifier (in Base)
        // - Patient.identifier:B                 => Patient.identifier (in Base)
        //
        // DerivedPatient : MyPatient (derived user profile)
        // - Patient.identifier (slice entry)     => Patient.identifier (slice entry) in MyPatient
        // - Patient.identifier:A                 => Patient.identifier:A in MyPatient
        // - Patient.identifier:A/1               => Patient.identifier:A/1 in MyPatient
        // - Patient.identifier:A/2               => Patient.identifier:A/2 in MyPatient
        // - Patient.identifier:A/3               => Patient.identifier:A in MyPatient
        // - Patient.identifier:B (reslice entry) => Patient.identifier:B in MyPatient
        // - Patient.identifier:B/1               => Patient.identifier:B in MyPatient
        // - Patient.identifier:B/2               => Patient.identifier:B in MyPatient
        // - Patient.identifier:C                 => Patient.identifier in MyPatient

        static StructureDefinition SlicedPatientProfile => new StructureDefinition()
        {
            Type = FHIRAllTypes.Patient.GetLiteral(),
            BaseDefinition = ModelInfo.CanonicalUriForFhirCoreType(FHIRAllTypes.Patient),
            Name = "MySlicedPatient",
            Url = "http://example.org/fhir/StructureDefinition/MySlicedPatient",
            Derivation = StructureDefinition.TypeDerivationRule.Constraint,
            Differential = new StructureDefinition.DifferentialComponent()
            {
                Element = new List<ElementDefinition>()
                {
                    new ElementDefinition("Patient.identifier")
                    {
                        Slicing = new ElementDefinition.SlicingComponent()
                        {
                            // Discriminator = new string[] { "system" },
                            Discriminator = new ElementDefinition.DiscriminatorComponent[]
                                { new ElementDefinition.DiscriminatorComponent
                                    { Type = ElementDefinition.DiscriminatorType.Value, Path = "system" }
                                }.ToList(),
                            Ordered = false,
                            Rules = ElementDefinition.SlicingRules.Open
                        },
                        Min = 1
                    }
                    ,new ElementDefinition("Patient.identifier")
                    {
                        SliceName = "bsn",
                        Min = 1,
                        Max = "1"
                    }
                    ,new ElementDefinition("Patient.identifier")
                    {
                        SliceName = "ehr_id",
                        Max = "2"
                    }
                }
            }
        };

        [TestMethod]
        public void TestSliceBase_SlicedPatient()
        {
            var profile = SlicedPatientProfile;

            var resolver = new InMemoryProfileResolver(profile);
            var multiResolver = new MultiResolver(_testResolver, resolver);
            _generator = new SnapshotGenerator(multiResolver, _settings);
            StructureDefinition expanded = null;

            _generator.PrepareElement += elementHandler;
            try
            {
                generateSnapshotAndCompare(profile, out expanded);
            }
            finally
            {
                _generator.PrepareElement -= elementHandler;
            }
            dumpOutcome(_generator.Outcome);

            Assert.IsNotNull(expanded);
            Assert.IsTrue(expanded.HasSnapshot);

            var identifierConstraints = expanded.Snapshot.Element.Where(e => e.Path.StartsWith("Patient.identifier"));

            identifierConstraints.Dump("Constraints on Patient.identifier:");

            var corePatientProfile = _testResolver.FindStructureDefinition(profile.BaseDefinition);
            Assert.IsNotNull(corePatientProfile);
            Assert.IsTrue(corePatientProfile.HasSnapshot);
            var corePatientIdentifierElem = corePatientProfile.Snapshot.Element.FirstOrDefault(e => e.Path == "Patient.identifier");
            Assert.IsNotNull(corePatientIdentifierElem);
            Debug.Print($"Base: #{corePatientIdentifierElem.GetHashCode()} '{corePatientIdentifierElem.Path}'");

            dumpBaseElems(identifierConstraints);

            var nav = ElementDefinitionNavigator.ForSnapshot(expanded);
            Assert.IsTrue(nav.MoveToFirstChild());

            // Verify slice entry
            Assert.IsTrue(nav.MoveToChild("identifier"));

            // [WMR 20170711] Disregard ElementDefinition.Base
            // Empty for elements introduced by core Patient profile, esp. corePatientIdentifierElem
            // Assert.AreEqual(corePatientIdentifierElem, GetBaseElementAnnotation(nav.Current));
            Assert.IsTrue(isAlmostExactly(corePatientIdentifierElem, GetBaseElementAnnotation(nav.Current)));

            Assert.IsNotNull(nav.Current.Slicing);
            Assert.IsNull(nav.Current.SliceName);
            Assert.AreEqual(1, nav.Current.Min);
            Assert.AreEqual("*", nav.Current.Max);

            // Verify slice "bsn"
            Assert.IsTrue(nav.MoveToNextSlice());

            // [WMR 20170711] Disregard ElementDefinition.Base
            // Assert.AreEqual(corePatientIdentifierElem, GetBaseElementAnnotation(nav.Current));
            Assert.IsTrue(isAlmostExactly(corePatientIdentifierElem, GetBaseElementAnnotation(nav.Current)));

            Assert.IsNull(nav.Current.Slicing);
            Assert.AreEqual("bsn", nav.Current.SliceName);
            Assert.AreEqual(1, nav.Current.Min);
            Assert.AreEqual("1", nav.Current.Max);

            // Verify slice "ehr_id"
            Assert.IsTrue(nav.MoveToNextSlice());

            // [WMR 20170711] Disregard ElementDefinition.Base
            // Assert.AreEqual(corePatientIdentifierElem, GetBaseElementAnnotation(nav.Current));
            Assert.IsTrue(isAlmostExactly(corePatientIdentifierElem, GetBaseElementAnnotation(nav.Current)));

            Assert.IsNull(nav.Current.Slicing);
            Assert.AreEqual("ehr_id", nav.Current.SliceName);
            Assert.AreEqual(0, nav.Current.Min);
            Assert.AreEqual("2", nav.Current.Max);
        }

        static StructureDefinition NationalPatientProfile => new StructureDefinition()
        {
            Type = FHIRAllTypes.Patient.GetLiteral(),
            BaseDefinition = ModelInfo.CanonicalUriForFhirCoreType(FHIRAllTypes.Patient),
            Name = "MyNationalPatient",
            Url = "http://example.org/fhir/StructureDefinition/MyNationalPatient",
            Derivation = StructureDefinition.TypeDerivationRule.Constraint,
            Differential = new StructureDefinition.DifferentialComponent()
            {
                Element = new List<ElementDefinition>()
                {
                    new ElementDefinition("Patient.identifier")
                    {
                        Comment = "NationalPatientProfile"
                    },
                    new ElementDefinition("Patient.identifier.system")
                    {
                        Min = 1
                    }
                }
            }
        };

        static StructureDefinition SlicedNationalPatientProfile => new StructureDefinition()
        {
            Type = FHIRAllTypes.Patient.GetLiteral(),
            BaseDefinition = "http://example.org/fhir/StructureDefinition/MyNationalPatient",
            Name = "SlicedNationalPatientProfile",
            Url = "http://example.org/fhir/StructureDefinition/SlicedNationalPatientProfile",
            Derivation = StructureDefinition.TypeDerivationRule.Constraint,
            Differential = new StructureDefinition.DifferentialComponent()
            {
                Element = new List<ElementDefinition>()
                {
                    new ElementDefinition("Patient.identifier")
                    {
                        Slicing = new ElementDefinition.SlicingComponent()
                        {
                            // Discriminator = new string[] { "system" },
                            Discriminator = new ElementDefinition.DiscriminatorComponent[]
                                { new ElementDefinition.DiscriminatorComponent
                                    { Type = ElementDefinition.DiscriminatorType.Value, Path = "system" }
                                }.ToList(),
                            Ordered = false,
                            Rules = ElementDefinition.SlicingRules.Open
                        },
                        Min = 1,
                        // Append to comment inherited from base
                        Comment = "...SlicedNationalPatientProfile"
                    }
                    // Slice: bsn
                    ,new ElementDefinition("Patient.identifier")
                    {
                        SliceName = "bsn",
                        Min = 1,
                        Max = "1"
                    },
                    new ElementDefinition("Patient.identifier.system")
                    {
                        Fixed = new FhirUri("http://example.org/fhir/ValueSet/bsn")
                    },
                    // Slice: ehr_id
                    new ElementDefinition("Patient.identifier")
                    {
                        SliceName = "ehr_id",
                        Max = "2",
#if false
                        // Re-slice the ehr-id
                        Slicing = new ElementDefinition.SlicingComponent()
                        {
                            Discriminator = new string[] { "use" },
                            Ordered = true,
                            Rules = ElementDefinition.SlicingRules.Closed
                        }
#endif
                    },
#if false
                    // Reslice: ehr-id/temp
                    new ElementDefinition("Patient.identifier")
                    {
                        Name = "ehr_id/temp",
                        Max = "1",
                    },
                    new ElementDefinition("Patient.identifier.use")
                    {
                        // Fixed = new Code<Identifier.IdentifierUse>(Identifier.IdentifierUse.Temp)
                        Fixed = new Code("temp")
                    }
#endif
                }
            }
        };

        [TestMethod]
        public void TestSliceBase_SlicedNationalPatient()
        {
            var baseProfile = NationalPatientProfile;
            var profile = SlicedNationalPatientProfile;

            var resolver = new InMemoryProfileResolver(baseProfile, profile);
            var multiResolver = new MultiResolver(_testResolver, resolver);
            _generator = new SnapshotGenerator(multiResolver, _settings);
            StructureDefinition expanded = null;

            _generator.PrepareElement += elementHandler;
            try
            {
                generateSnapshotAndCompare(profile, out expanded);
            }
            finally
            {
                _generator.PrepareElement -= elementHandler;
            }
            dumpOutcome(_generator.Outcome);

            Assert.IsNotNull(expanded);
            Assert.IsTrue(expanded.HasSnapshot);

            var identifierConstraints = expanded.Snapshot.Element.Where(e => e.Path.StartsWith("Patient.identifier"));

            identifierConstraints.Dump("Constraints on Patient.identifier:");

            var nationalPatientProfile = resolver.FindStructureDefinition(profile.BaseDefinition);
            Assert.IsNotNull(nationalPatientProfile);
            Assert.IsTrue(nationalPatientProfile.HasSnapshot);
            var nationalPatientIdentifierElem = nationalPatientProfile.Snapshot.Element.FirstOrDefault(e => e.Path == "Patient.identifier");
            Assert.IsNotNull(nationalPatientIdentifierElem);
            Debug.Print($"Base: #{nationalPatientIdentifierElem.GetHashCode()} '{nationalPatientIdentifierElem.Path}'");

            dumpBaseElems(identifierConstraints);

            var nav = ElementDefinitionNavigator.ForSnapshot(expanded);
            Assert.IsTrue(nav.MoveToFirstChild());

            // Verify slice entry
            Assert.IsTrue(nav.MoveToChild("identifier"));

            // [WMR 20170711] Disregard ElementDefinition.Base
            // Assert.AreEqual(nationalPatientIdentifierElem, GetBaseElementAnnotation(nav.Current));
            Assert.IsTrue(isAlmostExactly(nationalPatientIdentifierElem, GetBaseElementAnnotation(nav.Current)));

            Assert.IsNotNull(nav.Current.Slicing);
            Assert.IsNull(nav.Current.SliceName);
            Assert.AreEqual(1, nav.Current.Min);
            Assert.AreEqual("*", nav.Current.Max);
            // Slice entry should inherit Comments from base element, merged with diff constraints
            Assert.AreEqual("NationalPatientProfile\r\nSlicedNationalPatientProfile", nav.Current.Comment);
            // Slice entry should also inherit constraints on child elements from base element
            var bm = nav.Bookmark();
            Assert.IsTrue(nav.MoveToChild("system"));
            Assert.AreEqual(nav.Current.Min, 1);
            Assert.IsTrue(nav.ReturnToBookmark(bm));

            // Verify slice "bsn"
            Assert.IsTrue(nav.MoveToNextSlice());

            // [WMR 20170711] Disregard ElementDefinition.Base
            // Assert.AreEqual(nationalPatientIdentifierElem, GetBaseElementAnnotation(nav.Current));
            Assert.IsTrue(isAlmostExactly(nationalPatientIdentifierElem, GetBaseElementAnnotation(nav.Current)));

            Assert.IsNull(nav.Current.Slicing);
            Assert.AreEqual("bsn", nav.Current.SliceName);
            Assert.AreEqual(1, nav.Current.Min);
            Assert.AreEqual("1", nav.Current.Max);
            // Named slices should inherit Comments from base element
            Assert.AreEqual("NationalPatientProfile", nav.Current.Comment);
            // Named slices should also inherit constraints on child elements from base element
            bm = nav.Bookmark();
            Assert.IsTrue(nav.MoveToChild("system"));
            Assert.AreEqual(nav.Current.Min, 1);
            // Should be merged with diff constraints on child elements
            Assert.AreEqual((nav.Current.Fixed as FhirUri).Value, "http://example.org/fhir/ValueSet/bsn");
            Assert.IsTrue(nav.ReturnToBookmark(bm));

            // Verify slice "ehr_id"
            Assert.IsTrue(nav.MoveToNextSlice());

            // [WMR 20170711] Disregard ElementDefinition.Base
            // Assert.AreEqual(nationalPatientIdentifierElem, GetBaseElementAnnotation(nav.Current));
            Assert.IsTrue(isAlmostExactly(nationalPatientIdentifierElem, GetBaseElementAnnotation(nav.Current)));

            Assert.IsNull(nav.Current.Slicing);
            Assert.AreEqual("ehr_id", nav.Current.SliceName);
            Assert.AreEqual(0, nav.Current.Min);
            Assert.AreEqual("2", nav.Current.Max);
            // Named slices should inherit Comments from base element
            Assert.AreEqual("NationalPatientProfile", nav.Current.Comment);
            // Named slices should also inherit constraints on child elements from base element
            bm = nav.Bookmark();
            Assert.IsTrue(nav.MoveToChild("system"));
            Assert.AreEqual(nav.Current.Min, 1);
            Assert.IsTrue(nav.ReturnToBookmark(bm));

#if false
            // Verify re-slice "ehr_id/temp"
            Assert.IsTrue(nav.MoveToNextSliceAtAnyLevel());

            // [WMR 20170711] Disregard ElementDefinition.Base
            // Assert.AreEqual(nationalPatientIdentifierElem, GetBaseElementAnnotation(nav.Current));
            Assert.IsTrue(isAlmostExactly(nationalPatientIdentifierElem, GetBaseElementAnnotation(nav.Current)));

            Assert.IsNull(nav.Current.Slicing);
            Assert.AreEqual("ehr_id/temp", nav.Current.SliceName);
            Assert.AreEqual(0, nav.Current.Min);
            Assert.AreEqual("1", nav.Current.Max);
            // Named slices should inherit Comments from base element
            Assert.AreEqual("NationalPatientProfile", nav.Current.Comment);
            // Named slices should also inherit constraints on child elements from base element
            bm = nav.Bookmark();
            Assert.IsTrue(nav.MoveToChild("system"));
            Assert.AreEqual(nav.Current.Min, 1);
            Assert.IsTrue(nav.ReturnToBookmark(bm));
#endif
        }

        static StructureDefinition ReslicedNationalPatientProfile => new StructureDefinition()
        {
            Type = FHIRAllTypes.Patient.GetLiteral(),
            BaseDefinition = "http://example.org/fhir/StructureDefinition/MyNationalPatient",
            Name = "ReslicedNationalPatientProfile",
            Url = "http://example.org/fhir/StructureDefinition/ReslicedNationalPatientProfile",
            Derivation = StructureDefinition.TypeDerivationRule.Constraint,
            Differential = new StructureDefinition.DifferentialComponent()
            {
                Element = new List<ElementDefinition>()
                {
                    new ElementDefinition("Patient.identifier")
                    {
                        Slicing = new ElementDefinition.SlicingComponent()
                        {
                            Discriminator = new ElementDefinition.DiscriminatorComponent[]
                                { new ElementDefinition.DiscriminatorComponent
                                    { Type = ElementDefinition.DiscriminatorType.Value, Path = "system" }
                                }.ToList(),
                            Ordered = false,
                            Rules = ElementDefinition.SlicingRules.Open
                        },
                        Min = 1,
                        // Append to comment inherited from base
                        Comment = "...SlicedNationalPatientProfile"
                    }
                    // Slice: bsn
                    ,new ElementDefinition("Patient.identifier")
                    {
                        SliceName = "bsn",
                        Min = 1,
                        Max = "1"
                    },
                    new ElementDefinition("Patient.identifier.system")
                    {
                        Fixed = new FhirUri("http://example.org/fhir/ValueSet/bsn")
                    },
                    // Slice: ehr_id
                    new ElementDefinition("Patient.identifier")
                    {
                        SliceName = "ehr_id",
                        Max = "2",

                        // Re-slice the ehr-id
                        Slicing = new ElementDefinition.SlicingComponent()
                        {
                            // Discriminator = new string[] { "use" },
                            Discriminator = new ElementDefinition.DiscriminatorComponent[]
                                { new ElementDefinition.DiscriminatorComponent
                                    { Type = ElementDefinition.DiscriminatorType.Value, Path = "use" }
                                }.ToList(),
                            Ordered = true,
                            Rules = ElementDefinition.SlicingRules.Closed
                        }
                    },

                    // Reslice: ehr-id/temp
                    new ElementDefinition("Patient.identifier")
                    {
                        SliceName = "ehr_id/temp",
                        Max = "1",
                    },
                    new ElementDefinition("Patient.identifier.use")
                    {
                        // Fixed = new Code<Identifier.IdentifierUse>(Identifier.IdentifierUse.Temp)
                        Fixed = new Code("temp")
                    }
                }
            }
        };

        [TestMethod]
        public void TestSliceBase_ReslicedNationalPatient()
        {
            var baseProfile = NationalPatientProfile;
            var profile = ReslicedNationalPatientProfile;

            var resolver = new InMemoryProfileResolver(baseProfile, profile);
            var multiResolver = new MultiResolver(_testResolver, resolver);
            _generator = new SnapshotGenerator(multiResolver, _settings);
            StructureDefinition expanded = null;

            _generator.PrepareElement += elementHandler;
            try
            {
                generateSnapshotAndCompare(profile, out expanded);
            }
            finally
            {
                _generator.PrepareElement -= elementHandler;
            }
            dumpOutcome(_generator.Outcome);

            Assert.IsNotNull(expanded);
            Assert.IsTrue(expanded.HasSnapshot);

            var identifierConstraints = expanded.Snapshot.Element.Where(e => e.Path.StartsWith("Patient.identifier"));

            identifierConstraints.Dump("Constraints on Patient.identifier:");

            var nationalPatientProfile = resolver.FindStructureDefinition(profile.BaseDefinition);
            Assert.IsNotNull(nationalPatientProfile);
            Assert.IsTrue(nationalPatientProfile.HasSnapshot);
            var nationalPatientIdentifierElem = nationalPatientProfile.Snapshot.Element.FirstOrDefault(e => e.Path == "Patient.identifier");
            Assert.IsNotNull(nationalPatientIdentifierElem);
            Debug.Print($"Base: #{nationalPatientIdentifierElem.GetHashCode()} '{nationalPatientIdentifierElem.Path}'");

            dumpBaseElems(identifierConstraints);

            var nav = ElementDefinitionNavigator.ForSnapshot(expanded);
            Assert.IsTrue(nav.MoveToFirstChild());

            // Verify slice entry
            Assert.IsTrue(nav.MoveToChild("identifier"));

            // [WMR 20170711] Disregard ElementDefinition.Base
            // Assert.AreEqual(nationalPatientIdentifierElem, GetBaseElementAnnotation(nav.Current));
            Assert.IsTrue(isAlmostExactly(nationalPatientIdentifierElem, GetBaseElementAnnotation(nav.Current)));

            Assert.IsNotNull(nav.Current.Slicing);
            Assert.IsNull(nav.Current.SliceName);
            Assert.AreEqual(1, nav.Current.Min);
            Assert.AreEqual("*", nav.Current.Max);
            // Slice entry should inherit Comments from base element, merged with diff constraints
            Assert.AreEqual("NationalPatientProfile\r\nSlicedNationalPatientProfile", nav.Current.Comment);
            // Slice entry should also inherit constraints on child elements from base element
            var bm = nav.Bookmark();
            Assert.IsTrue(nav.MoveToChild("system"));
            Assert.AreEqual(nav.Current.Min, 1);
            Assert.IsTrue(nav.ReturnToBookmark(bm));

            // Verify slice "bsn"
            Assert.IsTrue(nav.MoveToNextSlice());

            // [WMR 20170711] Disregard ElementDefinition.Base
            // Assert.AreEqual(nationalPatientIdentifierElem, GetBaseElementAnnotation(nav.Current));
            Assert.IsTrue(isAlmostExactly(nationalPatientIdentifierElem, GetBaseElementAnnotation(nav.Current)));

            Assert.IsNull(nav.Current.Slicing);
            Assert.AreEqual("bsn", nav.Current.SliceName);
            Assert.AreEqual(1, nav.Current.Min);
            Assert.AreEqual("1", nav.Current.Max);
            // Named slices should inherit Comments from base element
            Assert.AreEqual("NationalPatientProfile", nav.Current.Comment);
            // Named slices should also inherit constraints on child elements from base element
            bm = nav.Bookmark();
            Assert.IsTrue(nav.MoveToChild("system"));
            Assert.AreEqual(nav.Current.Min, 1);
            // Should be merged with diff constraints on child elements
            Assert.AreEqual((nav.Current.Fixed as FhirUri).Value, "http://example.org/fhir/ValueSet/bsn");
            Assert.IsTrue(nav.ReturnToBookmark(bm));

            // Verify slice "ehr_id"
            Assert.IsTrue(nav.MoveToNextSlice());

            // [WMR 20170711] Disregard ElementDefinition.Base
            // Assert.AreEqual(nationalPatientIdentifierElem, GetBaseElementAnnotation(nav.Current));
            Assert.IsTrue(isAlmostExactly(nationalPatientIdentifierElem, GetBaseElementAnnotation(nav.Current)));

            Assert.IsNotNull(nav.Current.Slicing);
            Assert.AreEqual("ehr_id", nav.Current.SliceName);
            Assert.AreEqual(0, nav.Current.Min);
            Assert.AreEqual("2", nav.Current.Max);
            // Named slices should inherit Comments from base element
            Assert.AreEqual("NationalPatientProfile", nav.Current.Comment);
            // Named slices should also inherit constraints on child elements from base element
            bm = nav.Bookmark();
            Assert.IsTrue(nav.MoveToChild("system"));
            Assert.AreEqual(nav.Current.Min, 1);
            Assert.IsTrue(nav.ReturnToBookmark(bm));

            // Verify re-slice "ehr_id/temp"
            Assert.IsTrue(nav.MoveToFirstReslice());

            // [WMR 20170711] Disregard ElementDefinition.Base
            // Assert.AreEqual(nationalPatientIdentifierElem, GetBaseElementAnnotation(nav.Current));
            Assert.IsTrue(isAlmostExactly(nationalPatientIdentifierElem, GetBaseElementAnnotation(nav.Current)));

            Assert.IsNull(nav.Current.Slicing);
            Assert.AreEqual("ehr_id/temp", nav.Current.SliceName);
            Assert.AreEqual(0, nav.Current.Min);
            Assert.AreEqual("1", nav.Current.Max);
            // Named slices should inherit Comments from base element
            Assert.AreEqual("NationalPatientProfile", nav.Current.Comment);
            // Named slices should also inherit constraints on child elements from base element
            bm = nav.Bookmark();
            Assert.IsTrue(nav.MoveToChild("system"));
            Assert.AreEqual(nav.Current.Min, 1);
            Assert.IsTrue(nav.ReturnToBookmark(bm));
        }

        [TestMethod]
        public void TestSliceBase_PatientTelecomResliceEK()
        {
            var dirSource = new DirectorySource("TestData/validation");
            var source = new TimingSource(dirSource);
            var resolver = new CachedResolver(source);
            var multiResolver = new MultiResolver(resolver, _testResolver);

            var profile = resolver.FindStructureDefinition("http://example.com/StructureDefinition/patient-telecom-reslice-ek");
            Assert.IsNotNull(profile);

            var settings = new SnapshotGeneratorSettings(_settings);
            settings.GenerateElementIds = true;
            _generator = new SnapshotGenerator(multiResolver, settings);
            StructureDefinition expanded = null;

            _generator.PrepareElement += elementHandler;
            try
            {
                generateSnapshotAndCompare(profile, out expanded);
            }
            finally
            {
                _generator.PrepareElement -= elementHandler;
            }
            dumpOutcome(_generator.Outcome);

            Assert.IsNotNull(expanded);
            Assert.IsTrue(expanded.HasSnapshot);

            expanded.Snapshot.Element.Dump();

            var nav = ElementDefinitionNavigator.ForSnapshot(expanded);
            Assert.IsTrue(nav.MoveToFirstChild());

            // Patient.telecom slice entry
            Assert.IsTrue(nav.MoveToChild("telecom"));
            Assert.IsNotNull(nav.Current.Slicing);
            Assert.AreEqual(true, nav.Current.Slicing.Ordered);
            Assert.AreEqual(ElementDefinition.SlicingRules.OpenAtEnd, nav.Current.Slicing.Rules);
            Assert.IsFalse(nav.Current.Slicing.Discriminator.Any());
            Assert.AreEqual(1, nav.Current.Min);
            Assert.AreEqual("5", nav.Current.Max);

            // Patient.telecom:phone
            Assert.IsTrue(nav.MoveToNext("telecom"));
            Assert.AreEqual("phone", nav.Current.SliceName);
            Assert.AreEqual(1, nav.Current.Min);
            Assert.AreEqual("2", nav.Current.Max);
            Assert.IsNull(nav.Current.Slicing);

            // Patient.telecom.system
            var bm = nav.Bookmark();
            Assert.IsTrue(nav.MoveToChild("system"));
            Assert.AreEqual(1, nav.Current.Min);
            Assert.AreEqual("phone", (nav.Current.Fixed as Code)?.Value);
            Assert.IsTrue(nav.ReturnToBookmark(bm));

            // Patient.telecom:email
            Assert.IsTrue(nav.MoveToNext("telecom"));
            Assert.AreEqual("email", nav.Current.SliceName);
            Assert.AreEqual(0, nav.Current.Min);
            Assert.AreEqual("1", nav.Current.Max);
            Assert.IsNotNull(nav.Current.Slicing);
            // TODO: BRIAN: Need to check that this is the correct assertion here
            Assert.AreEqual("system|use", string.Join("|", nav.Current.Slicing.Discriminator.Select(s => s.Path)));
            // Assert.AreEqual(1, nav.Current.Slicing.Discriminator.SelectMany(s => s.Type.Value).Count()));
            Assert.AreEqual(ElementDefinition.SlicingRules.Closed, nav.Current.Slicing.Rules);
            // Assert.AreEqual(false, nav.Current.Slicing.Ordered);
            Assert.IsNull(nav.Current.Slicing.Ordered);

            // Patient.telecom.system
            bm = nav.Bookmark();
            Assert.IsTrue(nav.MoveToChild("system"));
            Assert.AreEqual(1, nav.Current.Min);
            Assert.AreEqual("email", (nav.Current.Fixed as Code)?.Value);
            Assert.IsTrue(nav.ReturnToBookmark(bm));

            // Patient.telecom:email/home
            Assert.IsTrue(nav.MoveToNext("telecom"));
            Assert.AreEqual("email/home", nav.Current.SliceName);
            Assert.AreEqual(0, nav.Current.Min);
            Assert.AreEqual("1", nav.Current.Max);
            Assert.IsNull(nav.Current.Slicing);

            // Patient.telecom.system
            bm = nav.Bookmark();
            Assert.IsTrue(nav.MoveToChild("system"));
            Assert.AreEqual(1, nav.Current.Min);
            Assert.AreEqual("email", (nav.Current.Fixed as Code)?.Value);
            Assert.IsTrue(nav.MoveToNext("use"));
            Assert.AreEqual(1, nav.Current.Min);
            Assert.AreEqual("home", (nav.Current.Fixed as Code)?.Value);
            Assert.IsTrue(nav.ReturnToBookmark(bm));

            // Patient.telecom:email/work
            Assert.IsTrue(nav.MoveToNext("telecom"));
            Assert.AreEqual("email/work", nav.Current.SliceName);
            Assert.AreEqual(0, nav.Current.Min);
            Assert.AreEqual("1", nav.Current.Max);
            Assert.IsNull(nav.Current.Slicing);

            // Patient.telecom.system
            bm = nav.Bookmark();
            Assert.IsTrue(nav.MoveToChild("system"));
            Assert.AreEqual(1, nav.Current.Min);
            Assert.AreEqual("email", (nav.Current.Fixed as Code)?.Value);
            Assert.IsTrue(nav.MoveToNext("use"));
            Assert.AreEqual(1, nav.Current.Min);
            Assert.AreEqual("work", (nav.Current.Fixed as Code)?.Value);
            Assert.IsTrue(nav.ReturnToBookmark(bm));

            // Patient.telecom:other
            Assert.IsTrue(nav.MoveToNext("telecom"));
            Assert.AreEqual("other", nav.Current.SliceName);
            Assert.AreEqual(0, nav.Current.Min);
            Assert.AreEqual("3", nav.Current.Max);
            Assert.IsNotNull(nav.Current.Slicing);
            Assert.AreEqual("system|use", string.Join("|", nav.Current.Slicing.Discriminator.Select(p => p.Path)));
            Assert.AreEqual(ElementDefinition.SlicingRules.Open, nav.Current.Slicing.Rules);
            // Assert.AreEqual(false, nav.Current.Slicing.Ordered);
            Assert.IsNull(nav.Current.Slicing.Ordered);

            // Patient.telecom.system
            bm = nav.Bookmark();
            Assert.IsTrue(nav.MoveToChild("system"));
            Assert.AreEqual(1, nav.Current.Min);
            Assert.AreEqual("other", (nav.Current.Fixed as Code)?.Value);
            Assert.IsTrue(nav.ReturnToBookmark(bm));

            // Patient.telecom:other/home
            Assert.IsTrue(nav.MoveToNext("telecom"));
            Assert.AreEqual("other/home", nav.Current.SliceName);
            Assert.AreEqual(0, nav.Current.Min);
            Assert.AreEqual("1", nav.Current.Max);
            Assert.IsNull(nav.Current.Slicing);

            // Patient.telecom.system
            bm = nav.Bookmark();
            Assert.IsTrue(nav.MoveToChild("system"));
            Assert.AreEqual(1, nav.Current.Min);
            Assert.AreEqual("other", (nav.Current.Fixed as Code)?.Value);
            Assert.IsTrue(nav.MoveToNext("use"));
            Assert.AreEqual(1, nav.Current.Min);
            Assert.AreEqual("home", (nav.Current.Fixed as Code)?.Value);
            Assert.IsTrue(nav.ReturnToBookmark(bm));

            // Patient.telecom:other/work
            Assert.IsTrue(nav.MoveToNext("telecom"));
            Assert.AreEqual("other/work", nav.Current.SliceName);
            Assert.AreEqual(0, nav.Current.Min);
            Assert.AreEqual("1", nav.Current.Max);
            Assert.IsNull(nav.Current.Slicing);

            // Patient.telecom.system
            bm = nav.Bookmark();
            Assert.IsTrue(nav.MoveToChild("system"));
            Assert.AreEqual(1, nav.Current.Min);
            Assert.AreEqual("other", (nav.Current.Fixed as Code)?.Value);
            Assert.IsTrue(nav.MoveToNext("use"));
            Assert.AreEqual(1, nav.Current.Min);
            Assert.AreEqual("work", (nav.Current.Fixed as Code)?.Value);
            Assert.IsTrue(nav.ReturnToBookmark(bm));
        }

        [TestMethod]
        public void TestElementMappings()
        {
            var profile = _testResolver.FindStructureDefinition("http://example.org/fhir/StructureDefinition/TestMedicationStatement-prescribing");
            Assert.IsNotNull(profile);

            var diffElem = profile.Differential.Element.FirstOrDefault(e => e.Path == "MedicationStatement.informationSource");
            Assert.IsNotNull(diffElem);
            dumpMappings(diffElem);

            StructureDefinition expanded = null;
            _generator = new SnapshotGenerator(_testResolver, _settings);
            _generator.PrepareElement += elementHandler;
            try
            {
                generateSnapshotAndCompare(profile, out expanded);
            }
            finally
            {
                _generator.PrepareElement -= elementHandler;
            }
            dumpOutcome(_generator.Outcome);

            Assert.IsNotNull(expanded);
            Assert.IsTrue(expanded.HasSnapshot);

            var elems = expanded.Snapshot.Element;
            elems.Dump();

            var elem = elems.FirstOrDefault(e => e.Path == "MedicationStatement.informationSource");
            Assert.IsNotNull(elem);
            dumpMappings(elem);

            // Snapshot element mappings should include all of the differential element mappings
            Assert.IsTrue(diffElem.Mapping.All(dm => elem.Mapping.Any(m => m.IsExactly(dm))));

        }

        static void dumpMappings(ElementDefinition elem) => dumpMappings(elem.Mapping, $"Mappings for {elem.Path}:");

        static void dumpMappings(IList<ElementDefinition.MappingComponent> mappings, string header = null)
        {
            Debug.WriteLineIf(header != null, header);
            foreach (var mapping in mappings)
            {
                Debug.Print($"{mapping.Identity} : {mapping.Map}");
            }
        }

        // Ewout: type slices cannot contain renamed elements!

        static StructureDefinition PatientNonTypeSliceProfile => new StructureDefinition()
        {
            Type = FHIRAllTypes.Patient.GetLiteral(),
            BaseDefinition = ModelInfo.CanonicalUriForFhirCoreType(FHIRAllTypes.Patient),
            Name = "NonTypeSlicePatient",
            Url = "http://example.org/fhir/StructureDefinition/NonTypeSlicePatient",
            Differential = new StructureDefinition.DifferentialComponent()
            {
                Element = new List<ElementDefinition>()
                {
                    new ElementDefinition("Patient.deceased[x]")
                    {
                        Min = 1,
                        // Repeat the base element types (no additional constraints)
                        Type = new List<ElementDefinition.TypeRefComponent>()
                        {
                            new ElementDefinition.TypeRefComponent() { Code = FHIRAllTypes.Boolean.GetLiteral() },
                            new ElementDefinition.TypeRefComponent() { Code = FHIRAllTypes.DateTime.GetLiteral() }
                        }
                    }
                }
            }
        };

        [TestMethod]
        public void TestPatientNonTypeSlice()
        {
            var profile = PatientNonTypeSliceProfile;

            var resolver = new InMemoryProfileResolver(profile);
            var multiResolver = new MultiResolver(_testResolver, resolver);
            _generator = new SnapshotGenerator(multiResolver, _settings);

            // Force expansion of Patient.deceased[x]
            var nav = ElementDefinitionNavigator.ForDifferential(profile);
            Assert.IsTrue(nav.MoveToFirstChild());
            var result = _generator.ExpandElement(nav);
            profile.Differential.Element.Dump();
            dumpOutcome(_generator.Outcome);
            Assert.IsTrue(result);

            Assert.IsNull(_generator.Outcome);
        }

        // Ewout: type slices cannot contain renamed elements!
        static StructureDefinition ObservationSimpleQuantityProfile => new StructureDefinition()
        {
            Type = FHIRAllTypes.Observation.GetLiteral(),
            BaseDefinition = ModelInfo.CanonicalUriForFhirCoreType(FHIRAllTypes.Observation),
            Name = "NonTypeSlicePatient",
            Url = "http://example.org/fhir/StructureDefinition/ObservationSimpleQuantityProfile",
            Differential = new StructureDefinition.DifferentialComponent()
            {
                Element = new List<ElementDefinition>()
                {
                    new ElementDefinition("Observation.valueQuantity")
                    {
                        // Repeat the base element types (no additional constraints)
                        Type = new List<ElementDefinition.TypeRefComponent>()
                        {
                            new ElementDefinition.TypeRefComponent()
                            {
                                // Constrain Quantity to SimpleQuantity
                                // Code = FHIRDefinedType.Quantity,
                                // Profile = new string[] { ModelInfo.CanonicalUriForFhirCoreType(FHIRDefinedType.SimpleQuantity) }

                                Code = FHIRAllTypes.SimpleQuantity.GetLiteral()
                            },
                        }
                    }
                }
            }
        };

        // [WMR 20170321] NEW
        [TestMethod]
        public void TestSimpleQuantityProfile()
        {
            var profile = ObservationSimpleQuantityProfile;

            var resolver = new InMemoryProfileResolver(profile);
            var multiResolver = new MultiResolver(_testResolver, resolver);
            _generator = new SnapshotGenerator(multiResolver, _settings);

            generateSnapshotAndCompare(profile, out var expanded);
            Assert.IsNotNull(expanded);
            Assert.IsTrue(expanded.HasSnapshot);
            expanded.Snapshot.Element.Where(e => e.Path.StartsWith("Observation.value")).Dump();
            dumpOutcome(_generator.Outcome);

            var issues = _generator.Outcome?.Issue;
            Assert.AreEqual(1, issues.Count);
            assertIssue(issues[0], SnapshotGenerator.PROFILE_ELEMENTDEF_INVALID_SLICENAME_ON_ROOT);

            // [WMR 20180115] NEW - Use alternative (iterative) approach for full expansion
            issues = new List<OperationOutcome.IssueComponent>();
            var elems = expanded.Snapshot.Element;
            elems = expanded.Snapshot.Element = fullyExpand(elems, issues).ToList();
            // Generator should report same issue as during regular snapshot expansion
            Assert.AreEqual(1, issues.Count);
            assertIssue(issues[0], SnapshotGenerator.PROFILE_ELEMENTDEF_INVALID_SLICENAME_ON_ROOT);

            // Ensure that renamed diff elements override base elements with original names
            var nav = ElementDefinitionNavigator.ForSnapshot(expanded);
            // Snapshot should not contain elements with original name
            Assert.IsFalse(nav.JumpToFirst("Observation.value[x]"));
            // Snapshot should contain renamed elements
            Assert.IsTrue(nav.JumpToFirst("Observation.valueQuantity"));
            Assert.IsNotNull(nav.Current.Type);
            Assert.AreEqual(1, nav.Current.Type.Count);
            Assert.AreEqual(FHIRAllTypes.SimpleQuantity.GetLiteral(), nav.Current.Type[0].Code);

            var type = nav.Current.Type.First();
            Debug.Print($"{nav.Path} : {type.Code} - '{type.Profile}'");
        }

        // [WMR 20170406] NEW
        // Issue reported by Vadim
        // Complex extension:   structure.cdstools-typedstage
        // Referencing Profile: structure.cdstools-basecancer
        // Profile defines constraints on child elements of the complex extension
        // Snapshot generator adds slicing component to Condition.extension.extension.extension:type - WRONG!
        [TestMethod]   // test data needs to be converted from dstu2 -> stu3
        public void TestProfileConstraintsOnComplexExtensionChildren()
        {
            var profile = _testResolver.FindStructureDefinition("https://example.org/fhir/StructureDefinition/cds-basecancer");
            Assert.IsNotNull(profile);

            profile.Differential.Element.Dump("===== Differential =====");

            StructureDefinition expanded = null;
            _generator = new SnapshotGenerator(_testResolver, _settings);
            _generator.PrepareElement += elementHandler;
            try
            {
                generateSnapshotAndCompare(profile, out expanded);
            }
            finally
            {
                _generator.PrepareElement -= elementHandler;
            }
            dumpOutcome(_generator.Outcome);

            Assert.IsNotNull(expanded);
            Assert.IsTrue(expanded.HasSnapshot);

            var elems = expanded.Snapshot.Element;
            elems.Dump("===== Snapshot =====");

            var nav = new ElementDefinitionNavigator(elems);
            Assert.IsTrue(nav.MoveToFirstChild());
            Assert.AreEqual("Condition", nav.Path);

            // Condition.extension (slicing entry)
            Assert.IsTrue(nav.MoveToChild("extension"));
            Assert.IsNotNull(nav.Current.Slicing);
            Assert.AreEqual("url", nav.Current.Slicing.Discriminator?.FirstOrDefault()?.Path);
            Assert.IsNull(nav.Current.SliceName);

            // Condition.extension:typedStaging
            Assert.IsTrue(nav.MoveToNext());
            Assert.AreEqual("typedStaging", nav.Current.SliceName);
            Assert.IsNull(nav.Current.Slicing);

            // Condition.extension:typedStaging.extension (slicing entry)
            Assert.IsTrue(nav.MoveToChild("extension"));
            Assert.IsNotNull(nav.Current.Slicing);
            Assert.AreEqual("url", nav.Current.Slicing.Discriminator?.FirstOrDefault()?.Path);
            Assert.IsNull(nav.Current.SliceName);

            // Condition.extension:typedStaging.extension:summary
            Assert.IsTrue(nav.MoveToNext());
            Assert.AreEqual("summary", nav.Current.SliceName);
            Assert.IsNull(nav.Current.Slicing);

            // Condition.extension:typedStaging.extension:assessment
            Assert.IsTrue(nav.MoveToNext());
            Assert.AreEqual("assessment", nav.Current.SliceName);
            Assert.IsNull(nav.Current.Slicing);

            // Condition.extension:typedStaging.extension:type
            Assert.IsTrue(nav.MoveToNext());
            Assert.AreEqual("type", nav.Current.SliceName);
            Assert.IsNull(nav.Current.Slicing); // BUG!

            // Condition.extension:typedStaging.extension:type.valueCodeableConcept
            Assert.IsTrue(nav.MoveToChild("valueCodeableConcept"));
            Assert.IsNotNull(nav.Current.Binding);
            var valueSetReference = nav.Current.Binding.ValueSet as ResourceReference;
            Assert.IsNotNull(valueSetReference);
            Assert.AreEqual(BindingStrength.Required, nav.Current.Binding.Strength);
            Assert.AreEqual("https://example.org/fhir/ValueSet/cds-cancerstagingtype", valueSetReference.Reference);
        }

        // [WMR 20170424] For debugging ElementIdGenerator

        static StructureDefinition TestQuestionnaireProfile => new StructureDefinition()
        {
            Type = FHIRAllTypes.Questionnaire.GetLiteral(),
            BaseDefinition = ModelInfo.CanonicalUriForFhirCoreType(FHIRAllTypes.Questionnaire),
            Name = "TestQuestionnaire",
            Url = "http://example.org/fhir/StructureDefinition/MyTestQuestionnaire",
            Differential = new StructureDefinition.DifferentialComponent()
            {
                Element = new List<ElementDefinition>()
                {
                    new ElementDefinition("Questionnaire.url")
                    {
                        // Override default element id
                        ElementId = "CustomId"
                    },
                    // Verify that slices receive unique element id
                    new ElementDefinition("Questionnaire.code")
                    {
                        Slicing = new ElementDefinition.SlicingComponent()
                        {
                            Discriminator = new List<ElementDefinition.DiscriminatorComponent>()
                            {
                                new ElementDefinition.DiscriminatorComponent()
                                {
                                    Type = ElementDefinition.DiscriminatorType.Value,
                                    Path = "system"
                                }
                            }
                        }
                    },
                    new ElementDefinition("Questionnaire.code")
                    {
                        SliceName = "CodeA"
                    },
                    new ElementDefinition("Questionnaire.code")
                    {
                        SliceName = "CodeB"
                    },
                    // cf. BasicValidationTests.ValidateOverNameRef
                    new ElementDefinition("Questionnaire.item.item.type")
                    {
                        Fixed = new Code("decimal")
                    }
                }
            }
        };

        [TestMethod]
        public void TestElementIds_Questionnaire()
        {
#if false // DEBUG
            var coreProfile = _testResolver.FindStructureDefinitionForCoreType(FHIRAllTypes.Questionnaire);
            Assert.IsNotNull(coreProfile);
            Debug.WriteLine("Core Questionnaire:");
            foreach (var elem in coreProfile.Differential.Element)
            {
                Debug.WriteLine($"{elem.Path} | {elem.SliceName} | Id = {elem.ElementId} | Ref = {elem.ContentReference}");
            }

            _generator = new SnapshotGenerator(_testResolver, _settings);
            _generator.Update(coreProfile);
            dumpOutcome(_generator.Outcome);
#endif

            var profile = TestQuestionnaireProfile;
            var resolver = new InMemoryProfileResolver(profile);
            var multiResolver = new MultiResolver(_testResolver, resolver);
            _generator = new SnapshotGenerator(multiResolver, _settings);

            var urlElement = profile.Differential.Element[0];

            _generator.PrepareElement += elementHandler;
            StructureDefinition expanded = null;
            try
            {
                generateSnapshotAndCompare(profile, out expanded);

                Assert.IsNotNull(expanded);
                Assert.IsTrue(expanded.HasSnapshot);
                dumpOutcome(_generator.Outcome);
                Assert.IsNull(_generator.Outcome);

                var elems = expanded.Snapshot.Element;
                Debug.WriteLine($"Default snapshot: #{elems.Count} elements");
                dumpBaseElems(elems);

                // Verify overriden element id in default snapshot
                var elem = elems.FirstOrDefault(e => e.Path == urlElement.Path);
                Assert.IsNotNull(elem);
                Assert.AreEqual(urlElement.ElementId, elem.ElementId);

                // [WMR 20180115] NEW - Use alternative (iterative) approach for full expansion
                // IMPORTANT: also hook elementHandler event during fullExpansion, to emit (custom) base element annotations
                var issues = new List<OperationOutcome.IssueComponent>();
                elems = expanded.Snapshot.Element = fullyExpand(elems, issues).ToList();
                Assert.AreEqual(0, issues.Count);
                Debug.WriteLine($"Full expansion: #{elems.Count} elements");
                dumpBaseElems(elems);

                // ExpandElement should NOT re-generate the id of the specified element; only for newly expanded children!
                // Verify overriden element id in full expansion
                elem = elems.FirstOrDefault(e => e.Path == urlElement.Path);
                Assert.IsNotNull(elem);
                Assert.AreEqual(urlElement.ElementId, elem.ElementId);
            }
            finally
            {
                _generator.PrepareElement -= elementHandler;
            }

            Debug.WriteLine("Derived Questionnaire:");
            foreach (var elem in expanded.Snapshot.Element)
            {
                var baseElem = elem.Annotation<BaseDefAnnotation>()?.BaseElementDefinition;
                Debug.WriteLine($"{elem.Path} | {elem.SliceName} | Id = {elem.ElementId} | Base Id = {baseElem?.ElementId}");
                Assert.IsNotNull(elem.ElementId);
                Assert.IsNotNull(baseElem);
                Assert.IsNotNull(baseElem.ElementId);

                if (elem.Path != urlElement.Path)
                {
                    var equalLength = !elem.Path.StartsWith("Questionnaire.item.item.");
                    assertElementIds(elem, baseElem, equalLength);
                }
            }
        }

        static void assertElementIds(ElementDefinition elem, ElementDefinition baseElem, bool equalLength = true)
        {
            // [WMR 20170614] derived profile may (further) slice the base profile
            // Element id's are not exactly equal, as the diff id's will introduce slice name(s)
            // => Strip slice names from id; path segments should be equal
            var idSegments = ElementIdGenerator.ParseId(elem.ElementId);
            var baseIdSegments = ElementIdGenerator.ParseId(baseElem.ElementId);

            // Determine if the base element has the same root (i.e. represents base profile of the same type)
            // If so, then the element ids should have the same number of segments
            if (equalLength && idSegments.FirstOrDefault() == baseIdSegments.FirstOrDefault())
            {
                Assert.AreEqual(baseIdSegments.Length, idSegments.Length);
            }

            // [WMR 20170710] Leading path segment(s) can differ, e.g. Patient.identifier.id <=> Identifier.id
            var idSegment = ElementIdSegment.Empty;
            var offset = idSegments.Length - baseIdSegments.Length;
            for (int i = 1; i < baseIdSegments.Length; i++)
            {
                idSegment = ElementIdSegment.Parse(idSegments[offset + i]);

                // Verify that the element name matches the base element name
                // Note: element ids of type slices should use original element name ending with "[x]"
                var baseIdSegment = ElementIdSegment.Parse(baseIdSegments[i]);
                Assert.AreEqual(baseIdSegment.ElementName, idSegment.ElementName);

                // If the base element id introduces a slice name, then derived element id should also include it
                // However derived profiles can introduce additional slices
                Assert.IsTrue(baseIdSegment.ElementName == null || idSegment.ElementName == baseIdSegment.ElementName);
            }

            // Verify the last element id segment = "elementName[:sliceName]"
            var basePath = elem.Base?.Path;
            var elemPath = basePath != null && ElementDefinitionNavigator.IsChoiceTypeElement(basePath) ? basePath : elem.Path;

            if (baseIdSegments.Length == 1)
            {
                // [WMR 20170710] initialize idSegment to the last segment
                idSegment = ElementIdSegment.Parse(idSegments[idSegments.Length - 1]);
            }

            Assert.AreEqual(ProfileNavigationExtensions.GetNameFromPath(elemPath), idSegment.ElementName);
            Assert.AreEqual(elem.SliceName, idSegment.SliceName);

        }

        static StructureDefinition TestPatientTypeSliceProfile => new StructureDefinition()
        {
            Type = FHIRAllTypes.Patient.GetLiteral(),
            BaseDefinition = ModelInfo.CanonicalUriForFhirCoreType(FHIRAllTypes.Patient),
            Name = "TestPatientWithTypeSlice",
            Url = "http://example.org/fhir/StructureDefinition/TestPatientWithTypeSlice",
            Differential = new StructureDefinition.DifferentialComponent()
            {
                Element = new List<ElementDefinition>()
                {
                    new ElementDefinition("Patient.deceasedDateTime")
                    {
                        SliceName = "deceasedDateTime",
                        Type = new List<ElementDefinition.TypeRefComponent>()
                        {
                            new ElementDefinition.TypeRefComponent()
                            {
                                Code = FHIRAllTypes.DateTime.GetLiteral()
                            }
                        }
                    },
                }
            }
        };

        [TestMethod]
        public void TestElementIds_PatientWithTypeSlice()
        {
            var profile = TestPatientTypeSliceProfile;
            var resolver = new InMemoryProfileResolver(profile);
            var multiResolver = new MultiResolver(_testResolver, resolver);
            _generator = new SnapshotGenerator(multiResolver, _settings);

            _generator.PrepareElement += elementHandler;
            try
            {
                generateSnapshotAndCompare(profile, out var expanded);
                Assert.IsNotNull(expanded);
                Assert.IsTrue(expanded.HasSnapshot);
                dumpOutcome(_generator.Outcome);
                Assert.IsNull(_generator.Outcome);

                // [WMR 20180115] NEW - Use alternative (iterative) approach for full expansion
                var issues = _generator.Outcome?.Issue ?? new List<OperationOutcome.IssueComponent>();
                expanded.Snapshot.Element = fullyExpand(expanded.Snapshot.Element, issues).ToList();
                dumpIssues(issues);
                Assert.AreEqual(0, issues.Count);

                Debug.WriteLine("Patient with type slice:");
                foreach (var elem in expanded.Snapshot.Element)
                {
                    var baseElem = elem.Annotation<BaseDefAnnotation>()?.BaseElementDefinition;
                    Debug.WriteLine($"{elem.Path} | {elem.SliceName} | Id = {elem.ElementId} | Base Id = {baseElem?.ElementId}");
                    Assert.IsNotNull(elem.ElementId);
                    Assert.IsNotNull(baseElem);
                    Assert.IsNotNull(baseElem.ElementId);

                    assertElementIds(elem, baseElem);
                }
            }
            finally
            {
                _generator.PrepareElement -= elementHandler;
            }
        }

        // [WMR 20170616] NEW - Test custom element IDs

        static StructureDefinition TestSlicedPatientWithCustomIdProfile => new StructureDefinition()
        {
            Type = FHIRAllTypes.Patient.GetLiteral(),
            BaseDefinition = ModelInfo.CanonicalUriForFhirCoreType(FHIRAllTypes.Patient),
            Name = "TestSlicedPatientWithCustomIdProfile",
            Url = "http://example.org/fhir/StructureDefinition/TestSlicedPatientWithCustomIdProfile",
            Derivation = StructureDefinition.TypeDerivationRule.Constraint,
            Differential = new StructureDefinition.DifferentialComponent()
            {
                Element = new List<ElementDefinition>()
                {
                    new ElementDefinition("Patient.identifier")
                    {
                        ElementId = "Patient.identifier",
                        Slicing = new ElementDefinition.SlicingComponent()
                        {
                            Discriminator = new List<ElementDefinition.DiscriminatorComponent>()
                            {
                                new ElementDefinition.DiscriminatorComponent()
                                {
                                    Type = ElementDefinition.DiscriminatorType.Value,
                                    Path = "system"
                                }
                            }
                        }
                    },
                    new ElementDefinition("Patient.identifier")
                    {
                        // Slice with custom ElementID
                        ElementId = "CUSTOM",
                        SliceName = "bsn"
                    },
                    new ElementDefinition("Patient.identifier.use")
                    {
                        // Should receive ElementID = "Patient.identifier:bsn.use"
                        Min = 1
                    }
                }
            }
        };

        [TestMethod]
        public void TestElementIds_SlicedPatientWithCustomIdProfile()
        {
            var profile = TestSlicedPatientWithCustomIdProfile;
            var resolver = new InMemoryProfileResolver(profile);
            var multiResolver = new MultiResolver(_testResolver, resolver);
            _generator = new SnapshotGenerator(multiResolver, _settings);

            const string sliceName = "bsn";
            var slice = profile.Differential.Element.FirstOrDefault(e => e.SliceName == sliceName);
            Assert.IsNotNull(slice);

            _generator.PrepareElement += elementHandler;
            StructureDefinition expanded = null;
            try
            {
                generateSnapshotAndCompare(profile, out expanded);
                Assert.IsNotNull(expanded);
                Assert.IsTrue(expanded.HasSnapshot);
                dumpOutcome(_generator.Outcome);

                // [WMR 20180115] NEW - Use alternative (iterative) approach for full expansion
                var issues = _generator.Outcome?.Issue ?? new List<OperationOutcome.IssueComponent>();
                expanded.Snapshot.Element = fullyExpand(expanded.Snapshot.Element, issues).ToList();
                dumpIssues(issues);
                Assert.AreEqual(0, issues.Count);
            }
            finally
            {
                _generator.PrepareElement -= elementHandler;
            }

            var elems = expanded.Snapshot.Element;

            Debug.WriteLine("Sliced Patient with custom element id on slice:");
            foreach (var elem in elems)
            {
                var baseElem = elem.Annotation<BaseDefAnnotation>()?.BaseElementDefinition;
                Debug.WriteLine($"{elem.Path} | {elem.SliceName} | Id = {elem.ElementId} | Base Id = {baseElem?.ElementId}");
                Assert.IsNotNull(elem.ElementId);
                Assert.IsNotNull(baseElem);
                Assert.IsNotNull(baseElem.ElementId);

                if (elem.ElementId?.StartsWith("CUSTOM") == true)
                {
                    Assert.AreEqual(elem.SliceName, sliceName);
                }
                else
                {
                    assertElementIds(elem, baseElem);
                }
            }

            // [WMR 20170711] Additional assertions on children of named slice
            var slicePos = elems.FindIndex(e => e.SliceName == "bsn");
            Assert.AreNotEqual(-1, slicePos);
            var elemDef = elems[slicePos];
            Assert.AreEqual("Patient.identifier", elemDef.Path);
            // Verify that the id of all child elements includes parent slice name, i.e. starts with "Patient.identifier:bsn"
            for (var idx = slicePos + 1; idx < elems.Count; idx++)
            {
                elemDef = elems[idx];
                if (!ElementDefinitionNavigator.IsChildPath("Patient.identifier", elemDef.Path)) { break; }
                Assert.IsTrue(elemDef.ElementId.StartsWith("Patient.identifier:bsn"), $"Invalid element id at element #{idx}: {elemDef.ElementId}");
            }

            // [WMR 20170711] Dynamically update the slice name and re-generate ids for the subtree
            var nav = ElementDefinitionNavigator.ForSnapshot(expanded);
            Assert.IsTrue(nav.JumpToFirst(slice.Path));
            Assert.IsTrue(nav.MoveToNextSliceAtAnyLevel(sliceName));
            slice = nav.Current;
            Assert.AreEqual(slice.SliceName, sliceName);
            slice.SliceName = "CHANGED";
            ElementIdGenerator.Update(nav, true);

            // Verify that the id of all child elements includes updated slice name, i.e. starts with "Patient.identifier:CHANGED"
            for (var idx = slicePos + 1; idx < elems.Count; idx++)
            {
                elemDef = elems[idx];
                if (!ElementDefinitionNavigator.IsChildPath("Patient.identifier", elemDef.Path)) { break; }
                Assert.IsTrue(elemDef.ElementId.StartsWith("Patient.identifier:CHANGED"), $"Invalid element id at element #{idx}: {elemDef.ElementId}");
            }

        }

        [TestMethod]
        public void TestElementIds_SlicedPatientWithCustomIdProfile2()
        {
            var profile = _testResolver.FindStructureDefinition("http://example.org/fhir/StructureDefinition/PatientWithCustomElementIds");
            Assert.IsNotNull(profile);

            _generator = new SnapshotGenerator(_testResolver, _settings);
            _generator.PrepareElement += elementHandler;
            StructureDefinition expanded = null;
            try
            {
                generateSnapshotAndCompare(profile, out expanded);
                Assert.IsNotNull(expanded);
                Assert.IsTrue(expanded.HasSnapshot);
                dumpOutcome(_generator.Outcome);

                // [WMR 20180115] NEW - Use alternative (iterative) approach for full expansion
                var issues = _generator.Outcome?.Issue ?? new List<OperationOutcome.IssueComponent>();
                expanded.Snapshot.Element = fullyExpand(expanded.Snapshot.Element, issues).ToList();
                dumpIssues(issues);
                Assert.AreEqual(0, issues.Count);
            }
            finally
            {
                _generator.PrepareElement -= elementHandler;
            }

            Debug.WriteLine("Sliced Patient with custom element id on slice:");
            foreach (var elem in expanded.Snapshot.Element)
            {
                var baseElem = elem.Annotation<BaseDefAnnotation>()?.BaseElementDefinition;
                Debug.WriteLine($"{elem.Path} | {elem.SliceName} | Id = {elem.ElementId} | Base Id = {baseElem?.ElementId}");
                Assert.IsNotNull(elem.ElementId);
                Assert.IsNotNull(baseElem);
                Assert.IsNotNull(baseElem.ElementId);

                if (elem.ElementId?.StartsWith("CUSTOM-") != true)
                {
                    assertElementIds(elem, baseElem);
                }
            }
        }


        // [WMR 20170426] NEW - Bug with generating base element annotations for merged external type profiles?
        [TestMethod]
        public void TestPatientWithAddress()
        {
            var sd = _testResolver.FindStructureDefinition(@"http://example.org/fhir/StructureDefinition/MyPatientWithAddress");
            Assert.IsNotNull(sd);

            _generator = new SnapshotGenerator(_testResolver, _settings);
            _generator.PrepareElement += elementHandler;
            try
            {
                _generator.Update(sd);
                dumpOutcome(_generator.Outcome);

                // [WMR 20180115] NEW - Use alternative (iterative) approach for full expansion
                var issues = _generator.Outcome?.Issue ?? new List<OperationOutcome.IssueComponent>();
                sd.Snapshot.Element = fullyExpand(sd.Snapshot.Element, issues).ToList();
                dumpIssues(issues);
                Assert.AreEqual(0, issues.Count);
            }
            finally
            {
                _generator.PrepareElement -= elementHandler;
            }

            dumpBaseDefId(sd);

            var sdCore = _testResolver.FindStructureDefinitionForCoreType(sd.Type);
            dumpBaseDefId(sdCore);

            // Verify that main profile MyPatientWithAddress inherited
            // constraints from extension profile MyPatientExtension
            var elem = sd.Snapshot.Element.FirstOrDefault(e => e.SliceName == "patientExtension");
            Assert.IsNotNull(elem);
            Assert.AreEqual(@"http://example.org/fhir/StructureDefinition/MyPatientExtension", elem.Type[0]?.Profile);
            var sdExt = _testResolver.FindExtensionDefinition(elem.Type[0].Profile);
            Assert.IsNotNull(sdExt);
            var extRootshort = sdExt.Differential.Element[0].Short; // Explicit constraint on ext root
            Assert.IsNotNull(extRootshort);
            Assert.IsTrue(sdExt.HasSnapshot);
            Assert.AreEqual(extRootshort, sdExt.Snapshot.Element[0].Short); // Verify propagation to snapshot
            Assert.AreEqual(extRootshort, elem.Short);  // Verify inherited by referencing profile
            var baseElem = elem.Annotation<BaseDefAnnotation>()?.BaseElementDefinition;
            Assert.IsNotNull(baseElem);
            Assert.AreEqual(extRootshort, baseElem.Short);

            // Verify that main profile MyPatientWithAddress inherited
            // constraints from element type profile MyPatientAddress
            elem = sd.Snapshot.Element.FirstOrDefault(e => e.Path == "Patient.address");
            Assert.IsNotNull(elem);
            Assert.AreEqual(@"http://example.org/fhir/StructureDefinition/MyPatientAddress", elem.Type[0]?.Profile);
            var sdType = _testResolver.FindStructureDefinition(elem.Type[0].Profile);
            Assert.IsNotNull(sdType);
            var typeChildElem = sdType.Snapshot.Element.FirstOrDefault(e => e.Path == "Address.country");
            Assert.IsNotNull(typeChildElem);
            Assert.AreEqual("land", typeChildElem.Alias.FirstOrDefault());

            elem = sd.Snapshot.Element.FirstOrDefault(e => e.Path == "Patient.address.country");
            Assert.IsNotNull(elem);
            Assert.AreEqual("land", elem.Alias.FirstOrDefault());
            baseElem = elem.Annotation<BaseDefAnnotation>()?.BaseElementDefinition;
            Assert.IsNotNull(baseElem);
            Assert.AreEqual("land", baseElem.Alias.FirstOrDefault());
        }

        static void dumpBaseDefId(StructureDefinition sd)
        {
            Debug.Print("===== " + sd.Name);
            Debug.Print($"{"Path".PadRight(50)}| {"Base Path".PadRight(49)}| {"Base StructureDefinition".PadRight(69)}| {"Element Id".PadRight(49)}| {"Base Element Id".PadRight(49)}");
            foreach (var elem in sd.Snapshot.Element)
            {
                var ann = elem.Annotation<BaseDefAnnotation>();
                Assert.IsNotNull(ann);
                var s49 = new string(' ', 49);
                var s69 = new string(' ', 69);
                Debug.Print($"{elem.Path.PadRight(50)}| {ann?.BaseElementDefinition?.Path?.PadRight(49) ?? s49}| {ann?.BaseStructureDefinition?.Url?.PadRight(69) ?? s69}| {elem?.ElementId?.PadRight(49) ?? s49}| {ann?.BaseElementDefinition?.ElementId?.PadRight(49) ?? s49}");
                var elemId = elem.ElementId;
                Assert.IsNotNull(elemId);
                Assert.IsTrue(elem.IsRootElement() ? elemId == sd.Type : elemId.StartsWith(sd.Type + "."));
            }
        }

        // [WMR 20170524] Added to fix bug reported by Stefan Lang

        // [WMR 20170424] For debugging ElementIdGenerator

        const string PatientIdentifierProfileUri = @"http://example.org/fhir/StructureDefinition/PatientIdentifierProfile";
        const string PatientProfileWithIdentifierProfileUri = @"http://example.org/fhir/StructureDefinition/PatientProfileWithIdentifierProfile";
        const string PatientIdentifierTypeValueSetUri = @"http://example.org/fhir/ValueSet/PatientIdentifierTypeValueSet";

        // Identifier profile with valueset binding on child element Identifier.type
        static StructureDefinition PatientIdentifierProfile => new StructureDefinition()
        {
            Type = FHIRAllTypes.Identifier.GetLiteral(),
            BaseDefinition = ModelInfo.CanonicalUriForFhirCoreType(FHIRAllTypes.Identifier),
            Name = "PatientIdentifierProfile",
            Url = PatientIdentifierProfileUri,
            Derivation = StructureDefinition.TypeDerivationRule.Constraint,
            Kind = StructureDefinition.StructureDefinitionKind.ComplexType,
            Differential = new StructureDefinition.DifferentialComponent()
            {
                Element = new List<ElementDefinition>()
                {
                    new ElementDefinition("Identifier.type")
                    {
                        Min = 1,
                        Binding = new ElementDefinition.ElementDefinitionBindingComponent()
                        {
                            Strength = BindingStrength.Extensible,
                            ValueSet = new ResourceReference(PatientIdentifierTypeValueSetUri)
                        }
                    },
                }
            }
        };

        // Patient profile with type profile constraint on Patient.identifier
        // Snapshot should pick up the valueset binding on Identifier.type
        static StructureDefinition PatientProfileWithIdentifierProfile => new StructureDefinition()
        {
            Type = FHIRAllTypes.Patient.GetLiteral(),
            BaseDefinition = ModelInfo.CanonicalUriForFhirCoreType(FHIRAllTypes.Patient),
            Name = "PatientProfileWithIdentifierProfile",
            Url = PatientProfileWithIdentifierProfileUri,
            Derivation = StructureDefinition.TypeDerivationRule.Constraint,
            Kind = StructureDefinition.StructureDefinitionKind.Resource,
            Differential = new StructureDefinition.DifferentialComponent()
            {
                Element = new List<ElementDefinition>()
                {
                    new ElementDefinition("Patient.identifier")
                    {
                        Type = new List<ElementDefinition.TypeRefComponent>()
                        {
                            new ElementDefinition.TypeRefComponent()
                            {
                                Code = FHIRAllTypes.Identifier.GetLiteral(),
                                Profile = PatientIdentifierProfileUri
                            }
                        }
                    }
                }
            }
        };

        [TestMethod]
        public void TestTypeProfileWithChildElementBinding()
        {
            var patientProfile = PatientProfileWithIdentifierProfile;
            var resolver = new InMemoryProfileResolver(patientProfile, PatientIdentifierProfile);
            var multiResolver = new MultiResolver(_testResolver, resolver);

            _generator = new SnapshotGenerator(multiResolver, _settings);

            StructureDefinition expanded = null;
            _generator.BeforeExpandElement += beforeExpandElementHandler_DEBUG;
            try
            {
                generateSnapshotAndCompare(patientProfile, out expanded);
            }
            finally
            {
                _generator.BeforeExpandElement -= beforeExpandElementHandler_DEBUG;
            }

            dumpOutcome(_generator.Outcome);
            Assert.IsTrue(expanded.HasSnapshot);
            dumpElements(expanded.Snapshot.Element);

            var nav = ElementDefinitionNavigator.ForSnapshot(expanded);
            Assert.IsTrue(nav.JumpToFirst("Patient.identifier"));
            Assert.IsNotNull(nav.Current);

            // BUG: binding constraint on Identifier.type is merged onto Patient.identifier...? (parent element!)
            // FIXED [SnapshotGenerator.getSnapshotRootElement] var diffRoot = sd.Differential.GetRootElement();
            Assert.IsNull(nav.Current.Binding);

            // By default, Patient.identifier.type should NOT be included in the generated snapshot
            Assert.IsFalse(nav.MoveToChild("type"));
        }

        static StructureDefinition QuestionnaireResponseWithSlice => new StructureDefinition()
        {
            Type = FHIRAllTypes.QuestionnaireResponse.GetLiteral(),
            BaseDefinition = ModelInfo.CanonicalUriForFhirCoreType(FHIRAllTypes.QuestionnaireResponse),
            Name = "QuestionnaireResponseWithSlice",
            Url = @"http://example.org/fhir/StructureDefinition/QuestionnaireResponseWithSlice",
            Derivation = StructureDefinition.TypeDerivationRule.Constraint,
            Kind = StructureDefinition.StructureDefinitionKind.Resource,
            Differential = new StructureDefinition.DifferentialComponent()
            {
                Element = new List<ElementDefinition>()
                {
                    new ElementDefinition("QuestionnaireResponse.item")
                    {
                        Slicing = new ElementDefinition.SlicingComponent()
                        {
                            Discriminator = new List<ElementDefinition.DiscriminatorComponent>()
                            {
                                new ElementDefinition.DiscriminatorComponent() { Type = ElementDefinition.DiscriminatorType.Value, Path = "text" }
                            }
                        }
                    },
                    new ElementDefinition("QuestionnaireResponse.item")
                    {
                        SliceName = "Q1"
                    },
                    new ElementDefinition("QuestionnaireResponse.item")
                    {
                        SliceName = "Q2"
                    },
                    new ElementDefinition("QuestionnaireResponse.item.linkid")
                    {
                        Max = "0"
                    },
                }
            }
        };

        // Isue #387
        // https://github.com/ewoutkramer/fhir-net-api/issues/387
        // Cannot reproduce in STU3?
        // [WMR 20170713] Note: in DSTU2, the QuestionnaireResponse core resource definition
        // specifies an example binding on element "QuestionnaireResponse.group.question.answer.value[x]"
        // WITHOUT an actual valueset reference:
        //
        //   <element>
        //     <path value="QuestionnaireResponse.group.question.answer.value[x]"/>
        //     <!-- ... -->
        //     <binding>
        //       <strength value="example"/>
        //       <description value="Code indicating the response provided for a question."/>
        //     </binding>
        //     <!-- ... -->
        //   </element>
        //
        // However in STU3, the core def example binding DOES include a valueset reference.
        [TestMethod]
        public void TestQRSliceChildrenBindings()
        {
            var sd = QuestionnaireResponseWithSlice;
            var resolver = new InMemoryProfileResolver(sd);
            var multiResolver = new MultiResolver(_testResolver, resolver);

            _generator = new SnapshotGenerator(multiResolver, _settings);

            StructureDefinition expanded = null;
            _generator.BeforeExpandElement += beforeExpandElementHandler_DEBUG;
            try
            {
                generateSnapshotAndCompare(sd, out expanded);
            }
            finally
            {
                _generator.BeforeExpandElement -= beforeExpandElementHandler_DEBUG;
            }

            dumpOutcome(_generator.Outcome);
            Assert.IsTrue(expanded.HasSnapshot);
            dumpElements(expanded.Snapshot.Element);

            // Verify the inherited example binding on QuestionnaireResponse.item.answer.value[x]
            var answerValues = expanded.Snapshot.Element.Where(e => e.Path == "QuestionnaireResponse.item.answer.value[x]").ToList();
            Assert.AreEqual(3, answerValues.Count);
            foreach (var elem in answerValues)
            {
                var binding = elem.Binding;
                Assert.IsNotNull(binding);
                Assert.AreEqual(BindingStrength.Example, binding.Strength);
                var ValueSetReference = binding.ValueSet as ResourceReference;
                Assert.IsNotNull(ValueSetReference);
                // Assert.AreEqual("http://hl7.org/fhir/ValueSet/questionnaire-answers", ValueSetReference.Url.OriginalString);
                Assert.IsTrue(ValueSetReference.Url.Equals("http://hl7.org/fhir/ValueSet/questionnaire-answers"));
                var bindingNameExtension = binding.Extension.FirstOrDefault(e => e.Url == "http://hl7.org/fhir/StructureDefinition/elementdefinition-bindingName");
                Assert.IsNotNull(bindingNameExtension);
                var bindingNameValue = bindingNameExtension.Value as FhirString;
                Assert.IsNotNull(bindingNameValue);
                Assert.AreEqual("QuestionnaireAnswer", bindingNameValue.Value);
            }
        }

        // For derived profiles, base element annotations are incorrect
        // https://trello.com/c/8h7u2qRa
        // Three layers of derived profiles: MyVitalSigns => VitalSigns => Observation
        // When expanding MyVitalSigns, the annotated base elements also include local diff constraints... WRONG!
        // As a result, Forge will not detect the existing local constraints (no yellow pen, excluded from output).

        static StructureDefinition MyDerivedObservation => new StructureDefinition()
        {
            Type = FHIRAllTypes.Observation.GetLiteral(),
            BaseDefinition = ModelInfo.CanonicalUriForFhirCoreType(FHIRAllTypes.Observation),
            Name = "MyDerivedObservation",
            Url = @"http://example.org/fhir/StructureDefinition/MyDerivedObservation",
            Derivation = StructureDefinition.TypeDerivationRule.Constraint,
            Kind = StructureDefinition.StructureDefinitionKind.Resource,
            Differential = new StructureDefinition.DifferentialComponent()
            {
                Element = new List<ElementDefinition>()
                {
                    new ElementDefinition("Observation.method")
                    {
                        Short = "DerivedMethodShort"
                    }
                }
            }
        };

        [TestMethod]
        public void TestDerivedObservation()
        {
            var derivedObs = MyDerivedObservation;
            var resolver = new InMemoryProfileResolver(derivedObs);
            var multiResolver = new MultiResolver(_testResolver, resolver);

            _generator = new SnapshotGenerator(multiResolver, _settings);

            StructureDefinition expanded = null;
            // _generator.BeforeExpandElement += beforeExpandElementHandler_DEBUG;
            _generator.PrepareElement += elementHandler;
            try
            {
                generateSnapshotAndCompare(derivedObs, out expanded);
            }
            finally
            {
                // _generator.BeforeExpandElement -= beforeExpandElementHandler_DEBUG;
                _generator.PrepareElement -= elementHandler;
            }

            dumpOutcome(_generator.Outcome);
            Assert.IsTrue(expanded.HasSnapshot);
            // dumpElements(expanded.Snapshot.Element);
            dumpBaseElems(expanded.Snapshot.Element);

            var derivedMethodElem = expanded.Snapshot.Element.FirstOrDefault(e => e.Path == "Observation.method");
            Assert.IsNotNull(derivedMethodElem);
            Assert.AreEqual("DerivedMethodShort", derivedMethodElem.Short);

            var coreObs = _testResolver.FindStructureDefinitionForCoreType(FHIRAllTypes.Observation);
            Assert.IsTrue(coreObs.HasSnapshot);
            var coreMethodElem = coreObs.Snapshot.Element.FirstOrDefault(e => e.Path == "Observation.method");
            Assert.IsNotNull(coreMethodElem);
            Assert.IsNotNull(coreMethodElem.Short);

            var annotation = derivedMethodElem.Annotation<BaseDefAnnotation>();
            Assert.IsNotNull(annotation);
            var baseElem = annotation.BaseElementDefinition;
            Assert.IsNotNull(baseElem);
            Assert.AreEqual(coreMethodElem.Short, baseElem.Short);
        }

        static StructureDefinition MyMoreDerivedObservation => new StructureDefinition()
        {
            Type = FHIRAllTypes.Observation.GetLiteral(),
            BaseDefinition = MyDerivedObservation.Url,
            Name = "MyMoreDerivedObservation",
            Url = @"http://example.org/fhir/StructureDefinition/MyMoreDerivedObservation",
            Derivation = StructureDefinition.TypeDerivationRule.Constraint,
            Kind = StructureDefinition.StructureDefinitionKind.Resource,
            Differential = new StructureDefinition.DifferentialComponent()
            {
                Element = new List<ElementDefinition>()
                {
                    new ElementDefinition("Observation.method")
                    {
                        Short = "MoreDerivedMethodShort",
                        Comment = "MoreDerivedMethodComment"
                    },
                    // Include child constraint to force full expansion of .bodySite node
                    // BUG: if we include this element, then the generated base element for .bodySite is incorrect
                    // (includes local constraints, i.e. Min = 1 ... WRONG!)
                    new ElementDefinition("Observation.method.coding.code")
                    {
                        Min = 1
                    },
                }
            }
        };

        [TestMethod]
        public void TestMoreDerivedObservation()
        {
            var derivedObs = MyDerivedObservation;
            var moreDerivedObs = MyMoreDerivedObservation;
            var resolver = new InMemoryProfileResolver(derivedObs, moreDerivedObs);
            var multiResolver = new MultiResolver(_testResolver, resolver);

            _generator = new SnapshotGenerator(multiResolver, _settings);

            StructureDefinition expanded = null;
            // _generator.BeforeExpandElement += beforeExpandElementHandler_DEBUG;
            _generator.PrepareElement += elementHandler;
            try
            {
                generateSnapshotAndCompare(moreDerivedObs, out expanded);
            }
            finally
            {
                // _generator.BeforeExpandElement -= beforeExpandElementHandler_DEBUG;
                _generator.PrepareElement -= elementHandler;
            }

            dumpOutcome(_generator.Outcome);
            Assert.IsTrue(expanded.HasSnapshot);
            // dumpElements(expanded.Snapshot.Element);
            dumpBaseElems(expanded.Snapshot.Element);

            var moreDerivedMethodElem = expanded.Snapshot.Element.FirstOrDefault(e => e.Path == "Observation.method");
            Assert.IsNotNull(moreDerivedMethodElem);
            Assert.AreEqual("MoreDerivedMethodShort", moreDerivedMethodElem.Short);

            Assert.IsTrue(derivedObs.HasSnapshot);
            var derivedMethodElem = derivedObs.Snapshot.Element.FirstOrDefault(e => e.Path == "Observation.method");
            Assert.IsNotNull(derivedMethodElem);
            Assert.AreEqual("DerivedMethodShort", derivedMethodElem.Short);

            // MoreDerivedObservation:Observation.method.short is inherited from DerivedObservation:Observation.method.short
            var annotation = moreDerivedMethodElem.Annotation<BaseDefAnnotation>();
            Assert.IsNotNull(annotation);
            var baseElem = annotation.BaseElementDefinition;
            Assert.IsNotNull(baseElem);
            Assert.AreEqual(derivedMethodElem.Short, baseElem.Short);

            // MoreDerivedObservation:Observation.method.comments is inherited from Core:Observation.method.comments
            var coreObs = _testResolver.FindStructureDefinitionForCoreType(FHIRAllTypes.Observation);
            Assert.IsTrue(coreObs.HasSnapshot);
            var coreMethodElem = coreObs.Snapshot.Element.FirstOrDefault(e => e.Path == "Observation.method");
            Assert.IsNotNull(coreMethodElem);
            Assert.IsNotNull(coreMethodElem.Comment);
            Assert.AreEqual(coreMethodElem.Comment, baseElem.Comment);
        }

        // [WMR 20170718] Test for slicing issue
        static StructureDefinition MySlicedDocumentReference => new StructureDefinition()
        {
            Type = FHIRAllTypes.Observation.GetLiteral(),
            BaseDefinition = ModelInfo.CanonicalUriForFhirCoreType(FHIRAllTypes.DocumentReference),
            Name = "MySlicedDocumentReference",
            Url = "http://example.org/fhir/StructureDefinition/MySlicedDocumentReference",
            Derivation = StructureDefinition.TypeDerivationRule.Constraint,
            Kind = StructureDefinition.StructureDefinitionKind.Resource,
            Differential = new StructureDefinition.DifferentialComponent()
            {
                Element = new List<ElementDefinition>()
                {
                    new ElementDefinition("DocumentReference.content")
                    {
                        Slicing = new ElementDefinition.SlicingComponent()
                        {
                            Description = "TEST"
                            // Min = 1 in core resource definition
                        }
                    },
                    new ElementDefinition("DocumentReference.content")
                    {
                        SliceName = "meta",
                        // Following should be considered as a constraint!
                        // As named slices should always start with Min = 0
                        Min = 1
                    },
                }
            }
        };

        // https://trello.com/c/d7EuVgZI
        // Named slices should never inherit minimum cardinality from base element.
        // Instead, named slice base should always have Min = 0
        // Only slice entry inherits cardinality from base.
        [TestMethod]
        public void TestNamedSliceMinCardinality()
        {
            var sd = MySlicedDocumentReference;
            var resolver = new InMemoryProfileResolver(sd);
            var multiResolver = new MultiResolver(_testResolver, resolver);

            _generator = new SnapshotGenerator(multiResolver, _settings);

            StructureDefinition expanded = null;
            // _generator.BeforeExpandElement += beforeExpandElementHandler_DEBUG;
            _generator.PrepareElement += elementHandler;
            try
            {
                generateSnapshotAndCompare(sd, out expanded);
            }
            finally
            {
                // _generator.BeforeExpandElement -= beforeExpandElementHandler_DEBUG;
                _generator.PrepareElement -= elementHandler;
            }

            dumpOutcome(_generator.Outcome);
            Assert.IsTrue(expanded.HasSnapshot);
            // dumpElements(expanded.Snapshot.Element);
            dumpBaseElems(expanded.Snapshot.Element);

            var coreProfile = _testResolver.FindStructureDefinitionForCoreType(FHIRAllTypes.DocumentReference);
            Assert.IsNotNull(coreProfile);
            Assert.IsTrue(coreProfile.HasSnapshot);

            // Verify slice entry in snapshot
            var elems = expanded.Snapshot.Element;
            var snapSliceEntry = elems.FirstOrDefault(e => e.Path == "DocumentReference.content");
            Assert.IsNotNull(snapSliceEntry);
            Assert.IsNotNull(snapSliceEntry.Slicing);

            // Verify that slice entry inherits min cardinality from base profile
            var coreElem = coreProfile.Snapshot.Element.FirstOrDefault(e => e.Path == snapSliceEntry.Path);
            Assert.IsNotNull(coreElem);
            Assert.AreEqual(1, coreElem.Min);
            Assert.AreEqual(coreElem.Min, snapSliceEntry.Min);

            // Verify that named slices do NOT inherit min cardinality from base profile
            var diffSlice = sd.Differential.Element.FirstOrDefault(e => e.SliceName != null);
            Assert.IsNotNull(diffSlice);
            var snapSlice = elems.FirstOrDefault(e => e.SliceName == diffSlice.SliceName);
            Assert.IsNotNull(snapSlice);
            Assert.AreEqual(diffSlice.Min, snapSlice.Min);
            var sliceBaseAnn = snapSlice.Annotation<BaseDefAnnotation>();
            Assert.IsNotNull(sliceBaseAnn);
            var sliceBase = sliceBaseAnn.BaseElementDefinition;
            Assert.IsNotNull(sliceBase);
            // Verify that slice base always has Min = 0 (not inherited from base profile)
            Assert.AreEqual(0, sliceBase.Min);
        }

        // [WMR 20170718] NEW
        // Accept and handle derived profile constraints on existing slice entry in base profile

        static StructureDefinition MySlicedBasePatient => new StructureDefinition()
        {
            Type = FHIRAllTypes.Patient.GetLiteral(),
            BaseDefinition = ModelInfo.CanonicalUriForFhirCoreType(FHIRAllTypes.Patient),
            Name = "MySlicedBasePatient",
            Url = @"http://example.org/fhir/StructureDefinition/MySlicedBasePatient",
            Derivation = StructureDefinition.TypeDerivationRule.Constraint,
            Kind = StructureDefinition.StructureDefinitionKind.Resource,
            Differential = new StructureDefinition.DifferentialComponent()
            {
                Element = new List<ElementDefinition>()
                {
                    new ElementDefinition("Patient.identifier")
                    {
                        Slicing = new ElementDefinition.SlicingComponent()
                        {
                            Description = "TEST"
                        }
                    },
                    new ElementDefinition("Patient.identifier")
                    {
                        SliceName = "bsn"
                    }
                }
            }
        };

        static StructureDefinition MyMoreDerivedPatient => new StructureDefinition()
        {
            Type = FHIRAllTypes.Patient.GetLiteral(),
            BaseDefinition = MySlicedBasePatient.Url,
            Name = "MyMoreDerivedPatient",
            Url = @"http://example.org/fhir/StructureDefinition/MyMoreDerivedPatient",
            Derivation = StructureDefinition.TypeDerivationRule.Constraint,
            Kind = StructureDefinition.StructureDefinitionKind.Resource,
            Differential = new StructureDefinition.DifferentialComponent()
            {
                Element = new List<ElementDefinition>()
                {
                    // Further constrain existing slice entry
                    new ElementDefinition("Patient.identifier")
                    {
                        Min = 1
                    }
                }
            }
        };

        // https://trello.com/c/Mnn0EBOg
        [TestMethod]
        public void TestConstraintOnSliceEntry()
        {
            var sd = MyMoreDerivedPatient;
            var resolver = new InMemoryProfileResolver(sd, MySlicedBasePatient);
            var multiResolver = new MultiResolver(_testResolver, resolver);

            _generator = new SnapshotGenerator(multiResolver, _settings);

            StructureDefinition expanded = null;
            // _generator.BeforeExpandElement += beforeExpandElementHandler_DEBUG;
            _generator.PrepareElement += elementHandler;
            try
            {
                generateSnapshotAndCompare(sd, out expanded);
            }
            finally
            {
                // _generator.BeforeExpandElement -= beforeExpandElementHandler_DEBUG;
                _generator.PrepareElement -= elementHandler;
            }

            dumpOutcome(_generator.Outcome);
            Assert.IsTrue(expanded.HasSnapshot);
            // dumpElements(expanded.Snapshot.Element);
            dumpBaseElems(expanded.Snapshot.Element);

            // Snapshot generator should NOT emit any issues
            // * Issue #0: Severity = 'Error' Code = 'Required' Details: '10008' Text : 'Element 'Patient.identifier' defines a slice without a name. Individual slices must always have a unique name, except extensions.' Profile: 'http://example.org/fhir/StructureDefinition/MyMoreDerivedPatient' Path: 'Patient.identifier'
            Assert.IsNull(_generator.Outcome);

            // Verify constraint on slice entry
            var elems = expanded.Snapshot.Element;
            var sliceEntry = elems.FirstOrDefault(e => e.Path == "Patient.identifier");
            Assert.IsNotNull(sliceEntry);
            Assert.IsNotNull(sliceEntry.Slicing);
            Assert.AreEqual(1, sliceEntry.Min);
            var ann = sliceEntry.Annotation<BaseDefAnnotation>();
            Assert.IsNotNull(ann);
            Assert.IsNotNull(ann.BaseElementDefinition);
            Assert.AreEqual(0, ann.BaseElementDefinition.Min);
        }

        // [WMR 20170810] https://trello.com/c/KNMYa44V
        [TestMethod]
        public void TestDosage()
        {
            // Note: resolved from TestData\snapshot-test\profiles-types.xml
            var sd = _testResolver.FindStructureDefinitionForCoreType(FHIRAllTypes.Dosage);
            _generator = new SnapshotGenerator(_testResolver, _settings);

            generateSnapshotAndCompare(sd, out var expanded);
            dumpOutcome(_generator.Outcome);
            Assert.IsTrue(expanded.HasSnapshot);
            var elems = expanded.Snapshot.Element;
            dumpElements(elems);
            // dumpBaseElems(elems);

            foreach (var elem in elems)
            {
                Assert.IsNull(elem.SliceName, $"Error! Unexpected slice name '{elem.SliceName}' on element with path '{elem.Path}'");
            }

            // Also verify the expanded snapshot of the referenced SimpleQuantity profile
            sd = _testResolver.FindStructureDefinitionForCoreType(FHIRAllTypes.SimpleQuantity);
            Assert.IsNotNull(sd);
            Assert.IsTrue(sd.HasSnapshot);
            Assert.IsNull(sd.Differential.GetRootElement()?.SliceName);

            // Note: depending on the order of unit tests execution, SimpleQuantity snapshot
            // may not have been fully (re-)generated. The original snapshot (from core ZIP)
            // contains the invalid sliceName. Regenerated snapshot should be corrected.
            if (sd.Snapshot.IsCreatedBySnapshotGenerator())
            {
                Assert.IsNull(sd.Snapshot.GetRootElement()?.SliceName);
            }
        }

        static StructureDefinition MedicationStatementWithSimpleQuantitySlice => new StructureDefinition()
        {
            Type = FHIRAllTypes.MedicationStatement.GetLiteral(),
            BaseDefinition = ModelInfo.CanonicalUriForFhirCoreType(FHIRAllTypes.MedicationStatement),
            Name = "MedicationStatementWithSimpleQuantitySlice",
            Url = @"http://example.org/fhir/StructureDefinition/MedicationStatementWithSimpleQuantitySlice",
            Derivation = StructureDefinition.TypeDerivationRule.Constraint,
            Kind = StructureDefinition.StructureDefinitionKind.Resource,
            Differential = new StructureDefinition.DifferentialComponent()
            {
                Element = new List<ElementDefinition>()
                {
                    new ElementDefinition("MedicationStatement.dosage.dose[x]")
                    {
                        Slicing = new ElementDefinition.SlicingComponent()
                        {
                            Discriminator = ForTypeSlice().ToList()
                        }
                    },
                    new ElementDefinition("MedicationStatement.dosage.dose[x]")
                    {
                        SliceName = "doseSimpleQuantity",
                        Type = new List<ElementDefinition.TypeRefComponent>()
                        {
                            new ElementDefinition.TypeRefComponent()
                            {
                                Code = FHIRAllTypes.Quantity.GetLiteral(),
                                Profile = ModelInfo.CanonicalUriForFhirCoreType(FHIRAllTypes.SimpleQuantity)
                            }
                        }
                    },
                    new ElementDefinition("MedicationStatement.dosage.dose[x]")
                    {
                        SliceName = "dosePeriod",
                        Type = new List<ElementDefinition.TypeRefComponent>()
                        {
                            new ElementDefinition.TypeRefComponent()
                            {
                                Code = FHIRAllTypes.Period.GetLiteral()
                            }
                        }
                    },

                }
            }
        };

        [TestMethod]
        public void TestSimpleQuantitySlice()
        {
            var sd = MedicationStatementWithSimpleQuantitySlice;
            var resolver = new InMemoryProfileResolver(sd);
            var multiResolver = new MultiResolver(_testResolver, resolver);

            _generator = new SnapshotGenerator(multiResolver, _settings);

            generateSnapshotAndCompare(sd, out StructureDefinition expanded);
            dumpOutcome(_generator.Outcome);
            Assert.IsTrue(expanded.HasSnapshot);
            var elems = expanded.Snapshot.Element;
            dumpElements(elems);
            // dumpBaseElems(elems);

            // Verify there is NO warning about invalid element type constraint
            Assert.IsFalse(_generator.Outcome.Issue.Any(
                i => i.Details.Coding.FirstOrDefault().Code == SnapshotGenerator.PROFILE_ELEMENTDEF_INVALID_PROFILE_TYPE.Code.ToString())
            );
        }

        // [WMR 20170925] BUG: Stefan Lang - Forge displays both valueString and value[x]
        // https://trello.com/c/XI8krV6j

        const string SL_HumanNameTitleSuffixUri = @"http://example.org/fhir/StructureDefinition/SL-HumanNameTitleSuffix";

        // Extension on complex datatype HumanName
        static StructureDefinition SL_HumanNameTitleSuffix => new StructureDefinition()
        {
            Type = FHIRAllTypes.Extension.GetLiteral(),
            BaseDefinition = ModelInfo.CanonicalUriForFhirCoreType(FHIRAllTypes.Extension),
            Name = "SL-HumanNameTitleSuffix",
            Url = SL_HumanNameTitleSuffixUri,
            Derivation = StructureDefinition.TypeDerivationRule.Constraint,
            Kind = StructureDefinition.StructureDefinitionKind.ComplexType,
            Differential = new StructureDefinition.DifferentialComponent()
            {
                Element = new List<ElementDefinition>()
                {
                    new ElementDefinition("Extension.url")
                    {
                        Fixed = new FhirUri(SL_HumanNameTitleSuffixUri)
                    },
                    // Constrain type to string
                    new ElementDefinition("Extension.valueString")
                    {
                        Short = "NameSuffix",
                        Type = new List<ElementDefinition.TypeRefComponent>()
                        {
                            new ElementDefinition.TypeRefComponent()
                            {
                                Code = FHIRAllTypes.String.GetLiteral()
                            }
                        }
                    }
                }
            }
        };

        // Profile on complex datatype HumanName with extension element
        static StructureDefinition SL_HumanNameBasis => new StructureDefinition()
        {
            Type = FHIRAllTypes.HumanName.GetLiteral(),
            BaseDefinition = ModelInfo.CanonicalUriForFhirCoreType(FHIRAllTypes.HumanName),
            Name = "SL-HumanNameBasis",
            Url = @"http://example.org/fhir/StructureDefinition/SL-HumanNameBasis",
            Derivation = StructureDefinition.TypeDerivationRule.Constraint,
            Kind = StructureDefinition.StructureDefinitionKind.ComplexType,
            Differential = new StructureDefinition.DifferentialComponent()
            {
                Element = new List<ElementDefinition>()
                {
                    new ElementDefinition("HumanName.family.extension")
                    {
                        SliceName = "NameSuffix",
                        Max = "1",
                        Type = new List<ElementDefinition.TypeRefComponent>()
                        {
                            new ElementDefinition.TypeRefComponent()
                            {
                                Code = FHIRAllTypes.Extension.GetLiteral(),
                                Profile = SL_HumanNameTitleSuffix.Url
                            }
                        }
                    },
                }
            }
        };

        // Profile on Patient referencing custom HumanName datatype profile
        static StructureDefinition SL_PatientBasis => new StructureDefinition()
        {
            Type = FHIRAllTypes.Patient.GetLiteral(),
            BaseDefinition = ModelInfo.CanonicalUriForFhirCoreType(FHIRAllTypes.Patient),
            Name = "SL-PatientBasis",
            Url = @"http://example.org/fhir/StructureDefinition/SL-PatientBasis",
            Derivation = StructureDefinition.TypeDerivationRule.Constraint,
            Kind = StructureDefinition.StructureDefinitionKind.Resource,
            Differential = new StructureDefinition.DifferentialComponent()
            {
                Element = new List<ElementDefinition>()
                {
                    new ElementDefinition("Patient.name")
                    {
                        Type = new List<ElementDefinition.TypeRefComponent>()
                        {
                            new ElementDefinition.TypeRefComponent()
                            {
                                Code = FHIRAllTypes.HumanName.GetLiteral(),
                                Profile = SL_HumanNameBasis.Url
                            }
                        }
                    },
                }
            }
        };


        const string SL_NameSuffixValueSetUri = @"http://fhir.de/ValueSet/deuev/anlage-7-namenszusaetze";

        // Derived profile on Patient
        static StructureDefinition SL_PatientDerived => new StructureDefinition()
        {
            Type = FHIRAllTypes.Patient.GetLiteral(),
            BaseDefinition = SL_PatientBasis.Url,
            Name = "SL-PatientDerived",
            Url = @"http://example.org/fhir/StructureDefinition/SL-PatientDerived",
            Derivation = StructureDefinition.TypeDerivationRule.Constraint,
            Kind = StructureDefinition.StructureDefinitionKind.Resource,
            Differential = new StructureDefinition.DifferentialComponent()
            {
                Element = new List<ElementDefinition>()
                {
                    new ElementDefinition("Patient.name.family.extension")
                    {
                        SliceName = "NameSuffix",
                        MustSupport = true
                    },
                    // WRONG! Derived profiles must maintain name of inherited renamed elements
                    // => SnapshotGenerator should emit a warning
                    // new ElementDefinition("Patient.name.family.extension.value[x]")
                    // CORRECT
                    new ElementDefinition("Patient.name.family.extension.valueString")
                    {
                        Binding = new ElementDefinition.ElementDefinitionBindingComponent()
                        {
                            Strength = BindingStrength.Required,
                            ValueSet = new FhirUri(SL_NameSuffixValueSetUri)
                        }
                    }
                }
            }
        };

        [TestMethod]
        public void TestPatientDe()
        {
            var sd = SL_PatientDerived;
            var resolver = new InMemoryProfileResolver(sd, SL_PatientBasis, SL_HumanNameBasis, SL_HumanNameTitleSuffix);
            var multiResolver = new MultiResolver(_testResolver, resolver);

            _generator = new SnapshotGenerator(multiResolver, _settings);

            generateSnapshotAndCompare(sd, out StructureDefinition expanded);
            dumpOutcome(_generator.Outcome);
            Assert.IsTrue(expanded.HasSnapshot);
            var elems = expanded.Snapshot.Element;
            dumpElements(elems);
            // dumpBaseElems(elems);

            var nav = ElementDefinitionNavigator.ForSnapshot(expanded);
            // Verify slice entry
            Assert.IsTrue(nav.JumpToFirst("Patient.name.family.extension"));
            Assert.IsNotNull(nav.Current.Slicing);
            Assert.IsNull(nav.Current.SliceName);
            // Verify first extension slice: NameSuffix
            Assert.IsTrue(nav.MoveToNextSlice());
            Assert.AreEqual("NameSuffix", nav.Current.SliceName);
            // Verify constraint inherited from base patient profile
            Assert.AreEqual("1", nav.Current.Max);
            // Verify constraint specified by derived patient profile
            Assert.AreEqual(true, nav.Current.MustSupport);
            Assert.IsTrue(nav.MoveToFirstChild());
            // Verify constraints on url child element inherited from extension definition
            Assert.IsTrue(nav.MoveToNext("url"));
            var url = nav.Current.Fixed as FhirUri;
            Assert.IsNotNull(url);
            Assert.AreEqual(SL_HumanNameTitleSuffixUri, url.Value);
            // Verify there are no constraints on value[x]
            Assert.IsFalse(nav.MoveToNext("value[x]"));
            // Verify merged constraints on valueString
            Assert.IsTrue(nav.MoveToNext("valueString"));
            Assert.AreEqual("NameSuffix", nav.Current.Short);
            Assert.AreEqual(1, nav.Current.Type.Count);
            Assert.AreEqual(FHIRAllTypes.String.GetLiteral(), nav.Current.Type[0].Code);
            Assert.IsNotNull(nav.Current.Binding);
            Assert.AreEqual(BindingStrength.Required, nav.Current.Binding.Strength);
            url = nav.Current.Binding.ValueSet as FhirUri;
            Assert.AreEqual(SL_NameSuffixValueSetUri, url?.Value);
        }

        // [WMR 20170927] ContentReference
        // Observation.component.referenceRange => Observation.referenceRange
        // https://trello.com/c/p1RbTjwi
        [TestMethod]
        public void TestObservationComponentReferenceRange()
        {
            var sd = new StructureDefinition()
            {
                Url = "http://example.org/fhir/StructureDefinition/ObservationWithComponentReferenceRange",
                BaseDefinition = ModelInfo.CanonicalUriForFhirCoreType(FHIRAllTypes.Observation),
                Type = FHIRAllTypes.Observation.GetLiteral(),
                Name = "ObservationWithComponentReferenceRange",
                Derivation = StructureDefinition.TypeDerivationRule.Constraint,
                Kind = StructureDefinition.StructureDefinitionKind.Resource,
                Differential = new StructureDefinition.DifferentialComponent()
                {
                    Element = new List<ElementDefinition>()
                    {
                        // Specify a child constraint on Observation.component.referenceRange
                        // in order to force child element expansion
                        new ElementDefinition("Observation.component.referenceRange.low")
                        {
                            Min = 1,
                            Fixed = new SimpleQuantity()
                            {
                                Value = 1.0m
                            }
                        }
                    }
                }
            };

            var resolver = new InMemoryProfileResolver(sd);
            var multiResolver = new MultiResolver(_testResolver, resolver);
            _generator = new SnapshotGenerator(multiResolver, _settings);
            generateSnapshotAndCompare(sd, out var expanded);
            Assert.IsNotNull(expanded);
            Assert.IsTrue(expanded.HasSnapshot);

            // Expecting single issue about invalid sliceName on SimpleQuantity root (error in core spec)
            dumpOutcome(_generator.Outcome);
            // Assert.IsNotNull(_generator.Outcome);
            // Assert.AreEqual(1, _generator.Outcome.Issue.Count);

            // [WMR 20180115] NEW - Use alternative (iterative) approach for full expansion
            var issues = new List<OperationOutcome.IssueComponent>();
            expanded.Snapshot.Element = fullyExpand(expanded.Snapshot.Element, issues).ToList();
            dumpIssues(issues);
            // Assert.AreEqual(1, issues.Count);

            var nav = ElementDefinitionNavigator.ForSnapshot(expanded);
            // Verify inherited constraints on Observation.component.referenceRange.low
            Assert.IsTrue(nav.JumpToFirst("Observation.component.referenceRange.low"));
            // Verify inherited cardinality constraint { min = 1 }
            Assert.AreEqual(1, nav.Current.Min);
            // Verify inherited fixed value constraint { fixedDecimal = 1.0 }
            Assert.IsNotNull(nav.Current.Fixed);
            var q = nav.Current.Fixed as SimpleQuantity;
            Assert.IsNotNull(q);
            Assert.AreEqual(1.0m, q.Value);
        }

        // https://trello.com/c/pA4uF7IR
        [TestMethod]
        public void TestInheritedDataTypeProfileExtensions()
        {
            var sdHumanNameExtension = new StructureDefinition()
            {
                Url = "http://example.org/fhir/StructureDefinition/HumanNameExtension",
                BaseDefinition = ModelInfo.CanonicalUriForFhirCoreType(FHIRAllTypes.Extension),
                Type = FHIRAllTypes.Extension.GetLiteral(),
                Name = "HumanNameExtension",
                Derivation = StructureDefinition.TypeDerivationRule.Constraint,
                Kind = StructureDefinition.StructureDefinitionKind.ComplexType,
                Differential = new StructureDefinition.DifferentialComponent()
                {
                    Element = new List<ElementDefinition>()
                    {
                        new ElementDefinition("Extension.valueString")
                        {
                            Type = new List<ElementDefinition.TypeRefComponent>()
                            {
                                new ElementDefinition.TypeRefComponent()
                                {
                                    Code = FHIRAllTypes.String.GetLiteral()
                                }
                            }
                        }
                    }
                }
            };

            var sdHumanName = new StructureDefinition()
            {
                Url = "http://example.org/fhir/StructureDefinition/HumanNameWithExtension",
                BaseDefinition = ModelInfo.CanonicalUriForFhirCoreType(FHIRAllTypes.HumanName),
                Type = FHIRAllTypes.HumanName.GetLiteral(),
                Name = "HumanNameWithExtension",
                Derivation = StructureDefinition.TypeDerivationRule.Constraint,
                Kind = StructureDefinition.StructureDefinitionKind.ComplexType,
                Differential = new StructureDefinition.DifferentialComponent()
                {
                    Element = new List<ElementDefinition>()
                    {
                        new ElementDefinition("HumanName.extension")
                        {
                            SliceName = "MyExtension",
                            Type = new List<ElementDefinition.TypeRefComponent>()
                            {
                                new ElementDefinition.TypeRefComponent()
                                {
                                    Code = FHIRAllTypes.Extension.GetLiteral(),
                                    Profile = sdHumanNameExtension.Url
                                }

                            }
                        }
                    }
                }
            };

            var sdBasePatient = new StructureDefinition()
            {
                Url = "http://example.org/fhir/StructureDefinition/MyBasePatient",
                BaseDefinition = ModelInfo.CanonicalUriForFhirCoreType(FHIRAllTypes.Patient),
                Type = FHIRAllTypes.Patient.GetLiteral(),
                Name = "MyBasePatient",
                Derivation = StructureDefinition.TypeDerivationRule.Constraint,
                Kind = StructureDefinition.StructureDefinitionKind.Resource,
                Differential = new StructureDefinition.DifferentialComponent()
                {
                    Element = new List<ElementDefinition>()
                    {
                        new ElementDefinition("Patient.name")
                        {
                            Type = new List<ElementDefinition.TypeRefComponent>()
                            {
                                new ElementDefinition.TypeRefComponent()
                                {
                                    Code = FHIRAllTypes.HumanName.GetLiteral(),
                                    Profile = sdHumanName.Url
                                }
                            }
                        }
                    }
                }
            };

            var sdDerivedPatient = new StructureDefinition()
            {
                Url = "http://example.org/fhir/StructureDefinition/MyDerivedPatient",
                BaseDefinition = sdBasePatient.Url,
                Type = FHIRAllTypes.Patient.GetLiteral(),
                Name = "MyDerivedPatient",
                Derivation = StructureDefinition.TypeDerivationRule.Constraint,
                Kind = StructureDefinition.StructureDefinitionKind.Resource
            };

            var resolver = new InMemoryProfileResolver(sdHumanNameExtension, sdHumanName, sdBasePatient, sdDerivedPatient);
            var multiResolver = new MultiResolver(_testResolver, resolver);
            _generator = new SnapshotGenerator(multiResolver, _settings);
            generateSnapshotAndCompare(sdDerivedPatient, out var expanded);
            Assert.IsNotNull(expanded);
            Assert.IsTrue(expanded.HasSnapshot);
            dumpOutcome(_generator.Outcome);
            dumpElements(expanded.Snapshot.Element);
            Assert.IsNull(_generator.Outcome);

            // [WMR 20180115] NEW - Use alternative (iterative) approach for full expansion
            var issues = new List<OperationOutcome.IssueComponent>();
            expanded.Snapshot.Element = fullyExpand(expanded.Snapshot.Element, issues).ToList();
            dumpIssues(issues);
            Assert.AreEqual(0, issues.Count);

            var nav = ElementDefinitionNavigator.ForSnapshot(expanded);
            Assert.IsTrue(nav.JumpToFirst("Patient.name.extension"));
            Assert.IsNotNull(nav.Current.Slicing);
            Assert.IsNull(nav.Current.SliceName);
            Assert.IsTrue(nav.MoveToNext());
            Assert.AreEqual("MyExtension", nav.Current.SliceName);
        }

        // [WMR 20171004] NEW

        // Verify generated outcome issue for incompatible type profile
        // Also verify that choice type element renaming is not affected
        [TestMethod]
        public void TestIncompatibleTypeProfile()
        {
            const string extensionUrl = @"http://example.org/fhir/StructureDefinition/ValueReferenceExtension";
            var sd = new StructureDefinition()
            {
                Type = FHIRAllTypes.Extension.GetLiteral(),
                BaseDefinition = ModelInfo.CanonicalUriForFhirCoreType(FHIRAllTypes.Extension),
                Name = "ValueReferenceExtension",
                Url = extensionUrl,
                Derivation = StructureDefinition.TypeDerivationRule.Constraint,
                Kind = StructureDefinition.StructureDefinitionKind.ComplexType,
                Differential = new StructureDefinition.DifferentialComponent()
                {
                    Element = new List<ElementDefinition>()
                    {
                        new ElementDefinition("Extension.url")
                        {
                            Fixed = new FhirUri(extensionUrl)
                        },
                        new ElementDefinition("Extension.valueReference")
                        {
                            Type = new List<ElementDefinition.TypeRefComponent>()
                            {
                                new ElementDefinition.TypeRefComponent()
                                {
                                    Code = FHIRAllTypes.Reference.GetLiteral(),
                                    // WRONG! Should be TargetProfile
                                    // Expecting outcome issue about incompatible profile
                                    Profile = ModelInfo.CanonicalUriForFhirCoreType(FHIRAllTypes.Patient)
                                }
                            }
                        }
                    }
                }
            };

            var resolver = new InMemoryProfileResolver(sd);
            var multiResolver = new MultiResolver(_testResolver, resolver);
            _generator = new SnapshotGenerator(multiResolver, _settings);
            generateSnapshotAndCompare(sd, out var expanded);
            Assert.IsNotNull(expanded);
            Assert.IsTrue(expanded.HasSnapshot);
            dumpOutcome(_generator.Outcome);
            dumpElements(expanded.Snapshot.Element);

            Assert.IsNotNull(_generator.Outcome);
            Assert.IsNotNull(_generator.Outcome.Issue);
            Assert.AreEqual(1, _generator.Outcome.Issue.Count);

            assertIssue(_generator.Outcome.Issue[0], SnapshotGenerator.PROFILE_ELEMENTDEF_INVALID_PROFILE_TYPE, extensionUrl, sd.Differential.Element[1].Path);

            // [WMR 20180115] NEW - Use alternative (iterative) approach for full expansion
            var issues = new List<OperationOutcome.IssueComponent>();
            expanded.Snapshot.Element = fullyExpand(expanded.Snapshot.Element, issues).ToList();
            dumpIssues(issues);
            Assert.AreEqual(1, issues.Count);
            assertIssue(issues[0], SnapshotGenerator.PROFILE_ELEMENTDEF_INVALID_PROFILE_TYPE, extensionUrl, sd.Differential.Element[1].Path);

            // Expecting a single warning about incompatible type profile on element Extension.valueSetReference

            // Verify element renaming is not affected
            // Expecting valueReference in snapshot, not value[x]
            var nav = ElementDefinitionNavigator.ForSnapshot(expanded);
            Assert.IsTrue(nav.JumpToFirst("Extension.valueReference"));
            // Verify expansion of child element valueReference.reference
            // Expect expansion of core type profile for ResourceReference
            Assert.IsTrue(nav.MoveToChild("reference"));
        }

        // If an element constraint introduces multiple type profiles,
        // then the snapshot generator should not expand profile children.
        // Verify no outcome issue for incompatible type profiles
        // Also verify that choice type element renaming is not affected
        [TestMethod]
        public void TestMultipleIncompatibleTypeProfiles()
        {
            const string extensionUrl = @"http://example.org/fhir/StructureDefinition/ValueReferenceExtension";
            var sd = new StructureDefinition()
            {
                Type = FHIRAllTypes.Extension.GetLiteral(),
                BaseDefinition = ModelInfo.CanonicalUriForFhirCoreType(FHIRAllTypes.Extension),
                Name = "ValueReferenceExtension",
                Url = extensionUrl,
                Derivation = StructureDefinition.TypeDerivationRule.Constraint,
                Kind = StructureDefinition.StructureDefinitionKind.ComplexType,
                Differential = new StructureDefinition.DifferentialComponent()
                {
                    Element = new List<ElementDefinition>()
                    {
                        new ElementDefinition("Extension.url")
                        {
                            Fixed = new FhirUri(extensionUrl)
                        },
                        new ElementDefinition("Extension.valueReference")
                        {
                            Type = new List<ElementDefinition.TypeRefComponent>()
                            {
                                new ElementDefinition.TypeRefComponent()
                                {
                                    Code = FHIRAllTypes.Reference.GetLiteral(),
                                    // WRONG! Should be TargetProfile
                                    // Expecting outcome issue about incompatible profile
                                    Profile = ModelInfo.CanonicalUriForFhirCoreType(FHIRAllTypes.Patient)
                                },
                                new ElementDefinition.TypeRefComponent()
                                {
                                    Code = FHIRAllTypes.Reference.GetLiteral(),
                                    // WRONG! Should be TargetProfile
                                    // Expecting outcome issue about incompatible profile
                                    Profile = ModelInfo.CanonicalUriForFhirCoreType(FHIRAllTypes.Observation)
                                }
                            }
                        }
                    }
                }
            };

            var resolver = new InMemoryProfileResolver(sd);
            var multiResolver = new MultiResolver(_testResolver, resolver);
            _generator = new SnapshotGenerator(multiResolver, _settings);
            generateSnapshotAndCompare(sd, out var expanded);

            Assert.IsNotNull(expanded);
            Assert.IsTrue(expanded.HasSnapshot);
            dumpOutcome(_generator.Outcome);
            dumpElements(expanded.Snapshot.Element);

            // Element specifies multiple type profiles, so snapshot generator will not try to expand
            // Expecting no warnings about incompatible type profiles
            Assert.IsNull(_generator.Outcome);

            // [WMR 20180115] NEW - Use alternative (iterative) approach for full expansion
            var issues = new List<OperationOutcome.IssueComponent>();
            expanded.Snapshot.Element = fullyExpand(expanded.Snapshot.Element, issues).ToList();
            dumpIssues(issues);
            Assert.AreEqual(0, issues.Count);


            // Verify element renaming is not affected
            // Expecting valueReference in snapshot, not value[x]
            var nav = ElementDefinitionNavigator.ForSnapshot(expanded);
            Assert.IsTrue(nav.JumpToFirst("Extension.valueReference"));
            // Verify expansion of child element valueReference.reference
            // Expect expansion of core type profile for ResourceReference
            Assert.IsTrue(nav.MoveToChild("reference"));
        }

        // Verify that choice type elements constrained to a single type code are properly renamed,
        // even if there are multiple type options (with same code)
        // https://trello.com/c/OvQFRdCJ
        [TestMethod]
        public void TestExtensionValueReferenceRenaming()
        {
            const string extensionUrl = @"http://example.org/fhir/StructureDefinition/ValueReferenceExtension";
            var sd = new StructureDefinition()
            {
                Type = FHIRAllTypes.Extension.GetLiteral(),
                BaseDefinition = ModelInfo.CanonicalUriForFhirCoreType(FHIRAllTypes.Extension),
                Name = "ValueReferenceExtension",
                Url = extensionUrl,
                Derivation = StructureDefinition.TypeDerivationRule.Constraint,
                Kind = StructureDefinition.StructureDefinitionKind.ComplexType,
                Differential = new StructureDefinition.DifferentialComponent()
                {
                    Element = new List<ElementDefinition>()
                    {
                        new ElementDefinition("Extension.url")
                        {
                            Fixed = new FhirUri(extensionUrl)
                        },
                        new ElementDefinition("Extension.valueReference")
                        {
                            Type = new List<ElementDefinition.TypeRefComponent>()
                            {
                                new ElementDefinition.TypeRefComponent()
                                {
                                    Code = FHIRAllTypes.Reference.GetLiteral(),
                                    TargetProfile = ModelInfo.CanonicalUriForFhirCoreType(FHIRAllTypes.Patient)
                                },
                                new ElementDefinition.TypeRefComponent()
                                {
                                    Code = FHIRAllTypes.Reference.GetLiteral(),
                                    TargetProfile = ModelInfo.CanonicalUriForFhirCoreType(FHIRAllTypes.Observation)
                                }
                            }
                        }
                    }
                }
            };

            var resolver = new InMemoryProfileResolver(sd);
            var multiResolver = new MultiResolver(_testResolver, resolver);
            _generator = new SnapshotGenerator(multiResolver, _settings);
            generateSnapshotAndCompare(sd, out var expanded);
            Assert.IsNotNull(expanded);
            Assert.IsTrue(expanded.HasSnapshot);
            dumpOutcome(_generator.Outcome);
            dumpElements(expanded.Snapshot.Element);

            Assert.IsNull(_generator.Outcome);

            // [WMR 20180115] NEW - Use alternative (iterative) approach for full expansion
            var issues = new List<OperationOutcome.IssueComponent>();
            expanded.Snapshot.Element = fullyExpand(expanded.Snapshot.Element, issues).ToList();
            dumpIssues(issues);
            Assert.AreEqual(0, issues.Count);

            // Expecting valueReference in snapshot, not value[x]
            var nav = ElementDefinitionNavigator.ForSnapshot(expanded);
            Assert.IsTrue(nav.JumpToFirst("Extension.valueReference"));
            // Verify expansion of child element valueReference.reference
            // Expect expansion of core type profile for ResourceReference
            Assert.IsTrue(nav.MoveToChild("reference"));
        }

        [TestMethod]
        public void TestExpandBundleEntryResource()
        {
            // Verify that the snapshot generator is capable of expanding Bundle.entry.resource,
            // if constrained to a resource type

            var sd = new StructureDefinition()
            {
                Type = FHIRAllTypes.Bundle.GetLiteral(),
                BaseDefinition = ModelInfo.CanonicalUriForFhirCoreType(FHIRAllTypes.Bundle),
                Name = "BundleWithList",
                Url = @"http://example.org/fhir/StructureDefinition/BundleWithList",
                //Derivation = StructureDefinition.TypeDerivationRule.Constraint,
                Kind = StructureDefinition.StructureDefinitionKind.Resource,
                Differential = new StructureDefinition.DifferentialComponent()
                {
                    Element = new List<ElementDefinition>()
                    {
                        new ElementDefinition("Bundle.entry.resource")
                        {
                            Type = new List<ElementDefinition.TypeRefComponent>()
                            {
                                new ElementDefinition.TypeRefComponent()
                                {
                                    Code = FHIRAllTypes.List.GetLiteral()
                                }
                            }
                        },
                    }
                }
            };

            var resolver = new InMemoryProfileResolver(sd);
            var multiResolver = new MultiResolver(resolver, _testResolver);
            _generator = new SnapshotGenerator(multiResolver, _settings);

            Debug.Print("===== Prepare ===== ");
            // Prepare standard snapshots for core Bundle & List

            var sdBundle = _testResolver.FindStructureDefinitionForCoreType(FHIRAllTypes.Bundle);
            Assert.IsNotNull(sdBundle);
            _generator.Update(sdBundle);
            Assert.IsTrue(sdBundle.HasSnapshot);

            var sdList = _testResolver.FindStructureDefinitionForCoreType(FHIRAllTypes.List);
            Assert.IsNotNull(sdList);
            _generator.Update(sdList);
            Assert.IsTrue(sdList.HasSnapshot);

            Debug.Print("===== Generate ===== ");
            // Generate custom snapshot for Bundle profile

            _generator.PrepareElement += elementHandler;
            try
            {
                generateSnapshotAndCompare(sd, out var expanded);

                dumpOutcome(_generator.Outcome);
                Assert.IsTrue(expanded.HasSnapshot);
                dumpBaseElems(expanded.Snapshot.Element);

                // Snapshot generator should NOT emit any issues
                Assert.IsNull(_generator.Outcome);

                var elems = expanded.Snapshot.Element;

                // [WMR 20180115] NEW - Use alternative (iterative) approach for full expansion
                var issues = _generator.Outcome?.Issue ?? new List<OperationOutcome.IssueComponent>();
                elems = fullyExpand(elems, issues).ToList();
                Assert.AreEqual(0, issues.Count);

                // Verify that Bundle.entry.resource : List was properly expanded
                var pos = elems.FindIndex(e => e.Path == "Bundle.entry.resource");
                Assert.AreNotEqual(-1, pos);
                var elem = elems[pos];
                Assert.AreEqual(FHIRAllTypes.List.GetLiteral(), elem.Type.FirstOrDefault()?.Code);

                // Verify that expanded child elements of Bundle.entry.resource contains all the elements in List snapshot
                // [WMR 20180115] Full expansion will add additional grand children, not present in defaut List snapshot
                var listElems = sdList.Snapshot.Element;
                for (int i = 1; i < listElems.Count; i++)
                {
                    var listElem = listElems[i];
                    var rebasedPath = ElementDefinitionNavigator.ReplacePathRoot(listElem.Path, "Bundle.entry.resource");
                    // Verify that full Bundle expansion contains the default List snapshot element
                    pos = elems.FindIndex(pos + 1, e => e.Path == rebasedPath);
                    Assert.AreNotEqual(-1, pos);
                }
            }
            finally
            {
                _generator.PrepareElement -= elementHandler;
            }

        }

        [TestMethod]
        [Ignore]
        public void DumpTypes()
        {
            Debug.WriteLine($"{"Type", -30} {"Resource",-10} {"DataType", -10} {"Primitive", -10} {"!Primitive",-10} {"Complex", -10}");
            foreach (FHIRAllTypes type in Enum.GetValues(typeof(FHIRAllTypes)))
            {
                Debug.WriteLine($"{type, -30} {ModelInfo.IsKnownResource(type),-10} {ModelInfo.IsDataType(type), -10} {ModelInfo.IsPrimitive(type), -10} {!ModelInfo.IsPrimitive(type),-10} {isComplexDataTypeOrResource(type)}");
            }
        }

        // [WMR 20180115]
        // https://github.com/ewoutkramer/fhir-net-api/issues/510
        // "Missing diff annotation on ElementDefinition.TypeRefComponent"
        [TestMethod]
        public void TestConstrainedByDiff_Type()
        {
            StructureDefinition sd = new StructureDefinition()
            {
                Type = FHIRAllTypes.Patient.GetLiteral(),
                BaseDefinition = ModelInfo.CanonicalUriForFhirCoreType(FHIRAllTypes.Patient),
                Name = "MyNationalPatient",
                Url = "http://example.org/fhir/StructureDefinition/MyNationalPatient",
                Differential = new StructureDefinition.DifferentialComponent()
                {
                    Element = new List<ElementDefinition>()
                    {
                        new ElementDefinition("Patient.name")
                        {
                            Type = new List<ElementDefinition.TypeRefComponent>()
                            {
                                new ElementDefinition.TypeRefComponent()
                                {
                                    Profile = @"http://fhir.nl/fhir/StructureDefinition/nl-core-humanname"
                                }
                            }
                        },
                        new ElementDefinition("Patient.generalPractitioner")
                        {
                            Type = new List<ElementDefinition.TypeRefComponent>()
                            {
                                new ElementDefinition.TypeRefComponent()
                                {
                                    TargetProfile = @"http://fhir.nl/fhir/StructureDefinition/nl-core-organization"
                                },
                                new ElementDefinition.TypeRefComponent()
                                {
                                    TargetProfile = @"http://fhir.nl/fhir/StructureDefinition/nl-core-practitioner"
                                }
                            }
                        }
                    }
                }
            };

            // Enable annotations on snapshot elements with diff constraints
            var settings = new SnapshotGeneratorSettings(_settings);
            settings.GenerateAnnotationsOnConstraints = true;
            _generator = new SnapshotGenerator(_testResolver, settings);

            generateSnapshotAndCompare(sd, out StructureDefinition expanded);

            dumpOutcome(_generator.Outcome);
            dumpBasePaths(expanded);

            var nav = ElementDefinitionNavigator.ForSnapshot(expanded);
            Assert.IsTrue(nav.JumpToFirst("Patient.name"));
            Assert.IsTrue(hasChanges(nav.Current));
            Assert.IsFalse(isChanged(nav.Current));
            Assert.IsTrue(hasChanges(nav.Current.Type));
            foreach (var type in nav.Current.Type)
            {
                Assert.IsTrue(isChanged(type));
            }

            Assert.IsTrue(nav.JumpToFirst("Patient.generalPractitioner"));
            Assert.IsTrue(hasChanges(nav.Current));
            Assert.IsFalse(isChanged(nav.Current)); 
            Assert.IsTrue(hasChanges(nav.Current.Type));
            foreach (var type in nav.Current.Type)
            {
                Assert.IsTrue(isChanged(type));
            }
        }

        [TestMethod]
        public void TestAuPatientWithExtensions()
        {
            // Forge issue: https://trello.com/c/Q13pabzq

            var sd = _testResolver.FindStructureDefinition(@"http://hl7.org.au/fhir/StructureDefinition/au-patient");
            Assert.IsNotNull(sd);

            generateSnapshotAndCompare(sd, out StructureDefinition expanded);

            dumpOutcome(_generator.Outcome);
            dumpBaseElems(expanded.Snapshot.Element);

            Assert.IsNotNull(expanded);
            Assert.IsTrue(expanded.HasSnapshot);

            Assert.IsNull(_generator.Outcome);

            // Verify extensions on Patient.birthDate
            var nav = ElementDefinitionNavigator.ForSnapshot(expanded);
            Assert.IsTrue(nav.JumpToFirst("Patient.birthDate.extension"));
            // 1. Extension slice intro
            Assert.IsNotNull(nav.Current.Slicing);
            Assert.IsNull(nav.Current.SliceName);
            // 2. Extension: accuracyIndicator
            Assert.IsTrue(nav.MoveToNextSlice());
            Assert.AreEqual("accuracyIndicator", nav.Current.SliceName);
            // 3. Extension: birthTime
            Assert.IsTrue(nav.MoveToNextSlice());
            Assert.AreEqual("birthTime", nav.Current.SliceName);

            // Verify extensions on Patient.deceased[x]:deceasedDateTime
            Assert.IsTrue(nav.JumpToFirst("Patient.deceased[x]"));
            // 1. Type slice intro
            Assert.IsNotNull(nav.Current.Slicing);
            Assert.IsNull(nav.Current.SliceName);
            // 2. Type slice: deceasedBoolean
            Assert.IsTrue(nav.MoveToNextSlice());
            Assert.AreEqual("deceasedBoolean", nav.Current.SliceName);
            // 3. Type slice: deceasedDateTime
            Assert.IsTrue(nav.MoveToNextSlice());
            Assert.AreEqual("deceasedDateTime", nav.Current.SliceName);
            // 4. Patient.deceased[x]:deceasedDateTime.extension slice intro
            Assert.IsTrue(nav.MoveToChild("extension"));
            Assert.IsNotNull(nav.Current.Slicing);
            Assert.IsNull(nav.Current.SliceName);
            // 5. Extension: accuracyIndicator
            Assert.IsTrue(nav.MoveToNextSlice());
            Assert.AreEqual("accuracyIndicator", nav.Current.SliceName);
        }

        // [WMR 20180410] Unit test to investigate issue reported by David McKillop
        [TestMethod]
        public void TestAuPatientDerived()
        {
            var sd = new StructureDefinition()
            {
                Type = FHIRAllTypes.Patient.GetLiteral(),
                BaseDefinition = @"http://hl7.org.au/fhir/StructureDefinition/au-patient",
                Name = "AuPatientDerived",
                Url = "http://example.org/fhir/StructureDefinition/AuPatientDerived",
                Differential = new StructureDefinition.DifferentialComponent()
                {
                    Element = new List<ElementDefinition>()
                    {
                        new ElementDefinition("Patient.deceased[x]")
                        {
                            MustSupport = true
                        },
                        new ElementDefinition("Patient.deceased[x]")
                        {
                            SliceName = "deceasedBoolean",
                            MustSupport = true
                        },
                        new ElementDefinition("Patient.deceased[x]")
                        {
                            SliceName = "deceasedDateTime",
                            MustSupport = true
                        },
                        new ElementDefinition("Patient.deceased[x].extension")
                        {
                            SliceName = "accuracyIndicator",
                            MustSupport = true
                        }
                    }
                }

            };

            generateSnapshotAndCompare(sd, out StructureDefinition expanded);

            dumpOutcome(_generator.Outcome);
            dumpBaseElems(expanded.Snapshot.Element);

            Assert.IsNotNull(expanded);
            Assert.IsTrue(expanded.HasSnapshot);

            Assert.IsNull(_generator.Outcome);
        }

        // [WMR 20180410] Cannot handle invalid (!) choice type element renaming within type slice
        // Exception from ElementMatcher.matchBase - choiceNames.SingleOrDefault()
        // TODO: Gracefully handle multiple matches, emit issue, use first match
        [Ignore]
        [TestMethod]
        public void TestAuPatientDerived2()
        {
            var sd = new StructureDefinition()
            {
                Type = FHIRAllTypes.Patient.GetLiteral(),
                BaseDefinition = @"http://hl7.org.au/fhir/StructureDefinition/au-patient",
                Name = "AuPatientDerived2",
                Url = "http://example.org/fhir/StructureDefinition/AuPatientDerived2",
                Differential = new StructureDefinition.DifferentialComponent()
                {
                    Element = new List<ElementDefinition>()
                    {
                        new ElementDefinition("Patient.deceased[x]")
                        {
                            MustSupport = true
                        },
                        new ElementDefinition("Patient.deceasedBoolean]")
                        {
                            SliceName = "deceasedBoolean",
                            MustSupport = true
                        },
                        new ElementDefinition("Patient.deceasedDateTime")
                        {
                            SliceName = "deceasedDateTime",
                            MustSupport = true
                        },
                        new ElementDefinition("Patient.deceasedDateTime.extension")
                        {
                            SliceName = "accuracyIndicator",
                            MustSupport = true
                        }
                    }
                }

            };

            generateSnapshotAndCompare(sd, out StructureDefinition expanded);

            dumpOutcome(_generator.Outcome);
            dumpBaseElems(expanded.Snapshot.Element);

            Assert.IsNotNull(expanded);
            Assert.IsTrue(expanded.HasSnapshot);

            Assert.IsNull(_generator.Outcome);
        }

        // [WMR 20180410] Add unit tests for content references

        public StructureDefinition QuestionnaireWithNestedItems = new StructureDefinition()
        {
            Type = FHIRAllTypes.Questionnaire.GetLiteral(),
            BaseDefinition = ModelInfo.CanonicalUriForFhirCoreType(FHIRAllTypes.Questionnaire),
            Name = "QuestionnaireWithNestedItems",
            Url = "http://example.org/fhir/StructureDefinition/QuestionnaireWithNestedItems",
            Differential = new StructureDefinition.DifferentialComponent()
            {
                Element = new List<ElementDefinition>()
                    {
                        new ElementDefinition("Questionnaire.item.type")
                        {
                            Short = "level 1"
                        },
                        new ElementDefinition("Questionnaire.item.item.type")
                        {
                            Comment = "level 2"
                        }
                    }
            }
        };

        [TestMethod]
        public void TestContentReferenceQuestionnaire()
        {
            var sd = QuestionnaireWithNestedItems;

            generateSnapshotAndCompare(sd, out StructureDefinition expanded);

            dumpOutcome(_generator.Outcome);
            dumpBaseElems(expanded.Snapshot.Element);

            Assert.IsNotNull(expanded);
            Assert.IsTrue(expanded.HasSnapshot);

            Assert.IsNull(_generator.Outcome);

            var nav = ElementDefinitionNavigator.ForSnapshot(expanded);
            Assert.IsTrue(nav.JumpToFirst("Questionnaire.item.type"));
            Assert.AreEqual("level 1" ,nav.Current.Short);

            Assert.IsTrue(nav.JumpToFirst("Questionnaire.item.item.type"));
            Assert.AreEqual("level 2", nav.Current.Comment);
            // Level 2 should NOT inherit constraints from level 1
            Assert.AreNotEqual("level 1", nav.Current.Short);
        }

        [TestMethod]
        public void TestContentReferenceQuestionnaireDerived()
        {
            var sd = new StructureDefinition
            {
                Type = FHIRAllTypes.Questionnaire.GetLiteral(),
                BaseDefinition = QuestionnaireWithNestedItems.Url,
                Name = "QuestionnaireWithNestedItemsDerived",
                Url = "http://example.org/fhir/StructureDefinition/QuestionnaireWithNestedItemsDerived",
                Differential = new StructureDefinition.DifferentialComponent()
                {
                    Element = new List<ElementDefinition>()
                    {
                        new ElementDefinition("Questionnaire.item.type")
                        {
                            Comment = "level 1 *"
                        },
                        new ElementDefinition("Questionnaire.item.item.type")
                        {
                            Short = "level 2 *"
                        }
                    }
                }
            };

            var resolver = new InMemoryProfileResolver(sd, QuestionnaireWithNestedItems);
            var multiResolver = new MultiResolver(_testResolver, resolver);
            _generator = new SnapshotGenerator(multiResolver, _settings);

            generateSnapshotAndCompare(sd, out StructureDefinition expanded);

            dumpOutcome(_generator.Outcome);
            dumpBaseElems(expanded.Snapshot.Element);

            Assert.IsNotNull(expanded);
            Assert.IsTrue(expanded.HasSnapshot);

            Assert.IsNull(_generator.Outcome);

            // Constraints should be merged separately on each nesting level
            var nav = ElementDefinitionNavigator.ForSnapshot(expanded);
            Assert.IsTrue(nav.JumpToFirst("Questionnaire.item.type"));
            Assert.AreEqual("level 1", nav.Current.Short);
            Assert.AreEqual("level 1 *", nav.Current.Comment);

            Assert.IsTrue(nav.JumpToFirst("Questionnaire.item.item.type"));
            Assert.AreEqual("level 2", nav.Current.Comment);
            Assert.AreEqual("level 2 *", nav.Current.Short);
        }

<<<<<<< HEAD
        // [WMR 20180611] New: Forge issue "Only first item in code field for element is saved"
        // Issue: if element in diff specifies multiple codes with only display values,
        // then element in snapshot only contains the first code entry.

        [TestMethod]
        public void TestObservationWithDisplayCodes()
        {
            var sd = new StructureDefinition
            {
                Type = FHIRAllTypes.Observation.GetLiteral(),
                BaseDefinition = ModelInfo.CanonicalUriForFhirCoreType(FHIRAllTypes.Observation),
                Name = "ObservationWithDisplayCodes",
                Url = "http://example.org/fhir/StructureDefinition/ObservationWithDisplayCodes",
=======
        // [WMR 20180604] Issue #611
        // https://github.com/ewoutkramer/fhir-net-api/issues/611

        [TestMethod]
        public void TestSnapshotForDerivedSlice()
        {
            var sdBase = new StructureDefinition
            {
                Type = FHIRAllTypes.PractitionerRole.GetLiteral(),
                BaseDefinition = ModelInfo.CanonicalUriForFhirCoreType(FHIRAllTypes.PractitionerRole),
                Name = "BasePractitionerRole",
                Url = "http://example.org/fhir/StructureDefinition/BasePractitionerRole",
>>>>>>> 0f0f20ba
                Differential = new StructureDefinition.DifferentialComponent()
                {
                    Element = new List<ElementDefinition>()
                    {
<<<<<<< HEAD
                        new ElementDefinition("Observation.code")
                        {
                            Code = new List<Coding>()
                            {
                                new Coding() { Display = "foo" },
                                new Coding() { Display = "bar" }
                            }
                        },
                    }
                }
            };


            var resolver = new InMemoryProfileResolver(sd);
            var multiResolver = new MultiResolver(_testResolver, resolver);
            var generator = _generator = new SnapshotGenerator(multiResolver, _settings);

            generateSnapshotAndCompare(sd, out StructureDefinition expanded);

            dumpOutcome(generator.Outcome);
=======
                        new ElementDefinition("PractitionerRole.identifier")
                        {
                            Slicing = new ElementDefinition.SlicingComponent()
                            {
                                Discriminator = new List<ElementDefinition.DiscriminatorComponent>()
                                {
                                    new ElementDefinition.DiscriminatorComponent()
                                    {
                                        Type = ElementDefinition.DiscriminatorType.Value,
                                        Path = "system"
                                    },
                                },
                            }
                        },
                        new ElementDefinition("PractitionerRole.identifier")
                        {
                            SliceName = "foo",
                            Max = "1",
                        },
                        new ElementDefinition("PractitionerRole.identifier")
                        {
                            SliceName = "bar",
                            Max = "1",
                        },
                        new ElementDefinition("PractitionerRole.identifier")
                        {
                            SliceName = "baz",
                            Max = "1",
                        }
                    }
                }
            };

            var sdDerived = new StructureDefinition()
            {
                Type = FHIRAllTypes.PractitionerRole.GetLiteral(),
                BaseDefinition = sdBase.Url,
                Name = "DerivedPractitionerRole",
                Url = "http://example.org/fhir/StructureDefinition/DerivedPractitionerRole",
                Differential = new StructureDefinition.DifferentialComponent()
                {
                    Element = new List<ElementDefinition>()
                    {
                        new ElementDefinition("PractitionerRole.identifier")
                        {
                            Min = 1,
                        },
                        new ElementDefinition("PractitionerRole.identifier")
                        {
                            SliceName = "bar",
                            Min = 1,
                        }
                    }
                }
            };

            var resolver = new InMemoryProfileResolver(sdBase, sdDerived);
            var multiResolver = new MultiResolver(_testResolver, resolver);
            _generator = new SnapshotGenerator(multiResolver, _settings);

            generateSnapshotAndCompare(sdDerived, out StructureDefinition expanded);

            dumpOutcome(_generator.Outcome);
>>>>>>> 0f0f20ba
            dumpBaseElems(expanded.Snapshot.Element);

            Assert.IsNotNull(expanded);
            Assert.IsTrue(expanded.HasSnapshot);

<<<<<<< HEAD
            // Expecting single issue about invalid slice name on SimpleQuantity root element
            var outcome = generator.Outcome;
            //Assert.IsNull(outcome);
            Assert.AreEqual(1, outcome.Issue.Count);
            assertIssue(outcome.Issue[0], SnapshotGenerator.PROFILE_ELEMENTDEF_INVALID_SLICENAME_ON_ROOT);

            var nav = ElementDefinitionNavigator.ForSnapshot(expanded);
            Assert.IsNotNull(nav);
            Assert.IsTrue(nav.JumpToFirst("Observation.code"));
            var elem = nav.Current;
            Assert.IsNotNull(elem);
            // Verify that both codings are included in the snapshot
            Assert.AreEqual(2, elem.Code.Count);
            Assert.AreEqual("foo", elem.Code[0].Display);
            Assert.AreEqual("bar", elem.Code[1].Display);
        }

=======
            Assert.IsNull(_generator.Outcome);

            var nav = ElementDefinitionNavigator.ForSnapshot(expanded);

            Assert.IsTrue(nav.JumpToFirst("PractitionerRole.identifier"));
            Assert.IsNotNull(nav.Current.Slicing);
            Assert.IsNull(nav.Current.SliceName);
            Assert.AreEqual(1, nav.Current.Min);    // Derived profile constraint

            Assert.IsTrue(nav.MoveToNext());
            Assert.AreEqual("PractitionerRole.identifier", nav.Path);
            Assert.IsNull(nav.Current.Slicing);
            Assert.AreEqual("foo", nav.Current.SliceName);

            Assert.IsTrue(nav.MoveToNext());
            Assert.AreEqual("PractitionerRole.identifier", nav.Path);
            Assert.IsNull(nav.Current.Slicing);
            Assert.AreEqual("bar", nav.Current.SliceName);
            Assert.AreEqual(1, nav.Current.Min);    // Derived profile constraint
            Assert.AreEqual("1", nav.Current.Max);  // Base profile constraint

            Assert.IsTrue(nav.MoveToNext());
            Assert.AreEqual("PractitionerRole.identifier", nav.Path);
            Assert.IsNull(nav.Current.Slicing);
            Assert.AreEqual("baz", nav.Current.SliceName);

            Assert.IsTrue(nav.MoveToNext());
            Assert.AreNotEqual("PractitionerRole.identifier", nav.Path);

        }


>>>>>>> 0f0f20ba
    }
}<|MERGE_RESOLUTION|>--- conflicted
+++ resolved
@@ -6437,21 +6437,6 @@
             Assert.AreEqual("level 2 *", nav.Current.Short);
         }
 
-<<<<<<< HEAD
-        // [WMR 20180611] New: Forge issue "Only first item in code field for element is saved"
-        // Issue: if element in diff specifies multiple codes with only display values,
-        // then element in snapshot only contains the first code entry.
-
-        [TestMethod]
-        public void TestObservationWithDisplayCodes()
-        {
-            var sd = new StructureDefinition
-            {
-                Type = FHIRAllTypes.Observation.GetLiteral(),
-                BaseDefinition = ModelInfo.CanonicalUriForFhirCoreType(FHIRAllTypes.Observation),
-                Name = "ObservationWithDisplayCodes",
-                Url = "http://example.org/fhir/StructureDefinition/ObservationWithDisplayCodes",
-=======
         // [WMR 20180604] Issue #611
         // https://github.com/ewoutkramer/fhir-net-api/issues/611
 
@@ -6464,33 +6449,10 @@
                 BaseDefinition = ModelInfo.CanonicalUriForFhirCoreType(FHIRAllTypes.PractitionerRole),
                 Name = "BasePractitionerRole",
                 Url = "http://example.org/fhir/StructureDefinition/BasePractitionerRole",
->>>>>>> 0f0f20ba
                 Differential = new StructureDefinition.DifferentialComponent()
                 {
                     Element = new List<ElementDefinition>()
                     {
-<<<<<<< HEAD
-                        new ElementDefinition("Observation.code")
-                        {
-                            Code = new List<Coding>()
-                            {
-                                new Coding() { Display = "foo" },
-                                new Coding() { Display = "bar" }
-                            }
-                        },
-                    }
-                }
-            };
-
-
-            var resolver = new InMemoryProfileResolver(sd);
-            var multiResolver = new MultiResolver(_testResolver, resolver);
-            var generator = _generator = new SnapshotGenerator(multiResolver, _settings);
-
-            generateSnapshotAndCompare(sd, out StructureDefinition expanded);
-
-            dumpOutcome(generator.Outcome);
-=======
                         new ElementDefinition("PractitionerRole.identifier")
                         {
                             Slicing = new ElementDefinition.SlicingComponent()
@@ -6554,13 +6516,85 @@
             generateSnapshotAndCompare(sdDerived, out StructureDefinition expanded);
 
             dumpOutcome(_generator.Outcome);
->>>>>>> 0f0f20ba
             dumpBaseElems(expanded.Snapshot.Element);
 
             Assert.IsNotNull(expanded);
             Assert.IsTrue(expanded.HasSnapshot);
 
-<<<<<<< HEAD
+            Assert.IsNull(_generator.Outcome);
+
+            var nav = ElementDefinitionNavigator.ForSnapshot(expanded);
+
+            Assert.IsTrue(nav.JumpToFirst("PractitionerRole.identifier"));
+            Assert.IsNotNull(nav.Current.Slicing);
+            Assert.IsNull(nav.Current.SliceName);
+            Assert.AreEqual(1, nav.Current.Min);    // Derived profile constraint
+
+            Assert.IsTrue(nav.MoveToNext());
+            Assert.AreEqual("PractitionerRole.identifier", nav.Path);
+            Assert.IsNull(nav.Current.Slicing);
+            Assert.AreEqual("foo", nav.Current.SliceName);
+
+            Assert.IsTrue(nav.MoveToNext());
+            Assert.AreEqual("PractitionerRole.identifier", nav.Path);
+            Assert.IsNull(nav.Current.Slicing);
+            Assert.AreEqual("bar", nav.Current.SliceName);
+            Assert.AreEqual(1, nav.Current.Min);    // Derived profile constraint
+            Assert.AreEqual("1", nav.Current.Max);  // Base profile constraint
+
+            Assert.IsTrue(nav.MoveToNext());
+            Assert.AreEqual("PractitionerRole.identifier", nav.Path);
+            Assert.IsNull(nav.Current.Slicing);
+            Assert.AreEqual("baz", nav.Current.SliceName);
+
+            Assert.IsTrue(nav.MoveToNext());
+            Assert.AreNotEqual("PractitionerRole.identifier", nav.Path);
+
+        }
+
+
+        // [WMR 20180611] New: Forge issue "Only first item in code field for element is saved"
+        // Issue: if element in diff specifies multiple codes with only display values,
+        // then element in snapshot only contains the first code entry.
+
+        [TestMethod]
+        public void TestObservationWithDisplayCodes()
+        {
+            var sd = new StructureDefinition
+            {
+                Type = FHIRAllTypes.Observation.GetLiteral(),
+                BaseDefinition = ModelInfo.CanonicalUriForFhirCoreType(FHIRAllTypes.Observation),
+                Name = "ObservationWithDisplayCodes",
+                Url = "http://example.org/fhir/StructureDefinition/ObservationWithDisplayCodes",
+                Differential = new StructureDefinition.DifferentialComponent()
+                {
+                    Element = new List<ElementDefinition>()
+                    {
+                        new ElementDefinition("Observation.code")
+                        {
+                            Code = new List<Coding>()
+                            {
+                                new Coding() { Display = "foo" },
+                                new Coding() { Display = "bar" }
+                            }
+                        },
+                    }
+                }
+            };
+
+
+            var resolver = new InMemoryProfileResolver(sd);
+            var multiResolver = new MultiResolver(_testResolver, resolver);
+            var generator = _generator = new SnapshotGenerator(multiResolver, _settings);
+
+            generateSnapshotAndCompare(sd, out StructureDefinition expanded);
+
+            dumpOutcome(generator.Outcome);
+            dumpBaseElems(expanded.Snapshot.Element);
+
+            Assert.IsNotNull(expanded);
+            Assert.IsTrue(expanded.HasSnapshot);
+
             // Expecting single issue about invalid slice name on SimpleQuantity root element
             var outcome = generator.Outcome;
             //Assert.IsNull(outcome);
@@ -6578,39 +6612,5 @@
             Assert.AreEqual("bar", elem.Code[1].Display);
         }
 
-=======
-            Assert.IsNull(_generator.Outcome);
-
-            var nav = ElementDefinitionNavigator.ForSnapshot(expanded);
-
-            Assert.IsTrue(nav.JumpToFirst("PractitionerRole.identifier"));
-            Assert.IsNotNull(nav.Current.Slicing);
-            Assert.IsNull(nav.Current.SliceName);
-            Assert.AreEqual(1, nav.Current.Min);    // Derived profile constraint
-
-            Assert.IsTrue(nav.MoveToNext());
-            Assert.AreEqual("PractitionerRole.identifier", nav.Path);
-            Assert.IsNull(nav.Current.Slicing);
-            Assert.AreEqual("foo", nav.Current.SliceName);
-
-            Assert.IsTrue(nav.MoveToNext());
-            Assert.AreEqual("PractitionerRole.identifier", nav.Path);
-            Assert.IsNull(nav.Current.Slicing);
-            Assert.AreEqual("bar", nav.Current.SliceName);
-            Assert.AreEqual(1, nav.Current.Min);    // Derived profile constraint
-            Assert.AreEqual("1", nav.Current.Max);  // Base profile constraint
-
-            Assert.IsTrue(nav.MoveToNext());
-            Assert.AreEqual("PractitionerRole.identifier", nav.Path);
-            Assert.IsNull(nav.Current.Slicing);
-            Assert.AreEqual("baz", nav.Current.SliceName);
-
-            Assert.IsTrue(nav.MoveToNext());
-            Assert.AreNotEqual("PractitionerRole.identifier", nav.Path);
-
-        }
-
-
->>>>>>> 0f0f20ba
     }
 }