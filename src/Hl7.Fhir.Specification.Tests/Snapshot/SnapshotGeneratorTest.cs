--- conflicted
+++ resolved
@@ -1887,16 +1887,10 @@
 
                 // Replace root element and re-expand
                 var coreExtension = source.FindStructureDefinitionForCoreType(FHIRAllTypes.Extension);
-<<<<<<< HEAD
-                
-                // [WMR 20190806] SnapGen should never expose/leak internal annotations
-                Debug.Assert(!coreExtension.Differential.Element[0].HasSnapshotElementAnnotation());
-=======
 
                 // [WMR 20190806] SnapGen should never expose/leak internal annotations
                 //Debug.Assert(!coreExtension.Differential.Element[0].HasSnapshotElementAnnotation());
                 Assert.IsFalse(coreExtension.Differential.Element[0].HasSnapshotElementAnnotation());
->>>>>>> d26387ad
 
                 Assert.IsNotNull(coreExtension);
                 coreExtension.Snapshot = null;
@@ -1907,12 +1901,8 @@
                 var coreSnapRoot = coreExtension.Snapshot.Element[0];
 
                 // [WMR 20190806] SnapGen should never expose/leak internal annotations
-<<<<<<< HEAD
-                Debug.Assert(!coreDiffRoot.HasSnapshotElementAnnotation());
-=======
                 //Debug.Assert(!coreDiffRoot.HasSnapshotElementAnnotation());
                 Assert.IsFalse(coreDiffRoot.HasSnapshotElementAnnotation());
->>>>>>> d26387ad
 
                 var userDiffRoot = (ElementDefinition)coreDiffRoot.DeepCopy();
 
@@ -1929,12 +1919,8 @@
                 Assert.AreEqual("Extension", anno.BaseElementDefinition.Path);
 
                 // [WMR 20190806] SnapGen should never expose/leak internal annotations
-<<<<<<< HEAD
-                Debug.Assert(!userDiffRoot.HasSnapshotElementAnnotation());
-=======
                 //Debug.Assert(!userDiffRoot.HasSnapshotElementAnnotation());
                 Assert.IsFalse(userDiffRoot.HasSnapshotElementAnnotation());
->>>>>>> d26387ad
 
             }
             finally
