﻿/* 
 * Copyright (c) 2018, Firely (info@fire.ly) and contributors
 * See the file CONTRIBUTORS for details.
 * 
 * This file is licensed under the BSD 3-Clause license
 * available at https://raw.githubusercontent.com/ewoutkramer/fhir-net-api/master/LICENSE
 */

// [WMR 20170411] HACK - suppress infinite recursion
// TODO: Properly handle recursive type declarations
// Don't throw exception but emit OperationOutcome issue(s) and continue
#define HACK_STU3_RECURSION

using System;
using System.Linq;
using Microsoft.VisualStudio.TestTools.UnitTesting;
using Hl7.Fhir.Model;
using Hl7.Fhir.Support;
using System.Diagnostics;
using System.IO;
using Hl7.Fhir.Serialization;
using System.Collections.Generic;
using Hl7.Fhir.Specification.Source;
using Hl7.Fhir.Specification.Snapshot;
using Hl7.Fhir.Specification.Navigation;
using Hl7.Fhir.Rest;
using System.Text;
using System.Xml;
using Hl7.Fhir.Utility;
using static Hl7.Fhir.Model.ElementDefinition.DiscriminatorComponent;

namespace Hl7.Fhir.Specification.Tests
{
    [TestClass]
#if PORTABLE45
	public class PortableSnapshotGeneratorTest
#else
    public class SnapshotGeneratorTest2
#endif
    {
        SnapshotGenerator _generator;
        IResourceResolver _testResolver;
        TimingSource _source;

        readonly SnapshotGeneratorSettings _settings = new SnapshotGeneratorSettings()
        {
            // Throw on unresolved profile references; must include in TestData folder
            GenerateSnapshotForExternalProfiles = true,
            ForceRegenerateSnapshots = true,
            GenerateExtensionsOnConstraints = false,
            GenerateAnnotationsOnConstraints = false,
            GenerateElementIds = true // STU3
        };

        [TestInitialize]
        public void Setup()
        {
            FhirPath.ElementNavFhirExtensions.PrepareFhirSymbolTableFunctions();

            var dirSource = new DirectorySource("TestData/snapshot-test", new DirectorySourceSettings { IncludeSubDirectories = true });
            _source = new TimingSource(dirSource);
            // [WMR 20170810] Order is important!
            // Specify source first to override core defs from
            // TestData\snapshot-test\profiles-resources.xml and profiles-types.xml
            _testResolver = new CachedResolver(
                new MultiResolver(
                    // _source,
                    new ZipSource("specification.zip"),
                    _source));
        }

        [TestMethod]
        public void GenerateExtensionSnapshot()
        {
            var sd = _testResolver.FindStructureDefinition(@"http://fhir.nl/fhir/StructureDefinition/nl-core-address-official");

            Assert.IsNotNull(sd);
            // dumpReferences(sd);

            generateSnapshotAndCompare(sd, out StructureDefinition expanded);
            dumpOutcome(_generator.Outcome);
            dumpBasePaths(expanded);

            Assert.IsNotNull(expanded);
            Assert.IsTrue(expanded.HasSnapshot);
            Assert.IsNull(_generator.Outcome);

            var elems = expanded.Snapshot.Element;
            Assert.AreEqual(5, elems.Count);
            Assert.AreEqual("Extension", elems[0].Path);
            Assert.AreEqual("Extension.id", elems[1].Path);
            Assert.AreEqual("Extension.extension", elems[2].Path);
            Assert.AreEqual("Extension.url", elems[3].Path);
            Assert.AreEqual(expanded.Url, (elems[3].Fixed as FhirUri)?.Value);
            Assert.AreEqual("Extension.valueBoolean", elems[4].Path);
        }


        [TestMethod]
        public void GenerateSingleSnapshot()
        {
            // var sd = _testResolver.FindStructureDefinition(@"http://hl7.org/fhir/StructureDefinition/daf-condition");
            // var sd = _testResolver.FindStructureDefinition(@"http://hl7.org/fhir/StructureDefinition/xdsdocumentreference");
            // var sd = _testResolver.FindStructureDefinition(@"http://hl7.org/fhir/StructureDefinition/gao-medicationorder");
            // var sd = _testResolver.FindStructureDefinition(@"http://hl7.org/fhir/StructureDefinition/shareablevalueset");
            // var sd = _testResolver.FindStructureDefinition(@"http://hl7.org/fhir/StructureDefinition/gao-alternate");
            // var sd = _testResolver.FindStructureDefinition(@"http://hl7.org/fhir/StructureDefinition/gao-result");
            // var sd = _testResolver.FindStructureDefinition(@"http://hl7.org/fhir/StructureDefinition/gao-procedurerequest");
            // var sd = _testResolver.FindStructureDefinition(@"http://hl7.org/fhir/StructureDefinition/cqif-guidanceartifact");

            // [WMR 20160825] Examples by Simone Heckman - custom, free-form canonical url
            // => ResourceIdentity is obsolete!
            // var sd = _testResolver.FindStructureDefinition(@"http://fhir.de/StructureDefinition/kbv/betriebsstaette");
            // var sd = _testResolver.FindStructureDefinition(@"http://fhir.de/StructureDefinition/kbv/istNebenbetriebsstaette");

            // var sd = _testResolver.FindStructureDefinition(@"http://example.org/fhir/StructureDefinition/MyBasic");

            // var sd = _testResolver.FindStructureDefinition(@"http://example.org/fhir/StructureDefinition/MyObservation2");

            // [WMR 20161219] Problem: Composition.section element in core resource has name 'section' (b/o name reference)
            // Ambiguous... snapshot generator slicing logic cannot handle this...

            // [WMR 20161222] Example by EK from validator
            // var sd = _testResolver.FindStructureDefinition(@"http://example.org/StructureDefinition/DocumentComposition");
            // var sd = _testResolver.FindStructureDefinition(@"http://hl7.org/fhir/StructureDefinition/Composition");

            // [WMR 20170110] Test problematic extension
            // var sd = _testResolver.FindStructureDefinition(@"http://hl7.org/fhir/StructureDefinition/us-core-direct");

            var sd = _testResolver.FindStructureDefinition(@"http://hl7.org/fhir/StructureDefinition/Account");

            // var sd = _testResolver.FindStructureDefinition(@"http://example.org/fhir/StructureDefinition/PatientWithExtension");

            Assert.IsNotNull(sd);

            // dumpReferences(sd);

            generateSnapshotAndCompare(sd, out var expanded);

            dumpOutcome(_generator.Outcome);
            // dumpBasePaths(expanded);
            expanded.Snapshot.Element.Dump();
        }

        [TestMethod]
        public void TestChoiceTypeWithMultipleProfileConstraints()
        {
            // [WMR 20161005] The following profile defines several type constraints on Observation.value[x]
            // - Type = Quantity, Profile = WeightQuantity
            // - Type = Quantity, Profile = HeightQuantity
            // - Type = string
            // The snapshot generator should support this without any issues.

            // var tempPath = Path.GetTempPath();
            // var validationTestProfiles = (new Validation.TestProfileArtifactSource()).TestProfiles;
            // var sdHeightQty = validationTestProfiles.FirstOrDefault(s => s.Url == "http://validationtest.org/fhir/StructureDefinition/HeightQuantity");
            // File.WriteAllText(Path.Combine(tempPath, "HeightQuantity.StructureDefinition.xml"), FhirSerializer.SerializeResourceToXml(sdHeightQty));
            // var sdWeightQty = validationTestProfiles.FirstOrDefault(s => s.Url == "http://validationtest.org/fhir/StructureDefinition/WeightQuantity");
            // File.WriteAllText(Path.Combine(tempPath, "WeightQuantity.StructureDefinition.xml"), FhirSerializer.SerializeResourceToXml(sdWeightQty));

            var sd = _testResolver.FindStructureDefinition(@"http://validationtest.org/fhir/StructureDefinition/WeightHeightObservation");

            Assert.IsNotNull(sd);

            // dumpReferences(sd);

            generateSnapshotAndCompare(sd, out var expanded);

            dumpOutcome(_generator.Outcome);
            dumpBasePaths(expanded);
        }

        [TestMethod]
        public void GenerateRepeatedSnapshot()
        {
            // [WMR 20161005] This generated exceptions in an early version of the snapshot generator (fixed)

            var sd = _testResolver.FindStructureDefinition(@"http://hl7.org/fhir/StructureDefinition/MeasureReport");
            generateSnapshotAndCompare(sd, out var expanded);
            dumpOutcome(_generator.Outcome);
            dumpBasePaths(expanded);

            sd = _testResolver.FindStructureDefinition(@"http://hl7.org/fhir/StructureDefinition/clinicaldocument");
            generateSnapshotAndCompare(sd, out expanded);
            dumpOutcome(_generator.Outcome);
            dumpBasePaths(expanded);
        }

        // [WMR 20170424] For debugging SnapshotBaseComponentGenerator
        [TestMethod]
        public void TestFullyExpandCoreOrganization()
        {
            // [WMR 20161005] This simulates custom Forge post-processing logic
            // i.e. perform a regular snapshot expansion, then explicitly expand all complex elements (esp. those without any differential constraints)

            // var sd = _testResolver.FindStructureDefinition(@"http://hl7.org/fhir/StructureDefinition/Organization");
            var sd = _testResolver.FindStructureDefinitionForCoreType(FHIRAllTypes.Organization);
            Assert.IsNotNull(sd);
            generateSnapshot(sd);
            Assert.IsTrue(sd.HasSnapshot);
            var elems = sd.Snapshot.Element;

            var issues = _generator.Outcome?.Issue ?? new List<OperationOutcome.IssueComponent>();
            var expanded = fullyExpand(sd.Snapshot.Element, issues);

            Assert.IsNotNull(expanded);
            dumpBaseElems(expanded);

            Assert.IsNull(_generator.Outcome);
        }

        // [WMR 20180115] NEW - Replacement for expandAllComplexElements (OBSOLETE)
        // Expand all elements with complex type and no children
        IList<ElementDefinition> fullyExpand(IList<ElementDefinition> elements, List<OperationOutcome.IssueComponent> issues = null)
        {
            var nav = new ElementDefinitionNavigator(elements);
            // Skip root element
            if (nav.MoveToFirstChild())
            {
                if (_generator == null)
                {
                    _generator = new SnapshotGenerator(_testResolver, _settings);
                }
                fullyExpandElement(nav, issues);
                return nav.Elements;
            }
            return elements;
        }

        // Expand current element if it has a complex type and no children (recursively)
        void fullyExpandElement(ElementDefinitionNavigator nav, List<OperationOutcome.IssueComponent> issues)
        {
            if (nav.HasChildren || (isExpandableElement(nav.Current) && _generator.ExpandElement(nav)))
            {
                if (issues != null && _generator.Outcome != null)
                {
                    issues.AddRange(_generator.Outcome.Issue);
                }

                Debug.Print($"[{nameof(fullyExpandElement)}] " + nav.Path);
                var bm = nav.Bookmark();
                if (nav.MoveToFirstChild())
                {
                    do
                    {
                        fullyExpandElement(nav, issues);
                    } while (nav.MoveToNext());
                    Assert.IsTrue(nav.ReturnToBookmark(bm));
                }
            }
        }

        static bool isExpandableElement(ElementDefinition element)
        {
#if HACK_STU3_RECURSION
            // [WMR 20170328] DEBUG HACK
            // Prevent recursion:
            // - Identifier.assigner : Reference
            // - Reference.identifier : Identifier
            if (element.Path == "Reference.identifier"
                || element.Base?.Path == "Reference.identifier"
                // [WMR 20170424] Added
                || (element.Base?.Path.EndsWith(".reference.identifier") ?? false)
                || (element.Base?.Path == "Identifier.assigner.identifier")
                || (element.Base?.Path.EndsWith(".identifier.assigner.identifier") ?? false)
            )
            {
                Debug.Print($"[{nameof(isExpandableElement)}] RECURSION HACK: skip expansion for element: '{element.Path}'");
                return false;
            }
#endif

            var type = element.PrimaryType();

            if (type == null || element.Type.Select(t => t.Code).Distinct().Count() != 1) { return false; }

            var typeName = type?.Code;
            return !String.IsNullOrEmpty(typeName)
                   // Expand complex datatypes and resources
                   && isComplexDataTypeOrResource(typeName)
                   && (
                        // Only expand extension elements with a custom name or profile
                        // Do NOT expand the core Extension.extension element, as this will trigger infinite recursion
                        typeName != FHIRAllTypes.Extension.GetLiteral()
                        || !string.IsNullOrEmpty(type.Profile)
                        || element.SliceName != null
                   );
        }

        // [WMR 20180116] Returns true for complex datatypes and resources, or false otherwise
        static bool isComplexDataTypeOrResource(string typeName) => !ModelInfo.IsPrimitive(typeName);

        static bool isComplexDataTypeOrResource(FHIRAllTypes type) => !ModelInfo.IsPrimitive(type);


        // [WMR 20180115] NEW - Use alternative (iterative) approach for full expansion
        [TestMethod]
        public void TestFullyExpandCorePatient()
        {
            // [WMR 20180115] Iteratively expand all complex elements
            // 1. First generate regular snapshot
            // 2. Re-iterate elements, expand complex elements w/o children (recursively)

            var sd = _testResolver.FindStructureDefinition(@"http://hl7.org/fhir/StructureDefinition/Patient");
            Assert.IsNotNull(sd);

            StructureDefinition snapshot = null;
            generateSnapshotAndCompare(sd, out snapshot);
            Assert.IsNotNull(snapshot);
            Assert.IsTrue(snapshot.HasSnapshot);

            var snapElems = snapshot.Snapshot.Element;
            Debug.WriteLine($"Default snapshot: {snapElems.Count} elements");
            dumpBaseElems(snapElems);
            Assert.AreEqual(52, snapElems.Count);

            var issues = _generator.Outcome?.Issue ?? new List<OperationOutcome.IssueComponent>();
            var fullElems = fullyExpand(snapElems, issues);
            Debug.WriteLine($"Full expansion: {fullElems.Count} elements");
            dumpBaseElems(fullElems);
            Assert.AreEqual(313, fullElems.Count);
            Assert.AreEqual(issues.Count, 0);

            // Verify
            for (int j = 1; j < fullElems.Count; j++)
            {
                if (isExpandableElement(fullElems[j]))
                {
                    verifyExpandElement(fullElems[j], fullElems, fullElems);
                }
            }
        }

        // [WMR 20180115] NEW - Use alternative (iterative) approach for full expansion
        // Note: result is different from TestCoreOrganizationNL, contains more elements - correct!
        // Older approach was flawed, e.g. see exclusion for Organization.type
        [TestMethod]
        public void TestFullyExpandNLCoreOrganization()
        {
            // core-organization-nl references extension core-address-nl
            // BUG: expanded extension child elements have incorrect .Base.Path ...?!
            // e.g. Organization.address.type - Base = Organization.address.use
            // Fixed by adding conditional to copyChildren

            var sd = _testResolver.FindStructureDefinition(@"http://fhir.nl/fhir/StructureDefinition/nl-core-organization");
            Assert.IsNotNull(sd);

            StructureDefinition snapshot = null;
            // generateSnapshotAndCompare(sd, out snapshot);

            _generator = new SnapshotGenerator(_testResolver, _settings);
            _generator.PrepareElement += elementHandler;
            try
            {
                generateSnapshotAndCompare(sd, out snapshot);

                Assert.IsNotNull(snapshot);
                Assert.IsTrue(snapshot.HasSnapshot);

                var snapElems = snapshot.Snapshot.Element;
                Debug.WriteLine($"Default snapshot: {snapElems.Count} elements");
                dumpBaseElems(snapElems);
                dumpIssues(_generator.Outcome?.Issue);
                Assert.AreEqual(62, snapElems.Count);
                Assert.IsNull(_generator.Outcome);

                var issues = new List<OperationOutcome.IssueComponent>();
                var fullElems = fullyExpand(snapElems, issues);
                Debug.WriteLine($"Full expansion: {fullElems.Count} elements");
                dumpBaseElems(fullElems);
                dumpIssues(issues);
                Assert.AreEqual(350, fullElems.Count);
                Assert.AreEqual(0, issues.Count);

                // Verify
                for (int j = 1; j < fullElems.Count; j++)
                {
                    if (isExpandableElement(fullElems[j]))
                    {
                        verifyExpandElement(fullElems[j], fullElems, fullElems);
                    }
                }
            }
            finally
            {
                _generator.PrepareElement -= elementHandler;
            }
        }

        static void beforeExpandElementHandler_DEBUG(object sender, SnapshotExpandElementEventArgs e)
        {
            Debug.Print($"[beforeExpandElementHandler_DEBUG] #{e.Element.GetHashCode()} '{e.Element.Path}' - HasChildren = {e.HasChildren} - MustExpand = {e.MustExpand}");
        }

        [TestMethod]
        public void TestSnapshotRecursionChecker()
        {
            // Following structuredefinition has a recursive element type profile
            // Verify that the snapshot generator detects recursion and aborts with exception

            var sd = _testResolver.FindStructureDefinition(@"http://example.org/fhir/StructureDefinition/MyBundle");

            Assert.IsNotNull(sd);

            // dumpReferences(sd);

            bool exceptionRaised = false;
            try
            {
                generateSnapshotAndCompare(sd, out var expanded);
                dumpOutcome(_generator.Outcome);
                dumpBasePaths(expanded);
            }
            catch (Exception ex)
            {
                Debug.Print("{0}: {1}".FormatWith(ex.GetType().Name, ex.Message));
                exceptionRaised = ex is NotSupportedException;
            }
            Assert.IsTrue(exceptionRaised);
        }

        // [WMR 20170424] Add qicore-encounter.xml (STU3) as separate content file
        // Source: http://build.fhir.org/ig/cqframework/qi-core/StructureDefinition-qicore-encounter.xml.html
        [TestMethod]
        public void GenerateDerivedProfileSnapshot()
        {
            // [WMR 20161005] Verify that the snapshot generator supports profiles on profiles

            // cqif-guidanceartifact profile is derived from cqif-knowledgemodule
            // var sd = _testResolver.FindStructureDefinition(@"http://hl7.org/fhir/StructureDefinition/cqif-guidanceartifact");
            // var sd = _testResolver.FindStructureDefinition(@"http://hl7.org/fhir/StructureDefinition/sdc-questionnaire");
            // var sd = _testResolver.FindStructureDefinition(@"http://hl7.org/fhir/StructureDefinition/qicore-goal");
            // var sd = _testResolver.FindStructureDefinition(@"http://hl7.org/fhir/StructureDefinition/qicore-patient");
            // var sd = _testResolver.FindStructureDefinition(@"http://hl7.org/fhir/StructureDefinition/qicore-encounter");
            var sd = _testResolver.FindStructureDefinition(@"http://hl7.org/fhir/us/qicore/StructureDefinition/qicore-encounter");

            Assert.IsNotNull(sd);
            // dumpReferences(sd);

            generateSnapshotAndCompare(sd, out var expanded);

            dumpOutcome(_generator.Outcome);
            dumpBasePaths(expanded);
        }

        void assertContainsElement(StructureDefinition sd, string path, string name = null, string elementId = null)
        {
            Assert.IsNotNull(sd);

            Assert.IsNotNull(sd.Differential);
            Assert.IsNotNull(sd.Differential.Element);
            Assert.IsTrue(sd.Differential.Element.Count > 0);

            // Verify that the differential component contains a matching element
            assertContainsElement(sd.Differential, path, name);
            assertContainsElement(sd.Snapshot, path, name, elementId);
        }

        void assertContainsElement(IElementList elements, string path, string name = null, string elementId = null)
        {
            var label = elements is StructureDefinition.DifferentialComponent ? "differential" : "snapshot";
            Assert.IsNotNull(elements);
            var matches = elements.Element.Where(e => e.Path == path && e.SliceName == name).ToArray();
            var cnt = matches.Length;
            Assert.IsTrue(cnt > 0, $"Expected element is missing from {label} component. Path = '{path}', name = '{name}'.");
            Assert.IsTrue(cnt == 1, $"Found multiple matching elements in {label} component for Path = '{path}', name = '{name}'.");
            var elem = matches[0];
            if (_settings.GenerateElementIds && elementId != null)
            {
                Assert.AreEqual(elementId, elem.ElementId, $"Invalid elementId in {label} component. Expected = '{elementId}', actual = '{elem.ElementId}'.");
            }
        }

        StructureDefinition generateSnapshot(string url, Action<StructureDefinition> preprocessor = null)
        {
            var structure = _testResolver.FindStructureDefinition(url);
            Assert.IsNotNull(structure);
            Assert.IsTrue(structure.HasSnapshot);
            preprocessor?.Invoke(structure);
            generateSnapshotAndCompare(structure, out var expanded);
            dumpOutcome(_generator.Outcome);
            return expanded;
        }

        static void insertElementsBefore(StructureDefinition structure, ElementDefinition insertBefore, params ElementDefinition[] inserts)
            => insertElementsBefore(structure.Differential.Element, insertBefore, inserts);

        static void insertElementsBefore(List<ElementDefinition> elements, ElementDefinition insertBefore, params ElementDefinition[] inserts)
        {
            var idx = elements.FindIndex(e => e.Path == insertBefore.Path && e.SliceName == insertBefore.SliceName);
            Assert.AreNotEqual(-1, idx, $"Warning! insertBefore element is missing. Path = '{insertBefore.Path}', Name = '{insertBefore.SliceName}'.");
            foreach (var insert in inserts)
            {
                var idx2 = elements.FindIndex(e => e.Path == insert.Path && e.SliceName == insert.SliceName);
                Assert.AreEqual(-1, idx2, $"Warning! insert element is already present. Path = '{insert.Path}', Name = '{insert.SliceName}'.");
            }
            elements.InsertRange(idx, inserts);
        }

        static void insertElementsBefore(StructureDefinition structure, string insertBeforePath, int elemIndex, params ElementDefinition[] inserts)
            => insertElementsBefore(structure.Differential.Element, insertBeforePath, elemIndex, inserts);

        static void insertElementsBefore(List<ElementDefinition> elements, string insertBeforePath, int elemIndex, params ElementDefinition[] inserts)
        {
            var idx = -1;
            do
            {
                idx = elements.FindIndex(idx + 1, e => e.Path == insertBeforePath);
                Assert.AreNotEqual(-1, idx, $"Warning! insertBefore element is missing. Path = '{insertBeforePath}', Index = '{elemIndex}'.");
            } while (--elemIndex > 0);

            foreach (var insert in inserts)
            {
                var idx2 = elements.FindIndex(e => e.Path == insert.Path && e.SliceName == insert.SliceName);
                Assert.AreEqual(-1, idx2, $"Warning! insert element is already present. Path = '{insert.Path}', Name = '{insert.SliceName}'.");
            }
            elements.InsertRange(idx, inserts);

        }


        // [WMR 20170412] Fixed
        [TestMethod]
        public void GeneratePatientWithExtensionsSnapshot()
        {
            // [WMR 20161005] Very complex set of examples by Chris Grenz
            // https://github.com/chrisgrenz/FHIR-Primer/blob/master/profiles/patient-extensions-profile.xml
            // Manually downgraded from FHIR v1.4.0 to v1.0.2

            StructureDefinition sd;
            ElementVerifier verifier;

            // [WMR 20170421] Chris Grenz examples define non-standard slice names, e.g. "type.value[x]"
            _settings.GenerateElementIds = true;

            // http://example.com/fhir/StructureDefinition/patient-legal-case
            // http://example.com/fhir/StructureDefinition/patient-legal-case-lead-counsel

            // [WMR 20170424] Corrected element ids

            // Verify complex extension used by patient-with-extensions profile
            // patient-research-authorization-profile.xml
            sd = generateSnapshot(@"http://example.com/fhir/StructureDefinition/patient-research-authorization");
            verifier = new ElementVerifier(sd, _settings);
            verifier.VerifyElement("Extension.extension", null, "Extension.extension");
            verifier.VerifyElement("Extension.extension", "type", "Extension.extension:type");
            verifier.VerifyElement("Extension.extension.url", null, "Extension.extension:type.url", new FhirUri("type"));
            verifier.VerifyElement("Extension.extension", "flag", "Extension.extension:flag");
            verifier.VerifyElement("Extension.extension.url", null, "Extension.extension:flag.url", new FhirUri("flag"));
            verifier.VerifyElement("Extension.extension", "date", "Extension.extension:date");
            verifier.VerifyElement("Extension.extension.url", null, "Extension.extension:date.url", new FhirUri("date"));
            verifier.VerifyElement("Extension.url", null, null, new FhirUri(sd.Url));

            // Basic Patient profile that references a set of extensions
            // patient-extensions-profile.xml
            sd = generateSnapshot(@"http://example.com/fhir/StructureDefinition/patient-with-extensions");
            verifier = new ElementVerifier(sd, _settings);
            verifier.VerifyElement("Patient.extension", null, "Patient.extension");
            verifier.VerifyElement("Patient.extension", "doNotCall", "Patient.extension:doNotCall");
            verifier.VerifyElement("Patient.extension", "legalCase", "Patient.extension:legalCase");

            // [WMR 20170614] Fixed; element id for type slices is based on original element name ending with "[x]"
            // verifier.VerifyElement("Patient.extension.valueBoolean", null, "Patient.extension:legalCase.valueBoolean");
            // verifier.VerifyElement("Patient.extension.valueBoolean.extension", null, "Patient.extension:legalCase.valueBoolean.extension");
            // verifier.VerifyElement("Patient.extension.valueBoolean.extension", "leadCounsel", "Patient.extension:legalCase.valueBoolean.extension:leadCounsel");
            verifier.VerifyElement("Patient.extension.valueBoolean", null, "Patient.extension:legalCase.value[x]");
            verifier.VerifyElement("Patient.extension.valueBoolean.extension", null, "Patient.extension:legalCase.value[x].extension");
            verifier.VerifyElement("Patient.extension.valueBoolean.extension", "leadCounsel", "Patient.extension:legalCase.value[x].extension:leadCounsel");

            verifier.VerifyElement("Patient.extension", "religion", "Patient.extension:religion");
            verifier.VerifyElement("Patient.extension", "researchAuth", "Patient.extension:researchAuth");

            // Each of the following profiles is derived from the previous profile

            // patient-name-slice-profile.xml
            sd = generateSnapshot(@"http://example.com/fhir/SD/patient-name-slice"
                , structure => insertElementsBefore(structure,
                     "Patient.name.use", 2,
                     // Add named parent slicing entry
                     new ElementDefinition() { Path = "Patient.name", SliceName = "maidenName" }
                 )
            );
            verifier = new ElementVerifier(sd, _settings);
            verifier.VerifyElement("Patient.name", null, "Patient.name");
            verifier.VerifyElement("Patient.name", "officialName", "Patient.name:officialName");
            verifier.VerifyElement("Patient.name.text", null, "Patient.name:officialName.text");
            verifier.VerifyElement("Patient.name.family", null, "Patient.name:officialName.family");
            verifier.VerifyElement("Patient.name.given", null, "Patient.name:officialName.given");
            verifier.VerifyElement("Patient.name.use", null, "Patient.name:officialName.use");
            Assert.AreEqual((verifier.CurrentElement.Fixed as Code)?.Value, "official");
            verifier.VerifyElement("Patient.name", "maidenName", "Patient.name:maidenName");
            verifier.VerifyElement("Patient.name.use", null, "Patient.name:maidenName.use");
            Assert.AreEqual((verifier.CurrentElement.Fixed as Code)?.Value, "maiden");
            verifier.VerifyElement("Patient.name.family", null, "Patient.name:maidenName.family");

            // patient-telecom-slice-profile.xml
            sd = generateSnapshot(@"http://example.com/fhir/SD/patient-telecom-slice"
                , structure => insertElementsBefore(structure,
                     // new ElementDefinition() { Path = "Patient.telecom.system", SliceName = "workEmail.system" },
                     "Patient.telecom.system", 4,
                     // Add named parent slicing entry
                     new ElementDefinition() { Path = "Patient.telecom", SliceName = "workEmail" }
                 )
            );
            verifier = new ElementVerifier(sd, _settings);
            verifier.VerifyElement("Patient.telecom", null, "Patient.telecom");
            verifier.VerifyElement("Patient.telecom", "homePhone", "Patient.telecom:homePhone");
            verifier.VerifyElement("Patient.telecom.system", null, "Patient.telecom:homePhone.system", new Code("phone"));
            verifier.VerifyElement("Patient.telecom.use", null, "Patient.telecom:homePhone.use", new Code("home"));
            verifier.VerifyElement("Patient.telecom", "mobilePhone", "Patient.telecom:mobilePhone");
            verifier.VerifyElement("Patient.telecom.system", null, "Patient.telecom:mobilePhone.system", new Code("phone"));
            verifier.VerifyElement("Patient.telecom.use", null, "Patient.telecom:mobilePhone.use", new Code("mobile"));
            verifier.VerifyElement("Patient.telecom", "homeEmail", "Patient.telecom:homeEmail");
            verifier.VerifyElement("Patient.telecom.system", null, "Patient.telecom:homeEmail.system", new Code("email"));
            verifier.VerifyElement("Patient.telecom.use", null, "Patient.telecom:homeEmail.use", new Code("home"));
            verifier.VerifyElement("Patient.telecom", "workEmail", "Patient.telecom:workEmail");
            verifier.VerifyElement("Patient.telecom.system", null, "Patient.telecom:workEmail.system", new Code("email"));
            verifier.VerifyElement("Patient.telecom.use", null, "Patient.telecom:workEmail.use", new Code("work"));
            verifier.VerifyElement("Patient.telecom", "pager", "Patient.telecom:pager");
            verifier.VerifyElement("Patient.telecom.system", null, "Patient.telecom:pager.system", new Code("pager"));

            // Original snapshot contains constraints for both deceased[x] and deceasedDateTime - invalid!
            // Generated snapshot merges both constraints to deceasedDateTime type slice
            // patient-deceasedDatetime-slice-profile.xml
            sd = generateSnapshot(@"http://example.com/fhir/SD/patient-deceasedDatetime-slice");
            assertContainsElement(sd.Differential, "Patient.deceased[x]");                  // Differential contains a type slice on deceased[x]
            // Assert.IsFalse(sd.Snapshot.Element.Any(e => e.Path == "Patient.deceased[x]"));  // Snapshot only contains renamed element constraint
            // assertContainsElement(sd, "Patient.deceasedDateTime", null, "Patient.deceasedDateTime");
            verifier.VerifyElement("Patient.deceased[x]", null, "Patient.deceased[x]");

            // patient-careprovider-type-slice-profile.xml
            sd = generateSnapshot(@"http://example.com/fhir/SD/patient-careprovider-type-slice");
            verifier = new ElementVerifier(sd, _settings);
            verifier.VerifyElement("Patient.careProvider", null, "Patient.careProvider");
            verifier.VerifyElement("Patient.careProvider", "organizationCare", "Patient.careProvider:organizationCare");
            verifier.VerifyElement("Patient.careProvider", "practitionerCare", "Patient.careProvider:practitionerCare");

            // Verify re-slicing
            // patient-careprovider-type-reslice-profile.xml
            sd = generateSnapshot(@"http://example.com/fhir/SD/patient-careprovider-type-reslice");
            verifier = new ElementVerifier(sd, _settings);
            verifier.VerifyElement("Patient.careProvider", null, "Patient.careProvider");
            verifier.VerifyElement("Patient.careProvider", "organizationCare", "Patient.careProvider:organizationCare");
            verifier.VerifyElement("Patient.careProvider", "organizationCare/teamCare", "Patient.careProvider:organizationCare/teamCare");
            verifier.VerifyElement("Patient.careProvider", "practitionerCare", "Patient.careProvider:practitionerCare");

            // Identifier Datatype profile
            // patient-mrn-id-profile.xml
            sd = generateSnapshot(@"http://example.com/fhir/SD/patient-mrn-id");
            verifier = new ElementVerifier(sd, _settings);
            verifier.VerifyElement("Identifier", null, "Identifier");
            verifier.VerifyElement("Identifier.system", null, "Identifier.system", new FhirUri(@"http://example.com/fhir/localsystems/PATIENT-ID-MRN"));

            // Verify inline re-slicing
            // Profile slices identifier and also re-slices the "mrn" slice
            // patient-identifier-profile-slice-profile.xml
            sd = generateSnapshot(@"http://example.com/fhir/SD/patient-slice-by-profile"
                , structure => insertElementsBefore(structure,
                     "Patient.identifier.use", 1,
                     // Add named parent reslicing entry
                     new ElementDefinition() { Path = "Patient.identifier", SliceName = "mrn/officialMRN" }
                 )
            );
            verifier = new ElementVerifier(sd, _settings);
            verifier.VerifyElement("Patient.identifier", null, "Patient.identifier");
            verifier.VerifyElement("Patient.identifier", "mrn", "Patient.identifier:mrn");
            verifier.VerifyElement("Patient.identifier", "mrn/officialMRN", "Patient.identifier:mrn/officialMRN");
            verifier.VerifyElement("Patient.identifier.use", null, "Patient.identifier:mrn/officialMRN.use", new Code("official"));
            verifier.VerifyElement("Patient.identifier", "mdmId", "Patient.identifier:mdmId");

            // Verify constraints on named slice in base profile
            // patient-identifier-slice-extension-profile.xml
            sd = generateSnapshot(@"http://example.com/fhir/SD/patient-identifier-subslice"
                , structure => insertElementsBefore(structure,
                     "Patient.identifier.extension", 1,
                     // Add named parent reslicing entry
                     new ElementDefinition() { Path = "Patient.identifier", SliceName = "mrn" }
                 )
            );
            verifier = new ElementVerifier(sd, _settings);
            verifier.VerifyElement("Patient.identifier", null, "Patient.identifier");
            verifier.AssertSlicing("system", ElementDefinition.SlicingRules.Open, null);
            verifier.VerifyElement("Patient.identifier", "mrn", "Patient.identifier:mrn");
            verifier.AssertSlicing("use", ElementDefinition.SlicingRules.Open, null);
            verifier.VerifyElement("Patient.identifier.extension", null, "Patient.identifier:mrn.extension");
            verifier.VerifyElement("Patient.identifier.extension", "issuingSite", "Patient.identifier:mrn.extension:issuingSite");
            verifier.VerifyElement("Patient.identifier.use", null, "Patient.identifier:mrn.use");
            verifier.VerifyElement("Patient.identifier.type", null, "Patient.identifier:mrn.type");
            verifier.VerifyElement("Patient.identifier.system", null, "Patient.identifier:mrn.system", new FhirUri(@"http://example.com/fhir/localsystems/PATIENT-ID-MRN"));
            verifier.VerifyElement("Patient.identifier.value", null, "Patient.identifier:mrn.value");
            verifier.VerifyElement("Patient.identifier.period", null, "Patient.identifier:mrn.period");
            verifier.VerifyElement("Patient.identifier.assigner", null, "Patient.identifier:mrn.assigner");
            verifier.VerifyElement("Patient.identifier", "mrn/officialMRN", "Patient.identifier:mrn/officialMRN");
            verifier.VerifyElement("Patient.identifier", "mdmId", "Patient.identifier:mdmId");

            // Verify extension re-slice
            // patient-research-auth-reslice-profile.xml
            sd = generateSnapshot(@"http://example.com/fhir/SD/patient-research-auth-reslice"
                , structure => insertElementsBefore(structure,
                     // new ElementDefinition() { Path = "Patient.extension.extension.value[x]", SliceName = "researchAuth/grandfatheredResAuth.type.value[x]" },
                     "Patient.extension.extension.value[x]", 1,
                     // Add named parent reslicing entry
                     new ElementDefinition() { Path = "Patient.extension", SliceName = "researchAuth/grandfatheredResAuth" },
                     new ElementDefinition() { Path = "Patient.extension.extension", SliceName = "type" }
                     // new ElementDefinition() { Path = "Patient.extension.extension", Name = "researchAuth/grandfatheredResAuth.type" }
                 )
            );
            verifier = new ElementVerifier(sd, _settings);

            verifier.VerifyElement("Patient.extension", null, "Patient.extension");
            verifier.VerifyElement("Patient.extension", "doNotCall", "Patient.extension:doNotCall");
            verifier.VerifyElement("Patient.extension", "legalCase", "Patient.extension:legalCase");


            // [WMR 20170614] Fixed; element id for type slices is based on original element name ending with "[x]"
            // verifier.VerifyElement("Patient.extension.valueBoolean", null, "Patient.extension:legalCase.valueBoolean");
            // verifier.VerifyElement("Patient.extension.valueBoolean.extension", null, "Patient.extension:legalCase.valueBoolean.extension");
            // verifier.VerifyElement("Patient.extension.valueBoolean.extension", null, "Patient.extension:legalCase.valueBoolean.extension:leadCounsel");
            verifier.VerifyElement("Patient.extension.valueBoolean", null, "Patient.extension:legalCase.value[x]");
            verifier.VerifyElement("Patient.extension.valueBoolean.extension", null, "Patient.extension:legalCase.value[x].extension");
            verifier.VerifyElement("Patient.extension.valueBoolean.extension", null, "Patient.extension:legalCase.value[x].extension:leadCounsel");

            verifier.VerifyElement("Patient.extension", "religion", "Patient.extension:religion");
            verifier.VerifyElement("Patient.extension", "researchAuth", "Patient.extension:researchAuth");
            // Note: in the original snapshot, the "researchAuth" complex extension slice is fully expanded (child extensions: type, flag, date)
            // However this is not necessary, as there are no child constraints on the extension

            // [WMR 20161216] TODO: Merge slicing entry
            verifier.AssertSlicing("type.value[x]", ElementDefinition.SlicingRules.Open, null);

            // [WMR 20161208] TODO...

            // "researchAuth/grandfatheredResAuth" represents a reslice of the base extension "researchAuth" (0...*)
            verifier.VerifyElement("Patient.extension", "researchAuth/grandfatheredResAuth", "Patient.extension:researchAuth/grandfatheredResAuth");

            // [WMR 20161216] TODO: Merge slicing entry
            verifier.VerifyElement("Patient.extension.extension", null, "Patient.extension:researchAuth/grandfatheredResAuth.extension");
            // [WMR 20170412] Slicing component is inherited from Extension.extension core element definition
            // STU3: Defined as { type = "value", path = "url", ordered = null }
            verifier.AssertSlicing("url", ElementDefinition.SlicingRules.Open, null);

            // The reslice "researchAuth/grandfatheredResAuth" has a child element constraint on "type.value[x]"
            // Therefore the complex extension is fully expanded (child extensions: type, flag, date)
            verifier.VerifyElement("Patient.extension.extension", "type", "Patient.extension:researchAuth/grandfatheredResAuth.extension:type");
            verifier.VerifyElement("Patient.extension.extension.url", null, "Patient.extension:researchAuth/grandfatheredResAuth.extension:type.url", new FhirUri("type"));
            // Child constraints on "type.value[x]" merged from differential
            verifier.VerifyElement("Patient.extension.extension.value[x]", null, "Patient.extension:researchAuth/grandfatheredResAuth.extension:type.value[x]");
            verifier.VerifyElement("Patient.extension.extension", "flag", "Patient.extension:researchAuth/grandfatheredResAuth.extension:flag");
            verifier.VerifyElement("Patient.extension.extension.url", null, "Patient.extension:researchAuth/grandfatheredResAuth.extension:flag.url", new FhirUri("flag"));
            verifier.VerifyElement("Patient.extension.extension", "date", "Patient.extension:researchAuth/grandfatheredResAuth.extension:date");
            verifier.VerifyElement("Patient.extension.extension.url", null, "Patient.extension:researchAuth/grandfatheredResAuth.extension:date.url", new FhirUri("date"));
            verifier.VerifyElement("Patient.extension.url", null, "Patient.extension:researchAuth/grandfatheredResAuth.url", new FhirUri(@"http://example.com/fhir/StructureDefinition/patient-research-authorization"));

            // Slices inherited from base profile with url http://example.com/fhir/SD/patient-identifier-subslice
            verifier.VerifyElement("Patient.identifier", null, "Patient.identifier");
            verifier.AssertSlicing("system", ElementDefinition.SlicingRules.Open, null);
            verifier.VerifyElement("Patient.identifier", "mrn", "Patient.identifier:mrn");
            verifier.AssertSlicing("use", ElementDefinition.SlicingRules.Open, null);
            verifier.VerifyElement("Patient.identifier.extension", null, "Patient.identifier:mrn.extension");
            verifier.VerifyElement("Patient.identifier.extension", null, "Patient.identifier:mrn.extension:issuingSite");
            verifier.VerifyElement("Patient.identifier.use", null, "Patient.identifier:mrn.use");
            verifier.VerifyElement("Patient.identifier.type", null, "Patient.identifier:mrn.type");
            verifier.VerifyElement("Patient.identifier.system", null, "Patient.identifier:mrn.system", new FhirUri(@"http://example.com/fhir/localsystems/PATIENT-ID-MRN"));
            verifier.VerifyElement("Patient.identifier.value", null, "Patient.identifier:mrn.value");
            verifier.VerifyElement("Patient.identifier.period", null, "Patient.identifier:mrn.period");
            verifier.VerifyElement("Patient.identifier.assigner", null, "Patient.identifier:mrn.assigner");
            verifier.VerifyElement("Patient.identifier", "mrn/officialMRN", "Patient.identifier:mrn/officialMRN");
            verifier.VerifyElement("Patient.identifier", "mdmId", "Patient.identifier:mdmId");
        }

        [TestMethod]
        public void GenerateSnapshotExpandExternalProfile()
        {
            // Profile MyLocation references extension MyLocationExtension
            // MyLocationExtension extension profile does not have a snapshot component => expand on demand

            var sd = _testResolver.FindStructureDefinition(@"http://example.org/fhir/StructureDefinition/MyLocation");
            Assert.IsNotNull(sd);
            Assert.IsNotNull(sd.Snapshot);

            var extensionElements = sd.Differential.Element.Where(e => e.IsExtension());
            Assert.IsNotNull(extensionElements);
            Assert.AreEqual(2, extensionElements.Count()); // Extension slicing entry + first extension definition
            var extensionElement = extensionElements.Skip(1).FirstOrDefault();
            var extensionType = extensionElement.Type.FirstOrDefault();
            Assert.IsNotNull(extensionType);
            Assert.AreEqual(FHIRAllTypes.Extension.GetLiteral(), extensionType.Code);
            Assert.IsNotNull(extensionType.Profile);
            var extDefUrl = extensionType.Profile;
            Assert.AreEqual(@"http://example.org/fhir/StructureDefinition/MyLocationExtension", extDefUrl);
            var ext = _testResolver.FindStructureDefinition(extDefUrl);
            Assert.IsNotNull(ext);
            Assert.IsNull(ext.Snapshot);

            // dumpReferences(sd);

            generateSnapshotAndCompare(sd, out var expanded);

            dumpOutcome(_generator.Outcome);
            dumpBasePaths(expanded);
        }

        [TestMethod]
        public void GenerateSnapshotIgnoreMissingExternalProfile()
        {
            // [WMR 20161005] Verify that the snapshot generator gracefully handles unresolved external profile references
            // This should generate a partial snapshot and OperationOutcome Issues for each missing dependency.

            var sd = _testResolver.FindStructureDefinition(@"http://example.org/fhir/StructureDefinition/MyObservation");
            Assert.IsNotNull(sd);

            dumpReferences(sd, true);

            // Explicitly disable expansion of external snapshots
            var settings = new SnapshotGeneratorSettings(_settings);
            settings.GenerateSnapshotForExternalProfiles = false;
            _generator = new SnapshotGenerator(_testResolver, settings);

            generateSnapshotAndCompare(sd, out var expanded);

            var outcome = _generator.Outcome;
            dumpOutcome(outcome);

            Assert.IsNotNull(outcome);
            Assert.AreEqual(3, outcome.Issue.Count);

            assertIssue(outcome.Issue[0], Issue.UNAVAILABLE_REFERENCED_PROFILE, "http://example.org/fhir/StructureDefinition/MyMissingExtension");
            // Note: the extension reference to MyExtensionNoSnapshot should not generate an Issue,
            // as the profile only needs to merge the extension definition root element (no full expansion)
            assertIssue(outcome.Issue[1], Issue.UNAVAILABLE_REFERENCED_PROFILE, "http://example.org/fhir/StructureDefinition/MyIdentifier");
            assertIssue(outcome.Issue[2], Issue.UNAVAILABLE_REFERENCED_PROFILE, "http://example.org/fhir/StructureDefinition/MyCodeableConcept");
        }

        static void assertIssue(OperationOutcome.IssueComponent issue, Issue expected, string diagnostics = null, params string[] location)
        {
            Assert.IsNotNull(issue);
            Assert.AreEqual(expected.Type, issue.Code);
            Assert.AreEqual(expected.Severity, issue.Severity);
            Assert.AreEqual(expected.Code.ToString(), issue.Details.Coding[0].Code);
            Assert.IsNotNull(issue.Extension);
            if (diagnostics != null)
            {
                Assert.AreEqual(diagnostics, issue.Diagnostics);
            }
            if (location != null && location.Length > 0)
            {
                Assert.IsTrue(location.SequenceEqual(issue.Location));
            }
        }

        // [WMR 20160721] Following profiles are not yet handled (TODO)
        //      private readonly string[] skippedProfiles =
        //      {
        //	// Differential defines constraint on MedicationOrder.reason[x]
        //	// Snapshot renames this element to MedicationOrder.reasonCodeableConcept - is this mandatory?
        //	// @"http://hl7.org/fhir/StructureDefinition/gao-medicationorder",
        //};

        [TestMethod]
        public void GenerateSnapshot()
        {
            var sw = new Stopwatch();
            int count = 0;
            _source.Reset();
            sw.Start();

            foreach (var original in findConstraintStrucDefs()
            // [WMR 20160721] Skip invalid profiles
            // .Where(sd => !skippedProfiles.Contains(sd.Url))
            )
            {
                // nothing to test, original does not have a snapshot
                if (original.Snapshot == null) continue;

                Debug.WriteLine("Generating Snapshot for " + original.Url);

                generateSnapshotAndCompare(original);
                count++;
            }

            sw.Stop();
            _source.ShowDuration(count, sw.Elapsed);
        }

        StructureDefinition generateSnapshot(StructureDefinition original)
        {
            if (_generator == null)
            {
                _generator = new SnapshotGenerator(_testResolver, _settings);
            }

            var expanded = (StructureDefinition)original.DeepCopy();
            Assert.IsTrue(original.IsExactly(expanded));

            _generator.Update(expanded);

            return expanded;
        }

        bool generateSnapshotAndCompare(StructureDefinition original)
        {
            return generateSnapshotAndCompare(original, out var expanded);
        }

        bool generateSnapshotAndCompare(StructureDefinition original, out StructureDefinition expanded)
        {
            expanded = generateSnapshot(original);

            var areEqual = original.IsExactly(expanded);

            // [WMR 20160803] Always save output to separate file, convenient for debugging
            // if (!areEqual)
            // {
            var tempPath = Path.GetTempPath();
            var xmlSer = new FhirXmlSerializer();
            File.WriteAllText(Path.Combine(tempPath, "snapshotgen-source.xml"), xmlSer.SerializeToString(original));
            File.WriteAllText(Path.Combine(tempPath, "snapshotgen-dest.xml"), xmlSer.SerializeToString(expanded));
            // }

            // Assert.IsTrue(areEqual);
            Debug.WriteLineIf(original.HasSnapshot && !areEqual, "WARNING: '{0}' Expansion ({1} elements) is not equal to original ({2} elements)!".FormatWith(
                original.Name, original.HasSnapshot ? original.Snapshot.Element.Count : 0, expanded.HasSnapshot ? expanded.Snapshot.Element.Count : 0)
            );

            return areEqual;
        }

        IEnumerable<StructureDefinition> findConstraintStrucDefs()
        {
            var testSDs = _source.FindAll<StructureDefinition>();

            foreach (var testSD in testSDs)
            {
                // var sdInfo = testSD.Annotation<OriginAnnotation>();
                // [WMR 20160721] Select all profiles in profiles-others.xml
                // var fileName = Path.GetFileNameWithoutExtension(sdInfo.Origin);
                var fileName = Path.GetFileNameWithoutExtension(testSD.GetOrigin());
                if (fileName == "profiles-others")
                {
                    //var sd = _testResolver.FindStructureDefinition(sdInfo.Canonical);

                    //if (sd == null) throw new InvalidOperationException(("Source listed canonical url {0} [source {1}], " +
                    //    "but could not get structure definition by that url later on!").FormatWith(sdInfo.Canonical, sdInfo.Origin));

                    if (testSD.IsConstraint || testSD.IsExtension)
                        yield return testSD;
                }
            }
        }

        // Unit tests for DifferentialTreeConstructor

        [TestMethod]
        public void TestDifferentialTree()
        {
            var e = new List<ElementDefinition>();

            e.Add(new ElementDefinition() { Path = "A.B.C1" });
            e.Add(new ElementDefinition() { Path = "A.B.C1", SliceName = "C1-A" }); // First slice of A.B.C1
            e.Add(new ElementDefinition() { Path = "A.B.C2" });
            e.Add(new ElementDefinition() { Path = "A.B", SliceName = "B-A" }); // First slice of A.B
            e.Add(new ElementDefinition() { Path = "A.B.C1.D" });
            e.Add(new ElementDefinition() { Path = "A.D.F" });

            var tree = (new DifferentialTreeConstructor()).MakeTree(e);
            Assert.IsNotNull(tree);

            var nav = new ElementDefinitionNavigator(tree);
            Assert.AreEqual(10, nav.Count);

            Assert.IsTrue(nav.MoveToChild("A"));
            Assert.IsTrue(nav.MoveToChild("B"));
            Assert.IsTrue(nav.MoveToChild("C1"));
            Assert.IsTrue(nav.MoveToNext("C1"));
            Assert.IsTrue(nav.MoveToNext("C2"));

            Assert.IsTrue(nav.MoveToParent());  // 1st A.B
            Assert.IsTrue(nav.MoveToNext() && nav.Path == "A.B");  // (now) 2nd A.B
            Assert.IsTrue(nav.MoveToChild("C1"));
            Assert.IsTrue(nav.MoveToChild("D"));

            Assert.IsTrue(nav.MoveToParent());  // A.B.C1
            Assert.IsTrue(nav.MoveToParent());  // A.B (2nd)
            Assert.IsTrue(nav.MoveToNext() && nav.Path == "A.D");
            Assert.IsTrue(nav.MoveToChild("F"));
        }

        [TestMethod]
        public void TestDifferentialTreeMultipleRoots()
        {
            var elements = new List<ElementDefinition>();

            elements.Add(new ElementDefinition() { Path = "Patient.identifier" });
            elements.Add(new ElementDefinition() { Path = "Patient" });

            bool exceptionRaised = false;
            try
            {
                var tree = (new DifferentialTreeConstructor()).MakeTree(elements);
            }
            catch (InvalidOperationException ex)
            {
                Debug.Print(ex.Message);
                exceptionRaised = true;
            }
            Assert.IsTrue(exceptionRaised);
        }

        // [WMR 20161012] Advanced unit test for DifferentialTreeConstructor with resliced input
        [TestMethod]
        public void TestDifferentialTreeForReslice()
        {
            var elements = new List<ElementDefinition>();

            elements.Add(new ElementDefinition() { Path = "Patient.identifier" });
            elements.Add(new ElementDefinition() { Path = "Patient.identifier", SliceName = "A" });
            elements.Add(new ElementDefinition() { Path = "Patient.identifier.use" });
            elements.Add(new ElementDefinition() { Path = "Patient.identifier", SliceName = "B/1" });
            elements.Add(new ElementDefinition() { Path = "Patient.identifier.type" });
            elements.Add(new ElementDefinition() { Path = "Patient.identifier", SliceName = "B/2" });
            elements.Add(new ElementDefinition() { Path = "Patient.identifier.period.start" });
            elements.Add(new ElementDefinition() { Path = "Patient.identifier", SliceName = "C/1" });

            var tree = (new DifferentialTreeConstructor()).MakeTree(elements);
            Assert.IsNotNull(tree);
            Debug.Print(string.Join(Environment.NewLine, tree.Select(e => $"{e.Path} : '{e.SliceName}'")));

            Assert.AreEqual(10, tree.Count);
            var verifier = new ElementVerifier(tree, _settings);

            verifier.VerifyElement("Patient");                      // Added: root element
            verifier.VerifyElement("Patient.identifier");
            verifier.VerifyElement("Patient.identifier", "A");
            verifier.VerifyElement("Patient.identifier.use");
            verifier.VerifyElement("Patient.identifier", "B/1");
            verifier.VerifyElement("Patient.identifier.type");
            verifier.VerifyElement("Patient.identifier", "B/2");
            verifier.VerifyElement("Patient.identifier.period");    // Added: parent element
            verifier.VerifyElement("Patient.identifier.period.start");
            verifier.VerifyElement("Patient.identifier", "C/1");
        }

        [TestMethod]
        public void DebugDifferentialTree()
        {
            var sd = _testResolver.FindStructureDefinition(@"http://example.com/fhir/SD/patient-research-auth-reslice");
            Assert.IsNotNull(sd);
            var tree = (new DifferentialTreeConstructor()).MakeTree(sd.Differential.Element);
            Assert.IsNotNull(tree);
            Debug.Print(string.Join(Environment.NewLine, tree.Select(e => $"{e.Path} : '{e.SliceName}'")));
        }

        // [WMR 20160802] Unit tests for SnapshotGenerator.ExpandElement

        // [WMR 20161005] internal expandElement method is no longer unit-testable; uninitialized recursion stack causes exceptions

        //[TestMethod]
        //public void TestExpandChild()
        //{
        //    var sd = _testResolver.FindStructureDefinitionForCoreType(FHIRAllTypes.Questionnaire);
        //    Assert.IsNotNull(sd);
        //    Assert.IsNotNull(sd.Snapshot);
        //    var nav = new ElementDefinitionNavigator(sd.Snapshot.Element);
        //
        //    var generator = new SnapshotGenerator(_testResolver, SnapshotGeneratorSettings.Default);
        //
        //    nav.JumpToFirst("Questionnaire.telecom");
        //    Assert.IsTrue(generator.expandElement(nav));
        //    Assert.IsTrue(nav.MoveToChild("period"), "Did not move into complex datatype ContactPoint");
        //
        //    nav.JumpToFirst("Questionnaire.group");
        //    Assert.IsTrue(generator.expandElement(nav));
        //    Assert.IsTrue(nav.MoveToChild("title"), "Did not move into internally defined backbone element Group");
        //}

        [TestMethod]
        public void TestExpandElement_PatientIdentifier()
        {
            testExpandElement(@"http://hl7.org/fhir/StructureDefinition/Patient", "Patient.identifier");
        }

        [TestMethod]
        public void TestExpandElement_PatientName()
        {
            testExpandElement(@"http://hl7.org/fhir/StructureDefinition/Patient", "Patient.name");
        }

        [TestMethod]
        public void TestExpandElement_QuestionnaireItem()
        {
            // Validate name reference expansion
            testExpandElement(@"http://hl7.org/fhir/StructureDefinition/Questionnaire", "Questionnaire.item");
        }

        [TestMethod]
        public void TestExpandElement_QuestionnaireItemItem()
        {
            // Validate name reference expansion
            testExpandElement(@"http://hl7.org/fhir/StructureDefinition/Questionnaire", "Questionnaire.item.item");
        }

        [TestMethod]
        public void TestExpandElement_Slice()
        {
            // Resolve lipid profile from profile-others.xml
            var sd = _testResolver.FindStructureDefinition("http://hl7.org/fhir/StructureDefinition/lipidprofile");
            Assert.IsNotNull(sd);
            Assert.IsNotNull(sd.Snapshot);

            // DiagnosticReport.result is sliced
            var nav = new ElementDefinitionNavigator(sd.Snapshot.Element);

            // [WMR 20170711] Fix non-standard element id's in source (capitalization)
            // Standardized element ids are preferred, but not mandatory; so the profile is not invalid
            // Nonetheless fix this first, so we can call common assertion methods
            var elem = sd.Snapshot.Element.FirstOrDefault(e => e.ElementId == "DiagnosticReport.result:cholesterol");
            Assert.IsNotNull(elem);
            elem.ElementId = elem.Path + ElementIdGenerator.ElementIdSliceNameDelimiter + elem.SliceName;
            Assert.AreEqual("DiagnosticReport.result:Cholesterol", elem.ElementId);
            elem = sd.Snapshot.Element.FirstOrDefault(e => e.ElementId == "DiagnosticReport.result:triglyceride");
            elem.ElementId = elem.Path + ElementIdGenerator.ElementIdSliceNameDelimiter + elem.SliceName;
            Assert.IsNotNull(elem);
            elem.ElementId = elem.Path + ElementIdGenerator.ElementIdSliceNameDelimiter + elem.SliceName;
            Assert.AreEqual("DiagnosticReport.result:Triglyceride", elem.ElementId);

            // Move to slicing entry
            nav.JumpToFirst("DiagnosticReport.result");
            Assert.IsNotNull(nav.Current.Slicing);

            // Move to first (named) slice
            nav.MoveToNext();
            Assert.AreEqual(nav.Path, "DiagnosticReport.result");
            Assert.IsNotNull(nav.Current.SliceName);

            testExpandElement(sd, nav.Current);
        }

        void testExpandElement(string srcProfileUrl, string expandElemPath)
        {
            // Prepare...
            var sd = _testResolver.FindStructureDefinition(srcProfileUrl);
            Assert.IsNotNull(sd);
            Assert.IsNotNull(sd.Snapshot);

            var elems = sd.Snapshot.Element;
            Assert.IsNotNull(elems);

            Debug.WriteLine("Input:");
            Debug.Indent();
            Debug.WriteLine(string.Join(Environment.NewLine, elems.Where(e => e.Path.StartsWith(expandElemPath)).Select(e => e.Path)));
            Debug.Unindent();

            var elem = elems.FirstOrDefault(e => e.Path == expandElemPath);
            testExpandElement(sd, elem);
        }

        void testExpandElement(StructureDefinition sd, ElementDefinition elem)
        {
            Assert.IsNotNull(elem);
            var elems = sd.Snapshot.Element;
            Assert.IsTrue(elems.Contains(elem));

            // Test...
            _generator = new SnapshotGenerator(_testResolver, _settings);

            // [WMR 20170614] NEW: ExpandElement should maintain the existing element ID...!
            var orgId = elem.ElementId;

            var result = _generator.ExpandElement(elems, elem);

            dumpOutcome(_generator.Outcome);
            Assert.IsNull(_generator.Outcome);

            Assert.AreEqual(orgId, elem.ElementId);

            // Verify results
            verifyExpandElement(elem, elems, result);
        }

        void verifyExpandElement(ElementDefinition elem, IList<ElementDefinition> elems, IList<ElementDefinition> result)
        {
            var expandElemPath = elem.Path;

            // Debug.WriteLine("\r\nOutput:");
            // Debug.WriteLine(string.Join(Environment.NewLine, result.Where(e => e.Path.StartsWith(expandElemPath)).Select(e => e.Path)));

            Assert.IsNotNull(elem.Type);
            var elemType = elem.Type.FirstOrDefault();
            var nameRef = elem.ContentReference;
            if (elemType != null)
            {
                // Validate type profile expansion
                var elemTypeCode = elemType.Code;
                Assert.IsNotNull(elemTypeCode);

                var elemProfile = elemType.Profile;
                var sdType = elemProfile != null && elemTypeCode != FHIRAllTypes.Reference.GetLiteral()
                    ? _testResolver.FindStructureDefinition(elemProfile)
                    : _testResolver.FindStructureDefinitionForCoreType(elemTypeCode);

                // [WMR 20170220] External type profile may not be available
                // Assert.IsNotNull(sdType);
                if (sdType != null)
                {
                    Assert.IsNotNull(sdType.Snapshot);
                    Assert.IsNotNull(sdType.Snapshot.Element);
                    Assert.IsTrue(sdType.Snapshot.Element.Count > 0);

                    // Debug.WriteLine("\r\nType:");
                    // Debug.WriteLine(string.Join(Environment.NewLine, sdType.Snapshot.Element.Select(e => e.Path)));

                    sdType.Snapshot.Rebase(expandElemPath);
                    var typeElems = sdType.Snapshot.Element;

                    var nav = new ElementDefinitionNavigator(result);
                    //Assert.IsTrue(result.Count == elems.Count + typeElems.Count - 1);
                    //if (elem.Name == null)
                    //{
                    //    Assert.IsTrue(result.Where(e => e.Path.StartsWith(expandElemPath)).Count() == typeElems.Count);
                    //}
                    //else
                    if (elem.ContentReference != null)
                    {
                        // Name reference (not a slice)
                        Assert.IsTrue(nav.JumpToNameReference(elem.ContentReference));
                        var cnt = 1;
                        Assert.IsTrue(nav.MoveToFirstChild());
                        do
                        {
                            Assert.AreEqual(typeElems[cnt++].Path, nav.Path);
                        } while (nav.MoveToNext());
                        Assert.AreEqual(typeElems.Count, cnt);
                    }

                    nav.Reset();
                    Assert.IsTrue(nav.MoveTo(elem));

#if HACK_STU3_RECURSION
                    if (!isExpandableElement(elem))
                    {
                        Assert.IsFalse(nav.MoveToFirstChild());
                        return;
                    }
#endif

                    Assert.IsTrue(nav.MoveToFirstChild());
                    var typeNav = new ElementDefinitionNavigator(typeElems);
                    Assert.IsTrue(typeNav.MoveTo(typeNav.Elements[0]));
                    Assert.IsTrue(typeNav.MoveToFirstChild());
                    do
                    {
                        var path = typeNav.Path;
                        Assert.IsTrue(nav.Path.EndsWith(path, StringComparison.OrdinalIgnoreCase));
                        if (!nav.MoveToNext())
                        {
                            Debug.Assert(!typeNav.MoveToNext());
                            break;
                        }
                        // [WMR 20170412] Backbone elements can introduce additional child elements
                        if (!typeNav.MoveToNext())
                        {
                            Assert.AreEqual(FHIRAllTypes.BackboneElement.GetLiteral(), elemTypeCode);
                            break;
                        }

                    } while (true);
                }


            }
            else if (nameRef != null)
            {
                // Validate name reference expansion
                var nav = new ElementDefinitionNavigator(elems);
                Assert.IsTrue(nav.JumpToNameReference(nameRef));
                var prefix = nav.Path;
                Assert.IsTrue(nav.MoveToFirstChild());
                var pos = result.IndexOf(elem);

                Debug.WriteLine("\r\nName Reference:");
                Debug.Indent();
                // [WMR 20170412] Also handle grand children
                var srcPos = nav.OrdinalPosition.Value;
                var cnt = nav.Elements.Count;
                do
                {
                    Debug.WriteLine(nav.Path);
                    var srcPath = elems[srcPos++].Path.Substring(prefix.Length);
                    var tgtPath = result[++pos].Path.Substring(expandElemPath.Length);
                    Assert.AreEqual(srcPath, tgtPath);
                } while (srcPos < cnt);
                Debug.Unindent();
            }
        }

        // [WMR 20160722] For debugging purposes
        [Conditional("DEBUG")]
        void dumpReferences(StructureDefinition sd, bool differential = false)
        {
            if (sd != null)
            {
                Debug.WriteLine("References for StructureDefinition '{0}' ('{1}')".FormatWith(sd.Name, sd.Url));
                Debug.WriteLine("BaseDefinition = '{0}'".FormatWith(sd.BaseDefinition));

                // FhirClient client = new FhirClient("http://fhir2.healthintersections.com.au/open/");
                // var folderPath = Path.Combine(Directory.GetCurrentDirectory(), @"TestData\snapshot-test\download");
                // if (!Directory.Exists(folderPath)) { Directory.CreateDirectory(folderPath); }

                var component = differential ? sd.Differential.Element : sd.Snapshot.Element;
                var profiles = enumerateDistinctTypeProfiles(component);

                Debug.Indent();
                foreach (var profile in profiles)
                {
                    Debug.WriteLine(profile);

                    // How to determine the original filename?
                    //try
                    //{
                    //    var xml = client.Get(profile);
                    //    var filePath = Path.Combine()
                    //    File.WriteAllText(folderPath, )
                    //}
                    //catch (Exception ex)
                    //{
                    //    Debug.WriteLine(ex.Message);
                    //}
                }
                Debug.Unindent();
            }
        }

        static IEnumerable<string> enumerateDistinctTypeProfiles(IList<ElementDefinition> elements)
        {
            return elements.SelectMany(e => e.Type).Select(t => t.Profile).Distinct();
        }

        static string formatElementPathName(ElementDefinition elem)
        {
            if (elem == null) { return null; }
            if (!string.IsNullOrEmpty(elem.SliceName)) return $"{elem.Path}:{elem.SliceName}";
            return elem.Path;
        }

        [Conditional("DEBUG")]
        static void dumpBaseElems(IEnumerable<ElementDefinition> elements)
        {
            Debug.Print(string.Join(Environment.NewLine,
                elements.Select(e =>
                {
                    var bea = e.Annotation<BaseDefAnnotation>();
                    var be = bea != null ? bea.BaseElementDefinition : null;
                    //return "  #{0,-8} {1} '{2}' - {3} => #{4,-8} {5} '{6}' - {7}"
                    //    .FormatWith(
                    //        e.GetHashCode(),
                    //        e.Path,
                    //        e.Name,
                    //        e?.Base?.Path,
                    //        (int?)be?.GetHashCode(),
                    //        be?.Path,
                    //        be?.Name,
                    //        be?.Base?.Path
                    //    );

                    return be != null ?
                        $"  #{e.GetHashCode(),-8} {formatElementPathName(e)} | {e.Base?.Path} <== #{be.GetHashCode(),-8} {formatElementPathName(be)} | {be.Base?.Path}"
                      : $"  #{e.GetHashCode(),-8} {formatElementPathName(e)} | {e.Base?.Path}"; 
                })
            ));
        }

        [Conditional("DEBUG")]
        void dumpBasePaths(StructureDefinition sd)
        {
            if (sd != null && sd.Snapshot != null)
            {
                Debug.WriteLine("StructureDefinition '{0}' ('{1}')".FormatWith(sd.Name, sd.Url));
                Debug.WriteLine("BaseDefiniton = '{0}'".FormatWith(sd.BaseDefinition));
                // Debug.Indent();
                Debug.Print("Element.Id | Element.Path | Element.Base.Path");
                Debug.Print(new string('=', 100));
                foreach (var elem in sd.Snapshot.Element)
                {
                    Debug.WriteLine("{0}  |  {1}  |  {2}", elem.ElementId, elem.Path, elem.Base?.Path);
                }
                // Debug.Unindent();
            }
        }

        [Conditional("DEBUG")]
        void dumpOutcome(OperationOutcome outcome) => dumpIssues(outcome?.Issue);

        [Conditional("DEBUG")]
        void dumpIssues(List<OperationOutcome.IssueComponent> issues)
        {
            if (issues != null && issues.Count > 0)
            {
                Debug.WriteLine("===== {0} issues", issues.Count);
                for (int i = 0; i < issues.Count; i++)
                {
                    dumpIssue(issues[i], i);
                }
                Debug.WriteLine("==================================");
            }
        }

        [Conditional("DEBUG")]
        void dumpIssue(OperationOutcome.IssueComponent issue, int index)
        {
            StringBuilder sb = new StringBuilder();
            sb.AppendFormat("* Issue #{0}: Severity = '{1}' Code = '{2}'", index, issue.Severity, issue.Code);
            if (issue.Details != null)
            {
                sb.AppendFormat(" Details: '{0}'", string.Join(" | ", issue.Details.Coding.Select(c => c.Code)));
                if (issue.Details.Text != null) sb.AppendFormat(" Text : '{0}'", issue.Details.Text);
            }
            if (issue.Diagnostics != null) { sb.AppendFormat(" Profile: '{0}'", issue.Diagnostics); }
            if (issue.Location != null) { sb.AppendFormat(" Path: '{0}'", string.Join(" | ", issue.Location)); }

            Debug.Print(sb.ToString());
        }


        [TestMethod]
        public void GenerateSnapshotEmitBaseData()
        {
            // Verify that the SnapshotGenerator events provide stable references to associated base ElementDefinition instances.
            // If two different profile elements have the same type, then the PrepareElement event should provide the exact same
            // reference to the associated base element. The same target ElementDefinition instance should also be contained in
            // the external type profile.

            var source = _testResolver;
            Assert.IsNotNull(source);

            // var sd = source.FindStructureDefinition(@"http://hl7.org/fhir/StructureDefinition/daf-condition");
            // var sd = source.FindStructureDefinition(@"http://example.com/fhir/StructureDefinition/patient-with-extensions");
            // var sd = source.FindStructureDefinition(@"http://hl7.org/fhir/StructureDefinition/sdc-questionnaire");
            // var sd = source.FindStructureDefinition(@"http://hl7.org/fhir/StructureDefinition/cqif-guidanceartifact");
            // var sd = source.FindStructureDefinition(@"http://hl7.org/fhir/StructureDefinition/shareablevalueset");
            // var sd = source.FindStructureDefinition(@"http://hl7.org/fhir/StructureDefinition/qicore-goal");
            // var sd = source.FindStructureDefinition(@"http://hl7.org/fhir/StructureDefinition/cqif-guidanceartifact");
            // var sd = source.FindStructureDefinition(@"http://example.org/fhir/StructureDefinition/MyLocation");
            // var sd = source.FindStructureDefinition(@"http://example.org/fhir/StructureDefinition/MyPatient");
            // var sd = source.FindStructureDefinition(@"http://example.org/fhir/StructureDefinition/MyExtension1");
            // var sd = source.FindStructureDefinition(@"http://hl7.org/fhir/StructureDefinition/CarePlan");

            // var sd = source.FindStructureDefinition(@"http://hl7.org/fhir/StructureDefinition/Element");
            // var sd = source.FindStructureDefinition(@"http://hl7.org/fhir/StructureDefinition/Patient");
            // var sd = source.FindStructureDefinition(@"http://hl7.org/fhir/StructureDefinition/Extension");
            // var sd = source.FindStructureDefinition(@"http://hl7.org/fhir/StructureDefinition/Meta");
            // var sd = source.FindStructureDefinition(@"http://hl7.org/fhir/StructureDefinition/Money");

            // var sd = source.FindStructureDefinition(@"http://hl7.org/fhir/StructureDefinition/cqif-basic-guidance-action");

            // var sd = source.FindStructureDefinition(@"http://example.org/fhir/StructureDefinition/PatientWithExtension");
            // var sd = source.FindStructureDefinition(@"http://example.org/fhir/StructureDefinition/PatientWithCustomIdentifier");

            var sd = source.FindStructureDefinition(@"http://example.org/fhir/StructureDefinition/CustomIdentifier");

            Assert.IsNotNull(sd);
            // dumpReferences(sd);

            var settings = new SnapshotGeneratorSettings(_settings);
            // settings.GenerateExtensionsOnConstraints = true;
            settings.GenerateAnnotationsOnConstraints = true;
            _generator = new SnapshotGenerator(source, settings);

            try
            {
                _generator.PrepareBaseProfile += profileHandler;
                _generator.PrepareElement += elementHandler;
                _generator.Constraint += constraintHandler;

                generateSnapshotAndCompare(sd, out var expanded);

                dumpOutcome(_generator.Outcome);

                assertBaseDefs(expanded, settings);

                if (sd.Url != ModelInfo.CanonicalUriForFhirCoreType(FHIRAllTypes.Element))
                {
                    // Element snapshot should be recursively expanded, as it is the fundamental base profile
                    var sdElem = source.FindStructureDefinitionForCoreType(FHIRAllTypes.Element);
                    Assert.IsNotNull(sdElem);
                    Assert.IsTrue(sdElem.HasSnapshot);
                    Assert.IsTrue(sdElem.Snapshot.IsCreatedBySnapshotGenerator());
                    assertBaseDefs(sdElem, settings);
                }

                if (sd.Url != ModelInfo.CanonicalUriForFhirCoreType(FHIRAllTypes.Id))
                {
                    // Id snapshot should not be (re-)generated, as derived profiles don't force expansion
                    var sdId = source.FindStructureDefinitionForCoreType(FHIRAllTypes.Id);
                    Assert.IsNotNull(sdId);
                    Assert.IsTrue(sdId.HasSnapshot);
                    Assert.IsFalse(sdId.Snapshot.IsCreatedBySnapshotGenerator());
                    // Re-generate the snapshot and verify base references
                    generateSnapshotAndCompare(sdId, out expanded);
                    assertBaseDefs(expanded, settings);
                }

                if (sd.Url == @"http://example.org/fhir/StructureDefinition/MyPatient")
                {
                    var sdBase = source.FindStructureDefinition(@"http://hl7.org/fhir/StructureDefinition/Patient");
                    assertBaseDefs(sdBase, settings);

                    var sdElem = source.FindStructureDefinition(@"http://hl7.org/fhir/StructureDefinition/Element");
                    assertBaseDefs(sdElem, settings);

                    var sdExt = source.FindStructureDefinition(@"http://hl7.org/fhir/StructureDefinition/Extension");
                    assertBaseDefs(sdExt, settings);

                    var sdExt1 = source.FindStructureDefinition(@"http://example.org/fhir/StructureDefinition/MyExtension1");
                    assertBaseDefs(sdExt1, settings);

                    var sdExt2 = source.FindStructureDefinition(@"http://example.org/fhir/StructureDefinition/MyExtension2");
                    assertBaseDefs(sdExt2, settings);
                }

            }
            finally
            {
                // Detach event handlers
                _generator.Constraint -= constraintHandler;
                _generator.PrepareElement -= elementHandler;
                _generator.PrepareBaseProfile -= profileHandler;
            }
        }

        [TestMethod]
        public void TestBaseAnnotations_ExplicitCoreTypeProfile()
        {
            // Verify processing of explicit core element type profile in differential
            // e.g. if the differential specifies explicit core type profile url
            // Example: Patient.identifier type = { Code : Identifier, Profile : "http://hl7.org/fhir/StructureDefinition/Identifier" } }
            // Snapshot generator should ignore this, i.e. NOT treat this as a constraint

            var source = _testResolver;
            Assert.IsNotNull(source);
            var sd = source.FindStructureDefinition(@"http://example.org/fhir/StructureDefinition/PatientWithExplicitCoreIdentifierProfile");

            Assert.IsNotNull(sd);
            // dumpReferences(sd);

            // Patient.identifier should reference the default core Identifier type profile
            var elem = sd.Differential.Element.FirstOrDefault(e => e.Path == "Patient.identifier");
            Assert.IsNotNull(elem);
            var typeProfileUrl = elem.Type.FirstOrDefault().Profile;
            Assert.IsNotNull(typeProfileUrl);
            Assert.AreEqual(typeProfileUrl, ModelInfo.CanonicalUriForFhirCoreType(FHIRAllTypes.Identifier));

            var settings = new SnapshotGeneratorSettings(_settings);
            settings.GenerateAnnotationsOnConstraints = true;
            _generator = new SnapshotGenerator(source, settings);

            try
            {
                _generator.PrepareBaseProfile += profileHandler;
                _generator.PrepareElement += elementHandler;
                _generator.Constraint += constraintHandler;

                generateSnapshotAndCompare(sd, out var expanded);
                dumpOutcome(_generator.Outcome);
                Assert.IsTrue(expanded.HasSnapshot);
                Assert.IsTrue(expanded.Snapshot.IsCreatedBySnapshotGenerator());
                assertBaseDefs(expanded, settings);

                // Verify that the snapshot generator also expanded the referenced core Identifier type profile
                var sdType = source.FindStructureDefinitionForCoreType(FHIRAllTypes.Identifier);
                Assert.IsNotNull(sdType);
                Assert.IsTrue(sdType.HasSnapshot);
                Assert.IsTrue(sdType.Snapshot.IsCreatedBySnapshotGenerator());

                // Verify the snapshot expansion of the Patient.identifier element
                elem = expanded.Snapshot.Element.FirstOrDefault(e => e.Path == "Patient.identifier");
                Assert.IsNotNull(elem);
                var baseElem = elem.Annotation<BaseDefAnnotation>()?.BaseElementDefinition;
                Assert.IsNotNull(baseElem);
                Assert.AreEqual(elem.Path, baseElem.Path); // Base = core Patient.identifier element
                // Note: diff elem is not exactly equal to base elem (due to reduntant type profile constraint)
                var hasConstraints = !SnapshotGeneratorTest2.isAlmostExactly(elem, baseElem, false);
                Assert.IsTrue(hasConstraints);
                // Check: re-assert while ignoring the redundant type profile constraint
                Assert.IsTrue(SnapshotGeneratorTest2.isAlmostExactly(elem, baseElem, true));

                Assert.IsTrue(hasChanges(elem));

                // Verify base annotations on Patient.identifier subtree
                var elems = expanded.Snapshot.Element.Where(e => e.Path.StartsWith("Patient.identifier.")).ToList();
                for (int i = 0; i < elems.Count; i++)
                {
                    elem = elems[i];
                    Assert.IsNotNull(elem);
                    baseElem = elem.Annotation<BaseDefAnnotation>()?.BaseElementDefinition;
                    Assert.IsNotNull(baseElem);
                    hasConstraints = !SnapshotGeneratorTest2.isAlmostExactly(elem, baseElem);
                    // Only the .use child element has a profile diff constraint
                    bool isConstrained = elem.Path == "Patient.identifier.use";

                    // [WMR 20170713] Changed
                    // Assert.AreEqual(isConstrained, hasConstraints);
                    Assert.AreEqual(isConstrained || elem.IsExtension(), hasConstraints);

                    var elemHasChanges = hasChanges(elem);
                    Assert.AreEqual(isConstrained, elemHasChanges);

                    // Verify that base element annotations reference the associated child element in Core Identifier profile
                    // [WMR 20170501] OBSOLETE
                    // Assert.AreEqual("Patient." + baseElem.Path.Uncapitalize(), elem.Path);
                    Debug.WriteLine($"*** elem.Path = '{elem.Path}' baseElem.Path = '{baseElem.Path}' ");
                }

            }
            finally
            {
                // Detach event handlers
                _generator.Constraint -= constraintHandler;
                _generator.PrepareElement -= elementHandler;
                _generator.PrepareBaseProfile -= profileHandler;
            }
        }

        [TestMethod]
        public void TestBaseAnnotations_CustomTypeProfile()
        {
            // Verify generated base annotations for a profile that references an external element type profile
            // e.g. Patient profile with a custom Identifier profile on the Patient.identifier element

            var source = _testResolver;
            Assert.IsNotNull(source);
            var sd = source.FindStructureDefinition(@"http://example.org/fhir/StructureDefinition/PatientWithCustomIdentifier");

            Assert.IsNotNull(sd);
            // dumpReferences(sd);

            // Patient.identifier should reference an external type profile
            var elem = sd.Differential.Element.FirstOrDefault(e => e.Path == "Patient.identifier");
            Assert.IsNotNull(elem);
            var typeProfileUrl = elem.Type.FirstOrDefault().Profile;
            Assert.IsNotNull(typeProfileUrl);

            var settings = new SnapshotGeneratorSettings(_settings);
            settings.GenerateAnnotationsOnConstraints = true;
            _generator = new SnapshotGenerator(source, settings);

            try
            {
                _generator.PrepareBaseProfile += profileHandler;
                _generator.PrepareElement += elementHandler;
                _generator.Constraint += constraintHandler;

                generateSnapshotAndCompare(sd, out var expanded);
                dumpOutcome(_generator.Outcome);
                Assert.IsTrue(expanded.HasSnapshot);
                Assert.IsTrue(expanded.Snapshot.IsCreatedBySnapshotGenerator());
                assertBaseDefs(expanded, settings);

                // Verify that the snapshot generator also expanded the referenced external custom Identifier type profile
                var sdType = source.FindStructureDefinition(typeProfileUrl);
                Assert.IsNotNull(sdType);
                Assert.IsTrue(sdType.HasSnapshot);
                Assert.IsTrue(sdType.Snapshot.IsCreatedBySnapshotGenerator());
                assertBaseDefs(sdType, settings);

                // Verify the snapshot expansion of the Patient.identifier element
                elem = expanded.Snapshot.Element.FirstOrDefault(e => e.Path == "Patient.identifier");
                Assert.IsNotNull(elem);
                var baseElem = elem.Annotation<BaseDefAnnotation>()?.BaseElementDefinition;
                Assert.IsNotNull(baseElem);
                Assert.AreEqual(elem.Path, baseElem.Path); // Base = core Patient.identifier element
                // Note: diff elem is not exactly equal to base elem (due to reduntant type profile constraint)
                // hasConstraints and hasChanges methods aren't smart enough to detect redundant constraints
                var hasConstraints = !SnapshotGeneratorTest2.isAlmostExactly(elem, baseElem);
                Assert.IsTrue(hasConstraints);

                // Verify base annotations on Patient.identifier subtree
                var elems = expanded.Snapshot.Element.Where(e => e.Path.StartsWith("Patient.identifier.")).ToList();
                for (int i = 0; i < elems.Count; i++)
                {
                    elem = elems[i];
                    Assert.IsNotNull(elem);
                    baseElem = elem.Annotation<BaseDefAnnotation>()?.BaseElementDefinition;
                    Assert.IsNotNull(baseElem);
                    hasConstraints = !SnapshotGeneratorTest2.isAlmostExactly(elem, baseElem);
                    // Only the .use child element has a profile diff constraint
                    bool isConstrained = elem.Path == "Patient.identifier.use" || elem.Path == "Patient.identifier.value";
                    Assert.AreEqual(isConstrained, hasConstraints);
                    Assert.AreEqual(isConstrained, hasChanges(elem));

                    // Verify that base element annotations reference the associated child element in custom Identifier profile
                    // Assert.AreEqual("Patient." + baseElem.Path.Uncapitalize(), elem.Path);

                    // Verify correct base element annotations
                    // Should point to rebased custom type element (same path)
                    Assert.AreEqual(baseElem.Path, elem.Path);
                }

                // Verify specific element constraints
                // Patient.identifier.use::min is overriden by patient profile
                elem = elems.FirstOrDefault(e => e.Path == "Patient.identifier.use");
                Assert.IsNotNull(elem);
                Assert.AreEqual(1, elem.Min);
                Assert.IsTrue(elem.HasDiffConstraintAnnotations());
                Assert.IsTrue(elem.MinElement.IsConstrainedByDiff());

                // Patient.identifier.value::short is overriden by patient profile
                elem = elems.FirstOrDefault(e => e.Path == "Patient.identifier.value");
                Assert.IsNotNull(elem);
                Assert.AreEqual("A custom identifier value", elem.Short);
                Assert.IsTrue(elem.HasDiffConstraintAnnotations());
                Assert.IsTrue(elem.ShortElement.IsConstrainedByDiff());

                // Patient.identifier.system::min is inherited from custom type profile, not overriden by patient profile
                elem = elems.FirstOrDefault(e => e.Path == "Patient.identifier.system");
                Assert.IsNotNull(elem);
                Assert.AreEqual(1, elem.Min);
                Assert.IsFalse(elem.HasDiffConstraintAnnotations());
                Assert.IsFalse(elem.MinElement.IsConstrainedByDiff());

            }
            finally
            {
                // Detach event handlers
                _generator.Constraint -= constraintHandler;
                _generator.PrepareElement -= elementHandler;
                _generator.PrepareBaseProfile -= profileHandler;
            }
        }

        [TestMethod]
        public void TestBaseAnnotations_InlineExtension()
        {
            // Verify generated base annotations for a profile that references an external extension definition profile

            var source = _testResolver;
            Assert.IsNotNull(source);
            var sd = source.FindStructureDefinition(@"http://example.org/fhir/StructureDefinition/PatientWithExtension");

            Assert.IsNotNull(sd);
            // dumpReferences(sd);

            // Patient profile should reference an external extension definition, fetch the url
            var elem = sd.Differential.Element.FirstOrDefault(e => e.Path == "Patient.extension" && e.Slicing == null);
            Assert.IsNotNull(elem);
            var extensionDefinitionUrl = elem.Type.FirstOrDefault().Profile;
            Assert.IsNotNull(extensionDefinitionUrl);

            var settings = new SnapshotGeneratorSettings(_settings);
            settings.GenerateAnnotationsOnConstraints = true;
            _generator = new SnapshotGenerator(source, settings);

            try
            {
                _generator.PrepareBaseProfile += profileHandler;
                _generator.PrepareElement += elementHandler;
                _generator.Constraint += constraintHandler;

                generateSnapshotAndCompare(sd, out var expanded);
                dumpOutcome(_generator.Outcome);
                Assert.IsTrue(expanded.HasSnapshot);
                Assert.IsTrue(expanded.Snapshot.IsCreatedBySnapshotGenerator());
                assertBaseDefs(expanded, settings);

                // Verify that the snapshot generator also expanded the referenced external extension definition
                var sdExtension = source.FindStructureDefinition(extensionDefinitionUrl);
                Assert.IsNotNull(sdExtension);
                Assert.IsTrue(sdExtension.HasSnapshot);
                Assert.IsTrue(sdExtension.Snapshot.IsCreatedBySnapshotGenerator());
                assertBaseDefs(sdExtension, settings);

                // Verify correct merging of inline profile constraints overriding the extension definition
                var nav = new ElementDefinitionNavigator(expanded);
                Assert.IsTrue(nav.MoveToFirstChild());
                Assert.IsTrue(nav.MoveToFirstChild());
                Assert.IsTrue(nav.MoveToNext("extension"));
                Assert.IsNotNull(nav.Current.Slicing);  // Extension slicing entry
                Assert.IsTrue(nav.MoveToNext("extension"));
                elem = nav.Current;
                Assert.IsNull(elem.Slicing);    // First extension
                Assert.AreEqual(elem.PrimaryTypeProfile(), extensionDefinitionUrl);

                Assert.AreEqual("extension", elem.SliceName);
                Assert.AreEqual("1", elem.Max); // Inline profile constraint overriding the extension definition
                Assert.IsTrue(elem.MaxElement.IsConstrainedByDiff());
                Assert.IsTrue(elem.HasDiffConstraintAnnotations());
                Assert.IsTrue(elem.IsConstrainedByDiff());
                var baseElem = elem.Annotation<BaseDefAnnotation>()?.BaseElementDefinition;
                Assert.IsNotNull(baseElem);
                Assert.AreEqual("*", baseElem.Max);             // Verify that max property is not inherited from base element = Extension root element
                Assert.AreEqual(baseElem.Short, elem.Short);    // Verify that short property is inherited
                Assert.IsFalse(elem.ShortElement.IsConstrainedByDiff());
                // Profile overrides the definition property of the extension definition root element 
                Assert.AreNotEqual(baseElem.Definition, elem.Definition);
                Assert.IsTrue(elem.DefinitionElement.IsConstrainedByDiff());

                Assert.IsTrue(nav.MoveToFirstChild());

                Assert.IsTrue(nav.MoveToNext("url"));
                elem = nav.Current;
                Assert.IsFalse(elem.HasDiffConstraintAnnotations());
                var uri = elem.Fixed as FhirUri;
                Assert.IsNotNull(uri);
                Assert.AreEqual(extensionDefinitionUrl, uri.Value);

                Assert.IsTrue(nav.MoveToNext("valueString"));
                elem = nav.Current;
                Assert.AreEqual(1, elem.Min);            // Inline profile constraint overriding the extension definition
                Assert.IsTrue(elem.MinElement.IsConstrainedByDiff());
                Assert.IsTrue(elem.HasDiffConstraintAnnotations());
                baseElem = elem.Annotation<BaseDefAnnotation>()?.BaseElementDefinition;
                Assert.IsNotNull(baseElem);
                Assert.AreEqual(0, baseElem.Min);               // Verify that min property is not inherited from base element = Extension.valueString
                Assert.AreEqual(baseElem.Short, elem.Short);    // Verify that short property is inherited
                Assert.IsFalse(elem.ShortElement.IsConstrainedByDiff());
                Assert.AreEqual(baseElem.Definition, elem.Definition);    // Verify that definition property is inherited
                Assert.IsFalse(elem.DefinitionElement.IsConstrainedByDiff());
            }
            finally
            {
                // Detach event handlers
                _generator.Constraint -= constraintHandler;
                _generator.PrepareElement -= elementHandler;
                _generator.PrepareBaseProfile -= profileHandler;
            }
        }

        // [WMR 20170714] NEW
        // Annotated Base Element for backbone elements is not included in base structuredefinition ?

        static StructureDefinition MyTestObservation => new StructureDefinition()
        {
            Type = FHIRAllTypes.Observation.GetLiteral(),
            BaseDefinition = ModelInfo.CanonicalUriForFhirCoreType(FHIRAllTypes.Observation),
            Name = "MyTestObservation",
            Url = "http://example.org/fhir/StructureDefinition/MyTestObservation",
            Derivation = StructureDefinition.TypeDerivationRule.Constraint,
            Kind = StructureDefinition.StructureDefinitionKind.Resource,
            Differential = new StructureDefinition.DifferentialComponent()
            {
                Element = new List<ElementDefinition>()
                {
                    new ElementDefinition("Observation.component")
                    {
                        Min = 1
                    },
                }
            }
        };

        [TestMethod]
        public void TestBaseAnnotations_BackboneElement()
        {
            var sd = MyTestObservation;
            var resolver = new InMemoryProfileResolver(sd);
            var multiResolver = new MultiResolver(_testResolver, resolver);

            _generator = new SnapshotGenerator(multiResolver, _settings);

            StructureDefinition expanded = null;
            _generator.PrepareElement += elementHandler;
            try
            {
                generateSnapshotAndCompare(sd, out expanded);
            }
            finally
            {
                _generator.PrepareElement -= elementHandler;
            }

            dumpOutcome(_generator.Outcome);
            Assert.IsTrue(expanded.HasSnapshot);

            Debug.WriteLine("Core Observation:");
            var obs = _testResolver.FindStructureDefinitionForCoreType(FHIRAllTypes.Observation);
            Assert.IsNotNull(obs);
            Assert.IsTrue(obs.HasSnapshot);
            dumpBaseElems(obs.Snapshot.Element);

            Debug.WriteLine("Derived Observation:");
            // dumpElements(expanded.Snapshot.Element);
            dumpBaseElems(expanded.Snapshot.Element);

            assertBaseDefs(expanded, _settings);

            // Additional check: verify that all annotated base element references
            // point to existing instances in the base profile snapshot
            var elems = expanded.Snapshot.Element;
            var baseElems = obs.Snapshot.Element;
            for (int i = 0; i < elems.Count; i++)
            {
                var elem = elems[i];
                var baseElem = elem.Annotation<BaseDefAnnotation>()?.BaseElementDefinition;
                Assert.IsTrue(baseElems.Contains(baseElem));
            }
        }


        // [WMR 20160816] Test custom annotations containing associated base definitions
        class BaseDefAnnotation
        {
            public BaseDefAnnotation(ElementDefinition baseElemDef, StructureDefinition baseStructDef)
            {
                BaseElementDefinition = baseElemDef;
                BaseStructureDefinition = baseStructDef;
            }
            public ElementDefinition BaseElementDefinition { get; private set; }
            public StructureDefinition BaseStructureDefinition { get; private set; }
        }

        static ElementDefinition GetBaseElementAnnotation(ElementDefinition elemDef)
        {
            return elemDef?.Annotation<BaseDefAnnotation>()?.BaseElementDefinition;
        }

        void profileHandler(object sender, SnapshotBaseProfileEventArgs e)
        {
            var profile = e.Profile;
            // Assert.IsTrue(sd.Url != profile.Url || sd.IsExactly(profile));
            var baseProfile = e.BaseProfile;
            Assert.IsNotNull(baseProfile);
            Debug.WriteLine("[SnapshotBaseProfileHandler] Profile #{0} '{1}' BaseDefinition = '{2}'".FormatWith(profile.GetHashCode(), profile.Url, profile.BaseDefinition));
            Debug.Print("[SnapshotBaseProfileHandler] Base Profile #{0} '{1}'".FormatWith(baseProfile.GetHashCode(), baseProfile.Url));
            var rootElem = baseProfile.Snapshot.Element[0];
            Debug.Print("[SnapshotBaseProfileHandler] Base Root element #{0} '{1}'".FormatWith(rootElem.GetHashCode(), rootElem.Path));
            Assert.AreEqual(profile.BaseDefinition, baseProfile.Url);
        }

        static void elementHandler(object sender, SnapshotElementEventArgs e)
        {
            var elem = e.Element;
            Assert.IsNotNull(elem);

            // Assert.IsNotNull(elem.Base);

            var ann = elem.Annotation<BaseDefAnnotation>();
            // We want to annotate a reference to the matching base element from the (immediate) base profile.
            // When the snapshot generator expands external profiles, then this handler is called once for each
            // profile in the base hierarchy, starting at the root profile, e.g. Resource => DomainResource => Patient.
            // Each time we recreate the annotation, so the final annotation contains a reference to the immediate base.
            if (ann != null)
            {
                elem.RemoveAnnotations<BaseDefAnnotation>();
            }
            var baseDef = e.BaseElement;
            var baseStruct = e.BaseStructure;
            elem.AddAnnotation(new BaseDefAnnotation(baseDef, baseStruct));

            Debug.Write($"[{nameof(SnapshotGeneratorTest)}.{nameof(elementHandler)}] #{elem.GetHashCode()} '{elem.Path}:{elem.SliceName}' - Base: #{baseDef?.GetHashCode() ?? 0} '{(baseDef?.Path)}' - Base Structure '{baseStruct?.Url}'");
            Debug.WriteLine(ann?.BaseElementDefinition != null ? $" (old Base: #{ann.BaseElementDefinition.GetHashCode()} '{ann.BaseElementDefinition.Path}')" : "");
        }

        void constraintHandler(object sender, SnapshotConstraintEventArgs e)
        {
            var elem = e.Element as ElementDefinition;
            if (elem != null)
            {
                var changed = elem.IsConstrainedByDiff();
                Debug.Assert(!_settings.GenerateAnnotationsOnConstraints || changed);
                Debug.Print("[SnapshotConstraintHandler] #{0} '{1}'{2}".FormatWith(elem.GetHashCode(), elem.Path, changed ? " CHANGED!" : null));
            }
        }

        static void assertBaseDefs(StructureDefinition sd, SnapshotGeneratorSettings settings)
        {
            Assert.IsNotNull(sd);
            Assert.IsNotNull(sd.Snapshot);
            var elems = sd.Snapshot.Element;
            Assert.IsNotNull(elems);
            Assert.IsTrue(elems.Count > 0);

            var isConstraint = sd.Derivation == StructureDefinition.TypeDerivationRule.Constraint;

            Debug.Print("\r\nStructureDefinition '{0}' url = '{1}'", sd.Name, sd.Url);
            Debug.Print("# | Constraints? | Changed? | Element.Path | Element.Base.Path | BaseElement.Path | #Base | Redundant?");
            Debug.Print(new string('=', 100));
            foreach (var elem in elems)
            {
                // Each element should have a valid Base component, unless the profile is a core type/resource definition (no base)
                // Assert.IsTrue(!isConstraint || elem.Base != null);

                var ann = elem.Annotation<BaseDefAnnotation>();
                var baseDef = ann != null ? ann.BaseElementDefinition : null;
                Assert.AreNotEqual(elem, baseDef);

                var hasChanges = SnapshotGeneratorTest2.hasChanges(elem);
                var isNotExactly = false;
                if (baseDef != null) // && elem.Base != null)
                {
                    // If normalizing, then elem.Base.Path refers to the defining profile (e.g. DomainResource),
                    // whereas baseDef refers to the immediate base profile (e.g. Patient)
                    Debug.Assert(elem.Base == null || ElementDefinitionNavigator.IsCandidateBasePath(elem.Base.Path, baseDef.Path)
                        // [WMR 20170713] Added, e.g. Patient.identifier.use <=> code
                        || !baseDef.Path.Contains(".")
                        );
                    isNotExactly = !SnapshotGeneratorTest2.isAlmostExactly(elem, baseDef);
                }
                // var isValid = hasChanges == isNotExactly;
                var isRedundant = hasChanges && !isNotExactly;
                bool? hasConstraintAnnotations = null;
                if (settings.GenerateAnnotationsOnConstraints)
                {
                    hasConstraintAnnotations = elem.HasDiffConstraintAnnotations();
                    //isValid &= isNotExactly == hasConstraintAnnotations;
                    isRedundant |= !isNotExactly && (hasConstraintAnnotations == true);
                }

                Debug.WriteLine("{0,10}  |  {1}  |  {2,-12}  |  {3,-50}  |  {4,-40}  |  {5,-40}  |  {6,10}  |  {7}",
                    elem.GetHashCode(),
                    (isNotExactly ? "+" : "-")
                    + (hasConstraintAnnotations.HasValue ? (hasConstraintAnnotations.Value ? " (+)" : " (-)") : null),
                    getChangeDescription(elem),
                    elem.Path,
                    elem.Base != null ? elem.Base.Path : null,
                    baseDef != null ? baseDef.Path : null,
                    baseDef != null ? baseDef.GetHashCode().ToString() : null,
                    // !isValid ? "!!!" : ""
                    isRedundant ? "(redundant)" : ""
                );
                //Assert.IsTrue(baseDef == null || isValid);
                // Debug.Assert(baseDef == null || isValid);
            }
        }

        // Utility function to compare element and base element
        // Path, Base and CHANGED_BY_DIFF_EXT extension are excluded from comparison
        // Returns true if the element has no other constraints on base
        static bool isAlmostExactly(ElementDefinition elem, ElementDefinition baseElem, bool ignoreTypeProfile = false)
        {
            var elemClone = (ElementDefinition)elem.DeepCopy();
            var baseClone = (ElementDefinition)baseElem.DeepCopy();

            // Id, Path & Base are expected to differ
            baseClone.ElementId = elem.ElementId;
            baseClone.Path = elem.Path;
            baseClone.Base = elem.Base;

            // [WMR 20170713] Added
            if (ignoreTypeProfile)
            {
                Debug.Assert(elem.Type.Count > 0);
                Debug.Assert(baseClone.Type.Count > 0);
                baseClone.Type[0].Profile = elem.Type[0].Profile;
            }

            // Also ignore any Changed extensions on base and diff
            elemClone.RemoveAllConstrainedByDiffExtensions();
            baseClone.RemoveAllConstrainedByDiffExtensions();
            elemClone.RemoveAllConstrainedByDiffAnnotations();
            baseClone.RemoveAllConstrainedByDiffAnnotations();

            var result = baseClone.IsExactly(elemClone);
            return result;
        }

        // Returns true if the specified element or any of its' components contain the CHANGED_BY_DIFF_EXT extension
        static bool hasChanges(ElementDefinition elem)
        {
            return isChanged(elem)
                || hasChanges(elem.AliasElement)
                || isChanged(elem.Base)
                || isChanged(elem.Binding)
                || hasChanges(elem.Code)
                || isChanged(elem.CommentElement)
                || hasChanges(elem.ConditionElement)
                || hasChanges(elem.Constraint)
                || isChanged(elem.DefaultValue)
                || isChanged(elem.DefinitionElement)
                || hasChanges(elem.Example)
                || hasChanges(elem.Extension)
                || hasChanges(elem.FhirCommentsElement)
                || isChanged(elem.Fixed)
                || isChanged(elem.IsModifierElement)
                || isChanged(elem.IsSummaryElement)
                || isChanged(elem.LabelElement)
                || hasChanges(elem.Mapping)
                || isChanged(elem.MaxElement)
                || isChanged(elem.MaxLengthElement)
                || isChanged(elem.MaxValue)
                || isChanged(elem.MeaningWhenMissingElement)
                || isChanged(elem.MinElement)
                || isChanged(elem.MinValue)
                || isChanged(elem.MustSupportElement)
                || isChanged(elem.SliceNameElement)
                || isChanged(elem.ContentReferenceElement)
                || isChanged(elem.PathElement)
                || isChanged(elem.Pattern)
                || hasChanges(elem.RepresentationElement)
                || isChanged(elem.RequirementsElement)
                || isChanged(elem.ShortElement)
                || isChanged(elem.Slicing)
                || hasChanges(elem.Type);
        }

        static string getChangeDescription(ElementDefinition element)
        {
            if (isChanged(element.Slicing)) { return "Slicing"; }       // Moved to front
            if (hasChanges(element.Type)) { return "Type"; }            // Moved to front
            if (isChanged(element.ShortElement)) { return "Short"; }    // Moved to front

            if (hasChanges(element.AliasElement)) { return "Alias"; }
            if (isChanged(element.Base)) { return "Base"; }
            if (isChanged(element.Binding)) { return "Binding"; }
            if (hasChanges(element.Code)) { return "Code"; }
            if (isChanged(element.CommentElement)) { return "Comment"; }
            if (hasChanges(element.ConditionElement)) { return "Condition"; }
            if (hasChanges(element.Constraint)) { return "Constraint"; }
            if (isChanged(element.DefaultValue)) { return "DefaultValue"; }
            if (isChanged(element.DefinitionElement)) { return "Definition"; }
            if (hasChanges(element.Example)) { return "Example"; }
            if (hasChanges(element.Extension)) { return "Extension"; }
            if (hasChanges(element.FhirCommentsElement)) { return "FhirComments"; }
            if (isChanged(element.Fixed)) { return "Fixed"; }
            if (isChanged(element.IsModifierElement)) { return "IsModifier"; }
            if (isChanged(element.IsSummaryElement)) { return "IsSummary"; }
            if (isChanged(element.LabelElement)) { return "Label"; }
            if (hasChanges(element.Mapping)) { return "Mapping"; }
            if (isChanged(element.MaxElement)) { return "Max"; }
            if (isChanged(element.MaxLengthElement)) { return "MaxLength"; }
            if (isChanged(element.MaxValue)) { return "MaxValue"; }
            if (isChanged(element.MeaningWhenMissingElement)) { return "MeaningWhenMissing"; }
            if (isChanged(element.MinElement)) { return "Min"; }
            if (isChanged(element.MinValue)) { return "MinValue"; }
            if (isChanged(element.MustSupportElement)) { return "MustSupport"; }
            if (isChanged(element.SliceNameElement)) { return "SliceName"; }
            if (isChanged(element.ContentReferenceElement)) { return "ContentReference"; }
            if (isChanged(element.PathElement)) { return "Path"; }
            if (isChanged(element.Pattern)) { return "Pattern"; }
            if (hasChanges(element.RepresentationElement)) { return "Representation"; }
            if (isChanged(element.RequirementsElement)) { return "Requirements"; }
            //if (IsChanged(element.ShortElement)) { return "Short"; }
            //if (IsChanged(element.Slicing)) { return "Slicing"; }
            //if (HasChanges(element.Type)) { return "Type"; }

            if (isChanged(element)) { return "Element"; }           // Moved to back

            return string.Empty;
        }

        static bool hasChanges<T>(IList<T> elements) where T : Element => elements != null ? elements.Any(e => isChanged(e)) : false;
        static bool isChanged(Element elem) => elem != null && elem.IsConstrainedByDiff();

        [TestMethod]
        public void TestExpandCoreElement()
        {
            testExpandResource(@"http://hl7.org/fhir/StructureDefinition/Element");
        }

        [TestMethod]
        public void TestExpandCoreBackBoneElement()
        {
            testExpandResource(@"http://hl7.org/fhir/StructureDefinition/BackboneElement");
        }

        [TestMethod]
        public void TestExpandCoreExtension()
        {
            testExpandResource(@"http://hl7.org/fhir/StructureDefinition/Extension");
        }

        [TestMethod]
        [Ignore]
        public void TestExpandCoreArtifacts()
        {

            testExpandResource(@"http://hl7.org/fhir/StructureDefinition/integer");
            testExpandResource(@"http://hl7.org/fhir/StructureDefinition/positiveInt");
            testExpandResource(@"http://hl7.org/fhir/StructureDefinition/string");
            testExpandResource(@"http://hl7.org/fhir/StructureDefinition/code");
            testExpandResource(@"http://hl7.org/fhir/StructureDefinition/id");

            testExpandResource(@"http://hl7.org/fhir/StructureDefinition/Meta");
            testExpandResource(@"http://hl7.org/fhir/StructureDefinition/HumanName");
            testExpandResource(@"http://hl7.org/fhir/StructureDefinition/Quantity");
            testExpandResource(@"http://hl7.org/fhir/StructureDefinition/SimpleQuantity");
            testExpandResource(@"http://hl7.org/fhir/StructureDefinition/Money");

            testExpandResource(@"http://hl7.org/fhir/StructureDefinition/Resource");
            testExpandResource(@"http://hl7.org/fhir/StructureDefinition/DomainResource");

            testExpandResource(@"http://hl7.org/fhir/StructureDefinition/Basic");
            testExpandResource(@"http://hl7.org/fhir/StructureDefinition/Patient");
            testExpandResource(@"http://hl7.org/fhir/StructureDefinition/Questionnaire");
            testExpandResource(@"http://hl7.org/fhir/StructureDefinition/AuditEvent");

            testExpandResource(@"http://hl7.org/fhir/StructureDefinition/Organization");
        }

        [TestMethod]
        public void TestExpandAllCoreTypes()
        {
            // Generate snapshots for all core types, in the original order as they are defined
            // The Snapshot Generator should recursively process any referenced base/type profiles (e.g. Element, Extension)
            var coreArtifactNames = ModelInfo.FhirCsTypeToString.Values;
            var coreTypeUrls = coreArtifactNames.Where(t => !ModelInfo.IsKnownResource(t)).Select(t => "http://hl7.org/fhir/StructureDefinition/" + t).ToArray();
            testExpandResources(coreTypeUrls.ToArray());
        }

        [TestMethod]
        public void TestExpandAllCoreResources()
        {
            // Generate snapshots for all core resources, in the original order as they are defined
            // The Snapshot Generator should recursively process any referenced base/type profiles (e.g. data types)
            var coreResourceUrls = ModelInfo.SupportedResources.Select(t => "http://hl7.org/fhir/StructureDefinition/" + t);
            testExpandResources(coreResourceUrls.ToArray());
        }

        void testExpandResources(string[] profileUris)
        {
            var sw = new Stopwatch();
            int count = profileUris.Length;
            _source.Reset();
            sw.Start();

            for (int i = 0; i < count; i++)
            {
                testExpandResource(profileUris[i]);
            }

            sw.Stop();
            _source.ShowDuration(count, sw.Elapsed);
        }

        bool testExpandResource(string url)
        {
            Debug.Print("[testExpandResource] url = '{0}'", url);
            var sd = _testResolver.FindStructureDefinition(url);
            Assert.IsNotNull(sd);
            // dumpReferences(sd);

            var result = generateSnapshotAndCompare(sd, out var expanded);

            dumpOutcome(_generator.Outcome);
            dumpBasePaths(expanded);

            if (!result)
            {
                Debug.Print("Expanded is not exactly equal to original... verifying...");
                result = verifyElementBase(sd, expanded);
            }

            // Core artifact snapshots are incorrect, e.g. url snapshot is missing extension element
            //Assert.IsTrue(result);

            return result;
        }

        IEnumerable<T> enumerateBundleStream<T>(Stream stream) where T : Resource
        {
            using (var reader = XmlReader.Create(stream))
            {
                var parser = new FhirXmlParser();
                var bundle = parser.Parse<Bundle>(reader);
                foreach (var entry in bundle.Entry)
                {
                    var res = entry.Resource as T;
                    if (res != null) { yield return res; }
                }
            }
        }

        [TestMethod]
        public void TestExpandCoreTypesByHierarchy()
        {
            // [WMR 20160912] Expand all core data types
            // Start at root types without a base (Element, Extension), then recursively expand derived types

            var result = true;
            var source = new DirectorySource("TestData/snapshot-test");
            var resolver = new CachedResolver(source); // IMPORTANT!

            _generator = new SnapshotGenerator(resolver, _settings);
            _generator.PrepareElement += elementHandler;

            try
            {
                // HACK! CachedResolver doesn't expose LoadArtifactByName
                // So first enumerate source to get url's, then enumerate CachedResolver to persist snapshots (!)
                ProfileInfo[] coreProfileInfo;
                using (var stream = source.LoadArtifactByName("profiles-types.xml"))
                {
                    // var coreDefs = EnumerateBundleStream<StructureDefinition>(stream).ToList();
                    // expandCoreProfilesDerivedFrom(coreDefs, null);

                    var coreDefs = enumerateBundleStream<StructureDefinition>(stream);
                    coreProfileInfo = coreDefs.Select(sd => new ProfileInfo() { Url = sd.Url, BaseDefinition = sd.BaseDefinition }).ToArray();
                }
                expandStructuresBasedOn(resolver, coreProfileInfo, null);
            }
            finally
            {
                _generator.PrepareElement -= elementHandler;
            }
            Assert.IsTrue(result);
        }

        struct ProfileInfo { public string Url; public string BaseDefinition; }

        void expandStructuresBasedOn(IResourceResolver resolver, ProfileInfo[] profileInfo, string baseUrl)
        {
            var derivedStructures = profileInfo.Where(pi => pi.BaseDefinition == baseUrl);
            if (derivedStructures.Any())
            {
                Debug.WriteLineIf(derivedStructures.Any(), "Expand structures derived from: '{0}'".FormatWith(baseUrl));
                foreach (var info in derivedStructures)
                {
                    var sd = resolver.FindStructureDefinition(info.Url);
                    Assert.IsNotNull(sd);
                    updateSnapshot(sd);
                    expandStructuresBasedOn(resolver, profileInfo, sd.Url);
                }
            }
        }

        void updateSnapshot(StructureDefinition sd)
        {
            Assert.IsNotNull(sd);
            Debug.Print("Profile: '{0}' : '{1}'".FormatWith(sd.Url, sd.BaseDefinition));
            // Important! Must expand original instances, not clones!
            // var original = sd.DeepCopy() as StructureDefinition;
            _generator.Update(sd);
            // result &= verifyElementBase(original, entry);
            dumpOutcome(_generator.Outcome);
            dumpBaseElems(sd.Snapshot.Element);
        }

        // Verify ElementDefinition.Base components
        bool verifyElementBase(StructureDefinition original, StructureDefinition expanded)
        {
            var originalElems = original.HasSnapshot ? original.Snapshot.Element : new List<ElementDefinition>();
            var expandedElems = expanded.HasSnapshot ? expanded.Snapshot.Element : new List<ElementDefinition>();
            var isConstraint = expanded.Derivation == StructureDefinition.TypeDerivationRule.Constraint;
            Debug.Print("Original has {0} elements, expanded has {1} elements...".FormatWith(originalElems.Count, expandedElems.Count));

            // dumpBasePaths(original);

            bool verified = false;
            if (expandedElems.Count < originalElems.Count)
            {
                for (int i = 0; i < originalElems.Count; i++)
                {
                    var elem = originalElems[i];
                    var match = expandedElems.Any(e => e.Path == elem.Path);
                    if (!match)
                    {
                        Debug.Print("{0} has not been expanded...".FormatWith(elem.Path));
                    }
                }
            }
            else if (expandedElems.Count == originalElems.Count)
            {
                verified = true;

                var rootElemName = expandedElems[0].Path;

                //var baseProfileUrl = expanded.Base;
                //var baseProfile = baseProfileUrl != null ? _testResolver.FindStructureDefinition(baseProfileUrl) : null;
                //var baseRootElemName = baseProfile != null && baseProfile.Snapshot != null ? baseProfile.Snapshot.Element[0].Path : null;
                //if (expandedElems.Count > 0 && baseRootElemName != null)
                //{
                //    verified &= verifyBasePath(expandedElems[0], originalElems[0], baseRootElemName);
                //}

                if (expanded.Kind == StructureDefinition.StructureDefinitionKind.PrimitiveType)
                {
                    if (rootElemName != "Element")
                    {
                        verified &= verifyBasePath(expandedElems[0], originalElems[0], "Element");
                    }

                    if (rootElemName != "Element" && expandedElems.Count > 2)
                    {
                        verified &= verifyBasePath(expandedElems[1], originalElems[1], "Element.id");
                        verified &= verifyBasePath(expandedElems[2], originalElems[2], "Element.extension");
                    }
                }
                else if (expanded.Kind == StructureDefinition.StructureDefinitionKind.ComplexType)
                {
                    // TODO: verify that this is correct (I think so given the others in this context)
                    verified &= verifyBasePath(expandedElems[1], originalElems[1], "Element.id");
                    verified &= verifyBasePath(expandedElems[2], originalElems[2], "Element.extension");
                }
                else if (expanded.Kind == StructureDefinition.StructureDefinitionKind.Resource)
                {
                    if (rootElemName != "Resource")
                    {
                        verified &= verifyBasePath(expandedElems[0], originalElems[0], "Resource");
                    }

                    if (rootElemName != "Resource" && expandedElems.Count > 4)
                    {
                        verified &= verifyBasePath(expandedElems[1], originalElems[1], "Resource.id");
                        verified &= verifyBasePath(expandedElems[2], originalElems[2], "Resource.meta");
                        verified &= verifyBasePath(expandedElems[3], originalElems[3], "Resource.implicitRules");
                        verified &= verifyBasePath(expandedElems[4], originalElems[4], "Resource.language");
                    }
                    if (rootElemName != "DomainResource" && expandedElems.Count > 8)
                    {
                        verified &= verifyBasePath(expandedElems[5], originalElems[5], "DomainResource.text");
                        verified &= verifyBasePath(expandedElems[6], originalElems[6], "DomainResource.contained");
                        verified &= verifyBasePath(expandedElems[7], originalElems[7], "DomainResource.extension");
                        verified &= verifyBasePath(expandedElems[8], originalElems[8], "DomainResource.modifierExtension");
                    }
                    for (int i = 9; i < expandedElems.Count; i++)
                    {
                        var path = expandedElems[i].Path;
                        if (path.EndsWith(".id"))
                        {
                            verified &= verifyBasePath(expandedElems[i], originalElems[i], "Element.id");
                        }
                        else if (path.EndsWith(".extension"))
                        {
                            verified &= verifyBasePath(expandedElems[i], originalElems[i], "Element.extension");
                        }
                        else if (path.EndsWith(".modifierExtension"))
                        {
                            verified &= verifyBasePath(expandedElems[i], originalElems[i], "BackboneElement.modifierExtension");
                        }
                        else
                        {
                            if (!isConstraint)
                            {
                                // New resource element
                                verified &= verifyBasePath(expandedElems[i], originalElems[i], isConstraint ? expandedElems[i].Path : null);
                                verified &= verifyBasePath(originalElems[i], originalElems[i], isConstraint ? originalElems[i].Path : null);
                            }
                        }
                    }
                }

                if (isConstraint)
                {
                    for (int i = 0; i < expandedElems.Count; i++)
                    {
                        if (originalElems[i].Base == null) { verified = false; Debug.WriteLine("ORIGINAL: Path = {0}  => BASE IS MISSING".FormatWith(originalElems[i].Path)); }
                        if (expandedElems[i].Base == null) { verified = false; Debug.WriteLine("EXPANDED: Path = {0}  => BASE IS MISSING".FormatWith(expandedElems[i].Path)); }
                    }
                }


            }
            return verified;
        }

        static bool verifyBasePath(ElementDefinition elem, ElementDefinition orgElem, string path = "")
        {
            bool result = false;
            if (!string.IsNullOrEmpty(path))
            {
                // Assert.IsNotNull(elem.Base);
                // Assert.AreEqual(path, elem.Base.Path);

                // Assert.IsNotNull(baseElem.Base);
                // Assert.AreEqual(path, baseElem.Base.Path);

                result = elem.Base != null && path == elem.Base.Path;

                Debug.WriteLineIf(elem.Base == null, "EXPANDED: Path = {0}  => BASE IS MISSING".FormatWith(elem.Path));
                Debug.WriteLineIf(orgElem.Base == null, "ORIGINAL: Path = {0}  => BASE IS MISSING".FormatWith(orgElem.Path));

                Debug.WriteLineIf(elem.Base != null && path != elem.Base.Path, "EXPANDED: Path = {0} Base = {1} != {2} => INVALID BASE PATH".FormatWith(elem.Path, elem.Base != null ? elem.Base.Path : null, path));
                Debug.WriteLineIf(orgElem.Base != null && path != orgElem.Base.Path, "ORIGINAL: Path = {0} Base = {1} != {2} => INVALID BASE PATH".FormatWith(orgElem.Path, orgElem.Base != null ? orgElem.Base.Path : null, path));
            }
            else
            {
                // New resource element
                // Assert.IsNull(elem.Base);
                // Assert.IsNull(baseElem.Base);

                result = elem.Base == null;

                Debug.WriteLineIf(elem.Base != null, "EXPANDED: Path = {0} Base = {1} != '' => BASE SHOULD BE NULL".FormatWith(elem.Path, elem.Base != null ? elem.Base.Path : null, path));
                Debug.WriteLineIf(orgElem.Base != null, "ORIGINAL: Path = {0} Base = {1} != '' => BASE SHOULD BE NULL".FormatWith(orgElem.Path, orgElem.Base != null ? orgElem.Base.Path : null, path));

            }
            return result;
        }

        // [WMR 20161207] NEW
        // Verify reslicing order
        [TestMethod]
        public void TestReslicingOrder()
        {
            var dirSource = new DirectorySource("TestData/validation");
            var sd = dirSource.FindStructureDefinition("http://example.com/StructureDefinition/patient-telecom-reslice-ek");
            Assert.IsNotNull(sd);

            //Patient.telecom : ''
            //Patient.telecom : 'phone'
            //Patient.telecom : 'email'
            //Patient.telecom : 'email/home'
            //Patient.telecom : 'email/work'
            //Patient.telecom : 'other'
            //Patient.telecom : 'other/home'
            //Patient.telecom : 'other/work'

            // Verify original differential - defines reslicing
            Debug.Print("Verify differential...");
            var diffNav = ElementDefinitionNavigator.ForDifferential(sd);
            assertPatientTelecomReslice(diffNav);

            generateSnapshotAndCompare(sd, out var expanded);

            Debug.Print("Verify snapshot...");
            var snapNav = ElementDefinitionNavigator.ForSnapshot(expanded);
            assertPatientTelecomReslice(snapNav);
        }

        void assertPatientTelecomReslice(ElementDefinitionNavigator nav)
        {
            Assert.IsTrue(nav.MoveToFirstChild());  // Patient

            if (ElementDefinitionNavigator.IsRootPath(nav.Path))
            {
                Assert.IsTrue(nav.MoveToChild("telecom"));
            }

            var bm = nav.Bookmark();
            do
            {
                Debug.Print($"{nav.Path} : '{nav.Current.SliceName}'");
            } while (nav.MoveToNext("telecom"));
            nav.ReturnToBookmark(bm);

            // Patient.telecom - slicing introduction
            Assert.IsTrue(nav.Path == "Patient.telecom");
            Assert.IsNotNull(nav.Current.Slicing);

            // Patient.telecom - slice "phone"
            Assert.IsTrue(nav.MoveToNext());
            Assert.IsTrue(nav.Path == "Patient.telecom");
            Assert.IsTrue(nav.Current.SliceName == "phone");

            // Patient.telecom - slice "email"
            Assert.IsTrue(nav.MoveToNext());
            Assert.IsTrue(nav.Path == "Patient.telecom");
            Assert.IsTrue(nav.Current.SliceName == "email");

            // Patient.telecom - reslice "email/home"
            Assert.IsTrue(nav.MoveToNext());
            Assert.IsTrue(nav.Path == "Patient.telecom");
            Assert.IsTrue(nav.Current.SliceName == "email/home");

            // Patient.telecom - reslice "email/work"
            Assert.IsTrue(nav.MoveToNext());
            Assert.IsTrue(nav.Path == "Patient.telecom");
            Assert.IsTrue(nav.Current.SliceName == "email/work");

            // Patient.telecom - slice "other"
            Assert.IsTrue(nav.MoveToNext());
            Assert.IsTrue(nav.Path == "Patient.telecom");
            Assert.IsTrue(nav.Current.SliceName == "other");

            // Patient.telecom - reslice "other/home"
            Assert.IsTrue(nav.MoveToNext());
            Assert.IsTrue(nav.Path == "Patient.telecom");
            Assert.IsTrue(nav.Current.SliceName == "other/home");

            // Patient.telecom - reslice "other/work"
            Assert.IsTrue(nav.MoveToNext());
            Assert.IsTrue(nav.Path == "Patient.telecom");
            Assert.IsTrue(nav.Current.SliceName == "other/work");
        }


        // [WMR 20161207] DEBUGGING
        // List all complex extensions that are available in the TestData folder

        // http://hl7.org/fhir/StructureDefinition/cqif-basic-codeSystem : 'TestData/snapshot-test/extensions\extension-cqif-basic-codesystem.xml'
        // http://hl7.org/fhir/StructureDefinition/cqif-basic-contributor : 'TestData/snapshot-test/extensions\extension-cqif-basic-contributor.xml'
        // http://hl7.org/fhir/StructureDefinition/cqif-basic-data : 'TestData/snapshot-test/extensions\extension-cqif-basic-data.xml'
        // http://hl7.org/fhir/StructureDefinition/cqif-basic-guidance-action : 'TestData/snapshot-test/extensions\extension-cqif-basic-guidance-action.xml'
        // http://hl7.org/fhir/StructureDefinition/cqif-basic-guidance-trigger : 'TestData/snapshot-test/extensions\extension-cqif-basic-guidance-trigger.xml'
        // http://hl7.org/fhir/StructureDefinition/cqif-basic-library : 'TestData/snapshot-test/extensions\extension-cqif-basic-library.canonical.xml'
        // http://hl7.org/fhir/StructureDefinition/cqif-basic-model : 'TestData/snapshot-test/extensions\extension-cqif-basic-model.xml'
        // http://hl7.org/fhir/StructureDefinition/cqif-basic-parameter : 'TestData/snapshot-test/extensions\extension-cqif-basic-parameter.xml'
        // http://hl7.org/fhir/StructureDefinition/cqif-basic-relatedResource : 'TestData/snapshot-test/extensions\extension-cqif-basic-relatedresource.xml'
        // http://hl7.org/fhir/StructureDefinition/cqif-basic-valueSet : 'TestData/snapshot-test/extensions\extension-cqif-basic-valueset.xml'
        // http://hl7.org/fhir/StructureDefinition/encounter-relatedCondition : 'TestData/snapshot-test/extensions\extension-encounter-relatedcondition.xml'
        // http://hl7.org/fhir/StructureDefinition/family-member-history-genetics-parent : 'TestData/snapshot-test/extensions\extension-family-member-history-genetics-parent.xml'
        // http://hl7.org/fhir/StructureDefinition/gao-extension-item : 'TestData/snapshot-test/extensions\extension-gao-extension-item.canonical.xml'
        // http://hl7.org/fhir/StructureDefinition/goal-target : 'TestData/snapshot-test/extensions\extension-goal-target.xml'
        // http://hl7.org/fhir/StructureDefinition/patient-clinicalTrial : 'TestData/snapshot-test/extensions\extension-patient-clinicaltrial.xml'
        // http://hl7.org/fhir/StructureDefinition/patient-nationality : 'TestData/snapshot-test/extensions\extension-patient-nationality.xml'
        // http://hl7.org/fhir/StructureDefinition/qicore-adverseevent-cause : 'TestData/snapshot-test/extensions\extension-qicore-adverseevent-cause.xml'
        // http://hl7.org/fhir/StructureDefinition/questionnaire-enableWhen : 'TestData/snapshot-test/extensions\extension-questionnaire-enablewhen.xml'

        [TestMethod]
        public void FindComplexTestExtensions()
        {
            Debug.WriteLine("Complex extension in TestData folder:");
            var dirSource = new DirectorySource("TestData/snapshot-test/extensions");
            var uris = dirSource.ListResourceUris(ResourceType.StructureDefinition);
            foreach (var uri in uris)
            {
                var sd = dirSource.FindStructureDefinition(uri);
                if (sd.IsExtension)
                {
                    if (sd.Differential.Element.Any(e => e.Path.StartsWith("Extension.extension.", StringComparison.Ordinal)))
                    {
                        // var orgInfo = sd.Annotation<OriginAnnotation>();
                        // Debug.WriteLine($"{uri} : '{orgInfo?.Origin}'");
                        Debug.WriteLine($"{uri} : '{sd.GetOrigin()}'");
                    }
                }
            }
        }

        // Ewout: type slices cannot contain renamed elements!
        static StructureDefinition ObservationTypeSliceProfile => new StructureDefinition()
        {
            Type = FHIRAllTypes.Observation.GetLiteral(),
            BaseDefinition = ModelInfo.CanonicalUriForFhirCoreType(FHIRAllTypes.Observation),
            Name = "MyTestObservation",
            Url = "http://example.org/fhir/StructureDefinition/MyTestObservation",
            Derivation = StructureDefinition.TypeDerivationRule.Constraint,
            Differential = new StructureDefinition.DifferentialComponent()
            {
                Element = new List<ElementDefinition>()
                {
                    new ElementDefinition("Observation.value[x]")
                    {
                        Slicing = new ElementDefinition.SlicingComponent()
                        {
                            // Discriminator = new string[] { "@type" },
                            Discriminator = new ElementDefinition.DiscriminatorComponent[]
                                { new ElementDefinition.DiscriminatorComponent
                                    { Type = ElementDefinition.DiscriminatorType.Type }
                                }.ToList(),
                            Ordered = false,
                            Rules = ElementDefinition.SlicingRules.Open
                        }
                    }
                    ,new ElementDefinition("Observation.value[x]")
                    {
                        Type = new List<ElementDefinition.TypeRefComponent>()
                        {
                            new ElementDefinition.TypeRefComponent() { Code = FHIRAllTypes.String.GetLiteral() }
                        }
                    }
                }
            }
        };

        [Conditional("DEBUG")]
        void dumpElements(IEnumerable<ElementDefinition> elements, string header = null) => dumpElements(elements.ToList(), header);

        [Conditional("DEBUG")]
        void dumpElements(List<ElementDefinition> elements, string header = null)
        {
            Debug.WriteLineIf(!string.IsNullOrEmpty(header), header);
            for (int i = 0; i < elements.Count; i++)
            {
                var elem = elements[i];
                Debug.Write(elem.Path);
                Debug.WriteIf(elem.Path != null, " '" + elem.SliceName + "'");
                if (elem.Slicing != null)
                {
                    Debug.Write(" => sliced on: " + string.Join(" | ", elem.Slicing.Discriminator.Select(p => p?.Path)));
                }
                Debug.WriteLine("");
            }
        }

        [TestMethod]
        public void TestTypeSlicing()
        {
            // Create a profile with a type slice: { value[x], value[x] : String }
            var profile = ObservationTypeSliceProfile;

            var resolver = new InMemoryProfileResolver(profile);
            var multiResolver = new MultiResolver(_testResolver, resolver);
            _generator = new SnapshotGenerator(multiResolver, _settings);

            generateSnapshotAndCompare(profile, out var expanded);
            Assert.IsNotNull(expanded);
            Assert.IsTrue(expanded.HasSnapshot);

            expanded.Snapshot.Element.Where(e => e.Path.StartsWith("Observation.value")).Dump("[1] Observation.value slice:");

            var nav = new ElementDefinitionNavigator(expanded);
            Assert.IsTrue(nav.MoveToFirstChild());
            Assert.AreEqual(nav.Path, "Observation");
            Assert.IsTrue(nav.MoveToChild("value[x]"));
            Assert.IsNotNull(nav.Current.Slicing);
            Assert.IsTrue(nav.MoveToNext());
            Assert.AreEqual(nav.PathName, "value[x]"); // valueString
            Assert.AreEqual(nav.Current.Type.FirstOrDefault().Code, FHIRAllTypes.String.GetLiteral());

            // Add an additional type slice: { value[x], value[x] : String, value[x] : CodeableConcept }
            profile.Differential.Element.Add(
                new ElementDefinition("Observation.value[x]")
                {
                    Type = new List<ElementDefinition.TypeRefComponent>()
                    {
                        new ElementDefinition.TypeRefComponent() { Code = FHIRAllTypes.CodeableConcept.GetLiteral() }
                    }
                }
            );

            generateSnapshotAndCompare(profile, out expanded);
            Assert.IsNotNull(expanded);
            Assert.IsTrue(expanded.HasSnapshot);

            expanded.Snapshot.Element.Where(e => e.Path.StartsWith("Observation.value")).Dump("[2] Observation.value slice:");

            nav = new ElementDefinitionNavigator(expanded);
            Assert.IsTrue(nav.MoveToFirstChild());
            Assert.AreEqual(nav.Path, "Observation");
            Assert.IsTrue(nav.MoveToChild("value[x]"));
            Assert.IsTrue(nav.MoveToNext());
            Assert.AreEqual(nav.PathName, "value[x]"); // valueString
            Assert.AreEqual(nav.Current.Type.FirstOrDefault()?.Code, FHIRAllTypes.String.GetLiteral());
            Assert.IsTrue(nav.MoveToNext());
            Assert.AreEqual(nav.PathName, "value[x]"); // valueCodeableConcept
            Assert.AreEqual(nav.Current.Type.FirstOrDefault()?.Code, FHIRAllTypes.CodeableConcept.GetLiteral());
        }

        [TestMethod]
        public void TestMissingDifferential()
        {
            // Create a profile without a differential
            var profile = ObservationTypeSliceProfile;
            profile.Differential = null;

            var resolver = new InMemoryProfileResolver(profile);
            var multiResolver = new MultiResolver(_testResolver, resolver);
            _generator = new SnapshotGenerator(multiResolver, _settings);

            generateSnapshotAndCompare(profile, out var expanded);
            Assert.IsNotNull(expanded);
            Assert.IsTrue(expanded.HasSnapshot);

            expanded.Snapshot.Element.Dump();
        }

        [TestMethod]
        public void TestUnresolvedBaseProfile()
        {
            // Create a profile with an unresolved base profile reference
            var profile = ObservationTypeSliceProfile;
            profile.BaseDefinition = "http://example.org/fhir/StructureDefinition/missing";

            var resolver = new InMemoryProfileResolver(profile);
            var multiResolver = new MultiResolver(_testResolver, resolver);
            _generator = new SnapshotGenerator(multiResolver, _settings);

            generateSnapshotAndCompare(profile, out var expanded);
            Assert.IsNotNull(expanded);
            Assert.IsFalse(expanded.HasSnapshot);
            var outcome = _generator.Outcome;
            Assert.IsNotNull(outcome);
            Assert.IsNotNull(outcome.Issue);
            Assert.AreEqual(outcome.Issue.Count, 1);
            assertIssue(outcome.Issue[0], Issue.UNAVAILABLE_REFERENCED_PROFILE, profile.BaseDefinition);
        }

        static StructureDefinition ObservationTypeResliceProfile => new StructureDefinition()
        {
            Type = FHIRAllTypes.Observation.GetLiteral(),
            BaseDefinition = ObservationTypeSliceProfile.Url,
            Name = "MyDerivedTestObservation",
            Url = "http://example.org/fhir/StructureDefinition/MyDerivedTestObservation",
            Derivation = StructureDefinition.TypeDerivationRule.Constraint,
            Differential = new StructureDefinition.DifferentialComponent()
            {
                Element = new List<ElementDefinition>()
                {
                    new ElementDefinition("Observation.value[x]")
                    {
                        Slicing = new ElementDefinition.SlicingComponent()
                        {
                            // Discriminator = new string[] { "@type" },
                            Discriminator = new ElementDefinition.DiscriminatorComponent[]
                                { new ElementDefinition.DiscriminatorComponent
                                    { Type = ElementDefinition.DiscriminatorType.Type }
                                }.ToList(),
                            Ordered = false,
                            Rules = ElementDefinition.SlicingRules.Open
                        }
                    }
                    // Constraint on existing type slice value[x] : String
                    ,new ElementDefinition("Observation.value[x]")
                    {
                        Max = "1", // New constraint
                        Type = new List<ElementDefinition.TypeRefComponent>()
                        {
                            new ElementDefinition.TypeRefComponent() { Code = FHIRAllTypes.String.GetLiteral() }
                        }
                    }
                    
                    // Remove existing type slice value[x]: CodeableConcept

                    // Add a new type slice value[x]: Integer
                    ,new ElementDefinition("Observation.value[x]")
                    {
                        Type = new List<ElementDefinition.TypeRefComponent>()
                        {
                            new ElementDefinition.TypeRefComponent() { Code = FHIRAllTypes.Integer.GetLiteral() }
                        }
                    },
                }
            }
        };

        [TestMethod]
        public void TestTypeReslicing()
        {
            // Create a derived profile from a base profile with a type slice
            var profile = ObservationTypeResliceProfile;
            var baseProfile = ObservationTypeSliceProfile;

            var resources = new IConformanceResource[] { profile, baseProfile };
            var resolver = new InMemoryProfileResolver(resources);
            var multiResolver = new MultiResolver(_testResolver, resolver);
            _generator = new SnapshotGenerator(multiResolver, _settings);

            generateSnapshotAndCompare(profile, out var expanded);
            Assert.IsNotNull(expanded);
            Assert.IsTrue(expanded.HasSnapshot);

            expanded.Snapshot.Element.Where(e => e.Path.StartsWith("Observation.value")).Dump("[1] Observation.value reslice:");

            var nav = new ElementDefinitionNavigator(expanded);
            Assert.IsTrue(nav.MoveToFirstChild());
            Assert.AreEqual(nav.Path, "Observation");
            Assert.IsTrue(nav.MoveToChild("value[x]"));
            Assert.IsTrue(nav.MoveToNext());
            Assert.AreEqual(nav.PathName, "value[x]"); // valueString
            Assert.AreEqual(nav.Current.Type.FirstOrDefault()?.Code, FHIRAllTypes.String.GetLiteral());
            // Derived profile REMOVES existing CodeableConcept type slice and introduces a new Integer type slice
            // Note: special rules for element types allow removal of inherited collection items
            Assert.IsTrue(nav.MoveToNext());
            Assert.AreEqual(nav.PathName, "value[x]"); // valueCodeableConcept
            Assert.AreEqual(nav.Current.Type.FirstOrDefault()?.Code, FHIRAllTypes.Integer.GetLiteral());
        }

        // Choice type constraint, with element renaming
        static StructureDefinition ObservationTypeConstraintProfile => new StructureDefinition()
        {
            Type = FHIRAllTypes.Observation.GetLiteral(),
            BaseDefinition = ModelInfo.CanonicalUriForFhirCoreType(FHIRAllTypes.Observation),
            Name = "MyTestObservation",
            Url = "http://example.org/fhir/StructureDefinition/MyTestObservation",
            Derivation = StructureDefinition.TypeDerivationRule.Constraint,
            Differential = new StructureDefinition.DifferentialComponent()
            {
                Element = new List<ElementDefinition>()
                {
                    // No slicing introduction
                    // Only single element is allowed (this is NOT a slice!)
                    // Element is renamed
                    new ElementDefinition("Observation.valueString")
                    {
                        Type = new List<ElementDefinition.TypeRefComponent>()
                        {
                            new ElementDefinition.TypeRefComponent() { Code = FHIRAllTypes.String.GetLiteral() }
                        }
                    }
                }
            }
        };

        [TestMethod]
        public void TestChoiceTypeConstraint()
        {
            // Create a profile with a choice type constraint: value[x] => valueString
            var profile = ObservationTypeConstraintProfile;

            var resolver = new InMemoryProfileResolver(profile);
            var multiResolver = new MultiResolver(_testResolver, resolver);
            _generator = new SnapshotGenerator(multiResolver, _settings);

            generateSnapshotAndCompare(profile, out var expanded);
            Assert.IsNotNull(expanded);
            Assert.IsTrue(expanded.HasSnapshot);

            expanded.Snapshot.Element.Where(e => e.Path.StartsWith("Observation.value")).Dump("Observation.value choice type constraint:");

            var nav = new ElementDefinitionNavigator(expanded);
            Assert.IsTrue(nav.MoveToFirstChild());
            Assert.AreEqual(nav.Path, "Observation");
            Assert.IsFalse(nav.MoveToChild("value[x]")); // Should also be renamed to valueString in snapshot
            Assert.IsTrue(nav.MoveToChild("valueString"));
            Assert.IsNull(nav.Current.Slicing);
            Assert.AreEqual(nav.Current.Type.FirstOrDefault().Code, FHIRAllTypes.String.GetLiteral());
        }

        [TestMethod]
        public void TestInvalidChoiceTypeConstraints()
        {
            // Create a profile with multiple (invalid!) choice type constraint: value[x] => { valueString, valueInteger }
            var profile = ObservationTypeConstraintProfile;
            profile.Differential.Element.Add(
                    new ElementDefinition("Observation.valueInteger")
                    {
                        Type = new List<ElementDefinition.TypeRefComponent>()
                        {
                            new ElementDefinition.TypeRefComponent() { Code = FHIRAllTypes.Integer.GetLiteral() }
                        }
                    }
            );

            var resolver = new InMemoryProfileResolver(profile);
            var multiResolver = new MultiResolver(_testResolver, resolver);
            _generator = new SnapshotGenerator(multiResolver, _settings);

            generateSnapshotAndCompare(profile, out var expanded);
            Assert.IsNotNull(expanded);
            Assert.IsTrue(expanded.HasSnapshot);

            expanded.Snapshot.Element.Where(e => e.Path.StartsWith("Observation.value")).Dump("Observation.value choice type constraint:");
            var outcome = _generator.Outcome;
            dumpOutcome(outcome);

            var nav = new ElementDefinitionNavigator(expanded);
            Assert.IsTrue(nav.MoveToFirstChild());
            Assert.AreEqual(nav.Path, "Observation");
            Assert.IsFalse(nav.MoveToChild("value[x]")); // Should also be renamed to valueString in snapshot
            Assert.IsTrue(nav.MoveToChild("valueString"));
            Assert.IsNull(nav.Current.Slicing);
            Assert.AreEqual(nav.Current.Type.FirstOrDefault().Code, FHIRAllTypes.String.GetLiteral());

            Assert.IsTrue(nav.MoveToNext("valueInteger"));
            Assert.IsNull(nav.Current.Slicing);
            Assert.AreEqual(nav.Current.Type.FirstOrDefault().Code, FHIRAllTypes.Integer.GetLiteral());

            Assert.IsNotNull(outcome);
            // [WMR 20170810] Fixed, now also expecting issue about invalid slice name on SimpleQuantity root element
            //Assert.AreEqual(1, outcome.Issue.Count);
            // assertIssue(outcome.Issue[0], SnapshotGenerator.PROFILE_ELEMENTDEF_INVALID_CHOICE_CONSTRAINT);
            Assert.AreEqual(2, outcome.Issue.Count);
            assertIssue(outcome.Issue[0], SnapshotGenerator.PROFILE_ELEMENTDEF_INVALID_SLICENAME_ON_ROOT);
            assertIssue(outcome.Issue[1], SnapshotGenerator.PROFILE_ELEMENTDEF_INVALID_CHOICE_CONSTRAINT);
        }

        static StructureDefinition ClosedExtensionSliceObservationProfile => new StructureDefinition()
        {
            Type = FHIRAllTypes.Observation.GetLiteral(),
            BaseDefinition = ModelInfo.CanonicalUriForFhirCoreType(FHIRAllTypes.Observation),
            Name = "MyTestObservation",
            Url = "http://example.org/fhir/StructureDefinition/MyTestObservation",
            Derivation = StructureDefinition.TypeDerivationRule.Constraint,
            Differential = new StructureDefinition.DifferentialComponent()
            {
                Element = new List<ElementDefinition>()
                {
                    new ElementDefinition("Observation.extension")
                    {
                        Slicing = new ElementDefinition.SlicingComponent()
                        {
                            Rules = ElementDefinition.SlicingRules.Closed
                        }
                    }
                }
            }
        };

        [TestMethod]
        public void TestEmptyClosedExtensionSlice()
        {
            var profile = ClosedExtensionSliceObservationProfile;

            var resolver = new InMemoryProfileResolver(profile);
            var multiResolver = new MultiResolver(_testResolver, resolver);
            _generator = new SnapshotGenerator(multiResolver, _settings);

            generateSnapshotAndCompare(profile, out var expanded);
            Assert.IsNotNull(expanded);
            Assert.IsTrue(expanded.HasSnapshot);

            // dumpElements(expanded.Snapshot.Element.Where(e => e.Path.StartsWith("Observation.extension")), "Observation.extension constraint:");
            var outcome = _generator.Outcome;
            dumpOutcome(outcome);

            var elem = expanded.Snapshot.Element.Find(e => e.Path == "Observation.extension");
            Assert.IsNotNull(elem);
            Assert.IsNotNull(elem.Slicing);
            Assert.AreEqual(ElementDefinition.SlicingRules.Closed, elem.Slicing.Rules);
        }

        [TestMethod]
        public void TestSlicingEntryWithChilren()
        {
            var sd = _testResolver.FindStructureDefinition(@"http://example.org/StructureDefinition/DocumentComposition");
            Assert.IsNotNull(sd);

            // dumpReferences(sd);

            generateSnapshotAndCompare(sd, out var expanded);

            dumpOutcome(_generator.Outcome);
            expanded.Snapshot.Element.Dump();

            // Verify that the snapshot includes the merged children of the slice entry element
            var verifier = new ElementVerifier(expanded, _settings);
            verifier.VerifyElement("Composition.section", null);
            verifier.AssertSlicing("code", ElementDefinition.SlicingRules.Open, false);
            verifier.VerifyElement("Composition.section.title", null);
            verifier.VerifyElement("Composition.section.code", null);
            Assert.IsNotNull(verifier.CurrentElement.Binding);
            Assert.AreEqual(BindingStrength.Required, verifier.CurrentElement.Binding.Strength);
            Assert.AreEqual("http://example.org/ValueSet/SectionTitles", (verifier.CurrentElement.Binding.ValueSet as ResourceReference)?.Reference);
        }

        [TestMethod]
        public void TestObservationProfileWithExtensions() => testObservationProfileWithExtensions(false);

        [TestMethod]
        public void TestObservationProfileWithExtensions_ExpandAll() => testObservationProfileWithExtensions(true);

        void testObservationProfileWithExtensions(bool expandAll)
        {
            // Same as TestObservationProfileWithExtensions, but with full expansion of all complex elements (inc. extensions!)

            // var obs = _testResolver.FindStructureDefinition(@"http://example.org/fhir/StructureDefinition/MyCustomObservation");
            var obs = _testResolver.FindStructureDefinition(@"http://example.org/fhir/StructureDefinition/MyCustomObservation3");
            Assert.IsNotNull(obs);

            StructureDefinition expanded;
            _generator = new SnapshotGenerator(_testResolver, _settings);
            _generator.PrepareElement += elementHandler;
            List<ElementDefinition> elems;
            try
            {
                generateSnapshotAndCompare(obs, out expanded);

                dumpOutcome(_generator.Outcome);

                elems = expanded.Snapshot.Element;
                elems.Dump();
                Debug.WriteLine($"Default snapshot: {elems.Count} elements");
                dumpBaseElems(elems);
                var issues = _generator.Outcome?.Issue ?? new List<OperationOutcome.IssueComponent>();

                // [WMR 20180115] NEW - Use alternative (iterative) approach for full expansion
                if (expandAll)
                {
                    elems = fullyExpand(elems, issues).ToList();
                    Debug.WriteLine($"Fully expanded: {elems.Count} elements");
                }
            }
            finally
            {
                _generator.PrepareElement -= elementHandler;
            }

            // Verify that the snapshot contains three extension elements 
            var obsExtensions = elems.Where(e => e.Path == "Observation.extension").ToList();
            Assert.IsNotNull(obsExtensions);
            Assert.AreEqual(4, obsExtensions.Count); // 1 extension slice + 3 extensions

            var extSliceElem = obsExtensions[0];
            Assert.IsNotNull(extSliceElem);
            Assert.IsNotNull(extSliceElem.Slicing);
            Assert.AreEqual("url", extSliceElem.Slicing.Discriminator.FirstOrDefault().Path);

            var labelExtElem = obsExtensions[1];
            Assert.IsNotNull(labelExtElem);
            Assert.AreEqual(@"http://example.org/fhir/StructureDefinition/ObservationLabelExtension", labelExtElem.Type.FirstOrDefault().Profile);

            var locationExtElem = obsExtensions[2];
            Assert.IsNotNull(locationExtElem);
            Assert.AreEqual(@"http://example.org/fhir/StructureDefinition/ObservationLocationExtension", locationExtElem.Type.FirstOrDefault().Profile);

            var otherExtElem = obsExtensions[3];
            Assert.IsNotNull(otherExtElem);
            Assert.AreEqual(@"http://example.org/fhir/StructureDefinition/SomeOtherExtension", otherExtElem.Type.FirstOrDefault().Profile);

            var labelExt = _testResolver.FindStructureDefinition(@"http://example.org/fhir/StructureDefinition/ObservationLabelExtension");
            Assert.IsNotNull(labelExt);
            if (expandAll) { Assert.AreEqual(true, labelExt.HasSnapshot); }

            var locationExt = _testResolver.FindStructureDefinition(@"http://example.org/fhir/StructureDefinition/ObservationLocationExtension");
            Assert.IsNotNull(locationExt);
            if (expandAll) { Assert.AreEqual(true, locationExt.HasSnapshot); }

            // Third extension element maps to an unresolved extension definition
            var otherExt = _testResolver.FindStructureDefinition(@"http://example.org/fhir/StructureDefinition/SomeOtherExtension");
            Assert.IsNull(otherExt);

            // Now verify the snapshot
            // First two extension elements should have been merged from the snapshot root Extension element of the associated extension definition 
            var coreExtension = _testResolver.FindStructureDefinitionForCoreType(FHIRAllTypes.Extension);
            Assert.IsNotNull(coreExtension);
            Assert.IsTrue(coreExtension.HasSnapshot);
            var coreExtensionRootElem = coreExtension.Snapshot.Element[0];

            var labelExtRootElem = labelExt.Differential.Element[0];
            Assert.AreEqual(1, labelExtElem.Min);                                           // Explicit Observation profile constraint
            Assert.AreEqual(labelExtRootElem.Max, labelExtElem.Max);                        // Inherited from external ObservationLabelExtension root element
            Assert.AreEqual(coreExtensionRootElem.Definition, labelExtElem.Definition);     // Inherited from Observation.extension base element
            Assert.AreEqual(labelExtRootElem.Comment, labelExtElem.Comment);              // Inherited from external ObservationLabelExtension root element
            verifyProfileExtensionBaseElement(labelExtElem);

            var locationExtRootElem = locationExt.Differential.Element[0];
            Assert.AreEqual(0, locationExtElem.Min);                                        // Inherited from external ObservationLabelExtension root element
            Assert.AreEqual("1", locationExtElem.Max);                                      // Explicit Observation profile constraint
            Assert.AreEqual(coreExtensionRootElem.Definition, locationExtElem.Definition);  // Inherited from Observation.extension base element
            Assert.AreEqual(locationExtRootElem.Comment, locationExtElem.Comment);        // Inherited from external ObservationLocationExtension root element
            verifyProfileExtensionBaseElement(locationExtElem);

            // Last (unresolved) extension element should have been merged with Observation.extension
            var coreObservation = _testResolver.FindStructureDefinitionForCoreType(FHIRAllTypes.Observation);
            Assert.IsNotNull(coreObservation);
            Assert.IsTrue(coreObservation.HasSnapshot);
            var coreObsExtensionElem = coreObservation.Snapshot.Element.FirstOrDefault(e => e.Path == "Observation.extension");
            Assert.IsNotNull(coreObsExtensionElem);
            Assert.AreEqual(1, otherExtElem.Min);                                           // Explicit Observation profile constraint
            Assert.AreEqual(coreObsExtensionElem.Max, otherExtElem.Max);                    // Inherited from Observation.extension base element
            Assert.AreEqual(coreObsExtensionElem.Definition, otherExtElem.Definition);      // Inherited from Observation.extension base element
            Assert.AreEqual(coreObsExtensionElem.Comment, otherExtElem.Comment);          // Inherited from Observation.extension base element
            verifyProfileExtensionBaseElement(coreObsExtensionElem);
        }

        void verifyProfileExtensionBaseElement(ElementDefinition extElem)
        {
            var baseElem = extElem.Annotation<BaseDefAnnotation>().BaseElementDefinition;
            Assert.IsNotNull(baseElem);
            Assert.AreEqual(baseElem.Short, extElem.Short);
            Assert.AreEqual(baseElem.Definition, extElem.Definition);
            Assert.AreEqual(baseElem.Comment, extElem.Comment);
            Assert.IsTrue(baseElem.Alias.SequenceEqual(extElem.Alias));
        }

        // [WMR 20170213] New - issue reported by Marten - cannot slice Organization.type ?
        // Specifically, snapshot generator drops the slicing component from the slice entry element
        // Explanation: Organization.type is not a list (max = 1) and not a choice type => slicing is not allowed!
        [TestMethod]
        public void TestOrganizationTypeSlice()
        {
            var org = _testResolver.FindStructureDefinition(@"http://example.org/fhir/StructureDefinition/MySlicedOrganization");
            Assert.IsNotNull(org);

            StructureDefinition expanded;
            _generator = new SnapshotGenerator(_testResolver, _settings);
            _generator.PrepareElement += elementHandler;
            try
            {
                generateSnapshotAndCompare(org, out expanded);
            }
            finally
            {
                _generator.PrepareElement -= elementHandler;
            }

            dumpOutcome(_generator.Outcome);

            var elems = expanded.Snapshot.Element;
            elems.Dump();
            //dumpBaseElems(elems);

            // TODO: Verify slice

        }

        // [WMR 2017024] NEW: Test for bug with snapshot expansion of ElementDefinition.Binding (reported by NHS)
        // If the diff constrains only Binding.Strength, then snapshot also contains only Binding.Strength - WRONG!
        // Expected: snapshot contains inherited properties from base, i.e. description, valueSetUri/valueSetReference
        [TestMethod]
        public void TestElementBinding()
        {
            var sd = new StructureDefinition()
            {
                Type = FHIRAllTypes.Encounter.GetLiteral(),
                BaseDefinition = ModelInfo.CanonicalUriForFhirCoreType(FHIRAllTypes.Encounter),
                Name = "MyTestEncounter",
                Url = "http://example.org/fhir/StructureDefinition/MyTestEncounter",
                Derivation = StructureDefinition.TypeDerivationRule.Constraint,
                Differential = new StructureDefinition.DifferentialComponent()
                {
                    Element = new List<ElementDefinition>()
                    {
                        new ElementDefinition("Encounter.type")
                        {

                            // Default binding on Encounter.type:
                            //
                            // <binding>
                            //   <strength value="example" />
                            //   <description value="The type of encounter" />
                            //   <valueSetReference>
                            //     <reference value="http://hl7.org/fhir/ValueSet/encounter-type" />
                            //   </valueSetReference>
                            // </binding>

                            Binding = new ElementDefinition.ElementDefinitionBindingComponent()
                            {
                                // Constrain strength from Example to Preferred
                                Strength = BindingStrength.Preferred
                            }
                        }
                    }

                }
            };

            var resolver = new InMemoryProfileResolver(sd);
            var multiResolver = new MultiResolver(_testResolver, resolver);
            _generator = new SnapshotGenerator(multiResolver, _settings);

            generateSnapshotAndCompare(sd, out var expanded);
            Assert.IsNotNull(expanded);
            Assert.IsTrue(expanded.HasSnapshot);

            var profileElem = expanded.Snapshot.Element.FirstOrDefault(e => e.Path == "Encounter.type");
            Assert.IsNotNull(profileElem);
            var profileBinding = profileElem.Binding;
            Assert.IsNotNull(profileBinding);

            Assert.AreEqual(BindingStrength.Preferred, profileBinding.Strength);

            var sdEncounter = _testResolver.FindStructureDefinitionForCoreType(FHIRAllTypes.Encounter);
            Assert.IsNotNull(sdEncounter);
            Assert.IsTrue(sdEncounter.HasSnapshot);

            var baseElem = sdEncounter.Snapshot.Element.FirstOrDefault(e => e.Path == "Encounter.type");
            Assert.IsNotNull(baseElem);
            var baseBinding = baseElem.Binding;
            Assert.IsNotNull(baseBinding);

            Assert.AreEqual(BindingStrength.Example, baseBinding.Strength);

            Assert.AreEqual(baseBinding.Description, profileBinding.Description);
            Assert.IsTrue(baseBinding.ValueSet.IsExactly(profileBinding.ValueSet));
        }

        // [WMR 2017024] NEW: Snapshot generator should reject profile extensions mapped to a StructureDefinition that is not an Extension definition.
        // Reported by Thomas Tveit Rosenlund: https://simplifier.net/Velferdsteknologi2/FlagVFT (geoPositions)
        // Don't expand; emit outcome issue
        [TestMethod]
        public void TestInvalidProfileExtensionTarget()
        {
            var sdLocation = new StructureDefinition()
            {
                Type = FHIRAllTypes.Location.GetLiteral(),
                BaseDefinition = ModelInfo.CanonicalUriForFhirCoreType(FHIRAllTypes.Location),
                Name = "MyTestLocation",
                Url = "http://example.org/fhir/StructureDefinition/MyTestLocation",
                Differential = new StructureDefinition.DifferentialComponent()
                {
                    Element = new List<ElementDefinition>()
                    {
                        new ElementDefinition()
                        {
                            Path = "Location.partOf",
                            Max = "0"
                        }
                    }
                }
            };

            var sdFlag = new StructureDefinition()
            {
                Type = FHIRAllTypes.Flag.GetLiteral(),
                BaseDefinition = ModelInfo.CanonicalUriForFhirCoreType(FHIRAllTypes.Flag),
                Name = "MyTestFlag",
                Url = "http://example.org/fhir/StructureDefinition/MyTestFlag",
                Differential = new StructureDefinition.DifferentialComponent()
                {
                    Element = new List<ElementDefinition>()
                    {
                        new ElementDefinition("Flag.extension")
                        {
                            Slicing = new ElementDefinition.SlicingComponent()
                            {
                                // Discriminator = new string[] { "url" },
                                Discriminator = new ElementDefinition.DiscriminatorComponent[]
                                { new ElementDefinition.DiscriminatorComponent
                                    { Type = ElementDefinition.DiscriminatorType.Value, Path = "url" }
                                }.ToList(),
                                Rules = ElementDefinition.SlicingRules.Open
                            }
                        },
                        new ElementDefinition("Flag.extension")
                        {
                            SliceName = "geopositions",
                            Type = new List<ElementDefinition.TypeRefComponent>()
                            {
                                new ElementDefinition.TypeRefComponent()
                                {
                                    Code = FHIRAllTypes.Extension.GetLiteral(),
                                    // INVALID - Map extension element to non-extension definition
                                    Profile = sdLocation.Url
                                }

                            }
                        }
                    }

                }
            };

            var resolver = new InMemoryProfileResolver(sdLocation, sdFlag);
            var multiResolver = new MultiResolver(_testResolver, resolver);
            _generator = new SnapshotGenerator(multiResolver, _settings);
            generateSnapshotAndCompare(sdFlag, out var expanded);

            Assert.IsNotNull(expanded);
            Assert.IsTrue(expanded.HasSnapshot);
            expanded.Snapshot.Element.Dump();

            // Expecting a single outcome issue
            dumpOutcome(_generator.Outcome);
            Assert.IsNotNull(_generator.Outcome);
            var issues = _generator.Outcome?.Issue ?? new List<OperationOutcome.IssueComponent>();
            Assert.IsNotNull(issues);
            Assert.AreEqual(1, issues.Count);
            assertIssue(issues[0], SnapshotGenerator.PROFILE_ELEMENTDEF_INVALID_PROFILE_TYPE);

            // [WMR 20180115] NEW - Use alternative (iterative) approach for full expansion
            var elems = expanded.Snapshot.Element;
            issues = new List<OperationOutcome.IssueComponent>();
            elems = expanded.Snapshot.Element = fullyExpand(elems, issues).ToList();
            Debug.WriteLine($"Fully expanded: {elems.Count} elements");

            expanded.Snapshot.Element.Dump();

            // Full expansion should also generate same outcome issue
            Assert.AreEqual(1, issues.Count);
            assertIssue(issues[0], SnapshotGenerator.PROFILE_ELEMENTDEF_INVALID_PROFILE_TYPE);
        }

        // [WMR 20170306] Verify that the snapshot generator determines and merges the correct base element for slices
        // * Slice entry is based on associated element in base profile with same path (and name)
        //   Slice entry inherits constraints from base element; can only further constrain
        //   Note: Base element may be a slice entry itself, or a named slice (in case of reslicing)
        // * Named slices are based on associated element in base profile with same path and parent slice name (same name as preceding slice entry)
        //   Same base element as preceding slice entry, but without the slicing component and with min = 0 (per definition for named slices, as they can be optional)

        //
        // Example:
        //
        // Patient (base profile)
        // - Patient.identifier
        //
        // MyPatient : Patient (user profile)
        // - Patient.identifier (slice entry)     => Patient.identifier (in Base)
        // - Patient.identifier:A                 => Patient.identifier (in Base)
        // - Patient.identifier:A/1               => Patient.identifier (in Base)
        // - Patient.identifier:A/2               => Patient.identifier (in Base)
        // - Patient.identifier:B                 => Patient.identifier (in Base)
        //
        // DerivedPatient : MyPatient (derived user profile)
        // - Patient.identifier (slice entry)     => Patient.identifier (slice entry) in MyPatient
        // - Patient.identifier:A                 => Patient.identifier:A in MyPatient
        // - Patient.identifier:A/1               => Patient.identifier:A/1 in MyPatient
        // - Patient.identifier:A/2               => Patient.identifier:A/2 in MyPatient
        // - Patient.identifier:A/3               => Patient.identifier:A in MyPatient
        // - Patient.identifier:B (reslice entry) => Patient.identifier:B in MyPatient
        // - Patient.identifier:B/1               => Patient.identifier:B in MyPatient
        // - Patient.identifier:B/2               => Patient.identifier:B in MyPatient
        // - Patient.identifier:C                 => Patient.identifier in MyPatient

        static StructureDefinition SlicedPatientProfile => new StructureDefinition()
        {
            Type = FHIRAllTypes.Patient.GetLiteral(),
            BaseDefinition = ModelInfo.CanonicalUriForFhirCoreType(FHIRAllTypes.Patient),
            Name = "MySlicedPatient",
            Url = "http://example.org/fhir/StructureDefinition/MySlicedPatient",
            Derivation = StructureDefinition.TypeDerivationRule.Constraint,
            Differential = new StructureDefinition.DifferentialComponent()
            {
                Element = new List<ElementDefinition>()
                {
                    new ElementDefinition("Patient.identifier")
                    {
                        Slicing = new ElementDefinition.SlicingComponent()
                        {
                            // Discriminator = new string[] { "system" },
                            Discriminator = new ElementDefinition.DiscriminatorComponent[]
                                { new ElementDefinition.DiscriminatorComponent
                                    { Type = ElementDefinition.DiscriminatorType.Value, Path = "system" }
                                }.ToList(),
                            Ordered = false,
                            Rules = ElementDefinition.SlicingRules.Open
                        },
                        Min = 1
                    }
                    ,new ElementDefinition("Patient.identifier")
                    {
                        SliceName = "bsn",
                        Min = 1,
                        Max = "1"
                    }
                    ,new ElementDefinition("Patient.identifier")
                    {
                        SliceName = "ehr_id",
                        Max = "2"
                    }
                }
            }
        };

        [TestMethod]
        public void TestSliceBase_SlicedPatient()
        {
            var profile = SlicedPatientProfile;

            var resolver = new InMemoryProfileResolver(profile);
            var multiResolver = new MultiResolver(_testResolver, resolver);
            _generator = new SnapshotGenerator(multiResolver, _settings);
            StructureDefinition expanded = null;

            _generator.PrepareElement += elementHandler;
            try
            {
                generateSnapshotAndCompare(profile, out expanded);
            }
            finally
            {
                _generator.PrepareElement -= elementHandler;
            }
            dumpOutcome(_generator.Outcome);

            Assert.IsNotNull(expanded);
            Assert.IsTrue(expanded.HasSnapshot);

            var identifierConstraints = expanded.Snapshot.Element.Where(e => e.Path.StartsWith("Patient.identifier"));

            identifierConstraints.Dump("Constraints on Patient.identifier:");

            var corePatientProfile = _testResolver.FindStructureDefinition(profile.BaseDefinition);
            Assert.IsNotNull(corePatientProfile);
            Assert.IsTrue(corePatientProfile.HasSnapshot);
            var corePatientIdentifierElem = corePatientProfile.Snapshot.Element.FirstOrDefault(e => e.Path == "Patient.identifier");
            Assert.IsNotNull(corePatientIdentifierElem);
            Debug.Print($"Base: #{corePatientIdentifierElem.GetHashCode()} '{corePatientIdentifierElem.Path}'");

            dumpBaseElems(identifierConstraints);

            var nav = ElementDefinitionNavigator.ForSnapshot(expanded);
            Assert.IsTrue(nav.MoveToFirstChild());

            // Verify slice entry
            Assert.IsTrue(nav.MoveToChild("identifier"));

            // [WMR 20170711] Disregard ElementDefinition.Base
            // Empty for elements introduced by core Patient profile, esp. corePatientIdentifierElem
            // Assert.AreEqual(corePatientIdentifierElem, GetBaseElementAnnotation(nav.Current));
            Assert.IsTrue(isAlmostExactly(corePatientIdentifierElem, GetBaseElementAnnotation(nav.Current)));

            Assert.IsNotNull(nav.Current.Slicing);
            Assert.IsNull(nav.Current.SliceName);
            Assert.AreEqual(1, nav.Current.Min);
            Assert.AreEqual("*", nav.Current.Max);

            // Verify slice "bsn"
            Assert.IsTrue(nav.MoveToNextSlice());

            // [WMR 20170711] Disregard ElementDefinition.Base
            // Assert.AreEqual(corePatientIdentifierElem, GetBaseElementAnnotation(nav.Current));
            Assert.IsTrue(isAlmostExactly(corePatientIdentifierElem, GetBaseElementAnnotation(nav.Current)));

            Assert.IsNull(nav.Current.Slicing);
            Assert.AreEqual("bsn", nav.Current.SliceName);
            Assert.AreEqual(1, nav.Current.Min);
            Assert.AreEqual("1", nav.Current.Max);

            // Verify slice "ehr_id"
            Assert.IsTrue(nav.MoveToNextSlice());

            // [WMR 20170711] Disregard ElementDefinition.Base
            // Assert.AreEqual(corePatientIdentifierElem, GetBaseElementAnnotation(nav.Current));
            Assert.IsTrue(isAlmostExactly(corePatientIdentifierElem, GetBaseElementAnnotation(nav.Current)));

            Assert.IsNull(nav.Current.Slicing);
            Assert.AreEqual("ehr_id", nav.Current.SliceName);
            Assert.AreEqual(0, nav.Current.Min);
            Assert.AreEqual("2", nav.Current.Max);
        }

        static StructureDefinition NationalPatientProfile => new StructureDefinition()
        {
            Type = FHIRAllTypes.Patient.GetLiteral(),
            BaseDefinition = ModelInfo.CanonicalUriForFhirCoreType(FHIRAllTypes.Patient),
            Name = "MyNationalPatient",
            Url = "http://example.org/fhir/StructureDefinition/MyNationalPatient",
            Derivation = StructureDefinition.TypeDerivationRule.Constraint,
            Differential = new StructureDefinition.DifferentialComponent()
            {
                Element = new List<ElementDefinition>()
                {
                    new ElementDefinition("Patient.identifier")
                    {
                        Comment = "NationalPatientProfile"
                    },
                    new ElementDefinition("Patient.identifier.system")
                    {
                        Min = 1
                    }
                }
            }
        };

        static StructureDefinition SlicedNationalPatientProfile => new StructureDefinition()
        {
            Type = FHIRAllTypes.Patient.GetLiteral(),
            BaseDefinition = "http://example.org/fhir/StructureDefinition/MyNationalPatient",
            Name = "SlicedNationalPatientProfile",
            Url = "http://example.org/fhir/StructureDefinition/SlicedNationalPatientProfile",
            Derivation = StructureDefinition.TypeDerivationRule.Constraint,
            Differential = new StructureDefinition.DifferentialComponent()
            {
                Element = new List<ElementDefinition>()
                {
                    new ElementDefinition("Patient.identifier")
                    {
                        Slicing = new ElementDefinition.SlicingComponent()
                        {
                            // Discriminator = new string[] { "system" },
                            Discriminator = new ElementDefinition.DiscriminatorComponent[]
                                { new ElementDefinition.DiscriminatorComponent
                                    { Type = ElementDefinition.DiscriminatorType.Value, Path = "system" }
                                }.ToList(),
                            Ordered = false,
                            Rules = ElementDefinition.SlicingRules.Open
                        },
                        Min = 1,
                        // Append to comment inherited from base
                        Comment = "...SlicedNationalPatientProfile"
                    }
                    // Slice: bsn
                    ,new ElementDefinition("Patient.identifier")
                    {
                        SliceName = "bsn",
                        Min = 1,
                        Max = "1"
                    },
                    new ElementDefinition("Patient.identifier.system")
                    {
                        Fixed = new FhirUri("http://example.org/fhir/ValueSet/bsn")
                    },
                    // Slice: ehr_id
                    new ElementDefinition("Patient.identifier")
                    {
                        SliceName = "ehr_id",
                        Max = "2",
#if false
                        // Re-slice the ehr-id
                        Slicing = new ElementDefinition.SlicingComponent()
                        {
                            Discriminator = new string[] { "use" },
                            Ordered = true,
                            Rules = ElementDefinition.SlicingRules.Closed
                        }
#endif
                    },
#if false
                    // Reslice: ehr-id/temp
                    new ElementDefinition("Patient.identifier")
                    {
                        Name = "ehr_id/temp",
                        Max = "1",
                    },
                    new ElementDefinition("Patient.identifier.use")
                    {
                        // Fixed = new Code<Identifier.IdentifierUse>(Identifier.IdentifierUse.Temp)
                        Fixed = new Code("temp")
                    }
#endif
                }
            }
        };

        [TestMethod]
        public void TestSliceBase_SlicedNationalPatient()
        {
            var baseProfile = NationalPatientProfile;
            var profile = SlicedNationalPatientProfile;

            var resolver = new InMemoryProfileResolver(baseProfile, profile);
            var multiResolver = new MultiResolver(_testResolver, resolver);
            _generator = new SnapshotGenerator(multiResolver, _settings);
            StructureDefinition expanded = null;

            _generator.PrepareElement += elementHandler;
            try
            {
                generateSnapshotAndCompare(profile, out expanded);
            }
            finally
            {
                _generator.PrepareElement -= elementHandler;
            }
            dumpOutcome(_generator.Outcome);

            Assert.IsNotNull(expanded);
            Assert.IsTrue(expanded.HasSnapshot);

            var identifierConstraints = expanded.Snapshot.Element.Where(e => e.Path.StartsWith("Patient.identifier"));

            identifierConstraints.Dump("Constraints on Patient.identifier:");

            var nationalPatientProfile = resolver.FindStructureDefinition(profile.BaseDefinition);
            Assert.IsNotNull(nationalPatientProfile);
            Assert.IsTrue(nationalPatientProfile.HasSnapshot);
            var nationalPatientIdentifierElem = nationalPatientProfile.Snapshot.Element.FirstOrDefault(e => e.Path == "Patient.identifier");
            Assert.IsNotNull(nationalPatientIdentifierElem);
            Debug.Print($"Base: #{nationalPatientIdentifierElem.GetHashCode()} '{nationalPatientIdentifierElem.Path}'");

            dumpBaseElems(identifierConstraints);

            var nav = ElementDefinitionNavigator.ForSnapshot(expanded);
            Assert.IsTrue(nav.MoveToFirstChild());

            // Verify slice entry
            Assert.IsTrue(nav.MoveToChild("identifier"));

            // [WMR 20170711] Disregard ElementDefinition.Base
            // Assert.AreEqual(nationalPatientIdentifierElem, GetBaseElementAnnotation(nav.Current));
            Assert.IsTrue(isAlmostExactly(nationalPatientIdentifierElem, GetBaseElementAnnotation(nav.Current)));

            Assert.IsNotNull(nav.Current.Slicing);
            Assert.IsNull(nav.Current.SliceName);
            Assert.AreEqual(1, nav.Current.Min);
            Assert.AreEqual("*", nav.Current.Max);
            // Slice entry should inherit Comments from base element, merged with diff constraints
            Assert.AreEqual("NationalPatientProfile\r\nSlicedNationalPatientProfile", nav.Current.Comment);
            // Slice entry should also inherit constraints on child elements from base element
            var bm = nav.Bookmark();
            Assert.IsTrue(nav.MoveToChild("system"));
            Assert.AreEqual(nav.Current.Min, 1);
            Assert.IsTrue(nav.ReturnToBookmark(bm));

            // Verify slice "bsn"
            Assert.IsTrue(nav.MoveToNextSlice());

            // [WMR 20170711] Disregard ElementDefinition.Base
            // Assert.AreEqual(nationalPatientIdentifierElem, GetBaseElementAnnotation(nav.Current));
            Assert.IsTrue(isAlmostExactly(nationalPatientIdentifierElem, GetBaseElementAnnotation(nav.Current)));

            Assert.IsNull(nav.Current.Slicing);
            Assert.AreEqual("bsn", nav.Current.SliceName);
            Assert.AreEqual(1, nav.Current.Min);
            Assert.AreEqual("1", nav.Current.Max);
            // Named slices should inherit Comments from base element
            Assert.AreEqual("NationalPatientProfile", nav.Current.Comment);
            // Named slices should also inherit constraints on child elements from base element
            bm = nav.Bookmark();
            Assert.IsTrue(nav.MoveToChild("system"));
            Assert.AreEqual(nav.Current.Min, 1);
            // Should be merged with diff constraints on child elements
            Assert.AreEqual((nav.Current.Fixed as FhirUri).Value, "http://example.org/fhir/ValueSet/bsn");
            Assert.IsTrue(nav.ReturnToBookmark(bm));

            // Verify slice "ehr_id"
            Assert.IsTrue(nav.MoveToNextSlice());

            // [WMR 20170711] Disregard ElementDefinition.Base
            // Assert.AreEqual(nationalPatientIdentifierElem, GetBaseElementAnnotation(nav.Current));
            Assert.IsTrue(isAlmostExactly(nationalPatientIdentifierElem, GetBaseElementAnnotation(nav.Current)));

            Assert.IsNull(nav.Current.Slicing);
            Assert.AreEqual("ehr_id", nav.Current.SliceName);
            Assert.AreEqual(0, nav.Current.Min);
            Assert.AreEqual("2", nav.Current.Max);
            // Named slices should inherit Comments from base element
            Assert.AreEqual("NationalPatientProfile", nav.Current.Comment);
            // Named slices should also inherit constraints on child elements from base element
            bm = nav.Bookmark();
            Assert.IsTrue(nav.MoveToChild("system"));
            Assert.AreEqual(nav.Current.Min, 1);
            Assert.IsTrue(nav.ReturnToBookmark(bm));

#if false
            // Verify re-slice "ehr_id/temp"
            Assert.IsTrue(nav.MoveToNextSliceAtAnyLevel());

            // [WMR 20170711] Disregard ElementDefinition.Base
            // Assert.AreEqual(nationalPatientIdentifierElem, GetBaseElementAnnotation(nav.Current));
            Assert.IsTrue(isAlmostExactly(nationalPatientIdentifierElem, GetBaseElementAnnotation(nav.Current)));

            Assert.IsNull(nav.Current.Slicing);
            Assert.AreEqual("ehr_id/temp", nav.Current.SliceName);
            Assert.AreEqual(0, nav.Current.Min);
            Assert.AreEqual("1", nav.Current.Max);
            // Named slices should inherit Comments from base element
            Assert.AreEqual("NationalPatientProfile", nav.Current.Comment);
            // Named slices should also inherit constraints on child elements from base element
            bm = nav.Bookmark();
            Assert.IsTrue(nav.MoveToChild("system"));
            Assert.AreEqual(nav.Current.Min, 1);
            Assert.IsTrue(nav.ReturnToBookmark(bm));
#endif
        }

        static StructureDefinition ReslicedNationalPatientProfile => new StructureDefinition()
        {
            Type = FHIRAllTypes.Patient.GetLiteral(),
            BaseDefinition = "http://example.org/fhir/StructureDefinition/MyNationalPatient",
            Name = "ReslicedNationalPatientProfile",
            Url = "http://example.org/fhir/StructureDefinition/ReslicedNationalPatientProfile",
            Derivation = StructureDefinition.TypeDerivationRule.Constraint,
            Differential = new StructureDefinition.DifferentialComponent()
            {
                Element = new List<ElementDefinition>()
                {
                    new ElementDefinition("Patient.identifier")
                    {
                        Slicing = new ElementDefinition.SlicingComponent()
                        {
                            Discriminator = new ElementDefinition.DiscriminatorComponent[]
                                { new ElementDefinition.DiscriminatorComponent
                                    { Type = ElementDefinition.DiscriminatorType.Value, Path = "system" }
                                }.ToList(),
                            Ordered = false,
                            Rules = ElementDefinition.SlicingRules.Open
                        },
                        Min = 1,
                        // Append to comment inherited from base
                        Comment = "...SlicedNationalPatientProfile"
                    }
                    // Slice: bsn
                    ,new ElementDefinition("Patient.identifier")
                    {
                        SliceName = "bsn",
                        Min = 1,
                        Max = "1"
                    },
                    new ElementDefinition("Patient.identifier.system")
                    {
                        Fixed = new FhirUri("http://example.org/fhir/ValueSet/bsn")
                    },
                    // Slice: ehr_id
                    new ElementDefinition("Patient.identifier")
                    {
                        SliceName = "ehr_id",
                        Max = "2",

                        // Re-slice the ehr-id
                        Slicing = new ElementDefinition.SlicingComponent()
                        {
                            // Discriminator = new string[] { "use" },
                            Discriminator = new ElementDefinition.DiscriminatorComponent[]
                                { new ElementDefinition.DiscriminatorComponent
                                    { Type = ElementDefinition.DiscriminatorType.Value, Path = "use" }
                                }.ToList(),
                            Ordered = true,
                            Rules = ElementDefinition.SlicingRules.Closed
                        }
                    },

                    // Reslice: ehr-id/temp
                    new ElementDefinition("Patient.identifier")
                    {
                        SliceName = "ehr_id/temp",
                        Max = "1",
                    },
                    new ElementDefinition("Patient.identifier.use")
                    {
                        // Fixed = new Code<Identifier.IdentifierUse>(Identifier.IdentifierUse.Temp)
                        Fixed = new Code("temp")
                    }
                }
            }
        };

        [TestMethod]
        public void TestSliceBase_ReslicedNationalPatient()
        {
            var baseProfile = NationalPatientProfile;
            var profile = ReslicedNationalPatientProfile;

            var resolver = new InMemoryProfileResolver(baseProfile, profile);
            var multiResolver = new MultiResolver(_testResolver, resolver);
            _generator = new SnapshotGenerator(multiResolver, _settings);
            StructureDefinition expanded = null;

            _generator.PrepareElement += elementHandler;
            try
            {
                generateSnapshotAndCompare(profile, out expanded);
            }
            finally
            {
                _generator.PrepareElement -= elementHandler;
            }
            dumpOutcome(_generator.Outcome);

            Assert.IsNotNull(expanded);
            Assert.IsTrue(expanded.HasSnapshot);

            var identifierConstraints = expanded.Snapshot.Element.Where(e => e.Path.StartsWith("Patient.identifier"));

            identifierConstraints.Dump("Constraints on Patient.identifier:");

            var nationalPatientProfile = resolver.FindStructureDefinition(profile.BaseDefinition);
            Assert.IsNotNull(nationalPatientProfile);
            Assert.IsTrue(nationalPatientProfile.HasSnapshot);
            var nationalPatientIdentifierElem = nationalPatientProfile.Snapshot.Element.FirstOrDefault(e => e.Path == "Patient.identifier");
            Assert.IsNotNull(nationalPatientIdentifierElem);
            Debug.Print($"Base: #{nationalPatientIdentifierElem.GetHashCode()} '{nationalPatientIdentifierElem.Path}'");

            dumpBaseElems(identifierConstraints);

            var nav = ElementDefinitionNavigator.ForSnapshot(expanded);
            Assert.IsTrue(nav.MoveToFirstChild());

            // Verify slice entry
            Assert.IsTrue(nav.MoveToChild("identifier"));

            // [WMR 20170711] Disregard ElementDefinition.Base
            // Assert.AreEqual(nationalPatientIdentifierElem, GetBaseElementAnnotation(nav.Current));
            Assert.IsTrue(isAlmostExactly(nationalPatientIdentifierElem, GetBaseElementAnnotation(nav.Current)));

            Assert.IsNotNull(nav.Current.Slicing);
            Assert.IsNull(nav.Current.SliceName);
            Assert.AreEqual(1, nav.Current.Min);
            Assert.AreEqual("*", nav.Current.Max);
            // Slice entry should inherit Comments from base element, merged with diff constraints
            Assert.AreEqual("NationalPatientProfile\r\nSlicedNationalPatientProfile", nav.Current.Comment);
            // Slice entry should also inherit constraints on child elements from base element
            var bm = nav.Bookmark();
            Assert.IsTrue(nav.MoveToChild("system"));
            Assert.AreEqual(nav.Current.Min, 1);
            Assert.IsTrue(nav.ReturnToBookmark(bm));

            // Verify slice "bsn"
            Assert.IsTrue(nav.MoveToNextSlice());

            // [WMR 20170711] Disregard ElementDefinition.Base
            // Assert.AreEqual(nationalPatientIdentifierElem, GetBaseElementAnnotation(nav.Current));
            Assert.IsTrue(isAlmostExactly(nationalPatientIdentifierElem, GetBaseElementAnnotation(nav.Current)));

            Assert.IsNull(nav.Current.Slicing);
            Assert.AreEqual("bsn", nav.Current.SliceName);
            Assert.AreEqual(1, nav.Current.Min);
            Assert.AreEqual("1", nav.Current.Max);
            // Named slices should inherit Comments from base element
            Assert.AreEqual("NationalPatientProfile", nav.Current.Comment);
            // Named slices should also inherit constraints on child elements from base element
            bm = nav.Bookmark();
            Assert.IsTrue(nav.MoveToChild("system"));
            Assert.AreEqual(nav.Current.Min, 1);
            // Should be merged with diff constraints on child elements
            Assert.AreEqual((nav.Current.Fixed as FhirUri).Value, "http://example.org/fhir/ValueSet/bsn");
            Assert.IsTrue(nav.ReturnToBookmark(bm));

            // Verify slice "ehr_id"
            Assert.IsTrue(nav.MoveToNextSlice());

            // [WMR 20170711] Disregard ElementDefinition.Base
            // Assert.AreEqual(nationalPatientIdentifierElem, GetBaseElementAnnotation(nav.Current));
            Assert.IsTrue(isAlmostExactly(nationalPatientIdentifierElem, GetBaseElementAnnotation(nav.Current)));

            Assert.IsNotNull(nav.Current.Slicing);
            Assert.AreEqual("ehr_id", nav.Current.SliceName);
            Assert.AreEqual(0, nav.Current.Min);
            Assert.AreEqual("2", nav.Current.Max);
            // Named slices should inherit Comments from base element
            Assert.AreEqual("NationalPatientProfile", nav.Current.Comment);
            // Named slices should also inherit constraints on child elements from base element
            bm = nav.Bookmark();
            Assert.IsTrue(nav.MoveToChild("system"));
            Assert.AreEqual(nav.Current.Min, 1);
            Assert.IsTrue(nav.ReturnToBookmark(bm));

            // Verify re-slice "ehr_id/temp"
            Assert.IsTrue(nav.MoveToFirstReslice());

            // [WMR 20170711] Disregard ElementDefinition.Base
            // Assert.AreEqual(nationalPatientIdentifierElem, GetBaseElementAnnotation(nav.Current));
            Assert.IsTrue(isAlmostExactly(nationalPatientIdentifierElem, GetBaseElementAnnotation(nav.Current)));

            Assert.IsNull(nav.Current.Slicing);
            Assert.AreEqual("ehr_id/temp", nav.Current.SliceName);
            Assert.AreEqual(0, nav.Current.Min);
            Assert.AreEqual("1", nav.Current.Max);
            // Named slices should inherit Comments from base element
            Assert.AreEqual("NationalPatientProfile", nav.Current.Comment);
            // Named slices should also inherit constraints on child elements from base element
            bm = nav.Bookmark();
            Assert.IsTrue(nav.MoveToChild("system"));
            Assert.AreEqual(nav.Current.Min, 1);
            Assert.IsTrue(nav.ReturnToBookmark(bm));
        }

        [TestMethod]
        public void TestSliceBase_PatientTelecomResliceEK()
        {
            var dirSource = new DirectorySource("TestData/validation");
            var source = new TimingSource(dirSource);
            var resolver = new CachedResolver(source);
            var multiResolver = new MultiResolver(resolver, _testResolver);

            var profile = resolver.FindStructureDefinition("http://example.com/StructureDefinition/patient-telecom-reslice-ek");
            Assert.IsNotNull(profile);

            var settings = new SnapshotGeneratorSettings(_settings);
            settings.GenerateElementIds = true;
            _generator = new SnapshotGenerator(multiResolver, settings);
            StructureDefinition expanded = null;

            _generator.PrepareElement += elementHandler;
            try
            {
                generateSnapshotAndCompare(profile, out expanded);
            }
            finally
            {
                _generator.PrepareElement -= elementHandler;
            }
            dumpOutcome(_generator.Outcome);

            Assert.IsNotNull(expanded);
            Assert.IsTrue(expanded.HasSnapshot);

            expanded.Snapshot.Element.Dump();

            var nav = ElementDefinitionNavigator.ForSnapshot(expanded);
            Assert.IsTrue(nav.MoveToFirstChild());

            // Patient.telecom slice entry
            Assert.IsTrue(nav.MoveToChild("telecom"));
            Assert.IsNotNull(nav.Current.Slicing);
            Assert.AreEqual(true, nav.Current.Slicing.Ordered);
            Assert.AreEqual(ElementDefinition.SlicingRules.OpenAtEnd, nav.Current.Slicing.Rules);
            Assert.IsFalse(nav.Current.Slicing.Discriminator.Any());
            Assert.AreEqual(1, nav.Current.Min);
            Assert.AreEqual("5", nav.Current.Max);

            // Patient.telecom:phone
            Assert.IsTrue(nav.MoveToNext("telecom"));
            Assert.AreEqual("phone", nav.Current.SliceName);
            Assert.AreEqual(1, nav.Current.Min);
            Assert.AreEqual("2", nav.Current.Max);
            Assert.IsNull(nav.Current.Slicing);

            // Patient.telecom.system
            var bm = nav.Bookmark();
            Assert.IsTrue(nav.MoveToChild("system"));
            Assert.AreEqual(1, nav.Current.Min);
            Assert.AreEqual("phone", (nav.Current.Fixed as Code)?.Value);
            Assert.IsTrue(nav.ReturnToBookmark(bm));

            // Patient.telecom:email
            Assert.IsTrue(nav.MoveToNext("telecom"));
            Assert.AreEqual("email", nav.Current.SliceName);
            Assert.AreEqual(0, nav.Current.Min);
            Assert.AreEqual("1", nav.Current.Max);
            Assert.IsNotNull(nav.Current.Slicing);
            // TODO: BRIAN: Need to check that this is the correct assertion here
            Assert.AreEqual("system|use", string.Join("|", nav.Current.Slicing.Discriminator.Select(s => s.Path)));
            // Assert.AreEqual(1, nav.Current.Slicing.Discriminator.SelectMany(s => s.Type.Value).Count()));
            Assert.AreEqual(ElementDefinition.SlicingRules.Closed, nav.Current.Slicing.Rules);
            // Assert.AreEqual(false, nav.Current.Slicing.Ordered);
            Assert.IsNull(nav.Current.Slicing.Ordered);

            // Patient.telecom.system
            bm = nav.Bookmark();
            Assert.IsTrue(nav.MoveToChild("system"));
            Assert.AreEqual(1, nav.Current.Min);
            Assert.AreEqual("email", (nav.Current.Fixed as Code)?.Value);
            Assert.IsTrue(nav.ReturnToBookmark(bm));

            // Patient.telecom:email/home
            Assert.IsTrue(nav.MoveToNext("telecom"));
            Assert.AreEqual("email/home", nav.Current.SliceName);
            Assert.AreEqual(0, nav.Current.Min);
            Assert.AreEqual("1", nav.Current.Max);
            Assert.IsNull(nav.Current.Slicing);

            // Patient.telecom.system
            bm = nav.Bookmark();
            Assert.IsTrue(nav.MoveToChild("system"));
            Assert.AreEqual(1, nav.Current.Min);
            Assert.AreEqual("email", (nav.Current.Fixed as Code)?.Value);
            Assert.IsTrue(nav.MoveToNext("use"));
            Assert.AreEqual(1, nav.Current.Min);
            Assert.AreEqual("home", (nav.Current.Fixed as Code)?.Value);
            Assert.IsTrue(nav.ReturnToBookmark(bm));

            // Patient.telecom:email/work
            Assert.IsTrue(nav.MoveToNext("telecom"));
            Assert.AreEqual("email/work", nav.Current.SliceName);
            Assert.AreEqual(0, nav.Current.Min);
            Assert.AreEqual("1", nav.Current.Max);
            Assert.IsNull(nav.Current.Slicing);

            // Patient.telecom.system
            bm = nav.Bookmark();
            Assert.IsTrue(nav.MoveToChild("system"));
            Assert.AreEqual(1, nav.Current.Min);
            Assert.AreEqual("email", (nav.Current.Fixed as Code)?.Value);
            Assert.IsTrue(nav.MoveToNext("use"));
            Assert.AreEqual(1, nav.Current.Min);
            Assert.AreEqual("work", (nav.Current.Fixed as Code)?.Value);
            Assert.IsTrue(nav.ReturnToBookmark(bm));

            // Patient.telecom:other
            Assert.IsTrue(nav.MoveToNext("telecom"));
            Assert.AreEqual("other", nav.Current.SliceName);
            Assert.AreEqual(0, nav.Current.Min);
            Assert.AreEqual("3", nav.Current.Max);
            Assert.IsNotNull(nav.Current.Slicing);
            Assert.AreEqual("system|use", string.Join("|", nav.Current.Slicing.Discriminator.Select(p => p.Path)));
            Assert.AreEqual(ElementDefinition.SlicingRules.Open, nav.Current.Slicing.Rules);
            // Assert.AreEqual(false, nav.Current.Slicing.Ordered);
            Assert.IsNull(nav.Current.Slicing.Ordered);

            // Patient.telecom.system
            bm = nav.Bookmark();
            Assert.IsTrue(nav.MoveToChild("system"));
            Assert.AreEqual(1, nav.Current.Min);
            Assert.AreEqual("other", (nav.Current.Fixed as Code)?.Value);
            Assert.IsTrue(nav.ReturnToBookmark(bm));

            // Patient.telecom:other/home
            Assert.IsTrue(nav.MoveToNext("telecom"));
            Assert.AreEqual("other/home", nav.Current.SliceName);
            Assert.AreEqual(0, nav.Current.Min);
            Assert.AreEqual("1", nav.Current.Max);
            Assert.IsNull(nav.Current.Slicing);

            // Patient.telecom.system
            bm = nav.Bookmark();
            Assert.IsTrue(nav.MoveToChild("system"));
            Assert.AreEqual(1, nav.Current.Min);
            Assert.AreEqual("other", (nav.Current.Fixed as Code)?.Value);
            Assert.IsTrue(nav.MoveToNext("use"));
            Assert.AreEqual(1, nav.Current.Min);
            Assert.AreEqual("home", (nav.Current.Fixed as Code)?.Value);
            Assert.IsTrue(nav.ReturnToBookmark(bm));

            // Patient.telecom:other/work
            Assert.IsTrue(nav.MoveToNext("telecom"));
            Assert.AreEqual("other/work", nav.Current.SliceName);
            Assert.AreEqual(0, nav.Current.Min);
            Assert.AreEqual("1", nav.Current.Max);
            Assert.IsNull(nav.Current.Slicing);

            // Patient.telecom.system
            bm = nav.Bookmark();
            Assert.IsTrue(nav.MoveToChild("system"));
            Assert.AreEqual(1, nav.Current.Min);
            Assert.AreEqual("other", (nav.Current.Fixed as Code)?.Value);
            Assert.IsTrue(nav.MoveToNext("use"));
            Assert.AreEqual(1, nav.Current.Min);
            Assert.AreEqual("work", (nav.Current.Fixed as Code)?.Value);
            Assert.IsTrue(nav.ReturnToBookmark(bm));
        }

        [TestMethod]
        public void TestElementMappings()
        {
            var profile = _testResolver.FindStructureDefinition("http://example.org/fhir/StructureDefinition/TestMedicationStatement-prescribing");
            Assert.IsNotNull(profile);

            var diffElem = profile.Differential.Element.FirstOrDefault(e => e.Path == "MedicationStatement.informationSource");
            Assert.IsNotNull(diffElem);
            dumpMappings(diffElem);

            StructureDefinition expanded = null;
            _generator = new SnapshotGenerator(_testResolver, _settings);
            _generator.PrepareElement += elementHandler;
            try
            {
                generateSnapshotAndCompare(profile, out expanded);
            }
            finally
            {
                _generator.PrepareElement -= elementHandler;
            }
            dumpOutcome(_generator.Outcome);

            Assert.IsNotNull(expanded);
            Assert.IsTrue(expanded.HasSnapshot);

            var elems = expanded.Snapshot.Element;
            elems.Dump();

            var elem = elems.FirstOrDefault(e => e.Path == "MedicationStatement.informationSource");
            Assert.IsNotNull(elem);
            dumpMappings(elem);

            // Snapshot element mappings should include all of the differential element mappings
            Assert.IsTrue(diffElem.Mapping.All(dm => elem.Mapping.Any(m => m.IsExactly(dm))));

        }

        static void dumpMappings(ElementDefinition elem) => dumpMappings(elem.Mapping, $"Mappings for {elem.Path}:");

        static void dumpMappings(IList<ElementDefinition.MappingComponent> mappings, string header = null)
        {
            Debug.WriteLineIf(header != null, header);
            foreach (var mapping in mappings)
            {
                Debug.Print($"{mapping.Identity} : {mapping.Map}");
            }
        }

        // Ewout: type slices cannot contain renamed elements!

        static StructureDefinition PatientNonTypeSliceProfile => new StructureDefinition()
        {
            Type = FHIRAllTypes.Patient.GetLiteral(),
            BaseDefinition = ModelInfo.CanonicalUriForFhirCoreType(FHIRAllTypes.Patient),
            Name = "NonTypeSlicePatient",
            Url = "http://example.org/fhir/StructureDefinition/NonTypeSlicePatient",
            Differential = new StructureDefinition.DifferentialComponent()
            {
                Element = new List<ElementDefinition>()
                {
                    new ElementDefinition("Patient.deceased[x]")
                    {
                        Min = 1,
                        // Repeat the base element types (no additional constraints)
                        Type = new List<ElementDefinition.TypeRefComponent>()
                        {
                            new ElementDefinition.TypeRefComponent() { Code = FHIRAllTypes.Boolean.GetLiteral() },
                            new ElementDefinition.TypeRefComponent() { Code = FHIRAllTypes.DateTime.GetLiteral() }
                        }
                    }
                }
            }
        };

        [TestMethod]
        public void TestPatientNonTypeSlice()
        {
            var profile = PatientNonTypeSliceProfile;

            var resolver = new InMemoryProfileResolver(profile);
            var multiResolver = new MultiResolver(_testResolver, resolver);
            _generator = new SnapshotGenerator(multiResolver, _settings);

            // Force expansion of Patient.deceased[x]
            var nav = ElementDefinitionNavigator.ForDifferential(profile);
            Assert.IsTrue(nav.MoveToFirstChild());
            var result = _generator.ExpandElement(nav);
            profile.Differential.Element.Dump();
            dumpOutcome(_generator.Outcome);
            Assert.IsTrue(result);

            Assert.IsNull(_generator.Outcome);
        }

        // Ewout: type slices cannot contain renamed elements!
        static StructureDefinition ObservationSimpleQuantityProfile => new StructureDefinition()
        {
            Type = FHIRAllTypes.Observation.GetLiteral(),
            BaseDefinition = ModelInfo.CanonicalUriForFhirCoreType(FHIRAllTypes.Observation),
            Name = "NonTypeSlicePatient",
            Url = "http://example.org/fhir/StructureDefinition/ObservationSimpleQuantityProfile",
            Differential = new StructureDefinition.DifferentialComponent()
            {
                Element = new List<ElementDefinition>()
                {
                    new ElementDefinition("Observation.valueQuantity")
                    {
                        // Repeat the base element types (no additional constraints)
                        Type = new List<ElementDefinition.TypeRefComponent>()
                        {
                            new ElementDefinition.TypeRefComponent()
                            {
                                // Constrain Quantity to SimpleQuantity
                                // Code = FHIRDefinedType.Quantity,
                                // Profile = new string[] { ModelInfo.CanonicalUriForFhirCoreType(FHIRDefinedType.SimpleQuantity) }

                                Code = FHIRAllTypes.SimpleQuantity.GetLiteral()
                            },
                        }
                    }
                }
            }
        };

        // [WMR 20170321] NEW
        [TestMethod]
        public void TestSimpleQuantityProfile()
        {
            var profile = ObservationSimpleQuantityProfile;

            var resolver = new InMemoryProfileResolver(profile);
            var multiResolver = new MultiResolver(_testResolver, resolver);
            _generator = new SnapshotGenerator(multiResolver, _settings);

            generateSnapshotAndCompare(profile, out var expanded);
            Assert.IsNotNull(expanded);
            Assert.IsTrue(expanded.HasSnapshot);
            expanded.Snapshot.Element.Where(e => e.Path.StartsWith("Observation.value")).Dump();
            dumpOutcome(_generator.Outcome);

            var issues = _generator.Outcome?.Issue;
            Assert.AreEqual(1, issues.Count);
            assertIssue(issues[0], SnapshotGenerator.PROFILE_ELEMENTDEF_INVALID_SLICENAME_ON_ROOT);

            // [WMR 20180115] NEW - Use alternative (iterative) approach for full expansion
            issues = new List<OperationOutcome.IssueComponent>();
            var elems = expanded.Snapshot.Element;
            elems = expanded.Snapshot.Element = fullyExpand(elems, issues).ToList();
            // Generator should report same issue as during regular snapshot expansion
            Assert.AreEqual(1, issues.Count);
            assertIssue(issues[0], SnapshotGenerator.PROFILE_ELEMENTDEF_INVALID_SLICENAME_ON_ROOT);

            // Ensure that renamed diff elements override base elements with original names
            var nav = ElementDefinitionNavigator.ForSnapshot(expanded);
            // Snapshot should not contain elements with original name
            Assert.IsFalse(nav.JumpToFirst("Observation.value[x]"));
            // Snapshot should contain renamed elements
            Assert.IsTrue(nav.JumpToFirst("Observation.valueQuantity"));
            Assert.IsNotNull(nav.Current.Type);
            Assert.AreEqual(1, nav.Current.Type.Count);
            Assert.AreEqual(FHIRAllTypes.SimpleQuantity.GetLiteral(), nav.Current.Type[0].Code);

            var type = nav.Current.Type.First();
            Debug.Print($"{nav.Path} : {type.Code} - '{type.Profile}'");
        }

        // [WMR 20170406] NEW
        // Issue reported by Vadim
        // Complex extension:   structure.cdstools-typedstage
        // Referencing Profile: structure.cdstools-basecancer
        // Profile defines constraints on child elements of the complex extension
        // Snapshot generator adds slicing component to Condition.extension.extension.extension:type - WRONG!
        [TestMethod]   // test data needs to be converted from dstu2 -> stu3
        public void TestProfileConstraintsOnComplexExtensionChildren()
        {
            var profile = _testResolver.FindStructureDefinition("https://example.org/fhir/StructureDefinition/cds-basecancer");
            Assert.IsNotNull(profile);

            profile.Differential.Element.Dump("===== Differential =====");

            StructureDefinition expanded = null;
            _generator = new SnapshotGenerator(_testResolver, _settings);
            _generator.PrepareElement += elementHandler;
            try
            {
                generateSnapshotAndCompare(profile, out expanded);
            }
            finally
            {
                _generator.PrepareElement -= elementHandler;
            }
            dumpOutcome(_generator.Outcome);

            Assert.IsNotNull(expanded);
            Assert.IsTrue(expanded.HasSnapshot);

            var elems = expanded.Snapshot.Element;
            elems.Dump("===== Snapshot =====");

            var nav = new ElementDefinitionNavigator(elems);
            Assert.IsTrue(nav.MoveToFirstChild());
            Assert.AreEqual("Condition", nav.Path);

            // Condition.extension (slicing entry)
            Assert.IsTrue(nav.MoveToChild("extension"));
            Assert.IsNotNull(nav.Current.Slicing);
            Assert.AreEqual("url", nav.Current.Slicing.Discriminator?.FirstOrDefault()?.Path);
            Assert.IsNull(nav.Current.SliceName);

            // Condition.extension:typedStaging
            Assert.IsTrue(nav.MoveToNext());
            Assert.AreEqual("typedStaging", nav.Current.SliceName);
            Assert.IsNull(nav.Current.Slicing);

            // Condition.extension:typedStaging.extension (slicing entry)
            Assert.IsTrue(nav.MoveToChild("extension"));
            Assert.IsNotNull(nav.Current.Slicing);
            Assert.AreEqual("url", nav.Current.Slicing.Discriminator?.FirstOrDefault()?.Path);
            Assert.IsNull(nav.Current.SliceName);

            // Condition.extension:typedStaging.extension:summary
            Assert.IsTrue(nav.MoveToNext());
            Assert.AreEqual("summary", nav.Current.SliceName);
            Assert.IsNull(nav.Current.Slicing);

            // Condition.extension:typedStaging.extension:assessment
            Assert.IsTrue(nav.MoveToNext());
            Assert.AreEqual("assessment", nav.Current.SliceName);
            Assert.IsNull(nav.Current.Slicing);

            // Condition.extension:typedStaging.extension:type
            Assert.IsTrue(nav.MoveToNext());
            Assert.AreEqual("type", nav.Current.SliceName);
            Assert.IsNull(nav.Current.Slicing); // BUG!

            // Condition.extension:typedStaging.extension:type.valueCodeableConcept
            Assert.IsTrue(nav.MoveToChild("valueCodeableConcept"));
            Assert.IsNotNull(nav.Current.Binding);
            var valueSetReference = nav.Current.Binding.ValueSet as ResourceReference;
            Assert.IsNotNull(valueSetReference);
            Assert.AreEqual(BindingStrength.Required, nav.Current.Binding.Strength);
            Assert.AreEqual("https://example.org/fhir/ValueSet/cds-cancerstagingtype", valueSetReference.Reference);
        }

        // [WMR 20170424] For debugging ElementIdGenerator

        static StructureDefinition TestQuestionnaireProfile => new StructureDefinition()
        {
            Type = FHIRAllTypes.Questionnaire.GetLiteral(),
            BaseDefinition = ModelInfo.CanonicalUriForFhirCoreType(FHIRAllTypes.Questionnaire),
            Name = "TestQuestionnaire",
            Url = "http://example.org/fhir/StructureDefinition/MyTestQuestionnaire",
            Differential = new StructureDefinition.DifferentialComponent()
            {
                Element = new List<ElementDefinition>()
                {
                    new ElementDefinition("Questionnaire.url")
                    {
                        // Override default element id
                        ElementId = "CustomId"
                    },
                    // Verify that slices receive unique element id
                    new ElementDefinition("Questionnaire.code")
                    {
                        Slicing = new ElementDefinition.SlicingComponent()
                        {
                            Discriminator = new List<ElementDefinition.DiscriminatorComponent>()
                            {
                                new ElementDefinition.DiscriminatorComponent()
                                {
                                    Type = ElementDefinition.DiscriminatorType.Value,
                                    Path = "system"
                                }
                            }
                        }
                    },
                    new ElementDefinition("Questionnaire.code")
                    {
                        SliceName = "CodeA"
                    },
                    new ElementDefinition("Questionnaire.code")
                    {
                        SliceName = "CodeB"
                    },
                    // cf. BasicValidationTests.ValidateOverNameRef
                    new ElementDefinition("Questionnaire.item.item.type")
                    {
                        Fixed = new Code("decimal")
                    }
                }
            }
        };

        [TestMethod]
        public void TestElementIds_Questionnaire()
        {
#if false // DEBUG
            var coreProfile = _testResolver.FindStructureDefinitionForCoreType(FHIRAllTypes.Questionnaire);
            Assert.IsNotNull(coreProfile);
            Debug.WriteLine("Core Questionnaire:");
            foreach (var elem in coreProfile.Differential.Element)
            {
                Debug.WriteLine($"{elem.Path} | {elem.SliceName} | Id = {elem.ElementId} | Ref = {elem.ContentReference}");
            }

            _generator = new SnapshotGenerator(_testResolver, _settings);
            _generator.Update(coreProfile);
            dumpOutcome(_generator.Outcome);
#endif

            var profile = TestQuestionnaireProfile;
            var resolver = new InMemoryProfileResolver(profile);
            var multiResolver = new MultiResolver(_testResolver, resolver);
            _generator = new SnapshotGenerator(multiResolver, _settings);

            var urlElement = profile.Differential.Element[0];

            _generator.PrepareElement += elementHandler;
            StructureDefinition expanded = null;
            try
            {
                generateSnapshotAndCompare(profile, out expanded);

                Assert.IsNotNull(expanded);
                Assert.IsTrue(expanded.HasSnapshot);
                dumpOutcome(_generator.Outcome);
                Assert.IsNull(_generator.Outcome);

                var elems = expanded.Snapshot.Element;
                Debug.WriteLine($"Default snapshot: #{elems.Count} elements");
                dumpBaseElems(elems);

                // Verify overriden element id in default snapshot
                var elem = elems.FirstOrDefault(e => e.Path == urlElement.Path);
                Assert.IsNotNull(elem);
                Assert.AreEqual(urlElement.ElementId, elem.ElementId);

                // [WMR 20180115] NEW - Use alternative (iterative) approach for full expansion
                // IMPORTANT: also hook elementHandler event during fullExpansion, to emit (custom) base element annotations
                var issues = new List<OperationOutcome.IssueComponent>();
                elems = expanded.Snapshot.Element = fullyExpand(elems, issues).ToList();
                Assert.AreEqual(0, issues.Count);
                Debug.WriteLine($"Full expansion: #{elems.Count} elements");
                dumpBaseElems(elems);

                // ExpandElement should NOT re-generate the id of the specified element; only for newly expanded children!
                // Verify overriden element id in full expansion
                elem = elems.FirstOrDefault(e => e.Path == urlElement.Path);
                Assert.IsNotNull(elem);
                Assert.AreEqual(urlElement.ElementId, elem.ElementId);
            }
            finally
            {
                _generator.PrepareElement -= elementHandler;
            }

            Debug.WriteLine("Derived Questionnaire:");
            foreach (var elem in expanded.Snapshot.Element)
            {
                var baseElem = elem.Annotation<BaseDefAnnotation>()?.BaseElementDefinition;
                Debug.WriteLine($"{elem.Path} | {elem.SliceName} | Id = {elem.ElementId} | Base Id = {baseElem?.ElementId}");
                Assert.IsNotNull(elem.ElementId);
                Assert.IsNotNull(baseElem);
                Assert.IsNotNull(baseElem.ElementId);

                if (elem.Path != urlElement.Path)
                {
                    var equalLength = !elem.Path.StartsWith("Questionnaire.item.item.");
                    assertElementIds(elem, baseElem, equalLength);
                }
            }
        }

        static void assertElementIds(ElementDefinition elem, ElementDefinition baseElem, bool equalLength = true)
        {
            // [WMR 20170614] derived profile may (further) slice the base profile
            // Element id's are not exactly equal, as the diff id's will introduce slice name(s)
            // => Strip slice names from id; path segments should be equal
            var idSegments = ElementIdGenerator.ParseId(elem.ElementId);
            var baseIdSegments = ElementIdGenerator.ParseId(baseElem.ElementId);

            // Determine if the base element has the same root (i.e. represents base profile of the same type)
            // If so, then the element ids should have the same number of segments
            if (equalLength && idSegments.FirstOrDefault() == baseIdSegments.FirstOrDefault())
            {
                Assert.AreEqual(baseIdSegments.Length, idSegments.Length);
            }

            // [WMR 20170710] Leading path segment(s) can differ, e.g. Patient.identifier.id <=> Identifier.id
            var idSegment = ElementIdSegment.Empty;
            var offset = idSegments.Length - baseIdSegments.Length;
            for (int i = 1; i < baseIdSegments.Length; i++)
            {
                idSegment = ElementIdSegment.Parse(idSegments[offset + i]);

                // Verify that the element name matches the base element name
                // Note: element ids of type slices should use original element name ending with "[x]"
                var baseIdSegment = ElementIdSegment.Parse(baseIdSegments[i]);
                Assert.AreEqual(baseIdSegment.ElementName, idSegment.ElementName);

                // If the base element id introduces a slice name, then derived element id should also include it
                // However derived profiles can introduce additional slices
                Assert.IsTrue(baseIdSegment.ElementName == null || idSegment.ElementName == baseIdSegment.ElementName);
            }

            // Verify the last element id segment = "elementName[:sliceName]"
            var basePath = elem.Base?.Path;
            var elemPath = basePath != null && ElementDefinitionNavigator.IsChoiceTypeElement(basePath) ? basePath : elem.Path;

            if (baseIdSegments.Length == 1)
            {
                // [WMR 20170710] initialize idSegment to the last segment
                idSegment = ElementIdSegment.Parse(idSegments[idSegments.Length - 1]);
            }

            Assert.AreEqual(ProfileNavigationExtensions.GetNameFromPath(elemPath), idSegment.ElementName);
            Assert.AreEqual(elem.SliceName, idSegment.SliceName);

        }

        static StructureDefinition TestPatientTypeSliceProfile => new StructureDefinition()
        {
            Type = FHIRAllTypes.Patient.GetLiteral(),
            BaseDefinition = ModelInfo.CanonicalUriForFhirCoreType(FHIRAllTypes.Patient),
            Name = "TestPatientWithTypeSlice",
            Url = "http://example.org/fhir/StructureDefinition/TestPatientWithTypeSlice",
            Differential = new StructureDefinition.DifferentialComponent()
            {
                Element = new List<ElementDefinition>()
                {
                    new ElementDefinition("Patient.deceasedDateTime")
                    {
                        SliceName = "deceasedDateTime",
                        Type = new List<ElementDefinition.TypeRefComponent>()
                        {
                            new ElementDefinition.TypeRefComponent()
                            {
                                Code = FHIRAllTypes.DateTime.GetLiteral()
                            }
                        }
                    },
                }
            }
        };

        [TestMethod]
        public void TestElementIds_PatientWithTypeSlice()
        {
            var profile = TestPatientTypeSliceProfile;
            var resolver = new InMemoryProfileResolver(profile);
            var multiResolver = new MultiResolver(_testResolver, resolver);
            _generator = new SnapshotGenerator(multiResolver, _settings);

            _generator.PrepareElement += elementHandler;
            try
            {
                generateSnapshotAndCompare(profile, out var expanded);
                Assert.IsNotNull(expanded);
                Assert.IsTrue(expanded.HasSnapshot);
                dumpOutcome(_generator.Outcome);
                Assert.IsNull(_generator.Outcome);

                // [WMR 20180115] NEW - Use alternative (iterative) approach for full expansion
                var issues = _generator.Outcome?.Issue ?? new List<OperationOutcome.IssueComponent>();
                expanded.Snapshot.Element = fullyExpand(expanded.Snapshot.Element, issues).ToList();
                dumpIssues(issues);
                Assert.AreEqual(0, issues.Count);

                Debug.WriteLine("Patient with type slice:");
                foreach (var elem in expanded.Snapshot.Element)
                {
                    var baseElem = elem.Annotation<BaseDefAnnotation>()?.BaseElementDefinition;
                    Debug.WriteLine($"{elem.Path} | {elem.SliceName} | Id = {elem.ElementId} | Base Id = {baseElem?.ElementId}");
                    Assert.IsNotNull(elem.ElementId);
                    Assert.IsNotNull(baseElem);
                    Assert.IsNotNull(baseElem.ElementId);

                    assertElementIds(elem, baseElem);
                }
            }
            finally
            {
                _generator.PrepareElement -= elementHandler;
            }
        }

        // [WMR 20170616] NEW - Test custom element IDs

        static StructureDefinition TestSlicedPatientWithCustomIdProfile => new StructureDefinition()
        {
            Type = FHIRAllTypes.Patient.GetLiteral(),
            BaseDefinition = ModelInfo.CanonicalUriForFhirCoreType(FHIRAllTypes.Patient),
            Name = "TestSlicedPatientWithCustomIdProfile",
            Url = "http://example.org/fhir/StructureDefinition/TestSlicedPatientWithCustomIdProfile",
            Derivation = StructureDefinition.TypeDerivationRule.Constraint,
            Differential = new StructureDefinition.DifferentialComponent()
            {
                Element = new List<ElementDefinition>()
                {
                    new ElementDefinition("Patient.identifier")
                    {
                        ElementId = "Patient.identifier",
                        Slicing = new ElementDefinition.SlicingComponent()
                        {
                            Discriminator = new List<ElementDefinition.DiscriminatorComponent>()
                            {
                                new ElementDefinition.DiscriminatorComponent()
                                {
                                    Type = ElementDefinition.DiscriminatorType.Value,
                                    Path = "system"
                                }
                            }
                        }
                    },
                    new ElementDefinition("Patient.identifier")
                    {
                        // Slice with custom ElementID
                        ElementId = "CUSTOM",
                        SliceName = "bsn"
                    },
                    new ElementDefinition("Patient.identifier.use")
                    {
                        // Should receive ElementID = "Patient.identifier:bsn.use"
                        Min = 1
                    }
                }
            }
        };

        [TestMethod]
        public void TestElementIds_SlicedPatientWithCustomIdProfile()
        {
            var profile = TestSlicedPatientWithCustomIdProfile;
            var resolver = new InMemoryProfileResolver(profile);
            var multiResolver = new MultiResolver(_testResolver, resolver);
            _generator = new SnapshotGenerator(multiResolver, _settings);

            const string sliceName = "bsn";
            var slice = profile.Differential.Element.FirstOrDefault(e => e.SliceName == sliceName);
            Assert.IsNotNull(slice);

            _generator.PrepareElement += elementHandler;
            StructureDefinition expanded = null;
            try
            {
                generateSnapshotAndCompare(profile, out expanded);
                Assert.IsNotNull(expanded);
                Assert.IsTrue(expanded.HasSnapshot);
                dumpOutcome(_generator.Outcome);

                // [WMR 20180115] NEW - Use alternative (iterative) approach for full expansion
                var issues = _generator.Outcome?.Issue ?? new List<OperationOutcome.IssueComponent>();
                expanded.Snapshot.Element = fullyExpand(expanded.Snapshot.Element, issues).ToList();
                dumpIssues(issues);
                Assert.AreEqual(0, issues.Count);
            }
            finally
            {
                _generator.PrepareElement -= elementHandler;
            }

            var elems = expanded.Snapshot.Element;

            Debug.WriteLine("Sliced Patient with custom element id on slice:");
            foreach (var elem in elems)
            {
                var baseElem = elem.Annotation<BaseDefAnnotation>()?.BaseElementDefinition;
                Debug.WriteLine($"{elem.Path} | {elem.SliceName} | Id = {elem.ElementId} | Base Id = {baseElem?.ElementId}");
                Assert.IsNotNull(elem.ElementId);
                Assert.IsNotNull(baseElem);
                Assert.IsNotNull(baseElem.ElementId);

                if (elem.ElementId?.StartsWith("CUSTOM") == true)
                {
                    Assert.AreEqual(elem.SliceName, sliceName);
                }
                else
                {
                    assertElementIds(elem, baseElem);
                }
            }

            // [WMR 20170711] Additional assertions on children of named slice
            var slicePos = elems.FindIndex(e => e.SliceName == "bsn");
            Assert.AreNotEqual(-1, slicePos);
            var elemDef = elems[slicePos];
            Assert.AreEqual("Patient.identifier", elemDef.Path);
            // Verify that the id of all child elements includes parent slice name, i.e. starts with "Patient.identifier:bsn"
            for (var idx = slicePos + 1; idx < elems.Count; idx++)
            {
                elemDef = elems[idx];
                if (!ElementDefinitionNavigator.IsChildPath("Patient.identifier", elemDef.Path)) { break; }
                Assert.IsTrue(elemDef.ElementId.StartsWith("Patient.identifier:bsn"), $"Invalid element id at element #{idx}: {elemDef.ElementId}");
            }

            // [WMR 20170711] Dynamically update the slice name and re-generate ids for the subtree
            var nav = ElementDefinitionNavigator.ForSnapshot(expanded);
            Assert.IsTrue(nav.JumpToFirst(slice.Path));
            Assert.IsTrue(nav.MoveToNextSliceAtAnyLevel(sliceName));
            slice = nav.Current;
            Assert.AreEqual(slice.SliceName, sliceName);
            slice.SliceName = "CHANGED";
            ElementIdGenerator.Update(nav, true);

            // Verify that the id of all child elements includes updated slice name, i.e. starts with "Patient.identifier:CHANGED"
            for (var idx = slicePos + 1; idx < elems.Count; idx++)
            {
                elemDef = elems[idx];
                if (!ElementDefinitionNavigator.IsChildPath("Patient.identifier", elemDef.Path)) { break; }
                Assert.IsTrue(elemDef.ElementId.StartsWith("Patient.identifier:CHANGED"), $"Invalid element id at element #{idx}: {elemDef.ElementId}");
            }

        }

        [TestMethod]
        public void TestElementIds_SlicedPatientWithCustomIdProfile2()
        {
            var profile = _testResolver.FindStructureDefinition("http://example.org/fhir/StructureDefinition/PatientWithCustomElementIds");
            Assert.IsNotNull(profile);

            _generator = new SnapshotGenerator(_testResolver, _settings);
            _generator.PrepareElement += elementHandler;
            StructureDefinition expanded = null;
            try
            {
                generateSnapshotAndCompare(profile, out expanded);
                Assert.IsNotNull(expanded);
                Assert.IsTrue(expanded.HasSnapshot);
                dumpOutcome(_generator.Outcome);

                // [WMR 20180115] NEW - Use alternative (iterative) approach for full expansion
                var issues = _generator.Outcome?.Issue ?? new List<OperationOutcome.IssueComponent>();
                expanded.Snapshot.Element = fullyExpand(expanded.Snapshot.Element, issues).ToList();
                dumpIssues(issues);
                Assert.AreEqual(0, issues.Count);
            }
            finally
            {
                _generator.PrepareElement -= elementHandler;
            }

            Debug.WriteLine("Sliced Patient with custom element id on slice:");
            foreach (var elem in expanded.Snapshot.Element)
            {
                var baseElem = elem.Annotation<BaseDefAnnotation>()?.BaseElementDefinition;
                Debug.WriteLine($"{elem.Path} | {elem.SliceName} | Id = {elem.ElementId} | Base Id = {baseElem?.ElementId}");
                Assert.IsNotNull(elem.ElementId);
                Assert.IsNotNull(baseElem);
                Assert.IsNotNull(baseElem.ElementId);

                if (elem.ElementId?.StartsWith("CUSTOM-") != true)
                {
                    assertElementIds(elem, baseElem);
                }
            }
        }


        // [WMR 20170426] NEW - Bug with generating base element annotations for merged external type profiles?
        [TestMethod]
        public void TestPatientWithAddress()
        {
            var sd = _testResolver.FindStructureDefinition(@"http://example.org/fhir/StructureDefinition/MyPatientWithAddress");
            Assert.IsNotNull(sd);

            _generator = new SnapshotGenerator(_testResolver, _settings);
            _generator.PrepareElement += elementHandler;
            try
            {
                _generator.Update(sd);
                dumpOutcome(_generator.Outcome);

                // [WMR 20180115] NEW - Use alternative (iterative) approach for full expansion
                var issues = _generator.Outcome?.Issue ?? new List<OperationOutcome.IssueComponent>();
                sd.Snapshot.Element = fullyExpand(sd.Snapshot.Element, issues).ToList();
                dumpIssues(issues);
                Assert.AreEqual(0, issues.Count);
            }
            finally
            {
                _generator.PrepareElement -= elementHandler;
            }

            dumpBaseDefId(sd);

            var sdCore = _testResolver.FindStructureDefinitionForCoreType(sd.Type);
            dumpBaseDefId(sdCore);

            // Verify that main profile MyPatientWithAddress inherited
            // constraints from extension profile MyPatientExtension
            var elem = sd.Snapshot.Element.FirstOrDefault(e => e.SliceName == "patientExtension");
            Assert.IsNotNull(elem);
            Assert.AreEqual(@"http://example.org/fhir/StructureDefinition/MyPatientExtension", elem.Type[0]?.Profile);
            var sdExt = _testResolver.FindExtensionDefinition(elem.Type[0].Profile);
            Assert.IsNotNull(sdExt);
            var extRootshort = sdExt.Differential.Element[0].Short; // Explicit constraint on ext root
            Assert.IsNotNull(extRootshort);
            Assert.IsTrue(sdExt.HasSnapshot);
            Assert.AreEqual(extRootshort, sdExt.Snapshot.Element[0].Short); // Verify propagation to snapshot
            Assert.AreEqual(extRootshort, elem.Short);  // Verify inherited by referencing profile
            var baseElem = elem.Annotation<BaseDefAnnotation>()?.BaseElementDefinition;
            Assert.IsNotNull(baseElem);
            Assert.AreEqual(extRootshort, baseElem.Short);

            // Verify that main profile MyPatientWithAddress inherited
            // constraints from element type profile MyPatientAddress
            elem = sd.Snapshot.Element.FirstOrDefault(e => e.Path == "Patient.address");
            Assert.IsNotNull(elem);
            Assert.AreEqual(@"http://example.org/fhir/StructureDefinition/MyPatientAddress", elem.Type[0]?.Profile);
            var sdType = _testResolver.FindStructureDefinition(elem.Type[0].Profile);
            Assert.IsNotNull(sdType);
            var typeChildElem = sdType.Snapshot.Element.FirstOrDefault(e => e.Path == "Address.country");
            Assert.IsNotNull(typeChildElem);
            Assert.AreEqual("land", typeChildElem.Alias.FirstOrDefault());

            elem = sd.Snapshot.Element.FirstOrDefault(e => e.Path == "Patient.address.country");
            Assert.IsNotNull(elem);
            Assert.AreEqual("land", elem.Alias.FirstOrDefault());
            baseElem = elem.Annotation<BaseDefAnnotation>()?.BaseElementDefinition;
            Assert.IsNotNull(baseElem);
            Assert.AreEqual("land", baseElem.Alias.FirstOrDefault());
        }

        static void dumpBaseDefId(StructureDefinition sd)
        {
            Debug.Print("===== " + sd.Name);
            Debug.Print($"{"Path".PadRight(50)}| {"Base Path".PadRight(49)}| {"Base StructureDefinition".PadRight(69)}| {"Element Id".PadRight(49)}| {"Base Element Id".PadRight(49)}");
            foreach (var elem in sd.Snapshot.Element)
            {
                var ann = elem.Annotation<BaseDefAnnotation>();
                Assert.IsNotNull(ann);
                var s49 = new string(' ', 49);
                var s69 = new string(' ', 69);
                Debug.Print($"{elem.Path.PadRight(50)}| {ann?.BaseElementDefinition?.Path?.PadRight(49) ?? s49}| {ann?.BaseStructureDefinition?.Url?.PadRight(69) ?? s69}| {elem?.ElementId?.PadRight(49) ?? s49}| {ann?.BaseElementDefinition?.ElementId?.PadRight(49) ?? s49}");
                var elemId = elem.ElementId;
                Assert.IsNotNull(elemId);
                Assert.IsTrue(elem.IsRootElement() ? elemId == sd.Type : elemId.StartsWith(sd.Type + "."));
            }
        }

        // [WMR 20170524] Added to fix bug reported by Stefan Lang

        // [WMR 20170424] For debugging ElementIdGenerator

        const string PatientIdentifierProfileUri = @"http://example.org/fhir/StructureDefinition/PatientIdentifierProfile";
        const string PatientProfileWithIdentifierProfileUri = @"http://example.org/fhir/StructureDefinition/PatientProfileWithIdentifierProfile";
        const string PatientIdentifierTypeValueSetUri = @"http://example.org/fhir/ValueSet/PatientIdentifierTypeValueSet";

        // Identifier profile with valueset binding on child element Identifier.type
        static StructureDefinition PatientIdentifierProfile => new StructureDefinition()
        {
            Type = FHIRAllTypes.Identifier.GetLiteral(),
            BaseDefinition = ModelInfo.CanonicalUriForFhirCoreType(FHIRAllTypes.Identifier),
            Name = "PatientIdentifierProfile",
            Url = PatientIdentifierProfileUri,
            Derivation = StructureDefinition.TypeDerivationRule.Constraint,
            Kind = StructureDefinition.StructureDefinitionKind.ComplexType,
            Differential = new StructureDefinition.DifferentialComponent()
            {
                Element = new List<ElementDefinition>()
                {
                    new ElementDefinition("Identifier.type")
                    {
                        Min = 1,
                        Binding = new ElementDefinition.ElementDefinitionBindingComponent()
                        {
                            Strength = BindingStrength.Extensible,
                            ValueSet = new ResourceReference(PatientIdentifierTypeValueSetUri)
                        }
                    },
                }
            }
        };

        // Patient profile with type profile constraint on Patient.identifier
        // Snapshot should pick up the valueset binding on Identifier.type
        static StructureDefinition PatientProfileWithIdentifierProfile => new StructureDefinition()
        {
            Type = FHIRAllTypes.Patient.GetLiteral(),
            BaseDefinition = ModelInfo.CanonicalUriForFhirCoreType(FHIRAllTypes.Patient),
            Name = "PatientProfileWithIdentifierProfile",
            Url = PatientProfileWithIdentifierProfileUri,
            Derivation = StructureDefinition.TypeDerivationRule.Constraint,
            Kind = StructureDefinition.StructureDefinitionKind.Resource,
            Differential = new StructureDefinition.DifferentialComponent()
            {
                Element = new List<ElementDefinition>()
                {
                    new ElementDefinition("Patient.identifier")
                    {
                        Type = new List<ElementDefinition.TypeRefComponent>()
                        {
                            new ElementDefinition.TypeRefComponent()
                            {
                                Code = FHIRAllTypes.Identifier.GetLiteral(),
                                Profile = PatientIdentifierProfileUri
                            }
                        }
                    }
                }
            }
        };

        [TestMethod]
        public void TestTypeProfileWithChildElementBinding()
        {
            var patientProfile = PatientProfileWithIdentifierProfile;
            var resolver = new InMemoryProfileResolver(patientProfile, PatientIdentifierProfile);
            var multiResolver = new MultiResolver(_testResolver, resolver);

            _generator = new SnapshotGenerator(multiResolver, _settings);

            StructureDefinition expanded = null;
            _generator.BeforeExpandElement += beforeExpandElementHandler_DEBUG;
            try
            {
                generateSnapshotAndCompare(patientProfile, out expanded);
            }
            finally
            {
                _generator.BeforeExpandElement -= beforeExpandElementHandler_DEBUG;
            }

            dumpOutcome(_generator.Outcome);
            Assert.IsTrue(expanded.HasSnapshot);
            dumpElements(expanded.Snapshot.Element);

            var nav = ElementDefinitionNavigator.ForSnapshot(expanded);
            Assert.IsTrue(nav.JumpToFirst("Patient.identifier"));
            Assert.IsNotNull(nav.Current);

            // BUG: binding constraint on Identifier.type is merged onto Patient.identifier...? (parent element!)
            // FIXED [SnapshotGenerator.getSnapshotRootElement] var diffRoot = sd.Differential.GetRootElement();
            Assert.IsNull(nav.Current.Binding);

            // By default, Patient.identifier.type should NOT be included in the generated snapshot
            Assert.IsFalse(nav.MoveToChild("type"));
        }

        static StructureDefinition QuestionnaireResponseWithSlice => new StructureDefinition()
        {
            Type = FHIRAllTypes.QuestionnaireResponse.GetLiteral(),
            BaseDefinition = ModelInfo.CanonicalUriForFhirCoreType(FHIRAllTypes.QuestionnaireResponse),
            Name = "QuestionnaireResponseWithSlice",
            Url = @"http://example.org/fhir/StructureDefinition/QuestionnaireResponseWithSlice",
            Derivation = StructureDefinition.TypeDerivationRule.Constraint,
            Kind = StructureDefinition.StructureDefinitionKind.Resource,
            Differential = new StructureDefinition.DifferentialComponent()
            {
                Element = new List<ElementDefinition>()
                {
                    new ElementDefinition("QuestionnaireResponse.item")
                    {
                        Slicing = new ElementDefinition.SlicingComponent()
                        {
                            Discriminator = new List<ElementDefinition.DiscriminatorComponent>()
                            {
                                new ElementDefinition.DiscriminatorComponent() { Type = ElementDefinition.DiscriminatorType.Value, Path = "text" }
                            }
                        }
                    },
                    new ElementDefinition("QuestionnaireResponse.item")
                    {
                        SliceName = "Q1"
                    },
                    new ElementDefinition("QuestionnaireResponse.item")
                    {
                        SliceName = "Q2"
                    },
                    new ElementDefinition("QuestionnaireResponse.item.linkid")
                    {
                        Max = "0"
                    },
                }
            }
        };

        // Isue #387
        // https://github.com/ewoutkramer/fhir-net-api/issues/387
        // Cannot reproduce in STU3?
        // [WMR 20170713] Note: in DSTU2, the QuestionnaireResponse core resource definition
        // specifies an example binding on element "QuestionnaireResponse.group.question.answer.value[x]"
        // WITHOUT an actual valueset reference:
        //
        //   <element>
        //     <path value="QuestionnaireResponse.group.question.answer.value[x]"/>
        //     <!-- ... -->
        //     <binding>
        //       <strength value="example"/>
        //       <description value="Code indicating the response provided for a question."/>
        //     </binding>
        //     <!-- ... -->
        //   </element>
        //
        // However in STU3, the core def example binding DOES include a valueset reference.
        [TestMethod]
        public void TestQRSliceChildrenBindings()
        {
            var sd = QuestionnaireResponseWithSlice;
            var resolver = new InMemoryProfileResolver(sd);
            var multiResolver = new MultiResolver(_testResolver, resolver);

            _generator = new SnapshotGenerator(multiResolver, _settings);

            StructureDefinition expanded = null;
            _generator.BeforeExpandElement += beforeExpandElementHandler_DEBUG;
            try
            {
                generateSnapshotAndCompare(sd, out expanded);
            }
            finally
            {
                _generator.BeforeExpandElement -= beforeExpandElementHandler_DEBUG;
            }

            dumpOutcome(_generator.Outcome);
            Assert.IsTrue(expanded.HasSnapshot);
            dumpElements(expanded.Snapshot.Element);

            // Verify the inherited example binding on QuestionnaireResponse.item.answer.value[x]
            var answerValues = expanded.Snapshot.Element.Where(e => e.Path == "QuestionnaireResponse.item.answer.value[x]").ToList();
            Assert.AreEqual(3, answerValues.Count);
            foreach (var elem in answerValues)
            {
                var binding = elem.Binding;
                Assert.IsNotNull(binding);
                Assert.AreEqual(BindingStrength.Example, binding.Strength);
                var ValueSetReference = binding.ValueSet as ResourceReference;
                Assert.IsNotNull(ValueSetReference);
                // Assert.AreEqual("http://hl7.org/fhir/ValueSet/questionnaire-answers", ValueSetReference.Url.OriginalString);
                Assert.IsTrue(ValueSetReference.Url.Equals("http://hl7.org/fhir/ValueSet/questionnaire-answers"));
                var bindingNameExtension = binding.Extension.FirstOrDefault(e => e.Url == "http://hl7.org/fhir/StructureDefinition/elementdefinition-bindingName");
                Assert.IsNotNull(bindingNameExtension);
                var bindingNameValue = bindingNameExtension.Value as FhirString;
                Assert.IsNotNull(bindingNameValue);
                Assert.AreEqual("QuestionnaireAnswer", bindingNameValue.Value);
            }
        }

        // For derived profiles, base element annotations are incorrect
        // https://trello.com/c/8h7u2qRa
        // Three layers of derived profiles: MyVitalSigns => VitalSigns => Observation
        // When expanding MyVitalSigns, the annotated base elements also include local diff constraints... WRONG!
        // As a result, Forge will not detect the existing local constraints (no yellow pen, excluded from output).

        static StructureDefinition MyDerivedObservation => new StructureDefinition()
        {
            Type = FHIRAllTypes.Observation.GetLiteral(),
            BaseDefinition = ModelInfo.CanonicalUriForFhirCoreType(FHIRAllTypes.Observation),
            Name = "MyDerivedObservation",
            Url = @"http://example.org/fhir/StructureDefinition/MyDerivedObservation",
            Derivation = StructureDefinition.TypeDerivationRule.Constraint,
            Kind = StructureDefinition.StructureDefinitionKind.Resource,
            Differential = new StructureDefinition.DifferentialComponent()
            {
                Element = new List<ElementDefinition>()
                {
                    new ElementDefinition("Observation.method")
                    {
                        Short = "DerivedMethodShort"
                    }
                }
            }
        };

        [TestMethod]
        public void TestDerivedObservation()
        {
            var derivedObs = MyDerivedObservation;
            var resolver = new InMemoryProfileResolver(derivedObs);
            var multiResolver = new MultiResolver(_testResolver, resolver);

            _generator = new SnapshotGenerator(multiResolver, _settings);

            StructureDefinition expanded = null;
            // _generator.BeforeExpandElement += beforeExpandElementHandler_DEBUG;
            _generator.PrepareElement += elementHandler;
            try
            {
                generateSnapshotAndCompare(derivedObs, out expanded);
            }
            finally
            {
                // _generator.BeforeExpandElement -= beforeExpandElementHandler_DEBUG;
                _generator.PrepareElement -= elementHandler;
            }

            dumpOutcome(_generator.Outcome);
            Assert.IsTrue(expanded.HasSnapshot);
            // dumpElements(expanded.Snapshot.Element);
            dumpBaseElems(expanded.Snapshot.Element);

            var derivedMethodElem = expanded.Snapshot.Element.FirstOrDefault(e => e.Path == "Observation.method");
            Assert.IsNotNull(derivedMethodElem);
            Assert.AreEqual("DerivedMethodShort", derivedMethodElem.Short);

            var coreObs = _testResolver.FindStructureDefinitionForCoreType(FHIRAllTypes.Observation);
            Assert.IsTrue(coreObs.HasSnapshot);
            var coreMethodElem = coreObs.Snapshot.Element.FirstOrDefault(e => e.Path == "Observation.method");
            Assert.IsNotNull(coreMethodElem);
            Assert.IsNotNull(coreMethodElem.Short);

            var annotation = derivedMethodElem.Annotation<BaseDefAnnotation>();
            Assert.IsNotNull(annotation);
            var baseElem = annotation.BaseElementDefinition;
            Assert.IsNotNull(baseElem);
            Assert.AreEqual(coreMethodElem.Short, baseElem.Short);
        }

        static StructureDefinition MyMoreDerivedObservation => new StructureDefinition()
        {
            Type = FHIRAllTypes.Observation.GetLiteral(),
            BaseDefinition = MyDerivedObservation.Url,
            Name = "MyMoreDerivedObservation",
            Url = @"http://example.org/fhir/StructureDefinition/MyMoreDerivedObservation",
            Derivation = StructureDefinition.TypeDerivationRule.Constraint,
            Kind = StructureDefinition.StructureDefinitionKind.Resource,
            Differential = new StructureDefinition.DifferentialComponent()
            {
                Element = new List<ElementDefinition>()
                {
                    new ElementDefinition("Observation.method")
                    {
                        Short = "MoreDerivedMethodShort",
                        Comment = "MoreDerivedMethodComment"
                    },
                    // Include child constraint to force full expansion of .bodySite node
                    // BUG: if we include this element, then the generated base element for .bodySite is incorrect
                    // (includes local constraints, i.e. Min = 1 ... WRONG!)
                    new ElementDefinition("Observation.method.coding.code")
                    {
                        Min = 1
                    },
                }
            }
        };

        [TestMethod]
        public void TestMoreDerivedObservation()
        {
            var derivedObs = MyDerivedObservation;
            var moreDerivedObs = MyMoreDerivedObservation;
            var resolver = new InMemoryProfileResolver(derivedObs, moreDerivedObs);
            var multiResolver = new MultiResolver(_testResolver, resolver);

            _generator = new SnapshotGenerator(multiResolver, _settings);

            StructureDefinition expanded = null;
            // _generator.BeforeExpandElement += beforeExpandElementHandler_DEBUG;
            _generator.PrepareElement += elementHandler;
            try
            {
                generateSnapshotAndCompare(moreDerivedObs, out expanded);
            }
            finally
            {
                // _generator.BeforeExpandElement -= beforeExpandElementHandler_DEBUG;
                _generator.PrepareElement -= elementHandler;
            }

            dumpOutcome(_generator.Outcome);
            Assert.IsTrue(expanded.HasSnapshot);
            // dumpElements(expanded.Snapshot.Element);
            dumpBaseElems(expanded.Snapshot.Element);

            var moreDerivedMethodElem = expanded.Snapshot.Element.FirstOrDefault(e => e.Path == "Observation.method");
            Assert.IsNotNull(moreDerivedMethodElem);
            Assert.AreEqual("MoreDerivedMethodShort", moreDerivedMethodElem.Short);

            Assert.IsTrue(derivedObs.HasSnapshot);
            var derivedMethodElem = derivedObs.Snapshot.Element.FirstOrDefault(e => e.Path == "Observation.method");
            Assert.IsNotNull(derivedMethodElem);
            Assert.AreEqual("DerivedMethodShort", derivedMethodElem.Short);

            // MoreDerivedObservation:Observation.method.short is inherited from DerivedObservation:Observation.method.short
            var annotation = moreDerivedMethodElem.Annotation<BaseDefAnnotation>();
            Assert.IsNotNull(annotation);
            var baseElem = annotation.BaseElementDefinition;
            Assert.IsNotNull(baseElem);
            Assert.AreEqual(derivedMethodElem.Short, baseElem.Short);

            // MoreDerivedObservation:Observation.method.comments is inherited from Core:Observation.method.comments
            var coreObs = _testResolver.FindStructureDefinitionForCoreType(FHIRAllTypes.Observation);
            Assert.IsTrue(coreObs.HasSnapshot);
            var coreMethodElem = coreObs.Snapshot.Element.FirstOrDefault(e => e.Path == "Observation.method");
            Assert.IsNotNull(coreMethodElem);
            Assert.IsNotNull(coreMethodElem.Comment);
            Assert.AreEqual(coreMethodElem.Comment, baseElem.Comment);
        }

        // [WMR 20170718] Test for slicing issue
        static StructureDefinition MySlicedDocumentReference => new StructureDefinition()
        {
            Type = FHIRAllTypes.Observation.GetLiteral(),
            BaseDefinition = ModelInfo.CanonicalUriForFhirCoreType(FHIRAllTypes.DocumentReference),
            Name = "MySlicedDocumentReference",
            Url = "http://example.org/fhir/StructureDefinition/MySlicedDocumentReference",
            Derivation = StructureDefinition.TypeDerivationRule.Constraint,
            Kind = StructureDefinition.StructureDefinitionKind.Resource,
            Differential = new StructureDefinition.DifferentialComponent()
            {
                Element = new List<ElementDefinition>()
                {
                    new ElementDefinition("DocumentReference.content")
                    {
                        Slicing = new ElementDefinition.SlicingComponent()
                        {
                            Description = "TEST"
                            // Min = 1 in core resource definition
                        }
                    },
                    new ElementDefinition("DocumentReference.content")
                    {
                        SliceName = "meta",
                        // Following should be considered as a constraint!
                        // As named slices should always start with Min = 0
                        Min = 1
                    },
                }
            }
        };

        // https://trello.com/c/d7EuVgZI
        // Named slices should never inherit minimum cardinality from base element.
        // Instead, named slice base should always have Min = 0
        // Only slice entry inherits cardinality from base.
        [TestMethod]
        public void TestNamedSliceMinCardinality()
        {
            var sd = MySlicedDocumentReference;
            var resolver = new InMemoryProfileResolver(sd);
            var multiResolver = new MultiResolver(_testResolver, resolver);

            _generator = new SnapshotGenerator(multiResolver, _settings);

            StructureDefinition expanded = null;
            // _generator.BeforeExpandElement += beforeExpandElementHandler_DEBUG;
            _generator.PrepareElement += elementHandler;
            try
            {
                generateSnapshotAndCompare(sd, out expanded);
            }
            finally
            {
                // _generator.BeforeExpandElement -= beforeExpandElementHandler_DEBUG;
                _generator.PrepareElement -= elementHandler;
            }

            dumpOutcome(_generator.Outcome);
            Assert.IsTrue(expanded.HasSnapshot);
            // dumpElements(expanded.Snapshot.Element);
            dumpBaseElems(expanded.Snapshot.Element);

            var coreProfile = _testResolver.FindStructureDefinitionForCoreType(FHIRAllTypes.DocumentReference);
            Assert.IsNotNull(coreProfile);
            Assert.IsTrue(coreProfile.HasSnapshot);

            // Verify slice entry in snapshot
            var elems = expanded.Snapshot.Element;
            var snapSliceEntry = elems.FirstOrDefault(e => e.Path == "DocumentReference.content");
            Assert.IsNotNull(snapSliceEntry);
            Assert.IsNotNull(snapSliceEntry.Slicing);

            // Verify that slice entry inherits min cardinality from base profile
            var coreElem = coreProfile.Snapshot.Element.FirstOrDefault(e => e.Path == snapSliceEntry.Path);
            Assert.IsNotNull(coreElem);
            Assert.AreEqual(1, coreElem.Min);
            Assert.AreEqual(coreElem.Min, snapSliceEntry.Min);

            // Verify that named slices do NOT inherit min cardinality from base profile
            var diffSlice = sd.Differential.Element.FirstOrDefault(e => e.SliceName != null);
            Assert.IsNotNull(diffSlice);
            var snapSlice = elems.FirstOrDefault(e => e.SliceName == diffSlice.SliceName);
            Assert.IsNotNull(snapSlice);
            Assert.AreEqual(diffSlice.Min, snapSlice.Min);
            var sliceBaseAnn = snapSlice.Annotation<BaseDefAnnotation>();
            Assert.IsNotNull(sliceBaseAnn);
            var sliceBase = sliceBaseAnn.BaseElementDefinition;
            Assert.IsNotNull(sliceBase);
            // Verify that slice base always has Min = 0 (not inherited from base profile)
            Assert.AreEqual(0, sliceBase.Min);
        }

        // [WMR 20170718] NEW
        // Accept and handle derived profile constraints on existing slice entry in base profile

        static StructureDefinition MySlicedBasePatient => new StructureDefinition()
        {
            Type = FHIRAllTypes.Patient.GetLiteral(),
            BaseDefinition = ModelInfo.CanonicalUriForFhirCoreType(FHIRAllTypes.Patient),
            Name = "MySlicedBasePatient",
            Url = @"http://example.org/fhir/StructureDefinition/MySlicedBasePatient",
            Derivation = StructureDefinition.TypeDerivationRule.Constraint,
            Kind = StructureDefinition.StructureDefinitionKind.Resource,
            Differential = new StructureDefinition.DifferentialComponent()
            {
                Element = new List<ElementDefinition>()
                {
                    new ElementDefinition("Patient.identifier")
                    {
                        Slicing = new ElementDefinition.SlicingComponent()
                        {
                            Description = "TEST"
                        }
                    },
                    new ElementDefinition("Patient.identifier")
                    {
                        SliceName = "bsn"
                    }
                }
            }
        };

        static StructureDefinition MyMoreDerivedPatient => new StructureDefinition()
        {
            Type = FHIRAllTypes.Patient.GetLiteral(),
            BaseDefinition = MySlicedBasePatient.Url,
            Name = "MyMoreDerivedPatient",
            Url = @"http://example.org/fhir/StructureDefinition/MyMoreDerivedPatient",
            Derivation = StructureDefinition.TypeDerivationRule.Constraint,
            Kind = StructureDefinition.StructureDefinitionKind.Resource,
            Differential = new StructureDefinition.DifferentialComponent()
            {
                Element = new List<ElementDefinition>()
                {
                    // Further constrain existing slice entry
                    new ElementDefinition("Patient.identifier")
                    {
                        Min = 1
                    }
                }
            }
        };

        // https://trello.com/c/Mnn0EBOg
        [TestMethod]
        public void TestConstraintOnSliceEntry()
        {
            var sd = MyMoreDerivedPatient;
            var resolver = new InMemoryProfileResolver(sd, MySlicedBasePatient);
            var multiResolver = new MultiResolver(_testResolver, resolver);

            _generator = new SnapshotGenerator(multiResolver, _settings);

            StructureDefinition expanded = null;
            // _generator.BeforeExpandElement += beforeExpandElementHandler_DEBUG;
            _generator.PrepareElement += elementHandler;
            try
            {
                generateSnapshotAndCompare(sd, out expanded);
            }
            finally
            {
                // _generator.BeforeExpandElement -= beforeExpandElementHandler_DEBUG;
                _generator.PrepareElement -= elementHandler;
            }

            dumpOutcome(_generator.Outcome);
            Assert.IsTrue(expanded.HasSnapshot);
            // dumpElements(expanded.Snapshot.Element);
            dumpBaseElems(expanded.Snapshot.Element);

            // Snapshot generator should NOT emit any issues
            // * Issue #0: Severity = 'Error' Code = 'Required' Details: '10008' Text : 'Element 'Patient.identifier' defines a slice without a name. Individual slices must always have a unique name, except extensions.' Profile: 'http://example.org/fhir/StructureDefinition/MyMoreDerivedPatient' Path: 'Patient.identifier'
            Assert.IsNull(_generator.Outcome);

            // Verify constraint on slice entry
            var elems = expanded.Snapshot.Element;
            var sliceEntry = elems.FirstOrDefault(e => e.Path == "Patient.identifier");
            Assert.IsNotNull(sliceEntry);
            Assert.IsNotNull(sliceEntry.Slicing);
            Assert.AreEqual(1, sliceEntry.Min);
            var ann = sliceEntry.Annotation<BaseDefAnnotation>();
            Assert.IsNotNull(ann);
            Assert.IsNotNull(ann.BaseElementDefinition);
            Assert.AreEqual(0, ann.BaseElementDefinition.Min);
        }

        // [WMR 20170810] https://trello.com/c/KNMYa44V
        [TestMethod]
        public void TestDosage()
        {
            // Note: resolved from TestData\snapshot-test\profiles-types.xml
            var sd = _testResolver.FindStructureDefinitionForCoreType(FHIRAllTypes.Dosage);
            _generator = new SnapshotGenerator(_testResolver, _settings);

            generateSnapshotAndCompare(sd, out var expanded);
            dumpOutcome(_generator.Outcome);
            Assert.IsTrue(expanded.HasSnapshot);
            var elems = expanded.Snapshot.Element;
            dumpElements(elems);
            // dumpBaseElems(elems);

            foreach (var elem in elems)
            {
                Assert.IsNull(elem.SliceName, $"Error! Unexpected slice name '{elem.SliceName}' on element with path '{elem.Path}'");
            }

            // Also verify the expanded snapshot of the referenced SimpleQuantity profile
            sd = _testResolver.FindStructureDefinitionForCoreType(FHIRAllTypes.SimpleQuantity);
            Assert.IsNotNull(sd);
            Assert.IsTrue(sd.HasSnapshot);
            Assert.IsNull(sd.Differential.GetRootElement()?.SliceName);

            // Note: depending on the order of unit tests execution, SimpleQuantity snapshot
            // may not have been fully (re-)generated. The original snapshot (from core ZIP)
            // contains the invalid sliceName. Regenerated snapshot should be corrected.
            if (sd.Snapshot.IsCreatedBySnapshotGenerator())
            {
                Assert.IsNull(sd.Snapshot.GetRootElement()?.SliceName);
            }
        }

        static StructureDefinition MedicationStatementWithSimpleQuantitySlice => new StructureDefinition()
        {
            Type = FHIRAllTypes.MedicationStatement.GetLiteral(),
            BaseDefinition = ModelInfo.CanonicalUriForFhirCoreType(FHIRAllTypes.MedicationStatement),
            Name = "MedicationStatementWithSimpleQuantitySlice",
            Url = @"http://example.org/fhir/StructureDefinition/MedicationStatementWithSimpleQuantitySlice",
            Derivation = StructureDefinition.TypeDerivationRule.Constraint,
            Kind = StructureDefinition.StructureDefinitionKind.Resource,
            Differential = new StructureDefinition.DifferentialComponent()
            {
                Element = new List<ElementDefinition>()
                {
                    new ElementDefinition("MedicationStatement.dosage.dose[x]")
                    {
                        Slicing = new ElementDefinition.SlicingComponent()
                        {
                            Discriminator = ForTypeSlice().ToList()
                        }
                    },
                    new ElementDefinition("MedicationStatement.dosage.dose[x]")
                    {
                        SliceName = "doseSimpleQuantity",
                        Type = new List<ElementDefinition.TypeRefComponent>()
                        {
                            new ElementDefinition.TypeRefComponent()
                            {
                                Code = FHIRAllTypes.Quantity.GetLiteral(),
                                Profile = ModelInfo.CanonicalUriForFhirCoreType(FHIRAllTypes.SimpleQuantity)
                            }
                        }
                    },
                    new ElementDefinition("MedicationStatement.dosage.dose[x]")
                    {
                        SliceName = "dosePeriod",
                        Type = new List<ElementDefinition.TypeRefComponent>()
                        {
                            new ElementDefinition.TypeRefComponent()
                            {
                                Code = FHIRAllTypes.Period.GetLiteral()
                            }
                        }
                    },

                }
            }
        };

        [TestMethod]
        public void TestSimpleQuantitySlice()
        {
            var sd = MedicationStatementWithSimpleQuantitySlice;
            var resolver = new InMemoryProfileResolver(sd);
            var multiResolver = new MultiResolver(_testResolver, resolver);

            _generator = new SnapshotGenerator(multiResolver, _settings);

            generateSnapshotAndCompare(sd, out StructureDefinition expanded);
            dumpOutcome(_generator.Outcome);
            Assert.IsTrue(expanded.HasSnapshot);
            var elems = expanded.Snapshot.Element;
            dumpElements(elems);
            // dumpBaseElems(elems);

            // Verify there is NO warning about invalid element type constraint
            Assert.IsFalse(_generator.Outcome.Issue.Any(
                i => i.Details.Coding.FirstOrDefault().Code == SnapshotGenerator.PROFILE_ELEMENTDEF_INVALID_PROFILE_TYPE.Code.ToString())
            );
        }

        // [WMR 20170925] BUG: Stefan Lang - Forge displays both valueString and value[x]
        // https://trello.com/c/XI8krV6j

        const string SL_HumanNameTitleSuffixUri = @"http://example.org/fhir/StructureDefinition/SL-HumanNameTitleSuffix";

        // Extension on complex datatype HumanName
        static StructureDefinition SL_HumanNameTitleSuffix => new StructureDefinition()
        {
            Type = FHIRAllTypes.Extension.GetLiteral(),
            BaseDefinition = ModelInfo.CanonicalUriForFhirCoreType(FHIRAllTypes.Extension),
            Name = "SL-HumanNameTitleSuffix",
            Url = SL_HumanNameTitleSuffixUri,
            Derivation = StructureDefinition.TypeDerivationRule.Constraint,
            Kind = StructureDefinition.StructureDefinitionKind.ComplexType,
            Differential = new StructureDefinition.DifferentialComponent()
            {
                Element = new List<ElementDefinition>()
                {
                    new ElementDefinition("Extension.url")
                    {
                        Fixed = new FhirUri(SL_HumanNameTitleSuffixUri)
                    },
                    // Constrain type to string
                    new ElementDefinition("Extension.valueString")
                    {
                        Short = "NameSuffix",
                        Type = new List<ElementDefinition.TypeRefComponent>()
                        {
                            new ElementDefinition.TypeRefComponent()
                            {
                                Code = FHIRAllTypes.String.GetLiteral()
                            }
                        }
                    }
                }
            }
        };

        // Profile on complex datatype HumanName with extension element
        static StructureDefinition SL_HumanNameBasis => new StructureDefinition()
        {
            Type = FHIRAllTypes.HumanName.GetLiteral(),
            BaseDefinition = ModelInfo.CanonicalUriForFhirCoreType(FHIRAllTypes.HumanName),
            Name = "SL-HumanNameBasis",
            Url = @"http://example.org/fhir/StructureDefinition/SL-HumanNameBasis",
            Derivation = StructureDefinition.TypeDerivationRule.Constraint,
            Kind = StructureDefinition.StructureDefinitionKind.ComplexType,
            Differential = new StructureDefinition.DifferentialComponent()
            {
                Element = new List<ElementDefinition>()
                {
                    new ElementDefinition("HumanName.family.extension")
                    {
                        SliceName = "NameSuffix",
                        Max = "1",
                        Type = new List<ElementDefinition.TypeRefComponent>()
                        {
                            new ElementDefinition.TypeRefComponent()
                            {
                                Code = FHIRAllTypes.Extension.GetLiteral(),
                                Profile = SL_HumanNameTitleSuffix.Url
                            }
                        }
                    },
                }
            }
        };

        // Profile on Patient referencing custom HumanName datatype profile
        static StructureDefinition SL_PatientBasis => new StructureDefinition()
        {
            Type = FHIRAllTypes.Patient.GetLiteral(),
            BaseDefinition = ModelInfo.CanonicalUriForFhirCoreType(FHIRAllTypes.Patient),
            Name = "SL-PatientBasis",
            Url = @"http://example.org/fhir/StructureDefinition/SL-PatientBasis",
            Derivation = StructureDefinition.TypeDerivationRule.Constraint,
            Kind = StructureDefinition.StructureDefinitionKind.Resource,
            Differential = new StructureDefinition.DifferentialComponent()
            {
                Element = new List<ElementDefinition>()
                {
                    new ElementDefinition("Patient.name")
                    {
                        Type = new List<ElementDefinition.TypeRefComponent>()
                        {
                            new ElementDefinition.TypeRefComponent()
                            {
                                Code = FHIRAllTypes.HumanName.GetLiteral(),
                                Profile = SL_HumanNameBasis.Url
                            }
                        }
                    },
                }
            }
        };


        const string SL_NameSuffixValueSetUri = @"http://fhir.de/ValueSet/deuev/anlage-7-namenszusaetze";

        // Derived profile on Patient
        static StructureDefinition SL_PatientDerived => new StructureDefinition()
        {
            Type = FHIRAllTypes.Patient.GetLiteral(),
            BaseDefinition = SL_PatientBasis.Url,
            Name = "SL-PatientDerived",
            Url = @"http://example.org/fhir/StructureDefinition/SL-PatientDerived",
            Derivation = StructureDefinition.TypeDerivationRule.Constraint,
            Kind = StructureDefinition.StructureDefinitionKind.Resource,
            Differential = new StructureDefinition.DifferentialComponent()
            {
                Element = new List<ElementDefinition>()
                {
                    new ElementDefinition("Patient.name.family.extension")
                    {
                        SliceName = "NameSuffix",
                        MustSupport = true
                    },
                    // WRONG! Derived profiles must maintain name of inherited renamed elements
                    // => SnapshotGenerator should emit a warning
                    // new ElementDefinition("Patient.name.family.extension.value[x]")
                    // CORRECT
                    new ElementDefinition("Patient.name.family.extension.valueString")
                    {
                        Binding = new ElementDefinition.ElementDefinitionBindingComponent()
                        {
                            Strength = BindingStrength.Required,
                            ValueSet = new FhirUri(SL_NameSuffixValueSetUri)
                        }
                    }
                }
            }
        };

        [TestMethod]
        public void TestPatientDe()
        {
            var sd = SL_PatientDerived;
            var resolver = new InMemoryProfileResolver(sd, SL_PatientBasis, SL_HumanNameBasis, SL_HumanNameTitleSuffix);
            var multiResolver = new MultiResolver(_testResolver, resolver);

            _generator = new SnapshotGenerator(multiResolver, _settings);

            generateSnapshotAndCompare(sd, out StructureDefinition expanded);
            dumpOutcome(_generator.Outcome);
            Assert.IsTrue(expanded.HasSnapshot);
            var elems = expanded.Snapshot.Element;
            dumpElements(elems);
            // dumpBaseElems(elems);

            var nav = ElementDefinitionNavigator.ForSnapshot(expanded);
            // Verify slice entry
            Assert.IsTrue(nav.JumpToFirst("Patient.name.family.extension"));
            Assert.IsNotNull(nav.Current.Slicing);
            Assert.IsNull(nav.Current.SliceName);
            // Verify first extension slice: NameSuffix
            Assert.IsTrue(nav.MoveToNextSlice());
            Assert.AreEqual("NameSuffix", nav.Current.SliceName);
            // Verify constraint inherited from base patient profile
            Assert.AreEqual("1", nav.Current.Max);
            // Verify constraint specified by derived patient profile
            Assert.AreEqual(true, nav.Current.MustSupport);
            Assert.IsTrue(nav.MoveToFirstChild());
            // Verify constraints on url child element inherited from extension definition
            Assert.IsTrue(nav.MoveToNext("url"));
            var url = nav.Current.Fixed as FhirUri;
            Assert.IsNotNull(url);
            Assert.AreEqual(SL_HumanNameTitleSuffixUri, url.Value);
            // Verify there are no constraints on value[x]
            Assert.IsFalse(nav.MoveToNext("value[x]"));
            // Verify merged constraints on valueString
            Assert.IsTrue(nav.MoveToNext("valueString"));
            Assert.AreEqual("NameSuffix", nav.Current.Short);
            Assert.AreEqual(1, nav.Current.Type.Count);
            Assert.AreEqual(FHIRAllTypes.String.GetLiteral(), nav.Current.Type[0].Code);
            Assert.IsNotNull(nav.Current.Binding);
            Assert.AreEqual(BindingStrength.Required, nav.Current.Binding.Strength);
            url = nav.Current.Binding.ValueSet as FhirUri;
            Assert.AreEqual(SL_NameSuffixValueSetUri, url?.Value);
        }

        // [WMR 20170927] ContentReference
        // Observation.component.referenceRange => Observation.referenceRange
        // https://trello.com/c/p1RbTjwi
        [TestMethod]
        public void TestObservationComponentReferenceRange()
        {
            var sd = new StructureDefinition()
            {
                Url = "http://example.org/fhir/StructureDefinition/ObservationWithComponentReferenceRange",
                BaseDefinition = ModelInfo.CanonicalUriForFhirCoreType(FHIRAllTypes.Observation),
                Type = FHIRAllTypes.Observation.GetLiteral(),
                Name = "ObservationWithComponentReferenceRange",
                Derivation = StructureDefinition.TypeDerivationRule.Constraint,
                Kind = StructureDefinition.StructureDefinitionKind.Resource,
                Differential = new StructureDefinition.DifferentialComponent()
                {
                    Element = new List<ElementDefinition>()
                    {
                        // Specify a child constraint on Observation.component.referenceRange
                        // in order to force child element expansion
                        new ElementDefinition("Observation.component.referenceRange.low")
                        {
                            Min = 1,
                            Fixed = new SimpleQuantity()
                            {
                                Value = 1.0m
                            }
                        }
                    }
                }
            };

            var resolver = new InMemoryProfileResolver(sd);
            var multiResolver = new MultiResolver(_testResolver, resolver);
            _generator = new SnapshotGenerator(multiResolver, _settings);
            generateSnapshotAndCompare(sd, out var expanded);
            Assert.IsNotNull(expanded);
            Assert.IsTrue(expanded.HasSnapshot);

            // Expecting single issue about invalid sliceName on SimpleQuantity root (error in core spec)
            dumpOutcome(_generator.Outcome);
            // Assert.IsNotNull(_generator.Outcome);
            // Assert.AreEqual(1, _generator.Outcome.Issue.Count);

            // [WMR 20180115] NEW - Use alternative (iterative) approach for full expansion
            var issues = new List<OperationOutcome.IssueComponent>();
            expanded.Snapshot.Element = fullyExpand(expanded.Snapshot.Element, issues).ToList();
            dumpIssues(issues);
            // Assert.AreEqual(1, issues.Count);

            var nav = ElementDefinitionNavigator.ForSnapshot(expanded);
            // Verify inherited constraints on Observation.component.referenceRange.low
            Assert.IsTrue(nav.JumpToFirst("Observation.component.referenceRange.low"));
            // Verify inherited cardinality constraint { min = 1 }
            Assert.AreEqual(1, nav.Current.Min);
            // Verify inherited fixed value constraint { fixedDecimal = 1.0 }
            Assert.IsNotNull(nav.Current.Fixed);
            var q = nav.Current.Fixed as SimpleQuantity;
            Assert.IsNotNull(q);
            Assert.AreEqual(1.0m, q.Value);
        }

        // https://trello.com/c/pA4uF7IR
        [TestMethod]
        public void TestInheritedDataTypeProfileExtensions()
        {
            var sdHumanNameExtension = new StructureDefinition()
            {
                Url = "http://example.org/fhir/StructureDefinition/HumanNameExtension",
                BaseDefinition = ModelInfo.CanonicalUriForFhirCoreType(FHIRAllTypes.Extension),
                Type = FHIRAllTypes.Extension.GetLiteral(),
                Name = "HumanNameExtension",
                Derivation = StructureDefinition.TypeDerivationRule.Constraint,
                Kind = StructureDefinition.StructureDefinitionKind.ComplexType,
                Differential = new StructureDefinition.DifferentialComponent()
                {
                    Element = new List<ElementDefinition>()
                    {
                        new ElementDefinition("Extension.valueString")
                        {
                            Type = new List<ElementDefinition.TypeRefComponent>()
                            {
                                new ElementDefinition.TypeRefComponent()
                                {
                                    Code = FHIRAllTypes.String.GetLiteral()
                                }
                            }
                        }
                    }
                }
            };

            var sdHumanName = new StructureDefinition()
            {
                Url = "http://example.org/fhir/StructureDefinition/HumanNameWithExtension",
                BaseDefinition = ModelInfo.CanonicalUriForFhirCoreType(FHIRAllTypes.HumanName),
                Type = FHIRAllTypes.HumanName.GetLiteral(),
                Name = "HumanNameWithExtension",
                Derivation = StructureDefinition.TypeDerivationRule.Constraint,
                Kind = StructureDefinition.StructureDefinitionKind.ComplexType,
                Differential = new StructureDefinition.DifferentialComponent()
                {
                    Element = new List<ElementDefinition>()
                    {
                        new ElementDefinition("HumanName.extension")
                        {
                            SliceName = "MyExtension",
                            Type = new List<ElementDefinition.TypeRefComponent>()
                            {
                                new ElementDefinition.TypeRefComponent()
                                {
                                    Code = FHIRAllTypes.Extension.GetLiteral(),
                                    Profile = sdHumanNameExtension.Url
                                }

                            }
                        }
                    }
                }
            };

            var sdBasePatient = new StructureDefinition()
            {
                Url = "http://example.org/fhir/StructureDefinition/MyBasePatient",
                BaseDefinition = ModelInfo.CanonicalUriForFhirCoreType(FHIRAllTypes.Patient),
                Type = FHIRAllTypes.Patient.GetLiteral(),
                Name = "MyBasePatient",
                Derivation = StructureDefinition.TypeDerivationRule.Constraint,
                Kind = StructureDefinition.StructureDefinitionKind.Resource,
                Differential = new StructureDefinition.DifferentialComponent()
                {
                    Element = new List<ElementDefinition>()
                    {
                        new ElementDefinition("Patient.name")
                        {
                            Type = new List<ElementDefinition.TypeRefComponent>()
                            {
                                new ElementDefinition.TypeRefComponent()
                                {
                                    Code = FHIRAllTypes.HumanName.GetLiteral(),
                                    Profile = sdHumanName.Url
                                }
                            }
                        }
                    }
                }
            };

            var sdDerivedPatient = new StructureDefinition()
            {
                Url = "http://example.org/fhir/StructureDefinition/MyDerivedPatient",
                BaseDefinition = sdBasePatient.Url,
                Type = FHIRAllTypes.Patient.GetLiteral(),
                Name = "MyDerivedPatient",
                Derivation = StructureDefinition.TypeDerivationRule.Constraint,
                Kind = StructureDefinition.StructureDefinitionKind.Resource
            };

            var resolver = new InMemoryProfileResolver(sdHumanNameExtension, sdHumanName, sdBasePatient, sdDerivedPatient);
            var multiResolver = new MultiResolver(_testResolver, resolver);
            _generator = new SnapshotGenerator(multiResolver, _settings);
            generateSnapshotAndCompare(sdDerivedPatient, out var expanded);
            Assert.IsNotNull(expanded);
            Assert.IsTrue(expanded.HasSnapshot);
            dumpOutcome(_generator.Outcome);
            dumpElements(expanded.Snapshot.Element);
            Assert.IsNull(_generator.Outcome);

            // [WMR 20180115] NEW - Use alternative (iterative) approach for full expansion
            var issues = new List<OperationOutcome.IssueComponent>();
            expanded.Snapshot.Element = fullyExpand(expanded.Snapshot.Element, issues).ToList();
            dumpIssues(issues);
            Assert.AreEqual(0, issues.Count);

            var nav = ElementDefinitionNavigator.ForSnapshot(expanded);
            Assert.IsTrue(nav.JumpToFirst("Patient.name.extension"));
            Assert.IsNotNull(nav.Current.Slicing);
            Assert.IsNull(nav.Current.SliceName);
            Assert.IsTrue(nav.MoveToNext());
            Assert.AreEqual("MyExtension", nav.Current.SliceName);
        }

        // [WMR 20171004] NEW

        // Verify generated outcome issue for incompatible type profile
        // Also verify that choice type element renaming is not affected
        [TestMethod]
        public void TestIncompatibleTypeProfile()
        {
            const string extensionUrl = @"http://example.org/fhir/StructureDefinition/ValueReferenceExtension";
            var sd = new StructureDefinition()
            {
                Type = FHIRAllTypes.Extension.GetLiteral(),
                BaseDefinition = ModelInfo.CanonicalUriForFhirCoreType(FHIRAllTypes.Extension),
                Name = "ValueReferenceExtension",
                Url = extensionUrl,
                Derivation = StructureDefinition.TypeDerivationRule.Constraint,
                Kind = StructureDefinition.StructureDefinitionKind.ComplexType,
                Differential = new StructureDefinition.DifferentialComponent()
                {
                    Element = new List<ElementDefinition>()
                    {
                        new ElementDefinition("Extension.url")
                        {
                            Fixed = new FhirUri(extensionUrl)
                        },
                        new ElementDefinition("Extension.valueReference")
                        {
                            Type = new List<ElementDefinition.TypeRefComponent>()
                            {
                                new ElementDefinition.TypeRefComponent()
                                {
                                    Code = FHIRAllTypes.Reference.GetLiteral(),
                                    // WRONG! Should be TargetProfile
                                    // Expecting outcome issue about incompatible profile
                                    Profile = ModelInfo.CanonicalUriForFhirCoreType(FHIRAllTypes.Patient)
                                }
                            }
                        }
                    }
                }
            };

            var resolver = new InMemoryProfileResolver(sd);
            var multiResolver = new MultiResolver(_testResolver, resolver);
            _generator = new SnapshotGenerator(multiResolver, _settings);
            generateSnapshotAndCompare(sd, out var expanded);
            Assert.IsNotNull(expanded);
            Assert.IsTrue(expanded.HasSnapshot);
            dumpOutcome(_generator.Outcome);
            dumpElements(expanded.Snapshot.Element);

            Assert.IsNotNull(_generator.Outcome);
            Assert.IsNotNull(_generator.Outcome.Issue);
            Assert.AreEqual(1, _generator.Outcome.Issue.Count);

            assertIssue(_generator.Outcome.Issue[0], SnapshotGenerator.PROFILE_ELEMENTDEF_INVALID_PROFILE_TYPE, extensionUrl, sd.Differential.Element[1].Path);

            // [WMR 20180115] NEW - Use alternative (iterative) approach for full expansion
            var issues = new List<OperationOutcome.IssueComponent>();
            expanded.Snapshot.Element = fullyExpand(expanded.Snapshot.Element, issues).ToList();
            dumpIssues(issues);
            Assert.AreEqual(1, issues.Count);
            assertIssue(issues[0], SnapshotGenerator.PROFILE_ELEMENTDEF_INVALID_PROFILE_TYPE, extensionUrl, sd.Differential.Element[1].Path);

            // Expecting a single warning about incompatible type profile on element Extension.valueSetReference

            // Verify element renaming is not affected
            // Expecting valueReference in snapshot, not value[x]
            var nav = ElementDefinitionNavigator.ForSnapshot(expanded);
            Assert.IsTrue(nav.JumpToFirst("Extension.valueReference"));

            // [WMR 20180723] Changed: SnapshotGenerator.getStructureForTypeRef
            // Snapshot generator now also expands type.profile for resource references,
            // even if incorrect, such as in this unit test (referenced profile is on Patient, not on Reference)

            // Verify expansion of child element valueReference.reference
            // Expect expansion of core type profile for ResourceReference
            // Assert.IsTrue(nav.MoveToChild("reference"));

            // Expect expansion of (incorrect!) core type profile for Patient
            Assert.IsTrue(nav.MoveToChild("photo"));
        }

        // If an element constraint introduces multiple type profiles,
        // then the snapshot generator should not expand profile children.
        // Verify no outcome issue for incompatible type profiles
        // Also verify that choice type element renaming is not affected
        [TestMethod]
        public void TestMultipleIncompatibleTypeProfiles()
        {
            const string extensionUrl = @"http://example.org/fhir/StructureDefinition/ValueReferenceExtension";
            var sd = new StructureDefinition()
            {
                Type = FHIRAllTypes.Extension.GetLiteral(),
                BaseDefinition = ModelInfo.CanonicalUriForFhirCoreType(FHIRAllTypes.Extension),
                Name = "ValueReferenceExtension",
                Url = extensionUrl,
                Derivation = StructureDefinition.TypeDerivationRule.Constraint,
                Kind = StructureDefinition.StructureDefinitionKind.ComplexType,
                Differential = new StructureDefinition.DifferentialComponent()
                {
                    Element = new List<ElementDefinition>()
                    {
                        new ElementDefinition("Extension.url")
                        {
                            Fixed = new FhirUri(extensionUrl)
                        },
                        new ElementDefinition("Extension.valueReference")
                        {
                            Type = new List<ElementDefinition.TypeRefComponent>()
                            {
                                new ElementDefinition.TypeRefComponent()
                                {
                                    Code = FHIRAllTypes.Reference.GetLiteral(),
                                    // WRONG! Should be TargetProfile
                                    // Expecting outcome issue about incompatible profile
                                    Profile = ModelInfo.CanonicalUriForFhirCoreType(FHIRAllTypes.Patient)
                                },
                                new ElementDefinition.TypeRefComponent()
                                {
                                    Code = FHIRAllTypes.Reference.GetLiteral(),
                                    // WRONG! Should be TargetProfile
                                    // Expecting outcome issue about incompatible profile
                                    Profile = ModelInfo.CanonicalUriForFhirCoreType(FHIRAllTypes.Observation)
                                }
                            }
                        }
                    }
                }
            };

            var resolver = new InMemoryProfileResolver(sd);
            var multiResolver = new MultiResolver(_testResolver, resolver);
            _generator = new SnapshotGenerator(multiResolver, _settings);
            generateSnapshotAndCompare(sd, out var expanded);

            Assert.IsNotNull(expanded);
            Assert.IsTrue(expanded.HasSnapshot);
            dumpOutcome(_generator.Outcome);
            dumpElements(expanded.Snapshot.Element);

            // Element specifies multiple type profiles, so snapshot generator will not try to expand
            // Expecting no warnings about incompatible type profiles
            Assert.IsNull(_generator.Outcome);

            // [WMR 20180115] NEW - Use alternative (iterative) approach for full expansion
            var issues = new List<OperationOutcome.IssueComponent>();
            expanded.Snapshot.Element = fullyExpand(expanded.Snapshot.Element, issues).ToList();
            dumpIssues(issues);
            Assert.AreEqual(0, issues.Count);


            // Verify element renaming is not affected
            // Expecting valueReference in snapshot, not value[x]
            var nav = ElementDefinitionNavigator.ForSnapshot(expanded);
            Assert.IsTrue(nav.JumpToFirst("Extension.valueReference"));
            // Verify expansion of child element valueReference.reference
            // Expect expansion of core type profile for ResourceReference
            Assert.IsTrue(nav.MoveToChild("reference"));
        }

        // Verify that choice type elements constrained to a single type code are properly renamed,
        // even if there are multiple type options (with same code)
        // https://trello.com/c/OvQFRdCJ
        [TestMethod]
        public void TestExtensionValueReferenceRenaming()
        {
            const string extensionUrl = @"http://example.org/fhir/StructureDefinition/ValueReferenceExtension";
            var sd = new StructureDefinition()
            {
                Type = FHIRAllTypes.Extension.GetLiteral(),
                BaseDefinition = ModelInfo.CanonicalUriForFhirCoreType(FHIRAllTypes.Extension),
                Name = "ValueReferenceExtension",
                Url = extensionUrl,
                Derivation = StructureDefinition.TypeDerivationRule.Constraint,
                Kind = StructureDefinition.StructureDefinitionKind.ComplexType,
                Differential = new StructureDefinition.DifferentialComponent()
                {
                    Element = new List<ElementDefinition>()
                    {
                        new ElementDefinition("Extension.url")
                        {
                            Fixed = new FhirUri(extensionUrl)
                        },
                        new ElementDefinition("Extension.valueReference")
                        {
                            Type = new List<ElementDefinition.TypeRefComponent>()
                            {
                                new ElementDefinition.TypeRefComponent()
                                {
                                    Code = FHIRAllTypes.Reference.GetLiteral(),
                                    TargetProfile = ModelInfo.CanonicalUriForFhirCoreType(FHIRAllTypes.Patient)
                                },
                                new ElementDefinition.TypeRefComponent()
                                {
                                    Code = FHIRAllTypes.Reference.GetLiteral(),
                                    TargetProfile = ModelInfo.CanonicalUriForFhirCoreType(FHIRAllTypes.Observation)
                                }
                            }
                        }
                    }
                }
            };

            var resolver = new InMemoryProfileResolver(sd);
            var multiResolver = new MultiResolver(_testResolver, resolver);
            _generator = new SnapshotGenerator(multiResolver, _settings);
            generateSnapshotAndCompare(sd, out var expanded);
            Assert.IsNotNull(expanded);
            Assert.IsTrue(expanded.HasSnapshot);
            dumpOutcome(_generator.Outcome);
            dumpElements(expanded.Snapshot.Element);

            Assert.IsNull(_generator.Outcome);

            // [WMR 20180115] NEW - Use alternative (iterative) approach for full expansion
            var issues = new List<OperationOutcome.IssueComponent>();
            expanded.Snapshot.Element = fullyExpand(expanded.Snapshot.Element, issues).ToList();
            dumpIssues(issues);
            Assert.AreEqual(0, issues.Count);

            // Expecting valueReference in snapshot, not value[x]
            var nav = ElementDefinitionNavigator.ForSnapshot(expanded);
            Assert.IsTrue(nav.JumpToFirst("Extension.valueReference"));
            // Verify expansion of child element valueReference.reference
            // Expect expansion of core type profile for ResourceReference
            Assert.IsTrue(nav.MoveToChild("reference"));
        }

        [TestMethod]
        public void TestExpandBundleEntryResource()
        {
            // Verify that the snapshot generator is capable of expanding Bundle.entry.resource,
            // if constrained to a resource type

            var sd = new StructureDefinition()
            {
                Type = FHIRAllTypes.Bundle.GetLiteral(),
                BaseDefinition = ModelInfo.CanonicalUriForFhirCoreType(FHIRAllTypes.Bundle),
                Name = "BundleWithList",
                Url = @"http://example.org/fhir/StructureDefinition/BundleWithList",
                //Derivation = StructureDefinition.TypeDerivationRule.Constraint,
                Kind = StructureDefinition.StructureDefinitionKind.Resource,
                Differential = new StructureDefinition.DifferentialComponent()
                {
                    Element = new List<ElementDefinition>()
                    {
                        new ElementDefinition("Bundle.entry.resource")
                        {
                            Type = new List<ElementDefinition.TypeRefComponent>()
                            {
                                new ElementDefinition.TypeRefComponent()
                                {
                                    Code = FHIRAllTypes.List.GetLiteral()
                                }
                            }
                        },
                    }
                }
            };

            var resolver = new InMemoryProfileResolver(sd);
            var multiResolver = new MultiResolver(resolver, _testResolver);
            _generator = new SnapshotGenerator(multiResolver, _settings);

            Debug.Print("===== Prepare ===== ");
            // Prepare standard snapshots for core Bundle & List

            var sdBundle = _testResolver.FindStructureDefinitionForCoreType(FHIRAllTypes.Bundle);
            Assert.IsNotNull(sdBundle);
            _generator.Update(sdBundle);
            Assert.IsTrue(sdBundle.HasSnapshot);

            var sdList = _testResolver.FindStructureDefinitionForCoreType(FHIRAllTypes.List);
            Assert.IsNotNull(sdList);
            _generator.Update(sdList);
            Assert.IsTrue(sdList.HasSnapshot);

            Debug.Print("===== Generate ===== ");
            // Generate custom snapshot for Bundle profile

            _generator.PrepareElement += elementHandler;
            try
            {
                generateSnapshotAndCompare(sd, out var expanded);

                dumpOutcome(_generator.Outcome);
                Assert.IsTrue(expanded.HasSnapshot);
                dumpBaseElems(expanded.Snapshot.Element);

                // Snapshot generator should NOT emit any issues
                Assert.IsNull(_generator.Outcome);

                var elems = expanded.Snapshot.Element;

                // [WMR 20180115] NEW - Use alternative (iterative) approach for full expansion
                var issues = _generator.Outcome?.Issue ?? new List<OperationOutcome.IssueComponent>();
                elems = fullyExpand(elems, issues).ToList();
                Assert.AreEqual(0, issues.Count);

                // Verify that Bundle.entry.resource : List was properly expanded
                var pos = elems.FindIndex(e => e.Path == "Bundle.entry.resource");
                Assert.AreNotEqual(-1, pos);
                var elem = elems[pos];
                Assert.AreEqual(FHIRAllTypes.List.GetLiteral(), elem.Type.FirstOrDefault()?.Code);

                // Verify that expanded child elements of Bundle.entry.resource contains all the elements in List snapshot
                // [WMR 20180115] Full expansion will add additional grand children, not present in defaut List snapshot
                var listElems = sdList.Snapshot.Element;
                for (int i = 1; i < listElems.Count; i++)
                {
                    var listElem = listElems[i];
                    var rebasedPath = ElementDefinitionNavigator.ReplacePathRoot(listElem.Path, "Bundle.entry.resource");
                    // Verify that full Bundle expansion contains the default List snapshot element
                    pos = elems.FindIndex(pos + 1, e => e.Path == rebasedPath);
                    Assert.AreNotEqual(-1, pos);
                }
            }
            finally
            {
                _generator.PrepareElement -= elementHandler;
            }

        }

        [TestMethod]
        [Ignore]
        public void DumpTypes()
        {
            Debug.WriteLine($"{"Type", -30} {"Resource",-10} {"DataType", -10} {"Primitive", -10} {"!Primitive",-10} {"Complex", -10}");
            foreach (FHIRAllTypes type in Enum.GetValues(typeof(FHIRAllTypes)))
            {
                Debug.WriteLine($"{type, -30} {ModelInfo.IsKnownResource(type),-10} {ModelInfo.IsDataType(type), -10} {ModelInfo.IsPrimitive(type), -10} {!ModelInfo.IsPrimitive(type),-10} {isComplexDataTypeOrResource(type)}");
            }
        }

        // [WMR 20180115]
        // https://github.com/ewoutkramer/fhir-net-api/issues/510
        // "Missing diff annotation on ElementDefinition.TypeRefComponent"
        [TestMethod]
        public void TestConstrainedByDiff_Type()
        {
            StructureDefinition sd = new StructureDefinition()
            {
                Type = FHIRAllTypes.Patient.GetLiteral(),
                BaseDefinition = ModelInfo.CanonicalUriForFhirCoreType(FHIRAllTypes.Patient),
                Name = "MyNationalPatient",
                Url = "http://example.org/fhir/StructureDefinition/MyNationalPatient",
                Differential = new StructureDefinition.DifferentialComponent()
                {
                    Element = new List<ElementDefinition>()
                    {
                        new ElementDefinition("Patient.name")
                        {
                            Type = new List<ElementDefinition.TypeRefComponent>()
                            {
                                new ElementDefinition.TypeRefComponent()
                                {
                                    Profile = @"http://fhir.nl/fhir/StructureDefinition/nl-core-humanname"
                                }
                            }
                        },
                        new ElementDefinition("Patient.generalPractitioner")
                        {
                            Type = new List<ElementDefinition.TypeRefComponent>()
                            {
                                new ElementDefinition.TypeRefComponent()
                                {
                                    TargetProfile = @"http://fhir.nl/fhir/StructureDefinition/nl-core-organization"
                                },
                                new ElementDefinition.TypeRefComponent()
                                {
                                    TargetProfile = @"http://fhir.nl/fhir/StructureDefinition/nl-core-practitioner"
                                }
                            }
                        }
                    }
                }
            };

            // Enable annotations on snapshot elements with diff constraints
            var settings = new SnapshotGeneratorSettings(_settings);
            settings.GenerateAnnotationsOnConstraints = true;
            _generator = new SnapshotGenerator(_testResolver, settings);

            generateSnapshotAndCompare(sd, out StructureDefinition expanded);

            dumpOutcome(_generator.Outcome);
            dumpBasePaths(expanded);

            var nav = ElementDefinitionNavigator.ForSnapshot(expanded);
            Assert.IsTrue(nav.JumpToFirst("Patient.name"));
            Assert.IsTrue(hasChanges(nav.Current));
            Assert.IsFalse(isChanged(nav.Current));
            Assert.IsTrue(hasChanges(nav.Current.Type));
            foreach (var type in nav.Current.Type)
            {
                Assert.IsTrue(isChanged(type));
            }

            Assert.IsTrue(nav.JumpToFirst("Patient.generalPractitioner"));
            Assert.IsTrue(hasChanges(nav.Current));
            Assert.IsFalse(isChanged(nav.Current)); 
            Assert.IsTrue(hasChanges(nav.Current.Type));
            foreach (var type in nav.Current.Type)
            {
                Assert.IsTrue(isChanged(type));
            }
        }

        [TestMethod]
        public void TestAuPatientWithExtensions()
        {
            // Forge issue: https://trello.com/c/Q13pabzq

            var sd = _testResolver.FindStructureDefinition(@"http://hl7.org.au/fhir/StructureDefinition/au-patient");
            Assert.IsNotNull(sd);

            generateSnapshotAndCompare(sd, out StructureDefinition expanded);

            dumpOutcome(_generator.Outcome);
            dumpBaseElems(expanded.Snapshot.Element);

            Assert.IsNotNull(expanded);
            Assert.IsTrue(expanded.HasSnapshot);

            Assert.IsNull(_generator.Outcome);

            // Verify extensions on Patient.birthDate
            var nav = ElementDefinitionNavigator.ForSnapshot(expanded);
            Assert.IsTrue(nav.JumpToFirst("Patient.birthDate.extension"));
            // 1. Extension slice intro
            Assert.IsNotNull(nav.Current.Slicing);
            Assert.IsNull(nav.Current.SliceName);
            // 2. Extension: accuracyIndicator
            Assert.IsTrue(nav.MoveToNextSlice());
            Assert.AreEqual("accuracyIndicator", nav.Current.SliceName);
            // 3. Extension: birthTime
            Assert.IsTrue(nav.MoveToNextSlice());
            Assert.AreEqual("birthTime", nav.Current.SliceName);

            // Verify extensions on Patient.deceased[x]:deceasedDateTime
            Assert.IsTrue(nav.JumpToFirst("Patient.deceased[x]"));
            // 1. Type slice intro
            Assert.IsNotNull(nav.Current.Slicing);
            Assert.IsNull(nav.Current.SliceName);
            // 2. Type slice: deceasedBoolean
            Assert.IsTrue(nav.MoveToNextSlice());
            Assert.AreEqual("deceasedBoolean", nav.Current.SliceName);
            // 3. Type slice: deceasedDateTime
            Assert.IsTrue(nav.MoveToNextSlice());
            Assert.AreEqual("deceasedDateTime", nav.Current.SliceName);
            // 4. Patient.deceased[x]:deceasedDateTime.extension slice intro
            Assert.IsTrue(nav.MoveToChild("extension"));
            Assert.IsNotNull(nav.Current.Slicing);
            Assert.IsNull(nav.Current.SliceName);
            // 5. Extension: accuracyIndicator
            Assert.IsTrue(nav.MoveToNextSlice());
            Assert.AreEqual("accuracyIndicator", nav.Current.SliceName);
        }

        // [WMR 20180410] Unit test to investigate issue reported by David McKillop
        [TestMethod]
        public void TestAuPatientDerived()
        {
            var sd = new StructureDefinition()
            {
                Type = FHIRAllTypes.Patient.GetLiteral(),
                BaseDefinition = @"http://hl7.org.au/fhir/StructureDefinition/au-patient",
                Name = "AuPatientDerived",
                Url = "http://example.org/fhir/StructureDefinition/AuPatientDerived",
                Differential = new StructureDefinition.DifferentialComponent()
                {
                    Element = new List<ElementDefinition>()
                    {
                        new ElementDefinition("Patient.deceased[x]")
                        {
                            MustSupport = true
                        },
                        new ElementDefinition("Patient.deceased[x]")
                        {
                            SliceName = "deceasedBoolean",
                            MustSupport = true
                        },
                        new ElementDefinition("Patient.deceased[x]")
                        {
                            SliceName = "deceasedDateTime",
                            MustSupport = true
                        },
                        new ElementDefinition("Patient.deceased[x].extension")
                        {
                            SliceName = "accuracyIndicator",
                            MustSupport = true
                        }
                    }
                }

            };

            generateSnapshotAndCompare(sd, out StructureDefinition expanded);

            dumpOutcome(_generator.Outcome);
            dumpBaseElems(expanded.Snapshot.Element);

            Assert.IsNotNull(expanded);
            Assert.IsTrue(expanded.HasSnapshot);

            Assert.IsNull(_generator.Outcome);
        }

        // [WMR 20180410] Cannot handle invalid (!) choice type element renaming within type slice
        // Exception from ElementMatcher.matchBase - choiceNames.SingleOrDefault()
        // TODO: Gracefully handle multiple matches, emit issue, use first match
        [Ignore]
        [TestMethod]
        public void TestAuPatientDerived2()
        {
            var sd = new StructureDefinition()
            {
                Type = FHIRAllTypes.Patient.GetLiteral(),
                BaseDefinition = @"http://hl7.org.au/fhir/StructureDefinition/au-patient",
                Name = "AuPatientDerived2",
                Url = "http://example.org/fhir/StructureDefinition/AuPatientDerived2",
                Differential = new StructureDefinition.DifferentialComponent()
                {
                    Element = new List<ElementDefinition>()
                    {
                        new ElementDefinition("Patient.deceased[x]")
                        {
                            MustSupport = true
                        },
                        new ElementDefinition("Patient.deceasedBoolean]")
                        {
                            SliceName = "deceasedBoolean",
                            MustSupport = true
                        },
                        new ElementDefinition("Patient.deceasedDateTime")
                        {
                            SliceName = "deceasedDateTime",
                            MustSupport = true
                        },
                        new ElementDefinition("Patient.deceasedDateTime.extension")
                        {
                            SliceName = "accuracyIndicator",
                            MustSupport = true
                        }
                    }
                }

            };

            generateSnapshotAndCompare(sd, out StructureDefinition expanded);

            dumpOutcome(_generator.Outcome);
            dumpBaseElems(expanded.Snapshot.Element);

            Assert.IsNotNull(expanded);
            Assert.IsTrue(expanded.HasSnapshot);

            Assert.IsNull(_generator.Outcome);
        }

        // [WMR 20180410] Add unit tests for content references

        public StructureDefinition QuestionnaireWithNestedItems = new StructureDefinition()
        {
            Type = FHIRAllTypes.Questionnaire.GetLiteral(),
            BaseDefinition = ModelInfo.CanonicalUriForFhirCoreType(FHIRAllTypes.Questionnaire),
            Name = "QuestionnaireWithNestedItems",
            Url = "http://example.org/fhir/StructureDefinition/QuestionnaireWithNestedItems",
            Differential = new StructureDefinition.DifferentialComponent()
            {
                Element = new List<ElementDefinition>()
                    {
                        new ElementDefinition("Questionnaire.item.type")
                        {
                            Short = "level 1"
                        },
                        new ElementDefinition("Questionnaire.item.item.type")
                        {
                            Comment = "level 2"
                        }
                    }
            }
        };

        [TestMethod]
        public void TestContentReferenceQuestionnaire()
        {
            var sd = QuestionnaireWithNestedItems;

            generateSnapshotAndCompare(sd, out StructureDefinition expanded);

            dumpOutcome(_generator.Outcome);
            dumpBaseElems(expanded.Snapshot.Element);

            Assert.IsNotNull(expanded);
            Assert.IsTrue(expanded.HasSnapshot);

            Assert.IsNull(_generator.Outcome);

            var nav = ElementDefinitionNavigator.ForSnapshot(expanded);
            Assert.IsTrue(nav.JumpToFirst("Questionnaire.item.type"));
            Assert.AreEqual("level 1" ,nav.Current.Short);

            Assert.IsTrue(nav.JumpToFirst("Questionnaire.item.item.type"));
            Assert.AreEqual("level 2", nav.Current.Comment);
            // Level 2 should NOT inherit constraints from level 1
            Assert.AreNotEqual("level 1", nav.Current.Short);
        }

        [TestMethod]
        public void TestContentReferenceQuestionnaireDerived()
        {
            var sd = new StructureDefinition
            {
                Type = FHIRAllTypes.Questionnaire.GetLiteral(),
                BaseDefinition = QuestionnaireWithNestedItems.Url,
                Name = "QuestionnaireWithNestedItemsDerived",
                Url = "http://example.org/fhir/StructureDefinition/QuestionnaireWithNestedItemsDerived",
                Differential = new StructureDefinition.DifferentialComponent()
                {
                    Element = new List<ElementDefinition>()
                    {
                        new ElementDefinition("Questionnaire.item.type")
                        {
                            Comment = "level 1 *"
                        },
                        new ElementDefinition("Questionnaire.item.item.type")
                        {
                            Short = "level 2 *"
                        }
                    }
                }
            };

            var resolver = new InMemoryProfileResolver(sd, QuestionnaireWithNestedItems);
            var multiResolver = new MultiResolver(_testResolver, resolver);
            _generator = new SnapshotGenerator(multiResolver, _settings);

            generateSnapshotAndCompare(sd, out StructureDefinition expanded);

            dumpOutcome(_generator.Outcome);
            dumpBaseElems(expanded.Snapshot.Element);

            Assert.IsNotNull(expanded);
            Assert.IsTrue(expanded.HasSnapshot);

            Assert.IsNull(_generator.Outcome);

            // Constraints should be merged separately on each nesting level
            var nav = ElementDefinitionNavigator.ForSnapshot(expanded);
            Assert.IsTrue(nav.JumpToFirst("Questionnaire.item.type"));
            Assert.AreEqual("level 1", nav.Current.Short);
            Assert.AreEqual("level 1 *", nav.Current.Comment);

            Assert.IsTrue(nav.JumpToFirst("Questionnaire.item.item.type"));
            Assert.AreEqual("level 2", nav.Current.Comment);
            Assert.AreEqual("level 2 *", nav.Current.Short);
        }

        // [WMR 20180604] Issue #611
        // https://github.com/ewoutkramer/fhir-net-api/issues/611

        [TestMethod]
        public void TestSnapshotForDerivedSlice()
        {
            var sdBase = new StructureDefinition
            {
                Type = FHIRAllTypes.PractitionerRole.GetLiteral(),
                BaseDefinition = ModelInfo.CanonicalUriForFhirCoreType(FHIRAllTypes.PractitionerRole),
                Name = "BasePractitionerRole",
                Url = "http://example.org/fhir/StructureDefinition/BasePractitionerRole",
                Differential = new StructureDefinition.DifferentialComponent()
                {
                    Element = new List<ElementDefinition>()
                    {
                        new ElementDefinition("PractitionerRole.identifier")
                        {
                            Slicing = new ElementDefinition.SlicingComponent()
                            {
                                Discriminator = new List<ElementDefinition.DiscriminatorComponent>()
                                {
                                    new ElementDefinition.DiscriminatorComponent()
                                    {
                                        Type = ElementDefinition.DiscriminatorType.Value,
                                        Path = "system"
                                    },
                                },
                            }
                        },
                        new ElementDefinition("PractitionerRole.identifier")
                        {
                            SliceName = "foo",
                            Max = "1",
                        },
                        new ElementDefinition("PractitionerRole.identifier")
                        {
                            SliceName = "bar",
                            Max = "1",
                        },
                        new ElementDefinition("PractitionerRole.identifier")
                        {
                            SliceName = "baz",
                            Max = "1",
                        }
                    }
                }
            };

            var sdDerived = new StructureDefinition()
            {
                Type = FHIRAllTypes.PractitionerRole.GetLiteral(),
                BaseDefinition = sdBase.Url,
                Name = "DerivedPractitionerRole",
                Url = "http://example.org/fhir/StructureDefinition/DerivedPractitionerRole",
                Differential = new StructureDefinition.DifferentialComponent()
                {
                    Element = new List<ElementDefinition>()
                    {
                        new ElementDefinition("PractitionerRole.identifier")
                        {
                            Min = 1,
                        },
                        new ElementDefinition("PractitionerRole.identifier")
                        {
                            SliceName = "bar",
                            Min = 1,
                        }
                    }
                }
            };

            var resolver = new InMemoryProfileResolver(sdBase, sdDerived);
            var multiResolver = new MultiResolver(_testResolver, resolver);
            _generator = new SnapshotGenerator(multiResolver, _settings);

            generateSnapshotAndCompare(sdDerived, out StructureDefinition expanded);

            dumpOutcome(_generator.Outcome);
            dumpBaseElems(expanded.Snapshot.Element);

            Assert.IsNotNull(expanded);
            Assert.IsTrue(expanded.HasSnapshot);

            Assert.IsNull(_generator.Outcome);

            var nav = ElementDefinitionNavigator.ForSnapshot(expanded);

            Assert.IsTrue(nav.JumpToFirst("PractitionerRole.identifier"));
            Assert.IsNotNull(nav.Current.Slicing);
            Assert.IsNull(nav.Current.SliceName);
            Assert.AreEqual(1, nav.Current.Min);    // Derived profile constraint

            Assert.IsTrue(nav.MoveToNext());
            Assert.AreEqual("PractitionerRole.identifier", nav.Path);
            Assert.IsNull(nav.Current.Slicing);
            Assert.AreEqual("foo", nav.Current.SliceName);

            Assert.IsTrue(nav.MoveToNext());
            Assert.AreEqual("PractitionerRole.identifier", nav.Path);
            Assert.IsNull(nav.Current.Slicing);
            Assert.AreEqual("bar", nav.Current.SliceName);
            Assert.AreEqual(1, nav.Current.Min);    // Derived profile constraint
            Assert.AreEqual("1", nav.Current.Max);  // Base profile constraint

            Assert.IsTrue(nav.MoveToNext());
            Assert.AreEqual("PractitionerRole.identifier", nav.Path);
            Assert.IsNull(nav.Current.Slicing);
            Assert.AreEqual("baz", nav.Current.SliceName);

            Assert.IsTrue(nav.MoveToNext());
            Assert.AreNotEqual("PractitionerRole.identifier", nav.Path);

        }


        // [WMR 20180611] New: Forge issue "Only first item in code field for element is saved"
        // Issue: if element in diff specifies multiple codes with only display values,
        // then element in snapshot only contains the first code entry.

        [TestMethod]
        public void TestObservationWithDisplayCodes()
        {
            var sd = new StructureDefinition
            {
                Type = FHIRAllTypes.Observation.GetLiteral(),
                BaseDefinition = ModelInfo.CanonicalUriForFhirCoreType(FHIRAllTypes.Observation),
                Name = "ObservationWithDisplayCodes",
                Url = "http://example.org/fhir/StructureDefinition/ObservationWithDisplayCodes",
                Differential = new StructureDefinition.DifferentialComponent()
                {
                    Element = new List<ElementDefinition>()
                    {
                        new ElementDefinition("Observation.code")
                        {
                            Code = new List<Coding>()
                            {
                                new Coding() { Display = "foo" },
                                new Coding() { Display = "bar" }
                            }
                        },
                    }
                }
            };


            var resolver = new InMemoryProfileResolver(sd);
            var multiResolver = new MultiResolver(_testResolver, resolver);
            var generator = _generator = new SnapshotGenerator(multiResolver, _settings);

            generateSnapshotAndCompare(sd, out StructureDefinition expanded);

            dumpOutcome(generator.Outcome);
            dumpBaseElems(expanded.Snapshot.Element);

            Assert.IsNotNull(expanded);
            Assert.IsTrue(expanded.HasSnapshot);

            // Expecting single issue about invalid slice name on SimpleQuantity root element
            var outcome = generator.Outcome;
            //Assert.IsNull(outcome);
            Assert.AreEqual(1, outcome.Issue.Count);
            assertIssue(outcome.Issue[0], SnapshotGenerator.PROFILE_ELEMENTDEF_INVALID_SLICENAME_ON_ROOT);

            var nav = ElementDefinitionNavigator.ForSnapshot(expanded);
            Assert.IsNotNull(nav);
            Assert.IsTrue(nav.JumpToFirst("Observation.code"));
            var elem = nav.Current;
            Assert.IsNotNull(elem);
            // Verify that both codings are included in the snapshot
            Assert.AreEqual(2, elem.Code.Count);
            Assert.AreEqual("foo", elem.Code[0].Display);
            Assert.AreEqual("bar", elem.Code[1].Display);
        }

<<<<<<< HEAD
=======
        [TestMethod]
        public void TestReferenceTargetProfile()
        {
            // Verify that the snapshot generator correctly expands elements with a targetProfile (on ResourceReference itself)
            var ReferenceProfile = new StructureDefinition()
            {
                Type = FHIRAllTypes.Reference.GetLiteral(),
                BaseDefinition = ModelInfo.CanonicalUriForFhirCoreType(FHIRAllTypes.Reference),
                Name = "MyCustomReference",
                Url = "http://example.org/fhir/StructureDefinition/MyCustomReference",
                Differential = new StructureDefinition.DifferentialComponent()
                {
                    Element = new List<ElementDefinition>()
                    {
                        new ElementDefinition("Reference")
                        {
                            Comment = "CustomReference"
                        },
                        new ElementDefinition("Reference.reference")
                        {
                            Min = 1
                        },
                    }
                }
            };

            var ReportProfile = new StructureDefinition()
            {
                Type = FHIRAllTypes.DiagnosticReport.GetLiteral(),
                BaseDefinition = ModelInfo.CanonicalUriForFhirCoreType(FHIRAllTypes.DiagnosticReport),
                Name = "MyDiagnosticReport",
                Url = "http://example.org/fhir/StructureDefinition/MyDiagnosticReport",
                Differential = new StructureDefinition.DifferentialComponent()
                {
                    Element = new List<ElementDefinition>()
                    {
                        new ElementDefinition("DiagnosticReport.imagingStudy")
                        {
                            Type = new List<ElementDefinition.TypeRefComponent>()
                            {
                                new ElementDefinition.TypeRefComponent()
                                {
                                    Code = FHIRAllTypes.Reference.GetLiteral(),
                                    Profile = ReferenceProfile.Url,
                                    TargetProfile = ModelInfo.CanonicalUriForFhirCoreType(FHIRAllTypes.ImagingStudy)
                                }
                            }
                        },
                        // Add child element constraint to force expansion
                        //new ElementDefinition("DiagnosticReport.imagingStudy.identifier")
                        //{
                        //    Max = "0"
                        //}
                    }
                }
            };

            var resolver = new InMemoryProfileResolver(ReportProfile, ReferenceProfile);
            var multiResolver = new MultiResolver(_testResolver, resolver);
            var generator = _generator = new SnapshotGenerator(multiResolver, _settings);

            generateSnapshotAndCompare(ReportProfile, out StructureDefinition expanded);

            dumpOutcome(generator.Outcome);
            dumpBaseElems(expanded.Snapshot.Element);

            Assert.IsNotNull(expanded);
            Assert.IsTrue(expanded.HasSnapshot);

            // Expecting single issue about invalid slice name on SimpleQuantity root element
            var outcome = generator.Outcome;
            Assert.IsNull(outcome);

            var nav = ElementDefinitionNavigator.ForSnapshot(expanded);
            Assert.IsTrue(nav.JumpToFirst("DiagnosticReport.imagingStudy"));
            Assert.IsNotNull(nav.Current);
            // Verify that snapshot generator merges constraints from external ReferenceProfile
            Assert.AreEqual("CustomReference", nav.Current.Comment);
            Assert.IsNotNull(nav.Current.Type);
            Assert.AreEqual(1, nav.Current.Type.Count);
            Assert.AreEqual(FHIRAllTypes.Reference.GetLiteral(), nav.Current.Type[0].Code);
            Assert.AreEqual(ReferenceProfile.Url, nav.Current.Type[0].Profile);
            // By default, snapshot generator does not expand children of element DiagnosticReport.imagingStudy
            Assert.IsFalse(nav.HasChildren);

            // Explicitly expand children of element DiagnosticReport.imagingStudy
            Assert.IsTrue(generator.ExpandElement(nav));
            Assert.IsTrue(nav.HasChildren);
            Assert.IsTrue(nav.MoveToChild("reference"));
            Assert.IsNotNull(nav.Current);
            // Verify profile inherits constraint from external targetProfile on Reference
            Assert.AreEqual(1, nav.Current.Min);
        }

>>>>>>> 53876dc5
    }
}<|MERGE_RESOLUTION|>--- conflicted
+++ resolved
@@ -6620,8 +6620,6 @@
             Assert.AreEqual("bar", elem.Code[1].Display);
         }
 
-<<<<<<< HEAD
-=======
         [TestMethod]
         public void TestReferenceTargetProfile()
         {
@@ -6716,6 +6714,5 @@
             Assert.AreEqual(1, nav.Current.Min);
         }
 
->>>>>>> 53876dc5
     }
 }