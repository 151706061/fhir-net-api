--- conflicted
+++ resolved
@@ -6899,30 +6899,6 @@
         }
 
         [TestMethod]
-<<<<<<< HEAD
-        public async T.Task TestInvariantsOnValueX()
-        {
-            var sd = await _testResolver.FindStructureDefinitionAsync("http://hl7.org/fhir/StructureDefinition/MedicationAdministration");
-            var generator = _generator = new SnapshotGenerator(_testResolver, _settings);
-
-            (_, var expanded) = await generateSnapshotAndCompare(sd);
-
-            dumpOutcome(generator.Outcome);
-            dumpBaseElems(expanded.Snapshot.Element);
-            Assert.IsNotNull(expanded);
-            Assert.IsTrue(expanded.HasSnapshot);
-
-            var nav = ElementDefinitionNavigator.ForSnapshot(expanded);
-            Assert.IsTrue(nav.JumpToFirst("MedicationAdministration.dosage.rate[x]"));
-            Assert.IsNotNull(nav.Current);
-
-            //verify that rate[x] contains ele-1 but not rat-1
-            Assert.IsTrue(nav.Current.Constraint.Any(c=> c.Key == "ele-1"));
-            Assert.IsFalse(nav.Current.Constraint.Any(c => c.Key == "rat-1"));
-
-        }
-
-=======
         public async T.Task TestExtensionOnValueSetBinding()
         {
             var profile = new StructureDefinition()
@@ -7007,8 +6983,29 @@
             Assert.IsNotNull(expanded.Snapshot.Element.Where(e => e.Path == "Address.use")?.FirstOrDefault()?.DefinitionElement?.Value);
         }
 
-
->>>>>>> 744b3234
+        [TestMethod]
+        public async T.Task TestInvariantsOnValueX()
+        {
+            var sd = await _testResolver.FindStructureDefinitionAsync("http://hl7.org/fhir/StructureDefinition/MedicationAdministration");
+            var generator = _generator = new SnapshotGenerator(_testResolver, _settings);
+
+            (_, var expanded) = await generateSnapshotAndCompare(sd);
+
+            dumpOutcome(generator.Outcome);
+            dumpBaseElems(expanded.Snapshot.Element);
+            Assert.IsNotNull(expanded);
+            Assert.IsTrue(expanded.HasSnapshot);
+
+            var nav = ElementDefinitionNavigator.ForSnapshot(expanded);
+            Assert.IsTrue(nav.JumpToFirst("MedicationAdministration.dosage.rate[x]"));
+            Assert.IsNotNull(nav.Current);
+
+            //verify that rate[x] contains ele-1 but not rat-1
+            Assert.IsTrue(nav.Current.Constraint.Any(c => c.Key == "ele-1"));
+            Assert.IsFalse(nav.Current.Constraint.Any(c => c.Key == "rat-1"));
+
+        }
+
         [TestMethod]
         public async T.Task TestReferenceTargetProfile()
         {
