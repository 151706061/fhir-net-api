/* 
 * Copyright (c) 2018, Firely (info@fire.ly) and contributors
 * See the file CONTRIBUTORS for details.
 * 
 * This file is licensed under the BSD 3-Clause license
 * available at https://raw.githubusercontent.com/FirelyTeam/fhir-net-api/master/LICENSE
 */

// [WMR 20170411] HACK - suppress infinite recursion
// TODO: Properly handle recursive type declarations
// Don't throw exception but emit OperationOutcome issue(s) and continue
#define HACK_STU3_RECURSION

// [WMR 20190822] R4: Custom element Ids are no longer allowed/supported
// http://hl7.org/fhir/elementdefinition.html#id
// #define CUSTOM_ELEMENT_IDS

// [WMR 20190828] Auto-generate slice names for type slices if missing from the diff
// Note: Also defined by ElementMatcher class; must define/undefine both
#define GENERATE_MISSING_TYPE_SLICE_NAMES

// [WMR 20190828] R4: Normalize renamed type slices in snapshot
// e.g. diff: "valueString" => snap: "value[x]:valueString"
#define NORMALIZE_RENAMED_TYPESLICE

using FluentAssertions;
using Hl7.Fhir.Model;
using Hl7.Fhir.Rest;
using Hl7.Fhir.Serialization;
using Hl7.Fhir.Specification.Navigation;
using Hl7.Fhir.Specification.Snapshot;
using Hl7.Fhir.Specification.Source;
using Hl7.Fhir.Support;
using Hl7.Fhir.Utility;
using Microsoft.VisualStudio.TestTools.UnitTesting;
using Moq;
using System;
using System.Collections.Generic;
using System.Diagnostics;
using System.IO;
using System.Linq;
using System.Text;
using System.Xml;
<<<<<<< HEAD
=======
using static Hl7.Fhir.Model.ElementDefinition.DiscriminatorComponent;
using T = System.Threading.Tasks;
>>>>>>> 0a69adb3

namespace Hl7.Fhir.Specification.Tests
{
    [TestClass, TestCategory("Snapshot")]
#if PORTABLE45
	public class PortableSnapshotGeneratorTest
#else
    public class SnapshotGeneratorTest2
#endif
    {
        SnapshotGenerator _generator;
        ZipSource _zipSource;
        CachedResolver _testResolver;
        TimingSource _source;

        readonly SnapshotGeneratorSettings _settings = new SnapshotGeneratorSettings()
        {
            // Throw on unresolved profile references; must include in TestData folder
            GenerateSnapshotForExternalProfiles = true,
            ForceRegenerateSnapshots = true,
            GenerateExtensionsOnConstraints = false,
            GenerateAnnotationsOnConstraints = false,
            GenerateElementIds = true // STU3
        };

        [TestInitialize]
        public void Setup()
        {
            FhirPath.ElementNavFhirExtensions.PrepareFhirSymbolTableFunctions();

            var dirSource = new DirectorySource("TestData/snapshot-test", new DirectorySourceSettings { IncludeSubDirectories = true });
            _source = new TimingSource(dirSource);
            // [WMR 20170810] Order is important!
            // Specify source first to override core defs from
            // TestData\snapshot-test\profiles-resources.xml and profiles-types.xml
            _zipSource = new ZipSource("specification.zip");
            _testResolver = new CachedResolver(new MultiResolver(_zipSource, _source));
        }

        private StructureDefinition CreateStructureDefinition(string url, params ElementDefinition[] elements)
        {
            return new StructureDefinition
            {
                Url = url,
                Name = "name",
                Status = PublicationStatus.Draft,
                Kind = StructureDefinition.StructureDefinitionKind.Resource,
                Abstract = false,
                Type = "Practitioner",
                Differential = new StructureDefinition.DifferentialComponent
                {
                    Element = elements.ToList()
                }
            };
        }

        [TestMethod]
        public async T.Task OverriddenNestedStructureDefinitionLists()
        {
            var baseCanonical = "http://yourdomain.org/fhir/StructureDefinition/Base";
            var code = "someCode";
            var discriminatorPath = "system";

            var baseSD = CreateStructureDefinition(baseCanonical,
                new ElementDefinition
                {
                    Path = "Practitioner.identifier",
                    Slicing = new ElementDefinition.SlicingComponent
                    {
                        Rules = ElementDefinition.SlicingRules.Open,
                        Discriminator = new List<ElementDefinition.DiscriminatorComponent>
                        {
                            new ElementDefinition.DiscriminatorComponent
                            {
                                Type = ElementDefinition.DiscriminatorType.Value,
                                Path = discriminatorPath
                            }
                        }
                    }
                },
                new ElementDefinition
                {
                    Path = "Practitioner.identifier:test",
                    SliceName = "test",
                    Condition = new[] { "http://system.org" },
                    Code = new List<Coding>
                    {
                        new Coding{Code = code}
                    }
                });

            var derivedSD = CreateStructureDefinition("http://yourdomain.org/fhir/StructureDefinition/Derived",
                new ElementDefinition
                {
                    Path = "Practitioner.identifier",
                    Slicing = new ElementDefinition.SlicingComponent
                    {
                        Rules = ElementDefinition.SlicingRules.Closed
                    }
                },
                new ElementDefinition
                {
                    Path = "Practitioner.identifier:test"
                });
            derivedSD.BaseDefinition = baseSD.Url;

            var resourceResolver = new Mock<IResourceResolver>();
            resourceResolver.Setup(resolver => resolver.ResolveByCanonicalUri(It.IsAny<string>())).Returns(baseSD);
            var snapshotGenerator = new SnapshotGenerator(resourceResolver.Object, new SnapshotGeneratorSettings());
            await snapshotGenerator.UpdateAsync(derivedSD);

            derivedSD.Snapshot.Element.Single(element => element.Path == "Practitioner.identifier").Slicing.Discriminator.First().Path.Should().Be(discriminatorPath, "The discriminator should be copied from base");
            derivedSD.Snapshot.Element.Single(element => element.Path == "Practitioner.identifier:test").Code.First().Code.Should().Be(code, "The code should be copied from base");
        }

        [TestMethod]
        public async T.Task GenerateExtensionSnapshot()
        {
            var sd = await _testResolver.FindStructureDefinitionAsync(@"http://fhir.nl/fhir/StructureDefinition/nl-core-address-official");

            Assert.IsNotNull(sd);
            // dumpReferences(sd);

            var (_,expanded) = await generateSnapshotAndCompare(sd);
            dumpOutcome(_generator.Outcome);
            dumpBasePaths(expanded);

            Assert.IsNotNull(expanded);
            Assert.IsTrue(expanded.HasSnapshot);
            Assert.IsNull(_generator.Outcome);

            var elems = expanded.Snapshot.Element;

            // [WMR 20190211] FIXED
            // STU3: "valueBoolean" replaces "value[x]" in snapshot
            //Assert.AreEqual(5, elems.Count);
            // R4: snapshot contains both "value[x]" and "valueBoolean" 
            Assert.AreEqual(6, elems.Count);

            Assert.AreEqual("Extension", elems[0].Path);
            Assert.AreEqual("Extension.id", elems[1].Path);
            Assert.AreEqual("Extension.extension", elems[2].Path);
            Assert.AreEqual("Extension.url", elems[3].Path);
            Assert.AreEqual(expanded.Url, (elems[3].Fixed as FhirUri)?.Value);

            // STU3
            //Assert.AreEqual("Extension.valueBoolean", elems[4].Path);
            // R4
            Assert.AreEqual("Extension.value[x]", elems[4].Path);
#if NORMALIZE_RENAMED_TYPESLICE
            // [WMR 20190828] R4: Normalize renamed type slices in snapshot
            Assert.AreEqual("Extension.value[x]", elems[5].Path);
            Assert.AreEqual("valueBoolean", elems[5].SliceName);
#else
            //Assert.AreEqual("Extension.valueBoolean", elems[5].Path);
#endif
        }

        [TestMethod]
<<<<<<< HEAD
        public void TestConstraintSources()
        {
            var dom = _testResolver.FindStructureDefinition("http://hl7.org/fhir/StructureDefinition/DomainResource");
            Assert.IsNotNull(dom);
            generateSnapshotAndCompare(dom);
            Assert.IsTrue(dom.Snapshot?.Element
                          .Where(e => e.Path == "DomainResource.extension").FirstOrDefault()
                          .Constraint.Any(c => c.Key == "ext-1" && c.Source == "http://hl7.org/fhir/StructureDefinition/Extension") == true);

            Assert.IsTrue(dom.Snapshot?.Element
                          .Where(e => e.Path == "DomainResource.extension").FirstOrDefault()
                          .Constraint.Any(c => c.Key == "ele-1" && c.Source == "http://hl7.org/fhir/StructureDefinition/Element") == true);


            var pat = _testResolver.FindStructureDefinition("http://hl7.org/fhir/StructureDefinition/Patient");
            Assert.IsNotNull(pat);
            generateSnapshotAndCompare(pat);
            Assert.IsTrue(pat.Snapshot?.Element
                          .Where(e => e.Path == "Patient").FirstOrDefault()
                          .Constraint.Any(c => c.Key == "dom-2" && c.Source == "http://hl7.org/fhir/StructureDefinition/DomainResource") == true);       

        }    

        [TestMethod]
        public void GenerateSnapshotForExternalProfiles()
=======
        public async T.Task GenerateSnapshotForExternalProfiles()
>>>>>>> 0a69adb3
        {
            //Test external type profile
            var sd = await _testResolver.FindStructureDefinitionAsync(@"http://issue.com/fhir/StructureDefinition/MyPatient");
            Assert.IsNotNull(sd);
            _settings.GenerateSnapshotForExternalProfiles = false;
            _generator = new SnapshotGenerator(_testResolver, _settings);
            await _generator.UpdateAsync(sd);
            Assert.IsNotNull(sd.Snapshot);

            var sdRef = await _testResolver.FindStructureDefinitionAsync(@"http://example.org/fhir/StructureDefinition/MyHumanName");
            Assert.IsNull(sdRef.Snapshot);
            dumpOutcome(_generator.Outcome);

            _settings.GenerateSnapshotForExternalProfiles = true;
            _generator = new SnapshotGenerator(_testResolver, _settings);
            await _generator.UpdateAsync(sd);

            sdRef = await _testResolver.FindStructureDefinitionAsync(@"http://example.org/fhir/StructureDefinition/MyHumanName");
            Assert.IsNotNull(sdRef.Snapshot);
            dumpOutcome(_generator.Outcome);


            //Test external base profile
            var sdDerived = await _testResolver.FindStructureDefinitionAsync(@"http://example.org/fhir/StructureDefinition/MyDerivedPatient");
            Assert.IsNotNull(sdDerived);

            _settings.GenerateSnapshotForExternalProfiles = false;
            _generator = new SnapshotGenerator(_testResolver, _settings);
            await _generator.UpdateAsync(sdDerived);
            Assert.IsNotNull(sdDerived.Snapshot);

            var sdBase = await _testResolver.FindStructureDefinitionAsync(@"http://example.org/fhir/StructureDefinition/MyBase");
            Assert.IsNull(sdBase.Snapshot);
            dumpOutcome(_generator.Outcome);

            _settings.GenerateSnapshotForExternalProfiles = true;
            _generator = new SnapshotGenerator(_testResolver, _settings);
            await _generator.UpdateAsync(sdDerived);

            sdBase = await _testResolver.FindStructureDefinitionAsync(@"http://example.org/fhir/StructureDefinition/MyBase");
            Assert.IsNotNull(sdBase.Snapshot);
            dumpOutcome(_generator.Outcome);
        }

        [TestMethod]
        public async T.Task GenerateSingleSnapshot()
        {
            // var sd = await _testResolver.FindStructureDefinitionAsync(@"http://hl7.org/fhir/StructureDefinition/daf-condition");
            // var sd = await _testResolver.FindStructureDefinitionAsync(@"http://hl7.org/fhir/StructureDefinition/xdsdocumentreference");
            // var sd = await _testResolver.FindStructureDefinitionAsync(@"http://hl7.org/fhir/StructureDefinition/gao-medicationorder");
            // var sd = await _testResolver.FindStructureDefinitionAsync(@"http://hl7.org/fhir/StructureDefinition/shareablevalueset");
            // var sd = await _testResolver.FindStructureDefinitionAsync(@"http://hl7.org/fhir/StructureDefinition/gao-alternate");
            // var sd = await _testResolver.FindStructureDefinitionAsync(@"http://hl7.org/fhir/StructureDefinition/gao-result");
            // var sd = await _testResolver.FindStructureDefinitionAsync(@"http://hl7.org/fhir/StructureDefinition/gao-procedurerequest");
            // var sd = await _testResolver.FindStructureDefinitionAsync(@"http://hl7.org/fhir/StructureDefinition/cqif-guidanceartifact");

            // [WMR 20160825] Examples by Simone Heckman - custom, free-form canonical url
            // => ResourceIdentity is obsolete!
            // var sd = await _testResolver.FindStructureDefinitionAsync(@"http://fhir.de/StructureDefinition/kbv/betriebsstaette");
            // var sd = await _testResolver.FindStructureDefinitionAsync(@"http://fhir.de/StructureDefinition/kbv/istNebenbetriebsstaette");

            // var sd = await _testResolver.FindStructureDefinitionAsync(@"http://example.org/fhir/StructureDefinition/MyBasic");

            // var sd = await _testResolver.FindStructureDefinitionAsync(@"http://example.org/fhir/StructureDefinition/MyObservation2");

            // [WMR 20161219] Problem: Composition.section element in core resource has name 'section' (b/o name reference)
            // Ambiguous... snapshot generator slicing logic cannot handle this...

            // [WMR 20161222] Example by EK from validator
            // var sd = await _testResolver.FindStructureDefinitionAsync(@"http://example.org/StructureDefinition/DocumentComposition");
            // var sd = await _testResolver.FindStructureDefinitionAsync(@"http://hl7.org/fhir/StructureDefinition/Composition");

            // [WMR 20170110] Test problematic extension
            // var sd = await _testResolver.FindStructureDefinitionAsync(@"http://hl7.org/fhir/StructureDefinition/us-core-direct");

            var sd = await _testResolver.FindStructureDefinitionAsync(@"http://hl7.org/fhir/StructureDefinition/Account");

            // var sd = await _testResolver.FindStructureDefinitionAsync(@"http://example.org/fhir/StructureDefinition/PatientWithExtension");

            Assert.IsNotNull(sd);

            // dumpReferences(sd);

            var (_,expanded) = await generateSnapshotAndCompare(sd);

            dumpOutcome(_generator.Outcome);
            // dumpBasePaths(expanded);
            expanded.Snapshot.Element.Dump();
        }

        [TestMethod]
        public async T.Task TestChoiceTypeWithMultipleProfileConstraints()
        {
            // [WMR 20161005] The following profile defines several type constraints on Observation.value[x]
            // - Type = Quantity, Profile = WeightQuantity
            // - Type = Quantity, Profile = HeightQuantity
            // - Type = string
            // The snapshot generator should support this without any issues.

            // var tempPath = Path.GetTempPath();
            // var validationTestProfiles = (new Validation.TestProfileArtifactSource()).TestProfiles;
            // var sdHeightQty = validationTestProfiles.FirstOrDefault(s => s.Url == "http://validationtest.org/fhir/StructureDefinition/HeightQuantity");
            // File.WriteAllText(Path.Combine(tempPath, "HeightQuantity.StructureDefinition.xml"), FhirSerializer.SerializeResourceToXml(sdHeightQty));
            // var sdWeightQty = validationTestProfiles.FirstOrDefault(s => s.Url == "http://validationtest.org/fhir/StructureDefinition/WeightQuantity");
            // File.WriteAllText(Path.Combine(tempPath, "WeightQuantity.StructureDefinition.xml"), FhirSerializer.SerializeResourceToXml(sdWeightQty));

            var sd = await _testResolver.FindStructureDefinitionAsync(@"http://validationtest.org/fhir/StructureDefinition/WeightHeightObservation");

            Assert.IsNotNull(sd);

            // dumpReferences(sd);

            var (_,expanded) = await generateSnapshotAndCompare(sd);

            dumpOutcome(_generator.Outcome);
            dumpBasePaths(expanded);
        }

        [TestMethod]
        public async T.Task GenerateRepeatedSnapshot()
        {
            // [WMR 20161005] This generated exceptions in an early version of the snapshot generator (fixed)

            var sd = await _testResolver.FindStructureDefinitionAsync(@"http://hl7.org/fhir/StructureDefinition/MeasureReport");
            (_,var expanded) = await generateSnapshotAndCompare(sd);
            dumpOutcome(_generator.Outcome);
            dumpBasePaths(expanded);

            sd = await _testResolver.FindStructureDefinitionAsync(@"http://hl7.org/fhir/StructureDefinition/clinicaldocument");
            (_,expanded) = await generateSnapshotAndCompare(sd);
            dumpOutcome(_generator.Outcome);
            dumpBasePaths(expanded);
        }

        // [WMR 20170424] For debugging SnapshotBaseComponentGenerator
        [TestMethod]
        public async T.Task TestFullyExpandCoreOrganization()
        {
            // [WMR 20161005] This simulates custom Forge post-processing logic
            // i.e. perform a regular snapshot expansion, then explicitly expand all complex elements (esp. those without any differential constraints)

            // var sd = await _testResolver.FindStructureDefinitionAsync(@"http://hl7.org/fhir/StructureDefinition/Organization");
            var sd = await _testResolver.FindStructureDefinitionForCoreTypeAsync(FHIRAllTypes.Organization);
            Assert.IsNotNull(sd);
            await generateSnapshot(sd);
            Assert.IsTrue(sd.HasSnapshot);
            _ = sd.Snapshot.Element;

            var issues = _generator.Outcome?.Issue ?? new List<OperationOutcome.IssueComponent>();
            var expanded = await fullyExpand(sd.Snapshot.Element, issues);

            Assert.IsNotNull(expanded);
            dumpBaseElems(expanded);

            Assert.IsNull(_generator.Outcome);
        }

        // [WMR 20180115] NEW - Replacement for expandAllComplexElements (OBSOLETE)
        // Expand all elements with complex type and no children
        private async T.Task<List<ElementDefinition>> fullyExpand(IList<ElementDefinition> elements, List<OperationOutcome.IssueComponent> issues = null)
        {
            var nav = new ElementDefinitionNavigator(elements);
            // Skip root element
            if (nav.MoveToFirstChild())
            {
                if (_generator == null)
                {
                    _generator = new SnapshotGenerator(_testResolver, _settings);
                }
                await fullyExpandElement(nav, issues);
                return nav.Elements.ToList();
            }
            return elements.ToList();
        }

        // Expand current element if it has a complex type and no children (recursively)
        private async T.Task fullyExpandElement(ElementDefinitionNavigator nav, List<OperationOutcome.IssueComponent> issues)
        {
            if (nav.HasChildren || (isExpandableElement(nav.Current) && await _generator.ExpandElementAsync(nav)))
            {
                if (issues != null && _generator.Outcome != null)
                {
                    issues.AddRange(_generator.Outcome.Issue);
                }

                Debug.WriteLine($"[{nameof(fullyExpandElement)}] " + nav.Path);
                var bm = nav.Bookmark();
                if (nav.MoveToFirstChild())
                {
                    do
                    {
                        await fullyExpandElement(nav, issues);
                    } while (nav.MoveToNext());
                    Assert.IsTrue(nav.ReturnToBookmark(bm));
                }
            }
        }

        static bool isExpandableElement(ElementDefinition element)
        {
#if HACK_STU3_RECURSION
            // [WMR 20170328] DEBUG HACK
            // Prevent recursion:
            // - Identifier.assigner : Reference
            // - Reference.identifier : Identifier
            if (element.Path == "Reference.identifier"
                || element.Base?.Path == "Reference.identifier"
                // [WMR 20170424] Added
                || (element.Base?.Path.EndsWith(".reference.identifier") ?? false)
                || (element.Base?.Path == "Identifier.assigner.identifier")
                || (element.Base?.Path.EndsWith(".identifier.assigner.identifier") ?? false)
            )
            {
                Debug.Print($"[{nameof(isExpandableElement)}] RECURSION HACK: skip expansion for element: '{element.Path}'");
                return false;
            }
#endif

            var type = element.PrimaryType();

            if (type == null || element.Type.Select(t => t.Code).Distinct().Count() != 1) { return false; }

            var typeName = type?.Code;
            return !String.IsNullOrEmpty(typeName)
                   // Expand complex datatypes and resources
                   && isComplexDataTypeOrResource(typeName)
                   && (
                        // Only expand extension elements with a custom name or profile
                        // Do NOT expand the core Extension.extension element, as this will trigger infinite recursion
                        typeName != FHIRAllTypes.Extension.GetLiteral()
                        || type.Profile.Any()
                        || element.SliceName != null
                   );
        }

        // [WMR 20180116] Returns true for complex datatypes and resources, or false otherwise
        static bool isComplexDataTypeOrResource(string typeName) => !ModelInfo.IsPrimitive(typeName);

        static bool isComplexDataTypeOrResource(FHIRAllTypes type) => !ModelInfo.IsPrimitive(type);


        // [WMR 20180115] NEW - Use alternative (iterative) approach for full expansion
        [TestMethod]
        public async T.Task TestFullyExpandCorePatient()
        {
            // [WMR 20180115] Iteratively expand all complex elements
            // 1. First generate regular snapshot
            // 2. Re-iterate elements, expand complex elements w/o children (recursively)

            var sd = await _testResolver.FindStructureDefinitionAsync(@"http://hl7.org/fhir/StructureDefinition/Patient");
            Assert.IsNotNull(sd);

            (_, var snapshot) = await generateSnapshotAndCompare(sd);
            Assert.IsNotNull(snapshot);
            Assert.IsTrue(snapshot.HasSnapshot);

            var snapElems = snapshot.Snapshot.Element;
            Debug.WriteLine($"Default snapshot: {snapElems.Count} elements");
            dumpBaseElems(snapElems);
            // [WMR 20181212] R4 FIXED - Patient.animal has been removed, including children
            // Total of 7 elements removed:
            // -1 (animal)
            // -3 inline children
            // -3 inherited children (id, extension, modifierExtension)
            //Assert.AreEqual(52, snapElems.Count);
            Assert.AreEqual(45, snapElems.Count);

            var issues = _generator.Outcome?.Issue ?? new List<OperationOutcome.IssueComponent>();
            var fullElems = await fullyExpand(snapElems, issues);
            Debug.WriteLine($"Full expansion: {fullElems.Count} elements");
            dumpBaseElems(fullElems);
            //Assert.AreEqual(310, fullElems.Count);
            // [WMR 20181212] R4 FIXED
            // Total of 7 + 3 * 12 = 43 elements removed:
            // -1 (animal)
            // -3 inline children, of type CodeableConcept
            // -3*12 full expansion of CodeableConcept
            // -3 inherited children (id, extension, modifierExtension)
            Assert.AreEqual(277, fullElems.Count);
            Assert.AreEqual(issues.Count, 0);

            // Verify
            for (int j = 1; j < fullElems.Count; j++)
            {
                if (isExpandableElement(fullElems[j]))
                {
                    await verifyExpandElement(fullElems[j], fullElems, fullElems);
                }
            }
        }

        // [WMR 20180115] NEW - Use alternative (iterative) approach for full expansion
        // Note: result is different from TestCoreOrganizationNL, contains more elements - correct!
        // Older approach was flawed, e.g. see exclusion for Organization.type
        [TestMethod]
        public async T.Task TestFullyExpandNLCoreOrganization()
        {
            // core-organization-nl references extension core-address-nl
            // BUG: expanded extension child elements have incorrect .Base.Path ...?!
            // e.g. Organization.address.type - Base = Organization.address.use
            // Fixed by adding conditional to copyChildren

            var sd = await _testResolver.FindStructureDefinitionAsync(@"http://fhir.nl/fhir/StructureDefinition/nl-core-organization");
            Assert.IsNotNull(sd);

            StructureDefinition snapshot = null;
            // generateSnapshotAndCompare(sd, out snapshot);

            _generator = new SnapshotGenerator(_testResolver, _settings);
            _generator.PrepareElement += elementHandler;
            try
            {
                (_,snapshot) = await generateSnapshotAndCompare(sd);

                Assert.IsNotNull(snapshot);
                Assert.IsTrue(snapshot.HasSnapshot);

                var snapElems = snapshot.Snapshot.Element;
                Debug.WriteLine($"Default snapshot: {snapElems.Count} elements");
                dumpBaseElems(snapElems);
                dumpIssues(_generator.Outcome?.Issue);
                Assert.AreEqual(62, snapElems.Count);
                Assert.IsNull(_generator.Outcome);

                var issues = new List<OperationOutcome.IssueComponent>();
                var fullElems = await fullyExpand(snapElems, issues);
                Debug.WriteLine($"Full expansion: {fullElems.Count} elements");
                dumpBaseElems(fullElems);
                dumpIssues(issues);
                // [WMR 20181212] R4 FIXED
                // * Added elements: Meta.source, Reference.type
                // +1 Organization.meta.source
                // +1 Organization.contained.meta.source
                // +4 Organization.identifier.assigner.type (slice intro + 3 named slices)
                // +1 Organization.partOf.type
                // +1 Organization.endpoint.type
                // +8 in total
                //Assert.AreEqual(347, fullElems.Count);
                //Assert.AreEqual(355, fullElems.Count);

                // [WMR 20190211] Fixed
                // R4: snapshot now includes both "value[x]" and "valueString" constraints
                // +1 Organization.address.extension.value[x]
                // +1 Organization.address.line.extension:streetName.value[x]
                // +1 Organization.address.line.extension:houseNumber.value[x]
                // +1 Organization.address.line.extension:buildingNumberSuffix.value[x]
                // +1 Organization.address.line.extension:unitID.value[x]
                // +1 Organization.address.line.extension:additionalLocator.value[x]

                // [MV 20191216] Fixed
                // R4.0.1: snapshot only includes "value[x]" constraints not "valueString" constraints anymore
                // -1 Organization.address.line.extension.value[x]:valueString
                // -1 Organization.address.line.extension.value[x]:valueString
                // -1 Organization.address.line.extension.value[x]:valueString
                // -1 Organization.address.line.extension.value[x]:valueString
                // -1 Organization.address.line.extension.value[x]:valueString
                Assert.AreEqual(356, fullElems.Count);

                Assert.AreEqual(0, issues.Count);

                // Verify
                for (int j = 1; j < fullElems.Count; j++)
                {
                    if (isExpandableElement(fullElems[j]))
                    {
                        await verifyExpandElement(fullElems[j], fullElems, fullElems);
                    }
                }
            }
            finally
            {
                _generator.PrepareElement -= elementHandler;
            }
        }

        static void beforeExpandElementHandler_DEBUG(object sender, SnapshotExpandElementEventArgs e)
        {
            Debug.Print($"[beforeExpandElementHandler_DEBUG] #{e.Element.GetHashCode()} '{e.Element.Path}' - HasChildren = {e.HasChildren} - MustExpand = {e.MustExpand}");
        }

        [TestMethod]
        public async T.Task TestSnapshotRecursionChecker()
        {
            // Following structuredefinition has a recursive element type profile
            // Verify that the snapshot generator detects recursion and aborts with exception

            var sd = await _testResolver.FindStructureDefinitionAsync(@"http://example.org/fhir/StructureDefinition/MyBundle");

            Assert.IsNotNull(sd);

            // dumpReferences(sd);

            bool exceptionRaised = false;
            try
            {
                var (_,expanded) = await generateSnapshotAndCompare(sd);
                dumpOutcome(_generator.Outcome);
                dumpBasePaths(expanded);
            }
            catch (Exception ex)
            {
                Debug.Print("{0}: {1}".FormatWith(ex.GetType().Name, ex.Message));
                exceptionRaised = ex is NotSupportedException;
            }
            Assert.IsTrue(exceptionRaised);
        }

        // [WMR 20170424] Add qicore-encounter.xml (STU3) as separate content file
        // Source: http://build.fhir.org/ig/cqframework/qi-core/StructureDefinition-qicore-encounter.xml.html
        [TestMethod]
        public async T.Task GenerateDerivedProfileSnapshot()
        {
            // [WMR 20161005] Verify that the snapshot generator supports profiles on profiles

            // cqif-guidanceartifact profile is derived from cqif-knowledgemodule
            // var sd = await _testResolver.FindStructureDefinitionAsync(@"http://hl7.org/fhir/StructureDefinition/cqif-guidanceartifact");
            // var sd = await _testResolver.FindStructureDefinitionAsync(@"http://hl7.org/fhir/StructureDefinition/sdc-questionnaire");
            // var sd = await _testResolver.FindStructureDefinitionAsync(@"http://hl7.org/fhir/StructureDefinition/qicore-goal");
            // var sd = await _testResolver.FindStructureDefinitionAsync(@"http://hl7.org/fhir/StructureDefinition/qicore-patient");
            // var sd = await _testResolver.FindStructureDefinitionAsync(@"http://hl7.org/fhir/StructureDefinition/qicore-encounter");
            var sd = await _testResolver.FindStructureDefinitionAsync(@"http://hl7.org/fhir/us/qicore/StructureDefinition/qicore-encounter");

            Assert.IsNotNull(sd);
            // dumpReferences(sd);

            var (_,expanded) = await generateSnapshotAndCompare(sd);

            dumpOutcome(_generator.Outcome);
            dumpBasePaths(expanded);
        }

        void assertContainsElement(StructureDefinition sd, string path, string name = null, string elementId = null)
        {
            Assert.IsNotNull(sd);

            Assert.IsNotNull(sd.Differential);
            Assert.IsNotNull(sd.Differential.Element);
            Assert.IsTrue(sd.Differential.Element.Count > 0);

            // Verify that the differential component contains a matching element
            assertContainsElement(sd.Differential, path, name);
            assertContainsElement(sd.Snapshot, path, name, elementId);
        }

        void assertContainsElement(IElementList elements, string path, string name = null, string elementId = null)
        {
            var label = elements is StructureDefinition.DifferentialComponent ? "differential" : "snapshot";
            Assert.IsNotNull(elements);
            var matches = elements.Element.Where(e => e.Path == path && e.SliceName == name).ToArray();
            var cnt = matches.Length;
            Assert.IsTrue(cnt > 0, $"Expected element is missing from {label} component. Path = '{path}', name = '{name}'.");
            Assert.IsTrue(cnt == 1, $"Found multiple matching elements in {label} component for Path = '{path}', name = '{name}'.");
            var elem = matches[0];
            if (_settings.GenerateElementIds && elementId != null)
            {
                Assert.AreEqual(elementId, elem.ElementId, $"Invalid elementId in {label} component. Expected = '{elementId}', actual = '{elem.ElementId}'.");
            }
        }

        private async T.Task<StructureDefinition> generateSnapshot(string url, Action<StructureDefinition> preprocessor = null)
        {
            var structure = await _testResolver.FindStructureDefinitionAsync(url);
            Assert.IsNotNull(structure);
            Assert.IsTrue(structure.HasSnapshot);
            preprocessor?.Invoke(structure);
            (_,var expanded) = await generateSnapshotAndCompare(structure);
            dumpOutcome(_generator.Outcome);
            return expanded;
        }

        static void insertElementsBefore(StructureDefinition structure, ElementDefinition insertBefore, params ElementDefinition[] inserts)
            => insertElementsBefore(structure.Differential.Element, insertBefore, inserts);

        static void insertElementsBefore(List<ElementDefinition> elements, ElementDefinition insertBefore, params ElementDefinition[] inserts)
        {
            var idx = elements.FindIndex(e => e.Path == insertBefore.Path && e.SliceName == insertBefore.SliceName);
            Assert.AreNotEqual(-1, idx, $"Warning! insertBefore element is missing. Path = '{insertBefore.Path}', Name = '{insertBefore.SliceName}'.");
            foreach (var insert in inserts)
            {
                var idx2 = elements.FindIndex(e => e.Path == insert.Path && e.SliceName == insert.SliceName);
                Assert.AreEqual(-1, idx2, $"Warning! insert element is already present. Path = '{insert.Path}', Name = '{insert.SliceName}'.");
            }
            elements.InsertRange(idx, inserts);
        }

        static void insertElementsBefore(StructureDefinition structure, string insertBeforePath, int elemIndex, params ElementDefinition[] inserts)
            => insertElementsBefore(structure.Differential.Element, insertBeforePath, elemIndex, inserts);

        static void insertElementsBefore(List<ElementDefinition> elements, string insertBeforePath, int elemIndex, params ElementDefinition[] inserts)
        {
            var idx = -1;
            do
            {
                idx = elements.FindIndex(idx + 1, e => e.Path == insertBeforePath);
                Assert.AreNotEqual(-1, idx, $"Warning! insertBefore element is missing. Path = '{insertBeforePath}', Index = '{elemIndex}'.");
            } while (--elemIndex > 0);

            foreach (var insert in inserts)
            {
                var idx2 = elements.FindIndex(e => e.Path == insert.Path && e.SliceName == insert.SliceName);
                Assert.AreEqual(-1, idx2, $"Warning! insert element is already present. Path = '{insert.Path}', Name = '{insert.SliceName}'.");
            }
            elements.InsertRange(idx, inserts);

        }


        // [WMR 20170412] Fixed
        [TestMethod]
        public async T.Task GeneratePatientWithExtensionsSnapshot()
        {
            // [WMR 20161005] Very complex set of examples by Chris Grenz
            // https://github.com/chrisgrenz/FHIR-Primer/blob/master/profiles/patient-extensions-profile.xml
            // Manually downgraded from FHIR v1.4.0 to v1.0.2

            StructureDefinition sd;
            ElementVerifier verifier;

            // [WMR 20170421] Chris Grenz examples define non-standard slice names, e.g. "type.value[x]"
            _settings.GenerateElementIds = true;

            // http://example.com/fhir/StructureDefinition/patient-legal-case
            // http://example.com/fhir/StructureDefinition/patient-legal-case-lead-counsel

            // [WMR 20170424] Corrected element ids

            // Verify complex extension used by patient-with-extensions profile
            // patient-research-authorization-profile.xml
            sd = await generateSnapshot(@"http://example.com/fhir/StructureDefinition/patient-research-authorization");
            verifier = new ElementVerifier(sd, _settings);
            verifier.VerifyElement("Extension.extension", null, "Extension.extension");
            verifier.VerifyElement("Extension.extension", "type", "Extension.extension:type");
            verifier.VerifyElement("Extension.extension.url", null, "Extension.extension:type.url", new FhirUri("type"));
            verifier.VerifyElement("Extension.extension", "flag", "Extension.extension:flag");
            verifier.VerifyElement("Extension.extension.url", null, "Extension.extension:flag.url", new FhirUri("flag"));
            verifier.VerifyElement("Extension.extension", "date", "Extension.extension:date");
            verifier.VerifyElement("Extension.extension.url", null, "Extension.extension:date.url", new FhirUri("date"));
            verifier.VerifyElement("Extension.url", null, null, new FhirUri(sd.Url));

            // Basic Patient profile that references a set of extensions
            // patient-extensions-profile.xml
            sd = await generateSnapshot(@"http://example.com/fhir/StructureDefinition/patient-with-extensions");
            verifier = new ElementVerifier(sd, _settings);
            verifier.VerifyElement("Patient.extension", null, "Patient.extension");
            verifier.VerifyElement("Patient.extension", "doNotCall", "Patient.extension:doNotCall");
            verifier.VerifyElement("Patient.extension", "legalCase", "Patient.extension:legalCase");

            // [WMR 20170614] Fixed; element id for type slice is based on original element name ending with "[x]"
            // verifier.VerifyElement("Patient.extension.valueBoolean", null, "Patient.extension:legalCase.valueBoolean");
            // verifier.VerifyElement("Patient.extension.valueBoolean.extension", null, "Patient.extension:legalCase.valueBoolean.extension");
            // verifier.VerifyElement("Patient.extension.valueBoolean.extension", "leadCounsel", "Patient.extension:legalCase.valueBoolean.extension:leadCounsel");
            // [WMR 20190822] Fixed; element id for type slice should contain type slice name "value[x]:valueBoolean"
            //verifier.VerifyElement("Patient.extension.valueBoolean", null, "Patient.extension:legalCase.value[x]");
            //verifier.VerifyElement("Patient.extension.valueBoolean.extension", null, "Patient.extension:legalCase.value[x].extension");
            //verifier.VerifyElement("Patient.extension.valueBoolean.extension", "leadCounsel", "Patient.extension:legalCase.value[x].extension:leadCounsel");
#if NORMALIZE_RENAMED_TYPESLICE
            verifier.VerifyElement("Patient.extension.value[x]", null, "Patient.extension:legalCase.value[x]"); // Slice entry
            verifier.VerifyElement("Patient.extension.value[x]", "valueBoolean", "Patient.extension:legalCase.value[x]:valueBoolean");
            verifier.VerifyElement("Patient.extension.value[x].extension", null, "Patient.extension:legalCase.value[x]:valueBoolean.extension");
            verifier.VerifyElement("Patient.extension.value[x].extension", "leadCounsel", "Patient.extension:legalCase.value[x]:valueBoolean.extension:leadCounsel");
#else
            verifier.VerifyElement("Patient.extension.valueBoolean", null, "Patient.extension:legalCase.value[x]:valueBoolean");
            verifier.VerifyElement("Patient.extension.valueBoolean.extension", null, "Patient.extension:legalCase.value[x]:valueBoolean.extension");
            verifier.VerifyElement("Patient.extension.valueBoolean.extension", "leadCounsel", "Patient.extension:legalCase.value[x]:valueBoolean.extension:leadCounsel");
#endif
            verifier.VerifyElement("Patient.extension", "religion", "Patient.extension:religion");
            verifier.VerifyElement("Patient.extension", "researchAuth", "Patient.extension:researchAuth");

            // Each of the following profiles is derived from the previous profile

            // patient-name-slice-profile.xml
            sd = await generateSnapshot(@"http://example.com/fhir/SD/patient-name-slice"
                , structure => insertElementsBefore(structure,
                     "Patient.name.use", 2,
                     // Add named parent slicing entry
                     new ElementDefinition() { Path = "Patient.name", SliceName = "maidenName" }
                 )
            );
            verifier = new ElementVerifier(sd, _settings);
            verifier.VerifyElement("Patient.name", null, "Patient.name");
            verifier.VerifyElement("Patient.name", "officialName", "Patient.name:officialName");
            verifier.VerifyElement("Patient.name.text", null, "Patient.name:officialName.text");
            verifier.VerifyElement("Patient.name.family", null, "Patient.name:officialName.family");
            verifier.VerifyElement("Patient.name.given", null, "Patient.name:officialName.given");
            verifier.VerifyElement("Patient.name.use", null, "Patient.name:officialName.use");
            Assert.AreEqual((verifier.CurrentElement.Fixed as Code)?.Value, "official");
            verifier.VerifyElement("Patient.name", "maidenName", "Patient.name:maidenName");
            verifier.VerifyElement("Patient.name.use", null, "Patient.name:maidenName.use");
            Assert.AreEqual((verifier.CurrentElement.Fixed as Code)?.Value, "maiden");
            verifier.VerifyElement("Patient.name.family", null, "Patient.name:maidenName.family");

            // patient-telecom-slice-profile.xml
            sd = await generateSnapshot(@"http://example.com/fhir/SD/patient-telecom-slice"
                , structure => insertElementsBefore(structure,
                     // new ElementDefinition() { Path = "Patient.telecom.system", SliceName = "workEmail.system" },
                     "Patient.telecom.system", 4,
                     // Add named parent slicing entry
                     new ElementDefinition() { Path = "Patient.telecom", SliceName = "workEmail" }
                 )
            );
            verifier = new ElementVerifier(sd, _settings);
            verifier.VerifyElement("Patient.telecom", null, "Patient.telecom");
            verifier.VerifyElement("Patient.telecom", "homePhone", "Patient.telecom:homePhone");
            verifier.VerifyElement("Patient.telecom.system", null, "Patient.telecom:homePhone.system", new Code("phone"));
            verifier.VerifyElement("Patient.telecom.use", null, "Patient.telecom:homePhone.use", new Code("home"));
            verifier.VerifyElement("Patient.telecom", "mobilePhone", "Patient.telecom:mobilePhone");
            verifier.VerifyElement("Patient.telecom.system", null, "Patient.telecom:mobilePhone.system", new Code("phone"));
            verifier.VerifyElement("Patient.telecom.use", null, "Patient.telecom:mobilePhone.use", new Code("mobile"));
            verifier.VerifyElement("Patient.telecom", "homeEmail", "Patient.telecom:homeEmail");
            verifier.VerifyElement("Patient.telecom.system", null, "Patient.telecom:homeEmail.system", new Code("email"));
            verifier.VerifyElement("Patient.telecom.use", null, "Patient.telecom:homeEmail.use", new Code("home"));
            verifier.VerifyElement("Patient.telecom", "workEmail", "Patient.telecom:workEmail");
            verifier.VerifyElement("Patient.telecom.system", null, "Patient.telecom:workEmail.system", new Code("email"));
            verifier.VerifyElement("Patient.telecom.use", null, "Patient.telecom:workEmail.use", new Code("work"));
            verifier.VerifyElement("Patient.telecom", "pager", "Patient.telecom:pager");
            verifier.VerifyElement("Patient.telecom.system", null, "Patient.telecom:pager.system", new Code("pager"));

            // Original snapshot contains constraints for both deceased[x] and deceasedDateTime - invalid!
            // Generated snapshot merges both constraints to deceasedDateTime type slice
            // patient-deceasedDatetime-slice-profile.xml
            sd = await generateSnapshot(@"http://example.com/fhir/SD/patient-deceasedDatetime-slice");
            assertContainsElement(sd.Differential, "Patient.deceased[x]");                  // Differential contains a type slice on deceased[x]
            // Assert.IsFalse(sd.Snapshot.Element.Any(e => e.Path == "Patient.deceased[x]"));  // Snapshot only contains renamed element constraint
            // assertContainsElement(sd, "Patient.deceasedDateTime", null, "Patient.deceasedDateTime");
            verifier.VerifyElement("Patient.deceased[x]", null, "Patient.deceased[x]");

            // patient-careprovider-type-slice-profile.xml
            sd = await generateSnapshot(@"http://example.com/fhir/SD/patient-careprovider-type-slice");
            verifier = new ElementVerifier(sd, _settings);
            verifier.VerifyElement("Patient.careProvider", null, "Patient.careProvider");
            verifier.VerifyElement("Patient.careProvider", "organizationCare", "Patient.careProvider:organizationCare");
            verifier.VerifyElement("Patient.careProvider", "practitionerCare", "Patient.careProvider:practitionerCare");

            // Verify re-slicing
            // patient-careprovider-type-reslice-profile.xml
            sd = await generateSnapshot(@"http://example.com/fhir/SD/patient-careprovider-type-reslice");
            verifier = new ElementVerifier(sd, _settings);
            verifier.VerifyElement("Patient.careProvider", null, "Patient.careProvider");
            verifier.VerifyElement("Patient.careProvider", "organizationCare", "Patient.careProvider:organizationCare");
            verifier.VerifyElement("Patient.careProvider", "organizationCare/teamCare", "Patient.careProvider:organizationCare/teamCare");
            verifier.VerifyElement("Patient.careProvider", "practitionerCare", "Patient.careProvider:practitionerCare");

            // Identifier Datatype profile
            // patient-mrn-id-profile.xml
            sd = await generateSnapshot(@"http://example.com/fhir/SD/patient-mrn-id");
            verifier = new ElementVerifier(sd, _settings);
            verifier.VerifyElement("Identifier", null, "Identifier");
            verifier.VerifyElement("Identifier.system", null, "Identifier.system", new FhirUri(@"http://example.com/fhir/localsystems/PATIENT-ID-MRN"));

            // Verify inline re-slicing
            // Profile slices identifier and also re-slices the "mrn" slice
            // patient-identifier-profile-slice-profile.xml
            sd = await generateSnapshot(@"http://example.com/fhir/SD/patient-slice-by-profile"
                , structure => insertElementsBefore(structure,
                     "Patient.identifier.use", 1,
                     // Add named parent reslicing entry
                     new ElementDefinition() { Path = "Patient.identifier", SliceName = "mrn/officialMRN" }
                 )
            );
            verifier = new ElementVerifier(sd, _settings);
            verifier.VerifyElement("Patient.identifier", null, "Patient.identifier");
            verifier.VerifyElement("Patient.identifier", "mrn", "Patient.identifier:mrn");
            verifier.VerifyElement("Patient.identifier", "mrn/officialMRN", "Patient.identifier:mrn/officialMRN");
            verifier.VerifyElement("Patient.identifier.use", null, "Patient.identifier:mrn/officialMRN.use", new Code("official"));
            verifier.VerifyElement("Patient.identifier", "mdmId", "Patient.identifier:mdmId");

            // Verify constraints on named slice in base profile
            // patient-identifier-slice-extension-profile.xml
            sd = await generateSnapshot(@"http://example.com/fhir/SD/patient-identifier-subslice"
                , structure => insertElementsBefore(structure,
                     "Patient.identifier.extension", 1,
                     // Add named parent reslicing entry
                     new ElementDefinition() { Path = "Patient.identifier", SliceName = "mrn" }
                 )
            );
            verifier = new ElementVerifier(sd, _settings);
            verifier.VerifyElement("Patient.identifier", null, "Patient.identifier");
            verifier.AssertSlicing("system", ElementDefinition.SlicingRules.Open, null);
            verifier.VerifyElement("Patient.identifier", "mrn", "Patient.identifier:mrn");
            verifier.AssertSlicing("use", ElementDefinition.SlicingRules.Open, null);
            verifier.VerifyElement("Patient.identifier.extension", null, "Patient.identifier:mrn.extension");
            verifier.VerifyElement("Patient.identifier.extension", "issuingSite", "Patient.identifier:mrn.extension:issuingSite");
            verifier.VerifyElement("Patient.identifier.use", null, "Patient.identifier:mrn.use");
            verifier.VerifyElement("Patient.identifier.type", null, "Patient.identifier:mrn.type");
            verifier.VerifyElement("Patient.identifier.system", null, "Patient.identifier:mrn.system", new FhirUri(@"http://example.com/fhir/localsystems/PATIENT-ID-MRN"));
            verifier.VerifyElement("Patient.identifier.value", null, "Patient.identifier:mrn.value");
            verifier.VerifyElement("Patient.identifier.period", null, "Patient.identifier:mrn.period");
            verifier.VerifyElement("Patient.identifier.assigner", null, "Patient.identifier:mrn.assigner");
            verifier.VerifyElement("Patient.identifier", "mrn/officialMRN", "Patient.identifier:mrn/officialMRN");
            verifier.VerifyElement("Patient.identifier", "mdmId", "Patient.identifier:mdmId");

            // Verify extension re-slice
            // patient-research-auth-reslice-profile.xml
            sd = await generateSnapshot(@"http://example.com/fhir/SD/patient-research-auth-reslice"
                , structure => insertElementsBefore(structure,
                     // new ElementDefinition() { Path = "Patient.extension.extension.value[x]", SliceName = "researchAuth/grandfatheredResAuth.type.value[x]" },
                     "Patient.extension.extension.value[x]", 1,
                     // Add named parent reslicing entry
                     new ElementDefinition() { Path = "Patient.extension", SliceName = "researchAuth/grandfatheredResAuth" },
                     new ElementDefinition() { Path = "Patient.extension.extension", SliceName = "type" }
                     // new ElementDefinition() { Path = "Patient.extension.extension", Name = "researchAuth/grandfatheredResAuth.type" }
                 )
            );
            verifier = new ElementVerifier(sd, _settings);

            verifier.VerifyElement("Patient.extension", null, "Patient.extension");
            verifier.VerifyElement("Patient.extension", "doNotCall", "Patient.extension:doNotCall");
            verifier.VerifyElement("Patient.extension", "legalCase", "Patient.extension:legalCase");

            // [WMR 20170614] Fixed; element id for type slices is based on original element name ending with "[x]"
            // verifier.VerifyElement("Patient.extension.valueBoolean", null, "Patient.extension:legalCase.valueBoolean");
            // verifier.VerifyElement("Patient.extension.valueBoolean.extension", null, "Patient.extension:legalCase.valueBoolean.extension");
            // verifier.VerifyElement("Patient.extension.valueBoolean.extension", null, "Patient.extension:legalCase.valueBoolean.extension:leadCounsel");
            // [WMR 20190822] Fixed; element id for type slice should contain type slice name "value[x]:valueBoolean"
            //verifier.VerifyElement("Patient.extension.valueBoolean", null, "Patient.extension:legalCase.value[x]");
            //verifier.VerifyElement("Patient.extension.valueBoolean.extension", null, "Patient.extension:legalCase.value[x].extension");
            //verifier.VerifyElement("Patient.extension.valueBoolean.extension", null, "Patient.extension:legalCase.value[x].extension:leadCounsel");
#if NORMALIZE_RENAMED_TYPESLICE
            verifier.VerifyElement("Patient.extension.value[x]", null, "Patient.extension:legalCase.value[x]"); // Slice entry
            verifier.VerifyElement("Patient.extension.value[x]", "valueBoolean", "Patient.extension:legalCase.value[x]:valueBoolean");
            verifier.VerifyElement("Patient.extension.value[x].extension", null, "Patient.extension:legalCase.value[x]:valueBoolean.extension");
            verifier.VerifyElement("Patient.extension.value[x].extension", "leadCounsel", "Patient.extension:legalCase.value[x]:valueBoolean.extension:leadCounsel");
#else
            verifier.VerifyElement("Patient.extension.valueBoolean", null, "Patient.extension:legalCase.value[x]:valueBoolean");
            verifier.VerifyElement("Patient.extension.valueBoolean.extension", null, "Patient.extension:legalCase.value[x]:valueBoolean.extension");
            verifier.VerifyElement("Patient.extension.valueBoolean.extension", null, "Patient.extension:legalCase.value[x]:valueBoolean.extension:leadCounsel");
#endif

            verifier.VerifyElement("Patient.extension", "religion", "Patient.extension:religion");
            verifier.VerifyElement("Patient.extension", "researchAuth", "Patient.extension:researchAuth");
            // Note: in the original snapshot, the "researchAuth" complex extension slice is fully expanded (child extensions: type, flag, date)
            // However this is not necessary, as there are no child constraints on the extension

            // [WMR 20161216] TODO: Merge slicing entry
            verifier.AssertSlicing("type.value[x]", ElementDefinition.SlicingRules.Open, null);

            // [WMR 20161208] TODO...

            // "researchAuth/grandfatheredResAuth" represents a reslice of the base extension "researchAuth" (0...*)
            verifier.VerifyElement("Patient.extension", "researchAuth/grandfatheredResAuth", "Patient.extension:researchAuth/grandfatheredResAuth");

            // [WMR 20161216] TODO: Merge slicing entry
            verifier.VerifyElement("Patient.extension.extension", null, "Patient.extension:researchAuth/grandfatheredResAuth.extension");
            // [WMR 20170412] Slicing component is inherited from Extension.extension core element definition
            // STU3: Defined as { type = "value", path = "url", ordered = null }
            verifier.AssertSlicing("url", ElementDefinition.SlicingRules.Open, null);

            // The reslice "researchAuth/grandfatheredResAuth" has a child element constraint on "type.value[x]"
            // Therefore the complex extension is fully expanded (child extensions: type, flag, date)
            verifier.VerifyElement("Patient.extension.extension", "type", "Patient.extension:researchAuth/grandfatheredResAuth.extension:type");
            verifier.VerifyElement("Patient.extension.extension.url", null, "Patient.extension:researchAuth/grandfatheredResAuth.extension:type.url", new FhirUri("type"));
            // Child constraints on "type.value[x]" merged from differential
            verifier.VerifyElement("Patient.extension.extension.value[x]", null, "Patient.extension:researchAuth/grandfatheredResAuth.extension:type.value[x]");
            verifier.VerifyElement("Patient.extension.extension", "flag", "Patient.extension:researchAuth/grandfatheredResAuth.extension:flag");
            verifier.VerifyElement("Patient.extension.extension.url", null, "Patient.extension:researchAuth/grandfatheredResAuth.extension:flag.url", new FhirUri("flag"));
            verifier.VerifyElement("Patient.extension.extension", "date", "Patient.extension:researchAuth/grandfatheredResAuth.extension:date");
            verifier.VerifyElement("Patient.extension.extension.url", null, "Patient.extension:researchAuth/grandfatheredResAuth.extension:date.url", new FhirUri("date"));
            verifier.VerifyElement("Patient.extension.url", null, "Patient.extension:researchAuth/grandfatheredResAuth.url", new FhirUri(@"http://example.com/fhir/StructureDefinition/patient-research-authorization"));
            verifier.VerifyElement("Patient.extension.value[x]", null, "Patient.extension:researchAuth/grandfatheredResAuth.value[x]");

            // Slices inherited from base profile with url http://example.com/fhir/SD/patient-identifier-subslice
            verifier.VerifyElement("Patient.identifier", null, "Patient.identifier");
            verifier.AssertSlicing("system", ElementDefinition.SlicingRules.Open, null);
            verifier.VerifyElement("Patient.identifier", "mrn", "Patient.identifier:mrn");
            verifier.AssertSlicing("use", ElementDefinition.SlicingRules.Open, null);
            verifier.VerifyElement("Patient.identifier.extension", null, "Patient.identifier:mrn.extension");
            verifier.VerifyElement("Patient.identifier.extension", null, "Patient.identifier:mrn.extension:issuingSite");
            verifier.VerifyElement("Patient.identifier.use", null, "Patient.identifier:mrn.use");
            verifier.VerifyElement("Patient.identifier.type", null, "Patient.identifier:mrn.type");
            verifier.VerifyElement("Patient.identifier.system", null, "Patient.identifier:mrn.system", new FhirUri(@"http://example.com/fhir/localsystems/PATIENT-ID-MRN"));
            verifier.VerifyElement("Patient.identifier.value", null, "Patient.identifier:mrn.value");
            verifier.VerifyElement("Patient.identifier.period", null, "Patient.identifier:mrn.period");
            verifier.VerifyElement("Patient.identifier.assigner", null, "Patient.identifier:mrn.assigner");
            verifier.VerifyElement("Patient.identifier", "mrn/officialMRN", "Patient.identifier:mrn/officialMRN");
            verifier.VerifyElement("Patient.identifier", "mdmId", "Patient.identifier:mdmId");
        }

        [TestMethod]
        public async T.Task GenerateSnapshotExpandExternalProfile()
        {
            // Profile MyLocation references extension MyLocationExtension
            // MyLocationExtension extension profile does not have a snapshot component => expand on demand

            var sd = await _testResolver.FindStructureDefinitionAsync(@"http://example.org/fhir/StructureDefinition/MyLocation");
            Assert.IsNotNull(sd);
            Assert.IsNotNull(sd.Snapshot);

            var extensionElements = sd.Differential.Element.Where(e => e.IsExtension());
            Assert.IsNotNull(extensionElements);
            Assert.AreEqual(2, extensionElements.Count()); // Extension slicing entry + first extension definition
            var extensionElement = extensionElements.Skip(1).FirstOrDefault();
            var extensionType = extensionElement.Type.FirstOrDefault();
            Assert.IsNotNull(extensionType);
            Assert.AreEqual(FHIRAllTypes.Extension.GetLiteral(), extensionType.Code);
            Assert.IsNotNull(extensionType.Profile);
            var extDefUrl = extensionType.Profile.FirstOrDefault();
            Assert.AreEqual(@"http://example.org/fhir/StructureDefinition/MyLocationExtension", extDefUrl);
            var ext = await _testResolver.FindStructureDefinitionAsync(extDefUrl);
            Assert.IsNotNull(ext);
            Assert.IsNull(ext.Snapshot);

            // dumpReferences(sd);

            var (_,expanded) = await generateSnapshotAndCompare(sd);

            dumpOutcome(_generator.Outcome);
            dumpBasePaths(expanded);
        }

        [TestMethod]
        public async T.Task GenerateSnapshotIgnoreMissingExternalProfile()
        {
            // [WMR 20161005] Verify that the snapshot generator gracefully handles unresolved external profile references
            // This should generate a partial snapshot and OperationOutcome Issues for each missing dependency.

            var sd = await _testResolver.FindStructureDefinitionAsync(@"http://example.org/fhir/StructureDefinition/MyObservation");
            Assert.IsNotNull(sd);

            dumpReferences(sd, true);

            // Explicitly disable expansion of external snapshots
            var settings = new SnapshotGeneratorSettings(_settings)
            {
                GenerateSnapshotForExternalProfiles = false
            };
            _generator = new SnapshotGenerator(_testResolver, settings);
            _ = await generateSnapshotAndCompare(sd);

            var outcome = _generator.Outcome;
            dumpOutcome(outcome);

            Assert.IsNotNull(outcome);
            Assert.AreEqual(3, outcome.Issue.Count);

            assertIssue(outcome.Issue[0], Issue.UNAVAILABLE_REFERENCED_PROFILE, "http://example.org/fhir/StructureDefinition/MyMissingExtension");
            // Note: the extension reference to MyExtensionNoSnapshot should not generate an Issue,
            // as the profile only needs to merge the extension definition root element (no full expansion)
            assertIssue(outcome.Issue[1], Issue.UNAVAILABLE_REFERENCED_PROFILE, "http://example.org/fhir/StructureDefinition/MyIdentifier");
            assertIssue(outcome.Issue[2], Issue.UNAVAILABLE_REFERENCED_PROFILE, "http://example.org/fhir/StructureDefinition/MyCodeableConcept");
        }

        static void assertIssue(OperationOutcome.IssueComponent issue, Issue expected, string diagnostics = null, params string[] location)
        {
            Assert.IsNotNull(issue);
            Assert.AreEqual(expected.Type, issue.Code);
            Assert.AreEqual(expected.Severity, issue.Severity);
            Assert.AreEqual(expected.Code.ToString(), issue.Details.Coding[0].Code);
            Assert.IsNotNull(issue.Extension);
            if (diagnostics != null)
            {
                Assert.AreEqual(diagnostics, issue.Diagnostics);
            }
            if (location != null && location.Length > 0)
            {
                Assert.IsTrue(location.SequenceEqual(issue.Location));
            }
        }

        // [WMR 20160721] Following profiles are not yet handled (TODO)
        //      private readonly string[] skippedProfiles =
        //      {
        //	// Differential defines constraint on MedicationOrder.reason[x]
        //	// Snapshot renames this element to MedicationOrder.reasonCodeableConcept - is this mandatory?
        //	// @"http://hl7.org/fhir/StructureDefinition/gao-medicationorder",
        //};
        [TestMethod, Ignore]
        public async T.Task GenerateSnapshot()
        {
            var sw = new Stopwatch();
            int count = 0;
            _source.Reset();
            sw.Start();

            foreach (var original in findConstraintStrucDefs()
            // [WMR 20160721] Skip invalid profiles
            // .Where(sd => !skippedProfiles.Contains(sd.Url))
            )
            {
                // nothing to test, original does not have a snapshot
                if (original.Snapshot == null) continue;

                Debug.WriteLine("Generating Snapshot for " + original.Url);

                await generateSnapshotAndCompare(original);
                count++;
            }

            sw.Stop();
            _source.ShowDuration(count, sw.Elapsed);
        }

        private async T.Task<StructureDefinition> generateSnapshot(StructureDefinition original)
        {
            if (_generator == null)
            {
                _generator = new SnapshotGenerator(_testResolver, _settings);
            }

            var expanded = (StructureDefinition)original.DeepCopy();
            Assert.IsTrue(original.IsExactly(expanded));

            await _generator.UpdateAsync(expanded);

            return expanded;
        }
      
        private async T.Task<(bool,StructureDefinition expanded)> generateSnapshotAndCompare(StructureDefinition original)
        {
            var expanded = await generateSnapshot(original);

            var areEqual = original.IsExactly(expanded);

            // [WMR 20160803] Always save output to separate file, convenient for debugging
            // if (!areEqual)
            // {
            var tempPath = Path.GetTempPath();
            var xmlSer = new FhirXmlSerializer();
            File.WriteAllText(Path.Combine(tempPath, "snapshotgen-source.xml"), xmlSer.SerializeToString(original));
            File.WriteAllText(Path.Combine(tempPath, "snapshotgen-dest.xml"), xmlSer.SerializeToString(expanded));
            // }

            // Assert.IsTrue(areEqual);
            Debug.WriteLineIf(original.HasSnapshot && !areEqual, "WARNING: '{0}' Expansion ({1} elements) is not equal to original ({2} elements)!".FormatWith(
                original.Name, original.HasSnapshot ? original.Snapshot.Element.Count : 0, expanded.HasSnapshot ? expanded.Snapshot.Element.Count : 0)
            );

            return (areEqual,expanded);
        }

        IEnumerable<StructureDefinition> findConstraintStrucDefs()
        {
#if true
            if (_source.Source is DirectorySource dirSource)
            {
                //var summaries = dirSource.ListSummaries(ResourceType.StructureDefinition);
                //summaries = summaries.Where(s => Path.GetFileNameWithoutExtension(s.Origin) == "profiles-others");
                var path = Path.GetFullPath(@"TestData\snapshot-test\WMR\profiles-others.xml");
                var summaries = dirSource.ListSummaries(ResourceType.StructureDefinition).FromFile(path);
                foreach (var summary in summaries)
                {
                    var canonical = summary.GetConformanceCanonicalUrl();
                    if (canonical != null)
                    {
                        yield return _source.ResolveByCanonicalUri(canonical) as StructureDefinition;
                    }
                }
            }
#else
            var testSDs = _source.FindAll<StructureDefinition>();

            foreach (var testSD in testSDs)
            {
                // var sdInfo = testSD.Annotation<OriginAnnotation>();
                // [WMR 20160721] Select all profiles in profiles-others.xml
                // var fileName = Path.GetFileNameWithoutExtension(sdInfo.Origin);
                var fileName = Path.GetFileNameWithoutExtension(testSD.GetOrigin());
                if (fileName == "profiles-others")
                {
                    //var sd = await _testResolver.FindStructureDefinitionAsync(sdInfo.Canonical);

                    //if (sd == null) throw new InvalidOperationException(("Source listed canonical url {0} [source {1}], " +
                    //    "but could not get structure definition by that url later on!").FormatWith(sdInfo.Canonical, sdInfo.Origin));

                    if (testSD.IsConstraint || testSD.IsExtension)
                        yield return testSD;
                }
            }
#endif
        }

        // Unit tests for DifferentialTreeConstructor

        [TestMethod]
        public void TestDifferentialTree()
        {
            var e = new List<ElementDefinition>
            {
                new ElementDefinition() { Path = "A.B.C1" },
                new ElementDefinition() { Path = "A.B.C1", SliceName = "C1-A" }, // First slice of A.B.C1
                new ElementDefinition() { Path = "A.B.C2" },
                new ElementDefinition() { Path = "A.B", SliceName = "B-A" }, // First slice of A.B
                new ElementDefinition() { Path = "A.B.C1.D" },
                new ElementDefinition() { Path = "A.D.F" }
            };

            var tree = DifferentialTreeConstructor.MakeTree(e);
            Assert.IsNotNull(tree);

            var nav = new ElementDefinitionNavigator(tree);
            Assert.AreEqual(10, nav.Count);

            Assert.IsTrue(nav.MoveToChild("A"));
            Assert.IsTrue(nav.MoveToChild("B"));
            Assert.IsTrue(nav.MoveToChild("C1"));
            Assert.IsTrue(nav.MoveToNext("C1"));
            Assert.IsTrue(nav.MoveToNext("C2"));

            Assert.IsTrue(nav.MoveToParent());  // 1st A.B
            Assert.IsTrue(nav.MoveToNext() && nav.Path == "A.B");  // (now) 2nd A.B
            Assert.IsTrue(nav.MoveToChild("C1"));
            Assert.IsTrue(nav.MoveToChild("D"));

            Assert.IsTrue(nav.MoveToParent());  // A.B.C1
            Assert.IsTrue(nav.MoveToParent());  // A.B (2nd)
            Assert.IsTrue(nav.MoveToNext() && nav.Path == "A.D");
            Assert.IsTrue(nav.MoveToChild("F"));
        }

        [TestMethod]
        public void TestDifferentialTreeMultipleRoots()
        {
            var elements = new List<ElementDefinition>
            {
                new ElementDefinition() { Path = "Patient.identifier" },
                new ElementDefinition() { Path = "Patient" }
            };

            bool exceptionRaised = false;
            try
            {
                var tree = DifferentialTreeConstructor.MakeTree(elements);
            }
            catch (InvalidOperationException ex)
            {
                Debug.Print(ex.Message);
                exceptionRaised = true;
            }
            Assert.IsTrue(exceptionRaised);
        }

        // [WMR 20161012] Advanced unit test for DifferentialTreeConstructor with resliced input
        [TestMethod]
        public void TestDifferentialTreeForReslice()
        {
            var elements = new List<ElementDefinition>
            {
                new ElementDefinition() { Path = "Patient.identifier" },
                new ElementDefinition() { Path = "Patient.identifier", SliceName = "A" },
                new ElementDefinition() { Path = "Patient.identifier.use" },
                new ElementDefinition() { Path = "Patient.identifier", SliceName = "B/1" },
                new ElementDefinition() { Path = "Patient.identifier.type" },
                new ElementDefinition() { Path = "Patient.identifier", SliceName = "B/2" },
                new ElementDefinition() { Path = "Patient.identifier.period.start" },
                new ElementDefinition() { Path = "Patient.identifier", SliceName = "C/1" }
            };

            var tree = DifferentialTreeConstructor.MakeTree(elements);
            Assert.IsNotNull(tree);
            Debug.Print(string.Join(Environment.NewLine, tree.Select(e => $"{e.Path} : '{e.SliceName}'")));

            Assert.AreEqual(10, tree.Count);
            var verifier = new ElementVerifier(tree, _settings);

            verifier.VerifyElement("Patient");                      // Added: root element
            verifier.VerifyElement("Patient.identifier");
            verifier.VerifyElement("Patient.identifier", "A");
            verifier.VerifyElement("Patient.identifier.use");
            verifier.VerifyElement("Patient.identifier", "B/1");
            verifier.VerifyElement("Patient.identifier.type");
            verifier.VerifyElement("Patient.identifier", "B/2");
            verifier.VerifyElement("Patient.identifier.period");    // Added: parent element
            verifier.VerifyElement("Patient.identifier.period.start");
            verifier.VerifyElement("Patient.identifier", "C/1");
        }

#if false
        [TestMethod]
        public async T.Task DebugDifferentialTree()
        {
            var sd = await _testResolver.FindStructureDefinitionAsync(@"http://example.com/fhir/SD/patient-research-auth-reslice");
            Assert.IsNotNull(sd);
            var tree = sd.Differential.MakeTree();
            Assert.IsNotNull(tree);
            Debug.Print(string.Join(Environment.NewLine, tree.Select(e => $"{e.Path} : '{e.SliceName}'")));
        }
#endif

        // [WMR 20160802] Unit tests for SnapshotGenerator.ExpandElement

        // [WMR 20161005] internal expandElement method is no longer unit-testable; uninitialized recursion stack causes exceptions

        //[TestMethod]
        //public async T.Task TestExpandChild()
        //{
        //    var sd = await _testResolver.FindStructureDefinitionForCoreTypeAsync(FHIRAllTypes.Questionnaire);
        //    Assert.IsNotNull(sd);
        //    Assert.IsNotNull(sd.Snapshot);
        //    var nav = new ElementDefinitionNavigator(sd.Snapshot.Element);
        //
        //    var generator = new SnapshotGenerator(_testResolver, SnapshotGeneratorSettings.Default);
        //
        //    nav.JumpToFirst("Questionnaire.telecom");
        //    Assert.IsTrue(generator.expandElement(nav));
        //    Assert.IsTrue(nav.MoveToChild("period"), "Did not move into complex datatype ContactPoint");
        //
        //    nav.JumpToFirst("Questionnaire.group");
        //    Assert.IsTrue(generator.expandElement(nav));
        //    Assert.IsTrue(nav.MoveToChild("title"), "Did not move into internally defined backbone element Group");
        //}

        [TestMethod]
        public async T.Task TestExpandElement_PatientIdentifier()
        {
            await testExpandElement(@"http://hl7.org/fhir/StructureDefinition/Patient", "Patient.identifier");
        }

        [TestMethod]
        public async T.Task TestExpandElement_PatientName()
        {
            await testExpandElement(@"http://hl7.org/fhir/StructureDefinition/Patient", "Patient.name");
        }

        [TestMethod]
        public async T.Task TestExpandElement_QuestionnaireItem()
        {
            // Validate name reference expansion
            await testExpandElement(@"http://hl7.org/fhir/StructureDefinition/Questionnaire", "Questionnaire.item");
        }

        [TestMethod]
        public async T.Task TestExpandElement_QuestionnaireItemItem()
        {
            // Validate name reference expansion
            await testExpandElement(@"http://hl7.org/fhir/StructureDefinition/Questionnaire", "Questionnaire.item.item");
        }

        [TestMethod]
        public async T.Task TestExpandElement_Slice()
        {
            // Resolve lipid profile from profile-others.xml
            var sd = await _testResolver.FindStructureDefinitionAsync("http://hl7.org/fhir/StructureDefinition/lipidprofile");
            Assert.IsNotNull(sd);
            Assert.IsNotNull(sd.Snapshot);

            // DiagnosticReport.result is sliced
            var nav = new ElementDefinitionNavigator(sd.Snapshot.Element);

            // [WMR 20170711] Fix non-standard element id's in source (capitalization)
            // Standardized element ids are preferred, but not mandatory; so the profile is not invalid
            // Nonetheless fix this first, so we can call common assertion methods
            // [WMR 20181212] R4 - Update slice names
            var elem = sd.Snapshot.Element.FirstOrDefault(e => e.ElementId == "DiagnosticReport.result:Cholesterol");
            Assert.IsNotNull(elem);
            elem.ElementId = elem.Path + ElementIdGenerator.ElementIdSliceNameDelimiter + elem.SliceName;
            Assert.AreEqual("DiagnosticReport.result:Cholesterol", elem.ElementId);
            elem = sd.Snapshot.Element.FirstOrDefault(e => e.ElementId == "DiagnosticReport.result:Triglyceride");
            elem.ElementId = elem.Path + ElementIdGenerator.ElementIdSliceNameDelimiter + elem.SliceName;
            Assert.IsNotNull(elem);
            elem.ElementId = elem.Path + ElementIdGenerator.ElementIdSliceNameDelimiter + elem.SliceName;
            Assert.AreEqual("DiagnosticReport.result:Triglyceride", elem.ElementId);

            // Move to slicing entry
            nav.JumpToFirst("DiagnosticReport.result");
            Assert.IsNotNull(nav.Current.Slicing);

            // Move to first (named) slice
            nav.MoveToNext();
            Assert.AreEqual(nav.Path, "DiagnosticReport.result");
            Assert.IsNotNull(nav.Current.SliceName);

            await testExpandElement(sd, nav.Current);
        }

        private async T.Task testExpandElement(string srcProfileUrl, string expandElemPath)
        {
            // Prepare...
            var sd = await _testResolver.FindStructureDefinitionAsync(srcProfileUrl);
            Assert.IsNotNull(sd);
            Assert.IsNotNull(sd.Snapshot);

            var elems = sd.Snapshot.Element;
            Assert.IsNotNull(elems);

            Debug.WriteLine("Input:");
            Debug.Indent();
            Debug.WriteLine(string.Join(Environment.NewLine, elems.Where(e => e.Path.StartsWith(expandElemPath)).Select(e => e.Path)));
            Debug.Unindent();

            var elem = elems.FirstOrDefault(e => e.Path == expandElemPath);
            await testExpandElement(sd, elem);
        }

        private async T.Task testExpandElement(StructureDefinition sd, ElementDefinition elem)
        {
            Assert.IsNotNull(elem);
            var elems = sd.Snapshot.Element;
            Assert.IsTrue(elems.Contains(elem));

            // Test...
            _generator = new SnapshotGenerator(_testResolver, _settings);

            // [WMR 20170614] NEW: ExpandElement should maintain the existing element ID...!
            var orgId = elem.ElementId;

            var result = await _generator.ExpandElementAsync(elems, elem);

            dumpOutcome(_generator.Outcome);
            Assert.IsNull(_generator.Outcome);

            Assert.AreEqual(orgId, elem.ElementId);

            // Verify results
            await verifyExpandElement(elem, elems, result);
        }

        private async T.Task verifyExpandElement(ElementDefinition elem, IList<ElementDefinition> elems, IList<ElementDefinition> result)
        {
            var expandElemPath = elem.Path;

            // Debug.WriteLine("\r\nOutput:");
            // Debug.WriteLine(string.Join(Environment.NewLine, result.Where(e => e.Path.StartsWith(expandElemPath)).Select(e => e.Path)));

            Assert.IsNotNull(elem.Type);
            var elemType = elem.Type.FirstOrDefault();
            var nameRef = elem.ContentReference;
            if (elemType != null)
            {
                // Validate type profile expansion
                var elemTypeCode = elemType.Code;
                Assert.IsNotNull(elemTypeCode);

                var elemProfile = elemType.Profile.FirstOrDefault();
                var sdType = elemProfile != null && elemTypeCode != FHIRAllTypes.Reference.GetLiteral()
                    ? await _testResolver.FindStructureDefinitionAsync(elemProfile)
                    : await _testResolver.FindStructureDefinitionForCoreTypeAsync(elemTypeCode);

                // [WMR 20170220] External type profile may not be available
                // Assert.IsNotNull(sdType);
                if (sdType != null)
                {
                    Assert.IsNotNull(sdType.Snapshot);
                    Assert.IsNotNull(sdType.Snapshot.Element);
                    Assert.IsTrue(sdType.Snapshot.Element.Count > 0);

                    // Debug.WriteLine("\r\nType:");
                    // Debug.WriteLine(string.Join(Environment.NewLine, sdType.Snapshot.Element.Select(e => e.Path)));

                    sdType.Snapshot.Rebase(expandElemPath);
                    var typeElems = sdType.Snapshot.Element;

                    var nav = new ElementDefinitionNavigator(result);
                    //Assert.IsTrue(result.Count == elems.Count + typeElems.Count - 1);
                    //if (elem.Name == null)
                    //{
                    //    Assert.IsTrue(result.Where(e => e.Path.StartsWith(expandElemPath)).Count() == typeElems.Count);
                    //}
                    //else
                    if (elem.ContentReference != null)
                    {
                        // Name reference (not a slice)
                        Assert.IsTrue(nav.JumpToNameReference(elem.ContentReference));
                        var cnt = 1;
                        Assert.IsTrue(nav.MoveToFirstChild());
                        do
                        {
                            Assert.AreEqual(typeElems[cnt++].Path, nav.Path);
                        } while (nav.MoveToNext());
                        Assert.AreEqual(typeElems.Count, cnt);
                    }

                    nav.Reset();
                    Assert.IsTrue(nav.MoveTo(elem));

#if HACK_STU3_RECURSION
                    if (!isExpandableElement(elem))
                    {
                        Assert.IsFalse(nav.MoveToFirstChild());
                        return;
                    }
#endif

                    Assert.IsTrue(nav.MoveToFirstChild());
                    var typeNav = new ElementDefinitionNavigator(typeElems);
                    Assert.IsTrue(typeNav.MoveTo(typeNav.Elements[0]));
                    Assert.IsTrue(typeNav.MoveToFirstChild());
                    do
                    {
                        var path = typeNav.Path;
                        Assert.IsTrue(nav.Path.EndsWith(path, StringComparison.OrdinalIgnoreCase));
                        if (!nav.MoveToNext())
                        {
                            //Debug.Assert(!typeNav.MoveToNext());
                            Assert.IsFalse(typeNav.MoveToNext());
                            break;
                        }
                        // [WMR 20170412] Backbone elements can introduce additional child elements
                        if (!typeNav.MoveToNext())
                        {
                            Assert.AreEqual(FHIRAllTypes.BackboneElement.GetLiteral(), elemTypeCode);
                            break;
                        }

                    } while (true);
                }


            }
            else if (nameRef != null)
            {
                // Validate name reference expansion
                var nav = new ElementDefinitionNavigator(elems);
                Assert.IsTrue(nav.JumpToNameReference(nameRef));
                var prefix = nav.Path;
                Assert.IsTrue(nav.MoveToFirstChild());
                var pos = result.IndexOf(elem);

                Debug.WriteLine("\r\nName Reference:");
                Debug.Indent();
                // [WMR 20170412] Also handle grand children
                var srcPos = nav.OrdinalPosition.Value;
                var cnt = nav.Elements.Count;
                do
                {
                    Debug.WriteLine(nav.Path);
                    var srcPath = elems[srcPos++].Path.Substring(prefix.Length);
                    var tgtPath = result[++pos].Path.Substring(expandElemPath.Length);
                    Assert.AreEqual(srcPath, tgtPath);
                } while (srcPos < cnt);
                Debug.Unindent();
            }
        }

        // [WMR 20160722] For debugging purposes
        [Conditional("DEBUG")]
        void dumpReferences(StructureDefinition sd, bool differential = false)
        {
            if (sd != null)
            {
                Debug.WriteLine("References for StructureDefinition '{0}' ('{1}')".FormatWith(sd.Name, sd.Url));
                Debug.WriteLine("BaseDefinition = '{0}'".FormatWith(sd.BaseDefinition));

                // FhirClient client = new FhirClient("http://fhir2.healthintersections.com.au/open/");
                // var folderPath = Path.Combine(Directory.GetCurrentDirectory(), @"TestData\snapshot-test\download");
                // if (!Directory.Exists(folderPath)) { Directory.CreateDirectory(folderPath); }

                var component = differential ? sd.Differential.Element : sd.Snapshot.Element;
                var profiles = enumerateDistinctTypeProfiles(component);

                Debug.Indent();
                foreach (var profile in profiles)
                {
                    Debug.WriteLine(profile);

                    // How to determine the original filename?
                    //try
                    //{
                    //    var xml = client.Get(profile);
                    //    var filePath = Path.Combine()
                    //    File.WriteAllText(folderPath, )
                    //}
                    //catch (Exception ex)
                    //{
                    //    Debug.WriteLine(ex.Message);
                    //}
                }
                Debug.Unindent();
            }
        }

<<<<<<< HEAD
        static IEnumerable<string> enumerateDistinctTypeProfiles(IList<ElementDefinition> elements)
        {
            return elements.SelectMany(e => e.Type).SelectMany(t => t.Profile).Distinct();
        }
=======
        static IEnumerable<string> enumerateDistinctTypeProfiles(IList<ElementDefinition> elements) 
            => elements.SelectMany(e => e.Type).Select(t => t.Profile).Distinct();
>>>>>>> 0a69adb3

        static string formatElementPathName(ElementDefinition elem) =>
            elem == null
                ? null
                : !string.IsNullOrEmpty(elem.SliceName) ?
                   $"{elem.Path}:{elem.SliceName}"
                    : elem.Path;

        [Conditional("DEBUG")]
        static void dumpBaseElems(IEnumerable<ElementDefinition> elements)
        {
            Debug.Print(string.Join(Environment.NewLine,
                elements.Select(e =>
                {
                    var bea = e.Annotation<BaseDefAnnotation>();
                    var be = bea?.BaseElementDefinition;
                    //return "  #{0,-8} {1} '{2}' - {3} => #{4,-8} {5} '{6}' - {7}"
                    //    .FormatWith(
                    //        e.GetHashCode(),
                    //        e.Path,
                    //        e.Name,
                    //        e?.Base?.Path,
                    //        (int?)be?.GetHashCode(),
                    //        be?.Path,
                    //        be?.Name,
                    //        be?.Base?.Path
                    //    );

                    return be != null ?
                        $"  {formatElementPathName(e)} | {e.Base?.Path} <== {formatElementPathName(be)} | {be.Base?.Path}"
                      : $"  {formatElementPathName(e)} | {e.Base?.Path}";
                })
            ));
        }

        [Conditional("DEBUG")]
        void dumpBasePaths(StructureDefinition sd)
        {
            if (sd != null && sd.Snapshot != null)
            {
                Debug.WriteLine("StructureDefinition '{0}' ('{1}')".FormatWith(sd.Name, sd.Url));
                Debug.WriteLine("BaseDefiniton = '{0}'".FormatWith(sd.BaseDefinition));
                // Debug.Indent();
                Debug.Print("Element.Id | Element.Path | Element.Base.Path");
                Debug.Print(new string('=', 100));
                foreach (var elem in sd.Snapshot.Element)
                {
                    Debug.WriteLine("{0}  |  {1}  |  {2}", elem.ElementId, elem.Path, elem.Base?.Path);
                }
                // Debug.Unindent();
            }
        }

        [Conditional("DEBUG")]
        void dumpOutcome(OperationOutcome outcome) => dumpIssues(outcome?.Issue);

        [Conditional("DEBUG")]
        void dumpIssues(List<OperationOutcome.IssueComponent> issues)
        {
            if (issues != null && issues.Count > 0)
            {
                Debug.WriteLine("===== {0} issues", issues.Count);
                for (int i = 0; i < issues.Count; i++)
                {
                    dumpIssue(issues[i], i);
                }
                Debug.WriteLine("==================================");
            }
        }

        [Conditional("DEBUG")]
        void dumpIssue(OperationOutcome.IssueComponent issue, int index)
        {
            StringBuilder sb = new StringBuilder();
            sb.AppendFormat("* Issue #{0}: Severity = '{1}' Code = '{2}'", index, issue.Severity, issue.Code);
            if (issue.Details != null)
            {
                sb.AppendFormat(" Details: '{0}'", string.Join(" | ", issue.Details.Coding.Select(c => c.Code)));
                if (issue.Details.Text != null) sb.AppendFormat(" Text : '{0}'", issue.Details.Text);
            }
            if (issue.Diagnostics != null) { sb.AppendFormat(" Profile: '{0}'", issue.Diagnostics); }
            if (issue.Location != null) { sb.AppendFormat(" Path: '{0}'", string.Join(" | ", issue.Location)); }

            Debug.WriteLine(sb.ToString());
        }


        [TestMethod]
        public async T.Task GenerateSnapshotEmitBaseData()
        {
            // Verify that the SnapshotGenerator events provide stable references to associated base ElementDefinition instances.
            // If two different profile elements have the same type, then the PrepareElement event should provide the exact same
            // reference to the associated base element. The same target ElementDefinition instance should also be contained in
            // the external type profile.

            var source = _testResolver;
            Assert.IsNotNull(source);

            // var sd = await source.FindStructureDefinitionAsync(@"http://hl7.org/fhir/StructureDefinition/daf-condition");
            // var sd = await source.FindStructureDefinitionAsync(@"http://example.com/fhir/StructureDefinition/patient-with-extensions");
            // var sd = await source.FindStructureDefinitionAsync(@"http://hl7.org/fhir/StructureDefinition/sdc-questionnaire");
            // var sd = await source.FindStructureDefinitionAsync(@"http://hl7.org/fhir/StructureDefinition/cqif-guidanceartifact");
            // var sd = await source.FindStructureDefinitionAsync(@"http://hl7.org/fhir/StructureDefinition/shareablevalueset");
            // var sd = await source.FindStructureDefinitionAsync(@"http://hl7.org/fhir/StructureDefinition/qicore-goal");
            // var sd = await source.FindStructureDefinitionAsync(@"http://hl7.org/fhir/StructureDefinition/cqif-guidanceartifact");
            // var sd = await source.FindStructureDefinitionAsync(@"http://example.org/fhir/StructureDefinition/MyLocation");
            // var sd = await source.FindStructureDefinitionAsync(@"http://example.org/fhir/StructureDefinition/MyPatient");
            // var sd = await source.FindStructureDefinitionAsync(@"http://example.org/fhir/StructureDefinition/MyExtension1");
            // var sd = await source.FindStructureDefinitionAsync(@"http://hl7.org/fhir/StructureDefinition/CarePlan");

            // var sd = await source.FindStructureDefinitionAsync(@"http://hl7.org/fhir/StructureDefinition/Element");
            // var sd = await source.FindStructureDefinitionAsync(@"http://hl7.org/fhir/StructureDefinition/Patient");
            // var sd = await source.FindStructureDefinitionAsync(@"http://hl7.org/fhir/StructureDefinition/Extension");
            // var sd = await source.FindStructureDefinitionAsync(@"http://hl7.org/fhir/StructureDefinition/Meta");
            // var sd = await source.FindStructureDefinitionAsync(@"http://hl7.org/fhir/StructureDefinition/Money");

            // var sd = await source.FindStructureDefinitionAsync(@"http://hl7.org/fhir/StructureDefinition/cqif-basic-guidance-action");

            // var sd = await source.FindStructureDefinitionAsync(@"http://example.org/fhir/StructureDefinition/PatientWithExtension");
            // var sd = await source.FindStructureDefinitionAsync(@"http://example.org/fhir/StructureDefinition/PatientWithCustomIdentifier");

            var sd = await source.FindStructureDefinitionAsync(@"http://example.org/fhir/StructureDefinition/CustomIdentifier");

            Assert.IsNotNull(sd);
            // dumpReferences(sd);

            var settings = new SnapshotGeneratorSettings(_settings)
            {
                // settings.GenerateExtensionsOnConstraints = true;
                GenerateAnnotationsOnConstraints = true
            };
            _generator = new SnapshotGenerator(source, settings);

            try
            {
                _generator.PrepareBaseProfile += profileHandler;
                _generator.PrepareElement += elementHandler;
                _generator.Constraint += constraintHandler;

                var (_,expanded) = await generateSnapshotAndCompare(sd);

                dumpOutcome(_generator.Outcome);

                assertBaseDefs(expanded, settings);

                if (sd.Url != ModelInfo.CanonicalUriForFhirCoreType(FHIRAllTypes.Element))
                {
                    // Element snapshot should be recursively expanded, as it is the fundamental base profile
                    var sdElem = await source.FindStructureDefinitionForCoreTypeAsync(FHIRAllTypes.Element);
                    Assert.IsNotNull(sdElem);
                    Assert.IsTrue(sdElem.HasSnapshot);
                    Assert.IsTrue(sdElem.Snapshot.IsCreatedBySnapshotGenerator());
                    assertBaseDefs(sdElem, settings);
                }

                if (sd.Url != ModelInfo.CanonicalUriForFhirCoreType(FHIRAllTypes.Id))
                {
                    // Id snapshot should not be (re-)generated, as derived profiles don't force expansion
                    var sdId = await source.FindStructureDefinitionForCoreTypeAsync(FHIRAllTypes.Id);
                    Assert.IsNotNull(sdId);
                    Assert.IsTrue(sdId.HasSnapshot);
                    Assert.IsFalse(sdId.Snapshot.IsCreatedBySnapshotGenerator());
                    // Re-generate the snapshot and verify base references
                    (_,expanded) = await generateSnapshotAndCompare(sdId);
                    assertBaseDefs(expanded, settings);
                }

                if (sd.Url == @"http://example.org/fhir/StructureDefinition/MyPatient")
                {
                    var sdBase = await source.FindStructureDefinitionAsync(@"http://hl7.org/fhir/StructureDefinition/Patient");
                    assertBaseDefs(sdBase, settings);

                    var sdElem = await source.FindStructureDefinitionAsync(@"http://hl7.org/fhir/StructureDefinition/Element");
                    assertBaseDefs(sdElem, settings);

                    var sdExt = await source.FindStructureDefinitionAsync(@"http://hl7.org/fhir/StructureDefinition/Extension");
                    assertBaseDefs(sdExt, settings);

                    var sdExt1 = await source.FindStructureDefinitionAsync(@"http://example.org/fhir/StructureDefinition/MyExtension1");
                    assertBaseDefs(sdExt1, settings);

                    var sdExt2 = await source.FindStructureDefinitionAsync(@"http://example.org/fhir/StructureDefinition/MyExtension2");
                    assertBaseDefs(sdExt2, settings);
                }

            }
            finally
            {
                // Detach event handlers
                _generator.Constraint -= constraintHandler;
                _generator.PrepareElement -= elementHandler;
                _generator.PrepareBaseProfile -= profileHandler;
            }
        }

        [TestMethod]
        public async T.Task TestBaseAnnotations_ExplicitCoreTypeProfile()
        {
            // Verify processing of explicit core element type profile in differential
            // e.g. if the differential specifies explicit core type profile url
            // Example: Patient.identifier type = { Code : Identifier, Profile : "http://hl7.org/fhir/StructureDefinition/Identifier" } }
            // Snapshot generator should ignore this, i.e. NOT treat this as a constraint

            var source = _testResolver;
            Assert.IsNotNull(source);
            var sd = await source.FindStructureDefinitionAsync(@"http://example.org/fhir/StructureDefinition/PatientWithExplicitCoreIdentifierProfile");

            Assert.IsNotNull(sd);
            // dumpReferences(sd);

            // Patient.identifier should reference the default core Identifier type profile
            var elem = sd.Differential.Element.FirstOrDefault(e => e.Path == "Patient.identifier");
            Assert.IsNotNull(elem);
            // [WMR 20181212] R4 Fixed - inspect the first type profile, compare canonical
            var typeProfileUrl = elem.Type.FirstOrDefault().Profile.FirstOrDefault();
            Assert.IsNotNull(typeProfileUrl);
            Assert.AreEqual(typeProfileUrl, ModelInfo.CanonicalUriForFhirCoreType(FHIRAllTypes.Identifier).Value);

            var settings = new SnapshotGeneratorSettings(_settings)
            {
                GenerateAnnotationsOnConstraints = true
            };
            _generator = new SnapshotGenerator(source, settings);

            try
            {
                _generator.PrepareBaseProfile += profileHandler;
                _generator.PrepareElement += elementHandler;
                _generator.Constraint += constraintHandler;

                var (_,expanded) = await generateSnapshotAndCompare(sd);
                dumpOutcome(_generator.Outcome);
                Assert.IsTrue(expanded.HasSnapshot);
                Assert.IsTrue(expanded.Snapshot.IsCreatedBySnapshotGenerator());
                assertBaseDefs(expanded, settings);

                // Verify that the snapshot generator also expanded the referenced core Identifier type profile
                var sdType = await source.FindStructureDefinitionForCoreTypeAsync(FHIRAllTypes.Identifier);
                Assert.IsNotNull(sdType);
                Assert.IsTrue(sdType.HasSnapshot);
                Assert.IsTrue(sdType.Snapshot.IsCreatedBySnapshotGenerator());

                // Verify the snapshot expansion of the Patient.identifier element
                elem = expanded.Snapshot.Element.FirstOrDefault(e => e.Path == "Patient.identifier");
                Assert.IsNotNull(elem);
                var baseElem = elem.Annotation<BaseDefAnnotation>()?.BaseElementDefinition;
                Assert.IsNotNull(baseElem);
                Assert.AreEqual(elem.Path, baseElem.Path); // Base = core Patient.identifier element
                // Note: diff elem is not exactly equal to base elem (due to reduntant type profile constraint)
                var hasConstraints = !SnapshotGeneratorTest2.isAlmostExactly(elem, baseElem, false);
                Assert.IsTrue(hasConstraints);
                // Check: re-assert while ignoring the redundant type profile constraint
                Assert.IsTrue(SnapshotGeneratorTest2.isAlmostExactly(elem, baseElem, true));

                Assert.IsTrue(hasChanges(elem));

                // Verify base annotations on Patient.identifier subtree
                var elems = expanded.Snapshot.Element.Where(e => e.Path.StartsWith("Patient.identifier.")).ToList();
                for (int i = 0; i < elems.Count; i++)
                {
                    elem = elems[i];
                    Assert.IsNotNull(elem);
                    baseElem = elem.Annotation<BaseDefAnnotation>()?.BaseElementDefinition;
                    Assert.IsNotNull(baseElem);
                    hasConstraints = !SnapshotGeneratorTest2.isAlmostExactly(elem, baseElem);
                    // Only the .use child element has a profile diff constraint
                    bool isConstrained = elem.Path == "Patient.identifier.use";

                    // [WMR 20170713] Changed
                    // Assert.AreEqual(isConstrained, hasConstraints);
                    Assert.AreEqual(isConstrained || elem.IsExtension(), hasConstraints);

                    var elemHasChanges = hasChanges(elem);
                    Assert.AreEqual(isConstrained, elemHasChanges);

                    // Verify that base element annotations reference the associated child element in Core Identifier profile
                    // [WMR 20170501] OBSOLETE
                    // Assert.AreEqual("Patient." + baseElem.Path.Uncapitalize(), elem.Path);
                    //Debug.WriteLine($"*** elem.Path = '{elem.Path}' baseElem.Path = '{baseElem.Path}' ");
                }

            }
            finally
            {
                // Detach event handlers
                _generator.Constraint -= constraintHandler;
                _generator.PrepareElement -= elementHandler;
                _generator.PrepareBaseProfile -= profileHandler;
            }
        }

        [TestMethod]
        public async T.Task TestBaseAnnotations_CustomTypeProfile()
        {
            // Verify generated base annotations for a profile that references an external element type profile
            // e.g. Patient profile with a custom Identifier profile on the Patient.identifier element

            var source = _testResolver;
            Assert.IsNotNull(source);
            var sd = await source.FindStructureDefinitionAsync(@"http://example.org/fhir/StructureDefinition/PatientWithCustomIdentifier");

            Assert.IsNotNull(sd);
            // dumpReferences(sd);

            // Patient.identifier should reference an external type profile
            var elem = sd.Differential.Element.FirstOrDefault(e => e.Path == "Patient.identifier");
            Assert.IsNotNull(elem);
            var typeProfileUrl = elem.Type.FirstOrDefault().Profile.FirstOrDefault();
            Assert.IsNotNull(typeProfileUrl);

            var settings = new SnapshotGeneratorSettings(_settings)
            {
                GenerateAnnotationsOnConstraints = true
            };
            _generator = new SnapshotGenerator(source, settings);

            try
            {
                _generator.PrepareBaseProfile += profileHandler;
                _generator.PrepareElement += elementHandler;
                _generator.Constraint += constraintHandler;

                var (_,expanded) = await generateSnapshotAndCompare(sd);
                dumpOutcome(_generator.Outcome);
                Assert.IsTrue(expanded.HasSnapshot);
                Assert.IsTrue(expanded.Snapshot.IsCreatedBySnapshotGenerator());
                assertBaseDefs(expanded, settings);

                // Verify that the snapshot generator also expanded the referenced external custom Identifier type profile
                var sdType = await source.FindStructureDefinitionAsync(typeProfileUrl);
                Assert.IsNotNull(sdType);
                Assert.IsTrue(sdType.HasSnapshot);
                Assert.IsTrue(sdType.Snapshot.IsCreatedBySnapshotGenerator());
                assertBaseDefs(sdType, settings);

                // Verify the snapshot expansion of the Patient.identifier element
                elem = expanded.Snapshot.Element.FirstOrDefault(e => e.Path == "Patient.identifier");
                Assert.IsNotNull(elem);
                var baseElem = elem.Annotation<BaseDefAnnotation>()?.BaseElementDefinition;
                Assert.IsNotNull(baseElem);
                Assert.AreEqual(elem.Path, baseElem.Path); // Base = core Patient.identifier element
                // Note: diff elem is not exactly equal to base elem (due to reduntant type profile constraint)
                // hasConstraints and hasChanges methods aren't smart enough to detect redundant constraints
                var hasConstraints = !SnapshotGeneratorTest2.isAlmostExactly(elem, baseElem);
                Assert.IsTrue(hasConstraints);

                // Verify base annotations on Patient.identifier subtree
                var elems = expanded.Snapshot.Element.Where(e => e.Path.StartsWith("Patient.identifier.")).ToList();
                for (int i = 0; i < elems.Count; i++)
                {
                    elem = elems[i];
                    Assert.IsNotNull(elem);
                    baseElem = elem.Annotation<BaseDefAnnotation>()?.BaseElementDefinition;
                    Assert.IsNotNull(baseElem);
                    hasConstraints = !SnapshotGeneratorTest2.isAlmostExactly(elem, baseElem);
                    // Only the .use child element has a profile diff constraint
                    bool isConstrained = elem.Path == "Patient.identifier.use" || elem.Path == "Patient.identifier.value";
                    Assert.AreEqual(isConstrained, hasConstraints);
                    Assert.AreEqual(isConstrained, hasChanges(elem));

                    // Verify that base element annotations reference the associated child element in custom Identifier profile
                    // Assert.AreEqual("Patient." + baseElem.Path.Uncapitalize(), elem.Path);

                    // Verify correct base element annotations
                    // Should point to rebased custom type element (same path)
                    Assert.AreEqual(baseElem.Path, elem.Path);
                }

                // Verify specific element constraints
                // Patient.identifier.use::min is overriden by patient profile
                elem = elems.FirstOrDefault(e => e.Path == "Patient.identifier.use");
                Assert.IsNotNull(elem);
                Assert.AreEqual(1, elem.Min);
                Assert.IsTrue(elem.HasDiffConstraintAnnotations());
                Assert.IsTrue(elem.MinElement.IsConstrainedByDiff());

                // Patient.identifier.value::short is overriden by patient profile
                elem = elems.FirstOrDefault(e => e.Path == "Patient.identifier.value");
                Assert.IsNotNull(elem);
                Assert.AreEqual("A custom identifier value", elem.Short);
                Assert.IsTrue(elem.HasDiffConstraintAnnotations());
                Assert.IsTrue(elem.ShortElement.IsConstrainedByDiff());

                // Patient.identifier.system::min is inherited from custom type profile, not overriden by patient profile
                elem = elems.FirstOrDefault(e => e.Path == "Patient.identifier.system");
                Assert.IsNotNull(elem);
                Assert.AreEqual(1, elem.Min);
                Assert.IsFalse(elem.HasDiffConstraintAnnotations());
                Assert.IsFalse(elem.MinElement.IsConstrainedByDiff());

            }
            finally
            {
                // Detach event handlers
                _generator.Constraint -= constraintHandler;
                _generator.PrepareElement -= elementHandler;
                _generator.PrepareBaseProfile -= profileHandler;
            }
        }

        [TestMethod]
        public async T.Task TestBaseAnnotations_InlineExtension()
        {
            // Verify generated base annotations for a profile that references an external extension definition profile

            var source = _testResolver;
            Assert.IsNotNull(source);
            var sd = await source.FindStructureDefinitionAsync(@"http://example.org/fhir/StructureDefinition/PatientWithExtension");

            Assert.IsNotNull(sd);
            // dumpReferences(sd);

            // Patient profile should reference an external extension definition, fetch the url
            var elem = sd.Differential.Element.FirstOrDefault(e => e.Path == "Patient.extension" && e.Slicing == null);
            Assert.IsNotNull(elem);
            var extensionDefinitionUrl = elem.Type.FirstOrDefault().Profile.FirstOrDefault();
            Assert.IsNotNull(extensionDefinitionUrl);

            var settings = new SnapshotGeneratorSettings(_settings)
            {
                GenerateAnnotationsOnConstraints = true
            };
            _generator = new SnapshotGenerator(source, settings);

            try
            {
                _generator.PrepareBaseProfile += profileHandler;
                _generator.PrepareElement += elementHandler;
                _generator.Constraint += constraintHandler;

                var (_,expanded) = await generateSnapshotAndCompare(sd);
                dumpOutcome(_generator.Outcome);
                Assert.IsTrue(expanded.HasSnapshot);
                Assert.IsTrue(expanded.Snapshot.IsCreatedBySnapshotGenerator());
                assertBaseDefs(expanded, settings);

                // Verify that the snapshot generator also expanded the referenced external extension definition
                var sdExtension = await source.FindStructureDefinitionAsync(extensionDefinitionUrl);
                Assert.IsNotNull(sdExtension);
                Assert.IsTrue(sdExtension.HasSnapshot);
                Assert.IsTrue(sdExtension.Snapshot.IsCreatedBySnapshotGenerator());
                assertBaseDefs(sdExtension, settings);

                // Verify correct merging of inline profile constraints overriding the extension definition
                var nav = new ElementDefinitionNavigator(expanded);
                Assert.IsTrue(nav.MoveToFirstChild());
                Assert.IsTrue(nav.MoveToFirstChild());
                Assert.IsTrue(nav.MoveToNext("extension"));
                Assert.IsNotNull(nav.Current.Slicing);  // Extension slicing entry
                Assert.IsTrue(nav.MoveToNext("extension"));
                elem = nav.Current;
                Assert.IsNull(elem.Slicing);    // First extension
                Assert.AreEqual(elem.PrimaryTypeProfile(), extensionDefinitionUrl);

                Assert.AreEqual("extension", elem.SliceName);
                Assert.AreEqual("1", elem.Max); // Inline profile constraint overriding the extension definition
                Assert.IsTrue(elem.MaxElement.IsConstrainedByDiff());
                Assert.IsTrue(elem.HasDiffConstraintAnnotations());
                Assert.IsTrue(elem.IsConstrainedByDiff());
                var baseElem = elem.Annotation<BaseDefAnnotation>()?.BaseElementDefinition;
                Assert.IsNotNull(baseElem);
                Assert.AreEqual("*", baseElem.Max);             // Verify that max property is not inherited from base element = Extension root element
                Assert.AreEqual(baseElem.Short, elem.Short);    // Verify that short property is inherited
                Assert.IsFalse(elem.ShortElement.IsConstrainedByDiff());
                // Profile overrides the definition property of the extension definition root element 
                Assert.AreNotEqual(baseElem.Definition, elem.Definition);
                Assert.IsTrue(elem.Definition.IsConstrainedByDiff());

                Assert.IsTrue(nav.MoveToFirstChild());

                Assert.IsTrue(nav.MoveToNext("url"));
                elem = nav.Current;
                Assert.IsFalse(elem.HasDiffConstraintAnnotations());
                var uri = elem.Fixed as FhirUri;
                Assert.IsNotNull(uri);
                Assert.AreEqual(extensionDefinitionUrl, uri.Value);

#if NORMALIZE_RENAMED_TYPESLICE
                // [WMR 20190828] R4: Normalize renamed type slices in snapshot
                Assert.IsTrue(nav.MoveToNext("value[x]"));          // Slice entry
                Assert.IsTrue(nav.MoveToNextSlice("valueString"));  // Type slice
#else
                Assert.IsTrue(nav.MoveToNext("valueString"));
#endif
                elem = nav.Current;
                Assert.AreEqual(1, elem.Min);            // Inline profile constraint overriding the extension definition
                Assert.IsTrue(elem.MinElement.IsConstrainedByDiff());
                Assert.IsTrue(elem.HasDiffConstraintAnnotations());
                baseElem = elem.Annotation<BaseDefAnnotation>()?.BaseElementDefinition;
                Assert.IsNotNull(baseElem);
                Assert.AreEqual(0, baseElem.Min);               // Verify that min property is not inherited from base element = Extension.valueString
                Assert.AreEqual(baseElem.Short, elem.Short);    // Verify that short property is inherited
                Assert.IsFalse(elem.ShortElement.IsConstrainedByDiff());
                // Verify that definition property is inherited
                // [WMR 20181212] R4 - Definition type changed from string to markdown
                Assert.IsTrue(elem.Definition.IsExactly(baseElem.Definition));
                Assert.IsFalse(elem.Definition.IsConstrainedByDiff());
            }
            finally
            {
                // Detach event handlers
                _generator.Constraint -= constraintHandler;
                _generator.PrepareElement -= elementHandler;
                _generator.PrepareBaseProfile -= profileHandler;
            }
        }

        // [WMR 20190805] Updated, verify base annotation on extension definition root element
        // Should point to core "Extension", not "Element"
        [TestMethod]
        public async T.Task TestBaseAnnotations_ExtensionDefinition()
        {
            const string url = @"http://example.org/fhir/StructureDefinition/MyTestExtension";
            var sd = new StructureDefinition()
            {
                Type = FHIRAllTypes.Extension.GetLiteral(),
                BaseDefinition = ModelInfo.CanonicalUriForFhirCoreType(FHIRAllTypes.Extension),
                Name = "MyTestExtension",
                Url = url,
                Derivation = StructureDefinition.TypeDerivationRule.Constraint,
                Kind = StructureDefinition.StructureDefinitionKind.ComplexType,
                Differential = new StructureDefinition.DifferentialComponent()
                {
                    Element = new List<ElementDefinition>()
                    {
                        new ElementDefinition("Extension")
                        {
                            Short = "TEST"
                        },
                        new ElementDefinition("Extension.url")
                        {
                            Fixed = new FhirString(url)
                        }
                    }
                }
            };

            var source = new CachedResolver(new MultiResolver(_zipSource, new InMemoryProfileResolver(sd)));

            var settings = new SnapshotGeneratorSettings(_settings)
            {
                GenerateAnnotationsOnConstraints = true
            };
            _generator = new SnapshotGenerator(source, settings);

            try
            {
                _generator.PrepareBaseProfile += profileHandler;
                _generator.PrepareElement += elementHandler;
                _generator.Constraint += constraintHandler;


                // Replace root element and re-expand
                var coreExtension = await source.FindStructureDefinitionForCoreTypeAsync(FHIRAllTypes.Extension);

                // [WMR 20190806] SnapGen should never expose/leak internal annotations
                //Debug.Assert(!coreExtension.Differential.Element[0].HasSnapshotElementAnnotation());
                Assert.IsFalse(coreExtension.Differential.Element[0].HasSnapshotElementAnnotation());

                Assert.IsNotNull(coreExtension);
                coreExtension.Snapshot = null;
                await _generator.UpdateAsync(coreExtension);

                Assert.IsTrue(coreExtension.HasSnapshot);
                var coreDiffRoot = coreExtension.Differential.Element[0];
                var coreSnapRoot = coreExtension.Snapshot.Element[0];

                // [WMR 20190806] SnapGen should never expose/leak internal annotations
                //Debug.Assert(!coreDiffRoot.HasSnapshotElementAnnotation());
                Assert.IsFalse(coreDiffRoot.HasSnapshotElementAnnotation());

                var userDiffRoot = (ElementDefinition)coreDiffRoot.DeepCopy();

                sd.Differential.Element[0] = userDiffRoot;

                var expanded = await _generator.GenerateAsync(sd);
                dumpOutcome(_generator.Outcome);
                assertBaseDefs(expanded, settings);

                var userSnapRoot = expanded[0];
                Assert.AreNotSame(coreSnapRoot, userSnapRoot);
                Assert.IsTrue(userSnapRoot.TryGetAnnotation<BaseDefAnnotation>(out var anno));
                Assert.AreEqual("Extension", anno.BaseStructureDefinition.Name);
                Assert.AreEqual("Extension", anno.BaseElementDefinition.Path);

                // [WMR 20190806] SnapGen should never expose/leak internal annotations
                //Debug.Assert(!userDiffRoot.HasSnapshotElementAnnotation());
                Assert.IsFalse(userDiffRoot.HasSnapshotElementAnnotation());

            }
            finally
            {
                // Detach event handlers
                _generator.Constraint -= constraintHandler;
                _generator.PrepareElement -= elementHandler;
                _generator.PrepareBaseProfile -= profileHandler;
            }
        }

        // [WMR 20170714] NEW
        // Annotated Base Element for backbone elements is not included in base structuredefinition ?

        static StructureDefinition MyTestObservation => new StructureDefinition()
        {
            Type = FHIRAllTypes.Observation.GetLiteral(),
            BaseDefinition = ModelInfo.CanonicalUriForFhirCoreType(FHIRAllTypes.Observation),
            Name = "MyTestObservation",
            Url = "http://example.org/fhir/StructureDefinition/MyTestObservation",
            Derivation = StructureDefinition.TypeDerivationRule.Constraint,
            Kind = StructureDefinition.StructureDefinitionKind.Resource,
            Differential = new StructureDefinition.DifferentialComponent()
            {
                Element = new List<ElementDefinition>()
                {
                    new ElementDefinition("Observation.component")
                    {
                        Min = 1
                    },
                }
            }
        };

        [TestMethod]
        public async T.Task TestBaseAnnotations_BackboneElement()
        {
            var sd = MyTestObservation;
            var resolver = new InMemoryProfileResolver(sd);
            var multiResolver = new MultiResolver(_testResolver, resolver);

            _generator = new SnapshotGenerator(multiResolver, _settings);

            StructureDefinition expanded = null;
            _generator.PrepareElement += elementHandler;
            try
            {
                (_,expanded) = await generateSnapshotAndCompare(sd);
            }
            finally
            {
                _generator.PrepareElement -= elementHandler;
            }

            dumpOutcome(_generator.Outcome);
            Assert.IsTrue(expanded.HasSnapshot);

            Debug.WriteLine("Core Observation:");
            var obs = await _testResolver.FindStructureDefinitionForCoreTypeAsync(FHIRAllTypes.Observation);
            Assert.IsNotNull(obs);
            Assert.IsTrue(obs.HasSnapshot);
            dumpBaseElems(obs.Snapshot.Element);

            Debug.WriteLine("Derived Observation:");
            // dumpElements(expanded.Snapshot.Element);
            dumpBaseElems(expanded.Snapshot.Element);

            assertBaseDefs(expanded, _settings);

            // Additional check: verify that all annotated base element references
            // point to existing instances in the base profile snapshot
            var elems = expanded.Snapshot.Element;
            var baseElems = obs.Snapshot.Element;
            for (int i = 0; i < elems.Count; i++)
            {
                var elem = elems[i];
                var baseElem = elem.Annotation<BaseDefAnnotation>()?.BaseElementDefinition;
                Assert.IsTrue(baseElems.Contains(baseElem));
            }
        }


        // [WMR 20160816] Test custom annotations containing associated base definitions
        class BaseDefAnnotation
        {
            public BaseDefAnnotation(ElementDefinition baseElemDef, StructureDefinition baseStructDef)
            {
                BaseElementDefinition = baseElemDef;
                BaseStructureDefinition = baseStructDef;
            }
            public ElementDefinition BaseElementDefinition { get; private set; }
            public StructureDefinition BaseStructureDefinition { get; private set; }
        }

        static ElementDefinition GetBaseElementAnnotation(ElementDefinition elemDef)
        {
            return elemDef?.Annotation<BaseDefAnnotation>()?.BaseElementDefinition;
        }

        void profileHandler(object sender, SnapshotBaseProfileEventArgs e)
        {
            var profile = e.Profile;
            // Assert.IsTrue(sd.Url != profile.Url || sd.IsExactly(profile));
            var baseProfile = e.BaseProfile;
            Assert.IsNotNull(baseProfile);
            Debug.WriteLine("[SnapshotBaseProfileHandler] Profile #{0} '{1}' BaseDefinition = '{2}'".FormatWith(profile.GetHashCode(), profile.Url, profile.BaseDefinition));
            Debug.WriteLine("[SnapshotBaseProfileHandler] Base Profile #{0} '{1}'".FormatWith(baseProfile.GetHashCode(), baseProfile.Url));
            var rootElem = baseProfile.Snapshot.Element[0];
            Debug.WriteLine("[SnapshotBaseProfileHandler] Base Root element #{0} '{1}'".FormatWith(rootElem.GetHashCode(), rootElem.Path));
            Assert.AreEqual(profile.BaseDefinition, baseProfile.Url);
        }

        static void elementHandler(object sender, SnapshotElementEventArgs e)
        {
            var elem = e.Element;
            Assert.IsNotNull(elem);

            // Assert.IsNotNull(elem.Base);

            var ann = elem.Annotation<BaseDefAnnotation>();
            // We want to annotate a reference to the matching base element from the (immediate) base profile.
            // When the snapshot generator expands external profiles, then this handler is called once for each
            // profile in the base hierarchy, starting at the root profile, e.g. Resource => DomainResource => Patient.
            // Each time we recreate the annotation, so the final annotation contains a reference to the immediate base.
            if (!(ann is null))
            {
                elem.RemoveAnnotations<BaseDefAnnotation>();
            }
            var baseDef = e.BaseElement;
            var baseStruct = e.BaseStructure;
            elem.AddAnnotation(new BaseDefAnnotation(baseDef, baseStruct));

            Debug.Write($"[{nameof(SnapshotGeneratorTest)}.{nameof(elementHandler)}] #{elem.GetHashCode()} '{elem.Path}:{elem.SliceName}' - Base: #{baseDef?.GetHashCode() ?? 0} '{(baseDef?.Path)}' - Base Structure '{baseStruct?.Url}'");
            Debug.WriteLine(ann?.BaseElementDefinition != null ? $" (old Base: #{ann.BaseElementDefinition.GetHashCode()} '{ann.BaseElementDefinition.Path}')" : "");
        }

        void constraintHandler(object sender, SnapshotConstraintEventArgs e)
        {
            if (e.Element is ElementDefinition elem)
            {
                var changed = elem.IsConstrainedByDiff();
                //Debug.Assert(!_settings.GenerateAnnotationsOnConstraints || changed);
                Assert.IsTrue(!_settings.GenerateAnnotationsOnConstraints || changed);
                Debug.WriteLine("[SnapshotConstraintHandler] #{0} '{1}'{2}".FormatWith(elem.GetHashCode(), elem.Path, changed ? " CHANGED!" : null));
            }
        }

        static void assertBaseDefs(StructureDefinition sd, SnapshotGeneratorSettings settings)
        {
            Assert.IsNotNull(sd);
            Assert.IsNotNull(sd.Snapshot);
            Debug.WriteLine("\r\nStructureDefinition '{0}' url = '{1}'", sd.Name, sd.Url);
            assertBaseDefs(sd.Snapshot.Element, settings);
        }

        static void assertBaseDefs(List<ElementDefinition> elems, SnapshotGeneratorSettings settings)
        {
            Assert.IsNotNull(elems);
            Assert.IsTrue(elems.Count > 0);

            //var isConstraint = sd.Derivation == StructureDefinition.TypeDerivationRule.Constraint;

            Debug.WriteLine("# | Constraints? | Changed? | Element.Path | Element.Base.Path | BaseElement.Path | #Base | Redundant?");
            Debug.WriteLine(new string('=', 100));

            foreach (var elem in elems)
            {
                // Each element should have a valid Base component, unless the profile is a core type/resource definition (no base)
                // Assert.IsTrue(!isConstraint || elem.Base != null);

                var ann = elem.Annotation<BaseDefAnnotation>();
                var baseDef = ann?.BaseElementDefinition;
                Assert.AreNotEqual(elem, baseDef);

                var hasChanges = SnapshotGeneratorTest2.hasChanges(elem);
                var isNotExactly = false;
                if (baseDef != null) // && elem.Base != null)
                {
                    // If normalizing, then elem.Base.Path refers to the defining profile (e.g. DomainResource),
                    // whereas baseDef refers to the immediate base profile (e.g. Patient)
                    //Debug.Assert(
                    Assert.IsTrue(elem.Base == null || ElementDefinitionNavigator.IsCandidateBasePath(elem.Base.Path, baseDef.Path)
                        // [WMR 20170713] Added, e.g. Patient.identifier.use <=> code
                        || !baseDef.Path.Contains(".")
                        );
                    isNotExactly = !SnapshotGeneratorTest2.isAlmostExactly(elem, baseDef);
                }
                // var isValid = hasChanges == isNotExactly;
                var isRedundant = hasChanges && !isNotExactly;
                bool? hasConstraintAnnotations = null;
                if (settings.GenerateAnnotationsOnConstraints)
                {
                    hasConstraintAnnotations = elem.HasDiffConstraintAnnotations();
                    //isValid &= isNotExactly == hasConstraintAnnotations;
                    isRedundant |= !isNotExactly && (hasConstraintAnnotations == true);
                }

                Debug.WriteLine("{0,10}  |  {1}  |  {2,-12}  |  {3,-50}  |  {4,-40}  |  {5,-40}  |  {6,10}  |  {7}",
                    elem.GetHashCode(),
                    (isNotExactly ? "+" : "-")
                    + (hasConstraintAnnotations.HasValue ? (hasConstraintAnnotations.Value ? " (+)" : " (-)") : null),
                    getChangeDescription(elem),
                    elem.Path,
                    elem.Base?.Path,
                    baseDef?.Path,
                    baseDef?.GetHashCode().ToString(),
                    // !isValid ? "!!!" : ""
                    isRedundant ? "(redundant)" : ""
                );
                //Assert.IsTrue(baseDef == null || isValid);
                // Debug.Assert(baseDef == null || isValid);
            }
        }

        // Utility function to compare element and base element
        // Path, Base and CHANGED_BY_DIFF_EXT extension are excluded from comparison
        // Returns true if the element has no other constraints on base
        static bool isAlmostExactly(ElementDefinition elem, ElementDefinition baseElem, bool ignoreTypeProfile = false)
        {
            var elemClone = (ElementDefinition)elem.DeepCopy();
            var baseClone = (ElementDefinition)baseElem.DeepCopy();

            // Id, Path & Base are expected to differ
            baseClone.ElementId = elem.ElementId;
            baseClone.Path = elem.Path;
            baseClone.Base = elem.Base;

            // [WMR 20170713] Added
            if (ignoreTypeProfile)
            {
                //Debug.Assert(elem.Type.Count > 0);
                //Debug.Assert(baseClone.Type.Count > 0);
                Assert.IsTrue(elem.Type.Count > 0);
                Assert.IsTrue(baseClone.Type.Count > 0);
                baseClone.Type[0].Profile = elem.Type[0].Profile;
            }

            // Also ignore any Changed extensions on base and diff
            elemClone.RemoveAllConstrainedByDiffExtensions();
            baseClone.RemoveAllConstrainedByDiffExtensions();
            elemClone.RemoveAllConstrainedByDiffAnnotations();
            baseClone.RemoveAllConstrainedByDiffAnnotations();

            var result = baseClone.IsExactly(elemClone);
            return result;
        }

        // Returns true if the specified element or any of its' components contain the CHANGED_BY_DIFF_EXT extension
        static bool hasChanges(ElementDefinition elem)
        {
            return isChanged(elem)
                || hasChanges(elem.AliasElement)
                || isChanged(elem.Base)
                || isChanged(elem.Binding)
                || hasChanges(elem.Code)
                || isChanged(elem.Comment)
                || hasChanges(elem.ConditionElement)
                || hasChanges(elem.Constraint)
                || isChanged(elem.DefaultValue)
                || isChanged(elem.Definition)
                || hasChanges(elem.Example)
                || hasChanges(elem.Extension)
                //   || hasChanges(elem.FhirCommentsElement)
                || isChanged(elem.Fixed)
                || isChanged(elem.IsModifierElement)
                || isChanged(elem.IsSummaryElement)
                || isChanged(elem.LabelElement)
                || hasChanges(elem.Mapping)
                || isChanged(elem.MaxElement)
                || isChanged(elem.MaxLengthElement)
                || isChanged(elem.MaxValue)
                || isChanged(elem.MeaningWhenMissing)
                || isChanged(elem.MinElement)
                || isChanged(elem.MinValue)
                || isChanged(elem.MustSupportElement)
                || isChanged(elem.SliceNameElement)
                || isChanged(elem.ContentReferenceElement)
                || isChanged(elem.PathElement)
                || isChanged(elem.Pattern)
                || hasChanges(elem.RepresentationElement)
                || isChanged(elem.Requirements)
                || isChanged(elem.ShortElement)
                || isChanged(elem.Slicing)
                || hasChanges(elem.Type);
        }

        static string getChangeDescription(ElementDefinition element)
        {
            if (isChanged(element.Slicing)) { return "Slicing"; }       // Moved to front
            if (hasChanges(element.Type)) { return "Type"; }            // Moved to front
            if (isChanged(element.ShortElement)) { return "Short"; }    // Moved to front

            if (hasChanges(element.AliasElement)) { return "Alias"; }
            if (isChanged(element.Base)) { return "Base"; }
            if (isChanged(element.Binding)) { return "Binding"; }
            if (hasChanges(element.Code)) { return "Code"; }
            if (isChanged(element.Comment)) { return "Comment"; }
            if (hasChanges(element.ConditionElement)) { return "Condition"; }
            if (hasChanges(element.Constraint)) { return "Constraint"; }
            if (isChanged(element.DefaultValue)) { return "DefaultValue"; }
            if (isChanged(element.Definition)) { return "Definition"; }
            if (hasChanges(element.Example)) { return "Example"; }
            if (hasChanges(element.Extension)) { return "Extension"; }
            //if (hasChanges(element.FhirCommentsElement)) { return "FhirComments"; }
            if (isChanged(element.Fixed)) { return "Fixed"; }
            if (isChanged(element.IsModifierElement)) { return "IsModifier"; }
            if (isChanged(element.IsSummaryElement)) { return "IsSummary"; }
            if (isChanged(element.LabelElement)) { return "Label"; }
            if (hasChanges(element.Mapping)) { return "Mapping"; }
            if (isChanged(element.MaxElement)) { return "Max"; }
            if (isChanged(element.MaxLengthElement)) { return "MaxLength"; }
            if (isChanged(element.MaxValue)) { return "MaxValue"; }
            if (isChanged(element.MeaningWhenMissing)) { return "MeaningWhenMissing"; }
            if (isChanged(element.MinElement)) { return "Min"; }
            if (isChanged(element.MinValue)) { return "MinValue"; }
            if (isChanged(element.MustSupportElement)) { return "MustSupport"; }
            if (isChanged(element.SliceNameElement)) { return "SliceName"; }
            if (isChanged(element.ContentReferenceElement)) { return "ContentReference"; }
            if (isChanged(element.PathElement)) { return "Path"; }
            if (isChanged(element.Pattern)) { return "Pattern"; }
            if (hasChanges(element.RepresentationElement)) { return "Representation"; }
            if (isChanged(element.Requirements)) { return "Requirements"; }
            //if (IsChanged(element.ShortElement)) { return "Short"; }
            //if (IsChanged(element.Slicing)) { return "Slicing"; }
            //if (HasChanges(element.Type)) { return "Type"; }

            return isChanged(element) ? "Element" : string.Empty;           // Moved to back
        }

        static bool hasChanges<T>(IList<T> elements) where T : Element => elements != null ? elements.Any(e => isChanged(e)) : false;
        static bool isChanged(Element elem) => elem != null && elem.IsConstrainedByDiff();

        [TestMethod]
        public async T.Task TestExpandCoreElement()
        {
            await testExpandResource(@"http://hl7.org/fhir/StructureDefinition/Element");
        }

        [TestMethod]
        public async T.Task TestExpandCoreBackBoneElement()
        {
            await testExpandResource(@"http://hl7.org/fhir/StructureDefinition/BackboneElement");
        }

        [TestMethod]
        public async T.Task TestExpandCoreExtension()
        {
            await testExpandResource(@"http://hl7.org/fhir/StructureDefinition/Extension");
        }

        // [WMR 20190130] DEBUGGING
        [TestMethod]
<<<<<<< HEAD
        public void TestExpandQuestionnaireResource()
        {
            // TODO: Fix empty base for Questionnaire.item.item
            testExpandResource(@"http://hl7.org/fhir/StructureDefinition/Questionnaire");
        }

        [TestMethod]
        public void TestExpandCoreArtifacts()
        {
            testExpandResource(@"http://hl7.org/fhir/StructureDefinition/integer");
            testExpandResource(@"http://hl7.org/fhir/StructureDefinition/positiveInt");
            testExpandResource(@"http://hl7.org/fhir/StructureDefinition/string");
            testExpandResource(@"http://hl7.org/fhir/StructureDefinition/code");
            testExpandResource(@"http://hl7.org/fhir/StructureDefinition/id");
=======
        public async T.Task TestExpandCoreArtifacts()
        {
            await testExpandResource(@"http://hl7.org/fhir/StructureDefinition/integer");
            await testExpandResource(@"http://hl7.org/fhir/StructureDefinition/positiveInt");
            await testExpandResource(@"http://hl7.org/fhir/StructureDefinition/string");
            await testExpandResource(@"http://hl7.org/fhir/StructureDefinition/code");
            await testExpandResource(@"http://hl7.org/fhir/StructureDefinition/id");

            await testExpandResource(@"http://hl7.org/fhir/StructureDefinition/Meta");
            await testExpandResource(@"http://hl7.org/fhir/StructureDefinition/HumanName");
            await testExpandResource(@"http://hl7.org/fhir/StructureDefinition/Quantity");
            await testExpandResource(@"http://hl7.org/fhir/StructureDefinition/SimpleQuantity");
            await testExpandResource(@"http://hl7.org/fhir/StructureDefinition/Money");
>>>>>>> 0a69adb3

            await testExpandResource(@"http://hl7.org/fhir/StructureDefinition/Resource");
            await testExpandResource(@"http://hl7.org/fhir/StructureDefinition/DomainResource");

            await testExpandResource(@"http://hl7.org/fhir/StructureDefinition/Basic");
            await testExpandResource(@"http://hl7.org/fhir/StructureDefinition/Patient");
            await testExpandResource(@"http://hl7.org/fhir/StructureDefinition/Questionnaire");
            await testExpandResource(@"http://hl7.org/fhir/StructureDefinition/AuditEvent");

            await testExpandResource(@"http://hl7.org/fhir/StructureDefinition/Organization");
        }

        [TestMethod]
        public async T.Task TestExpandAllCoreTypes()
        {
            // Generate snapshots for all core types, in the original order as they are defined
            // The Snapshot Generator should recursively process any referenced base/type profiles (e.g. Element, Extension)
            var coreArtifactNames = ModelInfo.FhirCsTypeToString.Values;
            var coreTypeUrls = coreArtifactNames.Where(t => !ModelInfo.IsKnownResource(t)).Select(t => "http://hl7.org/fhir/StructureDefinition/" + t).ToArray();
            await testExpandResources(coreTypeUrls.ToArray());
        }

        [TestMethod]
        [TestCategory("LongRunner")]
        public async T.Task TestExpandAllCoreResources()
        {
            // Generate snapshots for all core resources, in the original order as they are defined
            // The Snapshot Generator should recursively process any referenced base/type profiles (e.g. data types)
            var coreResourceUrls = ModelInfo.SupportedResources.Select(t => "http://hl7.org/fhir/StructureDefinition/" + t);
            await testExpandResources(coreResourceUrls.ToArray());
        }

        async T.Task testExpandResources(string[] profileUris)
        {
            var sw = new Stopwatch();
            int count = profileUris.Length;
            _source.Reset();
            sw.Start();

            for (int i = 0; i < count; i++)
            {
                await testExpandResource(profileUris[i]);
            }

            sw.Stop();
            _source.ShowDuration(count, sw.Elapsed);
        }

        async T.Task<bool> testExpandResource(string url)
        {
            Debug.Print("[testExpandResource] url = '{0}'", url);
            var sd = await _testResolver.FindStructureDefinitionAsync(url);
            Assert.IsNotNull(sd);
            // dumpReferences(sd);

            var (result,expanded) = await generateSnapshotAndCompare(sd);

            dumpOutcome(_generator.Outcome);
            dumpBasePaths(expanded);

            if (!result)
            {
                Debug.Print("Expanded is not exactly equal to original... verifying...");
                result = verifyElementBase(sd, expanded);
            }

            // Core artifact snapshots are incorrect, e.g. url snapshot is missing extension element
            Assert.IsTrue(result);

            return result;
        }

        IEnumerable<T> enumerateBundleStream<T>(Stream stream) where T : Resource
        {
            using (var reader = XmlReader.Create(stream))
            {
                var parser = new FhirXmlParser();
                var bundle = parser.Parse<Bundle>(reader);
                foreach (var entry in bundle.Entry)
                {
                    if (entry.Resource is T res) { yield return res; }
                }
            }
        }

        [TestMethod]
        public async T.Task TestExpandCoreTypesByHierarchy()
        {
            // [WMR 20160912] Expand all core data types
            // Start at root types without a base (Element, Extension), then recursively expand derived types

            var result = true;
            var source = new DirectorySource("TestData/snapshot-test");
            var resolver = new CachedResolver(source); // IMPORTANT!

            _generator = new SnapshotGenerator(resolver, _settings);
            _generator.PrepareElement += elementHandler;

            try
            {
                // HACK! CachedResolver doesn't expose LoadArtifactByName
                // So first enumerate source to get url's, then enumerate CachedResolver to persist snapshots (!)
                ProfileInfo[] coreProfileInfo;
                using (var stream = source.LoadArtifactByName("profiles-types.xml"))
                {
                    // var coreDefs = EnumerateBundleStream<StructureDefinition>(stream).ToList();
                    // expandCoreProfilesDerivedFrom(coreDefs, null);

                    var coreDefs = enumerateBundleStream<StructureDefinition>(stream);
                    coreProfileInfo = coreDefs.Select(sd => new ProfileInfo() { Url = sd.Url, BaseDefinition = sd.BaseDefinition }).ToArray();
                }
                await expandStructuresBasedOn(resolver, coreProfileInfo, null);
            }
            finally
            {
                _generator.PrepareElement -= elementHandler;
            }
            Assert.IsTrue(result);
        }

        struct ProfileInfo { public string Url; public string BaseDefinition; }

        async T.Task expandStructuresBasedOn(IAsyncResourceResolver resolver, ProfileInfo[] profileInfo, string baseUrl)
        {
            var derivedStructures = profileInfo.Where(pi => pi.BaseDefinition == baseUrl);
            if (derivedStructures.Any())
            {
                Debug.WriteLineIf(derivedStructures.Any(), "Expand structures derived from: '{0}'".FormatWith(baseUrl));
                foreach (var info in derivedStructures)
                {
                    var sd = await resolver.FindStructureDefinitionAsync(info.Url);
                    Assert.IsNotNull(sd);
                    await updateSnapshot(sd);
                    await expandStructuresBasedOn(resolver, profileInfo, sd.Url);
                }
            }
        }

        async T.Task updateSnapshot(StructureDefinition sd)
        {
            Assert.IsNotNull(sd);
            Debug.Print("Profile: '{0}' : '{1}'".FormatWith(sd.Url, sd.BaseDefinition));
            // Important! Must expand original instances, not clones!
            // var original = sd.DeepCopy() as StructureDefinition;
            await _generator.UpdateAsync(sd);
            // result &= verifyElementBase(original, entry);
            dumpOutcome(_generator.Outcome);
            dumpBaseElems(sd.Snapshot.Element);
        }

        // Verify ElementDefinition.Base components
        bool verifyElementBase(StructureDefinition original, StructureDefinition expanded)
        {
            var originalElems = original.HasSnapshot ? original.Snapshot.Element : new List<ElementDefinition>();
            var expandedElems = expanded.HasSnapshot ? expanded.Snapshot.Element : new List<ElementDefinition>();
            var isConstraint = expanded.Derivation == StructureDefinition.TypeDerivationRule.Constraint;
            Debug.Print("Original has {0} elements, expanded has {1} elements...".FormatWith(originalElems.Count, expandedElems.Count));

            // dumpBasePaths(original);

            bool verified = false;
            if (expandedElems.Count < originalElems.Count)
            {
                for (int i = 0; i < originalElems.Count; i++)
                {
                    var elem = originalElems[i];
                    var match = expandedElems.Any(e => e.Path == elem.Path);
                    if (!match)
                    {
                        Debug.Print("{0} has not been expanded...".FormatWith(elem.Path));
                    }
                }
            }
            else if (expandedElems.Count == originalElems.Count)
            {
                verified = true;

                var rootElemName = expandedElems[0].Path;

                //var baseProfileUrl = expanded.Base;
                //var baseProfile = baseProfileUrl != null ? await _testResolver.FindStructureDefinitionAsync(baseProfileUrl) : null;
                //var baseRootElemName = baseProfile != null && baseProfile.Snapshot != null ? baseProfile.Snapshot.Element[0].Path : null;
                //if (expandedElems.Count > 0 && baseRootElemName != null)
                //{
                //    verified &= verifyBasePath(expandedElems[0], originalElems[0], baseRootElemName);
                //}

                if (expanded.Kind == StructureDefinition.StructureDefinitionKind.PrimitiveType)
                {
                    if (rootElemName != "Element")
                    {
                        // [WMR 20190130] STU3
                        //verified &= verifyBasePath(expandedElems[0], originalElems[0], "Element");
                        // [WMR 20190130] R4
                        verified &= verifyBasePath(expandedElems[0], originalElems[0], rootElemName);
                    }

                    if (rootElemName != "Element" && expandedElems.Count > 2)
                    {
                        verified &= verifyBasePath(expandedElems[1], originalElems[1], "Element.id");
                        verified &= verifyBasePath(expandedElems[2], originalElems[2], "Element.extension");
                    }
                }
                else if (expanded.Kind == StructureDefinition.StructureDefinitionKind.ComplexType)
                {
                    // TODO: verify that this is correct (I think so given the others in this context)
                    verified &= verifyBasePath(expandedElems[1], originalElems[1], "Element.id");
                    verified &= verifyBasePath(expandedElems[2], originalElems[2], "Element.extension");
                }
                else if (expanded.Kind == StructureDefinition.StructureDefinitionKind.Resource)
                {
                    // [WMR 20190131] Fixed
                    var baseDef = expanded.BaseDefinition;
                    bool isDerivedFromResource = baseDef == ModelInfo.CanonicalUriForFhirCoreType(FHIRAllTypes.Resource);
                    bool isDerivedFromDomainResource = baseDef == ModelInfo.CanonicalUriForFhirCoreType(FHIRAllTypes.DomainResource);
                    bool isDomainResource = expanded.Name == "DomainResource";

                    // [WMR 20190130] STU3
                    //if (rootElemName != "Resource")
                    //{
                    //    verified &= verifyBasePath(expandedElems[0], originalElems[0], "Resource");
                    //}

                    // [WMR 20190130] R4
                    // Root element base component always refers to self (.Base.Path = .Path)
                    verified &= verifyBasePath(expandedElems[0], originalElems[0], rootElemName);

                    if (isDerivedFromResource || isDerivedFromDomainResource && (expandedElems.Count > 4))
                    {
                        verified &= verifyBasePath(expandedElems[1], originalElems[1], "Resource.id");
                        verified &= verifyBasePath(expandedElems[2], originalElems[2], "Resource.meta");
                        verified &= verifyBasePath(expandedElems[3], originalElems[3], "Resource.implicitRules");
                        verified &= verifyBasePath(expandedElems[4], originalElems[4], "Resource.language");
                    }
                    var startIdx = 5;
                    if ((isDomainResource || isDerivedFromDomainResource) && (expandedElems.Count > 8))
                    {
                        verified &= verifyBasePath(expandedElems[5], originalElems[5], "DomainResource.text");
                        verified &= verifyBasePath(expandedElems[6], originalElems[6], "DomainResource.contained");
                        verified &= verifyBasePath(expandedElems[7], originalElems[7], "DomainResource.extension");
                        verified &= verifyBasePath(expandedElems[8], originalElems[8], "DomainResource.modifierExtension");
                        startIdx = 9;
                    }
                    if (!isDomainResource)
                    {
                        for (int i = startIdx; i < expandedElems.Count; i++)
                        {
                            var path = expandedElems[i].Path;
                            if (path.EndsWith(".id"))
                            {
                                verified &= verifyBasePath(expandedElems[i], originalElems[i], "Element.id");
                            }
                            else if (path.EndsWith(".extension"))
                            {
                                verified &= verifyBasePath(expandedElems[i], originalElems[i], "Element.extension");
                            }
                            else if (path.EndsWith(".modifierExtension"))
                            {
                                verified &= verifyBasePath(expandedElems[i], originalElems[i], "BackboneElement.modifierExtension");
                            }
                            else
                            {
                                verified &= verifyBasePath(expandedElems[i], originalElems[i], expandedElems[i].Path);
                            }
                        }
                    }
                }

                if (isConstraint)
                {
                    for (int i = 0; i < expandedElems.Count; i++)
                    {
                        if (originalElems[i].Base == null) { verified = false; Debug.WriteLine($"ORIGINAL: Path = {originalElems[i].Path}  => BASE IS MISSING"); }
                        if (expandedElems[i].Base == null) { verified = false; Debug.WriteLine($"EXPANDED: Path = {expandedElems[i].Path}  => BASE IS MISSING"); }
                    }
                }


            }
            return verified;
        }

        static bool verifyBasePath(ElementDefinition elem, ElementDefinition orgElem, string path = "")
        {
<<<<<<< HEAD
            bool result = false;

            Debug.WriteLineIf(elem.Base == null, $"EXPANDED: Path = {elem.Path}  => BASE IS MISSING");
            Debug.WriteLineIf(orgElem.Base == null, "ORIGINAL: Path = {orgElem.Path}  => BASE IS MISSING");

            // R4: ElementDefinition.Base for newly introduced elements refers to self (.Base.Path == .Path)
=======
            bool result;
>>>>>>> 0a69adb3
            if (!string.IsNullOrEmpty(path))
            {
                // Assert.IsNotNull(elem.Base);
                // Assert.AreEqual(path, elem.Base.Path);

                // Assert.IsNotNull(orgElem.Base);
                // Assert.AreEqual(path, orgElem.Base.Path);

                result = elem.Base != null && path == elem.Base.Path;

<<<<<<< HEAD
                Debug.WriteLineIf(elem.Base != null && path != elem.Base.Path, $"EXPANDED: Path = {elem.Path} Base = {elem.Base?.Path} != {path} => INVALID BASE PATH");
                Debug.WriteLineIf(orgElem.Base != null && path != orgElem.Base.Path, $"ORIGINAL: Path = {orgElem.Path} Base = {orgElem.Base?.Path} != {path} => INVALID BASE PATH");
                Debug.Assert(!(orgElem.Base != null && path != orgElem.Base.Path));
=======
                Debug.WriteLineIf(elem.Base == null, "EXPANDED: Path = {0}  => BASE IS MISSING".FormatWith(elem.Path));
                Debug.WriteLineIf(orgElem.Base == null, "ORIGINAL: Path = {0}  => BASE IS MISSING".FormatWith(orgElem.Path));

                Debug.WriteLineIf(elem.Base != null && path != elem.Base.Path, "EXPANDED: Path = {0} Base = {1} != {2} => INVALID BASE PATH".FormatWith(elem.Path, elem.Base?.Path, path));
                Debug.WriteLineIf(orgElem.Base != null && path != orgElem.Base.Path, "ORIGINAL: Path = {0} Base = {1} != {2} => INVALID BASE PATH".FormatWith(orgElem.Path, orgElem.Base?.Path, path));
>>>>>>> 0a69adb3
            }
            // STU3: ElementDefinition.Base for newly introduced elements is empty
            //else
            //{
            //    // New resource element
            //    result = elem.Base == null;
            //    Debug.WriteLineIf(elem.Base != null, $"EXPANDED: Path = {elem.Path} Base = {elem.Base?.Path} != '' => BASE SHOULD BE NULL");
            //    Debug.WriteLineIf(orgElem.Base != null, $"ORIGINAL: Path = {orgElem.Path} Base = {orgElem.Base?.Path} != '' => BASE SHOULD BE NULL");

            //}

<<<<<<< HEAD
            Assert.IsTrue(result);
=======
                Debug.WriteLineIf(elem.Base != null, "EXPANDED: Path = {0} Base = {1} != '' => BASE SHOULD BE NULL".FormatWith(elem.Path, elem.Base?.Path, path));
                Debug.WriteLineIf(orgElem.Base != null, "ORIGINAL: Path = {0} Base = {1} != '' => BASE SHOULD BE NULL".FormatWith(orgElem.Path, orgElem.Base?.Path, path));
>>>>>>> 0a69adb3

            return result;
        }

        // [WMR 20161207] NEW
        // Verify reslicing order
        [TestMethod]
        public async T.Task TestReslicingOrder()
        {
            var dirSource = new DirectorySource("TestData/validation");
            var sd = await dirSource.FindStructureDefinitionAsync("http://example.com/StructureDefinition/patient-telecom-reslice-ek");
            Assert.IsNotNull(sd);

            //Patient.telecom : ''
            //Patient.telecom : 'phone'
            //Patient.telecom : 'email'
            //Patient.telecom : 'email/home'
            //Patient.telecom : 'email/work'
            //Patient.telecom : 'other'
            //Patient.telecom : 'other/home'
            //Patient.telecom : 'other/work'

            // Verify original differential - defines reslicing
            Debug.Print("Verify differential...");
            var diffNav = ElementDefinitionNavigator.ForDifferential(sd);
            assertPatientTelecomReslice(diffNav);

            var (_,expanded) = await generateSnapshotAndCompare(sd);

            Debug.Print("Verify snapshot...");
            var snapNav = ElementDefinitionNavigator.ForSnapshot(expanded);
            assertPatientTelecomReslice(snapNav);
        }

        void assertPatientTelecomReslice(ElementDefinitionNavigator nav)
        {
            Assert.IsTrue(nav.MoveToFirstChild());  // Patient

            if (ElementDefinitionNavigator.IsRootPath(nav.Path))
            {
                Assert.IsTrue(nav.MoveToChild("telecom"));
            }

            var bm = nav.Bookmark();
            do
            {
                Debug.Print($"{nav.Path} : '{nav.Current.SliceName}'");
            } while (nav.MoveToNext("telecom"));
            nav.ReturnToBookmark(bm);

            // Patient.telecom - slicing introduction
            Assert.IsTrue(nav.Path == "Patient.telecom");
            Assert.IsNotNull(nav.Current.Slicing);

            // Patient.telecom - slice "phone"
            Assert.IsTrue(nav.MoveToNext());
            Assert.IsTrue(nav.Path == "Patient.telecom");
            Assert.IsTrue(nav.Current.SliceName == "phone");

            // Patient.telecom - slice "email"
            Assert.IsTrue(nav.MoveToNext());
            Assert.IsTrue(nav.Path == "Patient.telecom");
            Assert.IsTrue(nav.Current.SliceName == "email");

            // Patient.telecom - reslice "email/home"
            Assert.IsTrue(nav.MoveToNext());
            Assert.IsTrue(nav.Path == "Patient.telecom");
            Assert.IsTrue(nav.Current.SliceName == "email/home");

            // Patient.telecom - reslice "email/work"
            Assert.IsTrue(nav.MoveToNext());
            Assert.IsTrue(nav.Path == "Patient.telecom");
            Assert.IsTrue(nav.Current.SliceName == "email/work");

            // Patient.telecom - slice "other"
            Assert.IsTrue(nav.MoveToNext());
            Assert.IsTrue(nav.Path == "Patient.telecom");
            Assert.IsTrue(nav.Current.SliceName == "other");

            // Patient.telecom - reslice "other/home"
            Assert.IsTrue(nav.MoveToNext());
            Assert.IsTrue(nav.Path == "Patient.telecom");
            Assert.IsTrue(nav.Current.SliceName == "other/home");

            // Patient.telecom - reslice "other/work"
            Assert.IsTrue(nav.MoveToNext());
            Assert.IsTrue(nav.Path == "Patient.telecom");
            Assert.IsTrue(nav.Current.SliceName == "other/work");
        }


        // [WMR 20161207] DEBUGGING
        // List all complex extensions that are available in the TestData folder

        // http://hl7.org/fhir/StructureDefinition/cqif-basic-codeSystem : 'TestData/snapshot-test/extensions\extension-cqif-basic-codesystem.xml'
        // http://hl7.org/fhir/StructureDefinition/cqif-basic-contributor : 'TestData/snapshot-test/extensions\extension-cqif-basic-contributor.xml'
        // http://hl7.org/fhir/StructureDefinition/cqif-basic-data : 'TestData/snapshot-test/extensions\extension-cqif-basic-data.xml'
        // http://hl7.org/fhir/StructureDefinition/cqif-basic-guidance-action : 'TestData/snapshot-test/extensions\extension-cqif-basic-guidance-action.xml'
        // http://hl7.org/fhir/StructureDefinition/cqif-basic-guidance-trigger : 'TestData/snapshot-test/extensions\extension-cqif-basic-guidance-trigger.xml'
        // http://hl7.org/fhir/StructureDefinition/cqif-basic-library : 'TestData/snapshot-test/extensions\extension-cqif-basic-library.canonical.xml'
        // http://hl7.org/fhir/StructureDefinition/cqif-basic-model : 'TestData/snapshot-test/extensions\extension-cqif-basic-model.xml'
        // http://hl7.org/fhir/StructureDefinition/cqif-basic-parameter : 'TestData/snapshot-test/extensions\extension-cqif-basic-parameter.xml'
        // http://hl7.org/fhir/StructureDefinition/cqif-basic-relatedResource : 'TestData/snapshot-test/extensions\extension-cqif-basic-relatedresource.xml'
        // http://hl7.org/fhir/StructureDefinition/cqif-basic-valueSet : 'TestData/snapshot-test/extensions\extension-cqif-basic-valueset.xml'
        // http://hl7.org/fhir/StructureDefinition/encounter-relatedCondition : 'TestData/snapshot-test/extensions\extension-encounter-relatedcondition.xml'
        // http://hl7.org/fhir/StructureDefinition/family-member-history-genetics-parent : 'TestData/snapshot-test/extensions\extension-family-member-history-genetics-parent.xml'
        // http://hl7.org/fhir/StructureDefinition/gao-extension-item : 'TestData/snapshot-test/extensions\extension-gao-extension-item.canonical.xml'
        // http://hl7.org/fhir/StructureDefinition/goal-target : 'TestData/snapshot-test/extensions\extension-goal-target.xml'
        // http://hl7.org/fhir/StructureDefinition/patient-clinicalTrial : 'TestData/snapshot-test/extensions\extension-patient-clinicaltrial.xml'
        // http://hl7.org/fhir/StructureDefinition/patient-nationality : 'TestData/snapshot-test/extensions\extension-patient-nationality.xml'
        // http://hl7.org/fhir/StructureDefinition/qicore-adverseevent-cause : 'TestData/snapshot-test/extensions\extension-qicore-adverseevent-cause.xml'
        // http://hl7.org/fhir/StructureDefinition/questionnaire-enableWhen : 'TestData/snapshot-test/extensions\extension-questionnaire-enablewhen.xml'

        [TestMethod]
        public async T.Task FindComplexTestExtensions()
        {
            //Assert.Fail("CHANGE all files in TestData/snapshot-test/extensions. The FhirVersion should be 4.0.0");
            Debug.WriteLine("Complex extension in TestData folder:");
            var dirSource = new DirectorySource("TestData/snapshot-test/extensions");
            var uris = dirSource.ListResourceUris(ResourceType.StructureDefinition);
            foreach (var uri in uris)
            {
                var sd = await dirSource.FindStructureDefinitionAsync(uri);
                if (sd.IsExtension)
                {
                    if (sd.Differential.Element.Any(e => e.Path.StartsWith("Extension.extension.", StringComparison.Ordinal)))
                    {
                        // var orgInfo = sd.Annotation<OriginAnnotation>();
                        // Debug.WriteLine($"{uri} : '{orgInfo?.Origin}'");
                        Debug.WriteLine($"{uri} : '{sd.GetOrigin()}'");
                    }
                }
            }
        }

        // Ewout: type slices cannot contain renamed elements!
        static StructureDefinition ObservationTypeSliceProfile => new StructureDefinition()
        {
            Type = FHIRAllTypes.Observation.GetLiteral(),
            BaseDefinition = ModelInfo.CanonicalUriForFhirCoreType(FHIRAllTypes.Observation),
            Name = "MyTestObservation",
            Url = "http://example.org/fhir/StructureDefinition/MyTestObservation",
            Derivation = StructureDefinition.TypeDerivationRule.Constraint,
            Differential = new StructureDefinition.DifferentialComponent()
            {
                Element = new List<ElementDefinition>()
                {
                    new ElementDefinition("Observation.value[x]")
                    {
                        Slicing = new ElementDefinition.SlicingComponent()
                        {
                            // Discriminator = new string[] { "@type" },
                            Discriminator = new ElementDefinition.DiscriminatorComponent[]
                                { new ElementDefinition.DiscriminatorComponent
                                    { Type = ElementDefinition.DiscriminatorType.Type }
                                }.ToList(),
                            Ordered = false,
                            Rules = ElementDefinition.SlicingRules.Open
                        }
                    }
                    ,new ElementDefinition("Observation.value[x]")
                    {
#if !GENERATE_MISSING_TYPE_SLICE_NAMES
                        // [WMR 20190828] SnapshotGenerator generates missing sliceNames for type slices
                        SliceName = "valueString",
#endif

                        Type = new List<ElementDefinition.TypeRefComponent>()
                        {
                            new ElementDefinition.TypeRefComponent() { Code = FHIRAllTypes.String.GetLiteral() }
                        }
                    }
                }
            }
        };

        [Conditional("DEBUG")]
        void dumpElements(IEnumerable<ElementDefinition> elements, string header = null) => dumpElements(elements.ToList(), header);

        [Conditional("DEBUG")]
        void dumpElements(List<ElementDefinition> elements, string header = null)
        {
            Debug.WriteLineIf(!string.IsNullOrEmpty(header), header);
            for (int i = 0; i < elements.Count; i++)
            {
                var elem = elements[i];
                Debug.Write(elem.Path);
                Debug.WriteIf(elem.Path != null, " '" + elem.SliceName + "'");
                if (elem.Slicing != null)
                {
                    Debug.Write(" => sliced on: " + string.Join(" | ", elem.Slicing.Discriminator.Select(p => p?.Path)));
                }
                Debug.WriteLine("");
            }
        }

        [TestMethod]
        public async T.Task TestTypeSlicing()
        {
            // Create a profile with a type slice: { value[x], value[x] : String }
            var profile = ObservationTypeSliceProfile;

            var resolver = new InMemoryProfileResolver(profile);
            var multiResolver = new MultiResolver(_testResolver, resolver);
            _generator = new SnapshotGenerator(multiResolver, _settings);

            (_,var expanded) = await generateSnapshotAndCompare(profile);
            Assert.IsNotNull(expanded);
            Assert.IsTrue(expanded.HasSnapshot);

#if GENERATE_MISSING_TYPE_SLICE_NAMES
            // Expecting informational messages about generated slice names
            dumpOutcome(_generator.Outcome);
#endif

            expanded.Snapshot.Element.Where(e => e.Path.StartsWith("Observation.value")).Dump("[1] Observation.value slice:");

            var nav = new ElementDefinitionNavigator(expanded);
            Assert.IsTrue(nav.MoveToFirstChild());
            Assert.AreEqual(nav.Path, "Observation");
            Assert.IsTrue(nav.MoveToChild("value[x]"));
            Assert.IsNotNull(nav.Current.Slicing);
            Assert.IsTrue(nav.MoveToNext());
            //Assert.AreEqual(nav.PathName, "valueString"); // NOT Normalized
            Assert.AreEqual(nav.PathName, "value[x]"); // Normalized
            Assert.AreEqual(nav.Current.Type.FirstOrDefault().Code, FHIRAllTypes.String.GetLiteral());

            // Add an additional type slice: { value[x], value[x] : String, value[x] : CodeableConcept }
            profile.Differential.Element.Add(
                new ElementDefinition("Observation.value[x]")
                {
#if !GENERATE_MISSING_TYPE_SLICE_NAMES
                    // [WMR 20190828] SnapshotGenerator generates missing sliceNames for type slices
                    SliceName = "valueCodeableConcept",
#endif
                    Type = new List<ElementDefinition.TypeRefComponent>()
                    {
                        new ElementDefinition.TypeRefComponent() { Code = FHIRAllTypes.CodeableConcept.GetLiteral() }
                    }
                }
            );

            (_, expanded) = await generateSnapshotAndCompare(profile);
            Assert.IsNotNull(expanded);
            Assert.IsTrue(expanded.HasSnapshot);

            expanded.Snapshot.Element.Where(e => e.Path.StartsWith("Observation.value")).Dump("[2] Observation.value slice:");

            nav = new ElementDefinitionNavigator(expanded);
            Assert.IsTrue(nav.MoveToFirstChild());
            Assert.AreEqual(nav.Path, "Observation");
            Assert.IsTrue(nav.MoveToChild("value[x]"));
            Assert.IsTrue(nav.MoveToNext());
            Assert.AreEqual(nav.PathName, "value[x]"); // valueString
            Assert.AreEqual(nav.Current.Type.FirstOrDefault()?.Code, FHIRAllTypes.String.GetLiteral());
            Assert.IsTrue(nav.MoveToNext());
            Assert.AreEqual(nav.PathName, "value[x]"); // valueCodeableConcept
            Assert.AreEqual(nav.Current.Type.FirstOrDefault()?.Code, FHIRAllTypes.CodeableConcept.GetLiteral());
        }

        [TestMethod]
        public async T.Task TestMissingDifferential()
        {
            // Create a profile without a differential
            var profile = ObservationTypeSliceProfile;
            profile.Differential = null;

            var resolver = new InMemoryProfileResolver(profile);
            var multiResolver = new MultiResolver(_testResolver, resolver);
            _generator = new SnapshotGenerator(multiResolver, _settings);

            var (_, expanded) = await generateSnapshotAndCompare(profile);
            Assert.IsNotNull(expanded);
            Assert.IsTrue(expanded.HasSnapshot);

            expanded.Snapshot.Element.Dump();
        }

        [TestMethod]
        public async T.Task TestUnresolvedBaseProfile()
        {
            // Create a profile with an unresolved base profile reference
            var profile = ObservationTypeSliceProfile;
            profile.BaseDefinition = "http://example.org/fhir/StructureDefinition/missing";

            var resolver = new InMemoryProfileResolver(profile);
            var multiResolver = new MultiResolver(_testResolver, resolver);
            _generator = new SnapshotGenerator(multiResolver, _settings);

            (_, var expanded) = await generateSnapshotAndCompare(profile);
            Assert.IsNotNull(expanded);
            Assert.IsFalse(expanded.HasSnapshot);
            var outcome = _generator.Outcome;
            Assert.IsNotNull(outcome);
            Assert.IsNotNull(outcome.Issue);
            Assert.AreEqual(outcome.Issue.Count, 1);
            assertIssue(outcome.Issue[0], Issue.UNAVAILABLE_REFERENCED_PROFILE, profile.BaseDefinition);
        }

        static StructureDefinition ObservationTypeResliceProfile => new StructureDefinition()
        {
            Type = FHIRAllTypes.Observation.GetLiteral(),
            BaseDefinition = ObservationTypeSliceProfile.Url,
            Name = "MyDerivedTestObservation",
            Url = "http://example.org/fhir/StructureDefinition/MyDerivedTestObservation",
            Derivation = StructureDefinition.TypeDerivationRule.Constraint,
            Differential = new StructureDefinition.DifferentialComponent()
            {
                Element = new List<ElementDefinition>()
                {
                    new ElementDefinition("Observation.value[x]")
                    {
                        Slicing = new ElementDefinition.SlicingComponent()
                        {
                            // Discriminator = new string[] { "@type" },
                            Discriminator = new ElementDefinition.DiscriminatorComponent[]
                                { new ElementDefinition.DiscriminatorComponent
                                    { Type = ElementDefinition.DiscriminatorType.Type }
                                }.ToList(),
                            Ordered = false,
                            Rules = ElementDefinition.SlicingRules.Open
                        }
                    }
                    // Constraint on existing type slice value[x] : String
                    ,new ElementDefinition("Observation.value[x]")
                    {
#if !GENERATE_MISSING_TYPE_SLICE_NAMES
                        // [WMR 20190828] SnapshotGenerator generates missing sliceNames for type slices
                        SliceName = "valueString",
#endif

                        Max = "1", // New constraint
                        Type = new List<ElementDefinition.TypeRefComponent>()
                        {
                            new ElementDefinition.TypeRefComponent() { Code = FHIRAllTypes.String.GetLiteral() }
                        }
                    }
                    
                    // Remove existing type slice value[x]: CodeableConcept

                    // Add a new type slice value[x]: Integer
                    ,new ElementDefinition("Observation.value[x]")
                    {
#if !GENERATE_MISSING_TYPE_SLICE_NAMES
                        // [WMR 20190828] SnapshotGenerator generates missing sliceNames for type slices
                        SliceName = "valueInteger",
#endif

                        Type = new List<ElementDefinition.TypeRefComponent>()
                        {
                            new ElementDefinition.TypeRefComponent() { Code = FHIRAllTypes.Integer.GetLiteral() }
                        }
                    },
                }
            }
        };

        [TestMethod]
        public async T.Task TestTypeReslicing()
        {
            // Create a derived profile from a base profile with a type slice
            var profile = ObservationTypeResliceProfile;
            var baseProfile = ObservationTypeSliceProfile;

            var resources = new IConformanceResource[] { profile, baseProfile };
            var resolver = new InMemoryProfileResolver(resources);
            var multiResolver = new MultiResolver(_testResolver, resolver);
            _generator = new SnapshotGenerator(multiResolver, _settings);

            (_, var expanded) = await generateSnapshotAndCompare(profile);
            Assert.IsNotNull(expanded);
            Assert.IsTrue(expanded.HasSnapshot);

#if GENERATE_MISSING_TYPE_SLICE_NAMES
            // Expecting informational messages about generated slice names
            dumpOutcome(_generator.Outcome);
#endif

            expanded.Snapshot.Element.Where(e => e.Path.StartsWith("Observation.value")).Dump("[1] Observation.value reslice:");

            var nav = new ElementDefinitionNavigator(expanded);
            Assert.IsTrue(nav.MoveToFirstChild());
            Assert.AreEqual(nav.Path, "Observation");
            Assert.IsTrue(nav.MoveToChild("value[x]"));
            Assert.IsTrue(nav.MoveToNext());
            Assert.AreEqual(nav.PathName, "value[x]"); // valueString
            Assert.AreEqual(nav.Current.Type.FirstOrDefault()?.Code, FHIRAllTypes.String.GetLiteral());
            // Derived profile REMOVES existing CodeableConcept type slice and introduces a new Integer type slice
            // Note: special rules for element types allow removal of inherited collection items
            Assert.IsTrue(nav.MoveToNext());
            Assert.AreEqual(nav.PathName, "value[x]"); // valueCodeableConcept
            Assert.AreEqual(nav.Current.Type.FirstOrDefault()?.Code, FHIRAllTypes.Integer.GetLiteral());
        }

        // Choice type constraint, with element renaming
        static StructureDefinition ObservationTypeConstraintProfile => new StructureDefinition()
        {
            Type = FHIRAllTypes.Observation.GetLiteral(),
            BaseDefinition = ModelInfo.CanonicalUriForFhirCoreType(FHIRAllTypes.Observation),
            Name = "MyTestObservation",
            Url = "http://example.org/fhir/StructureDefinition/MyTestObservation",
            Derivation = StructureDefinition.TypeDerivationRule.Constraint,
            Differential = new StructureDefinition.DifferentialComponent()
            {
                Element = new List<ElementDefinition>()
                {
                    // No slicing introduction
                    // STU3: Only single element is allowed (this is NOT a slice!)
                    // Element is renamed
                    new ElementDefinition("Observation.valueString")
                    {
                        Type = new List<ElementDefinition.TypeRefComponent>()
                        {
                            new ElementDefinition.TypeRefComponent() { Code = FHIRAllTypes.String.GetLiteral() }
                        }
                    }
                }
            }
        };

        [TestMethod]
        public async T.Task TestChoiceTypeConstraint()
        {
            // Create a profile with a choice type constraint: value[x] => valueString
            var profile = ObservationTypeConstraintProfile;

            var resolver = new InMemoryProfileResolver(profile);
            var multiResolver = new MultiResolver(_testResolver, resolver);
            _generator = new SnapshotGenerator(multiResolver, _settings);

            (_, var expanded) = await generateSnapshotAndCompare(profile);
            Assert.IsNotNull(expanded);
            Assert.IsTrue(expanded.HasSnapshot);

            expanded.Snapshot.Element.Where(e => e.Path.StartsWith("Observation.value")).Dump("Observation.value choice type constraint:");

            var nav = new ElementDefinitionNavigator(expanded);
            Assert.IsTrue(nav.MoveToFirstChild());
            Assert.AreEqual(nav.Path, "Observation");

            // [WMR 20190204] STU3: "value[x]" should be renamed to valueString in snapshot
            //Assert.IsFalse(nav.MoveToChild("value[x]")); // 
            //Assert.IsTrue(nav.MoveToChild("valueString"));
            // [WMR 20190204] R4: snapshot should include both "value[x]" and "valueString"
            Assert.IsTrue(nav.MoveToChild("value[x]"));
#if NORMALIZE_RENAMED_TYPESLICE
            // [WMR 20190828] R4: Normalize renamed type slices in snapshot
            Assert.IsTrue(nav.MoveToNextSlice("valueString"));
#else
            Assert.IsTrue(nav.MoveToNext("valueString"));
#endif

            Assert.IsNull(nav.Current.Slicing);
            Assert.AreEqual(nav.Current.Type.FirstOrDefault().Code, FHIRAllTypes.String.GetLiteral());
        }

        //[Ignore("TODO: Fix choice type constraints for R4")]
        [TestMethod]
        public async T.Task TestInvalidChoiceTypeConstraints()
        {
            // Create a profile with multiple choice type constraint: value[x] => { valueString, valueInteger }
            // STU3: multiple renamed choice type constraints are invalid
            // R4: multiple renamed choice type constraints are allowed
            var profile = ObservationTypeConstraintProfile;
            profile.Differential.Element.Add(
                    new ElementDefinition("Observation.valueInteger")
                    {
                        Type = new List<ElementDefinition.TypeRefComponent>()
                        {
                            new ElementDefinition.TypeRefComponent() { Code = FHIRAllTypes.Integer.GetLiteral() }
                        }
                    }
            );

            var resolver = new InMemoryProfileResolver(profile);
            var multiResolver = new MultiResolver(_testResolver, resolver);
            _generator = new SnapshotGenerator(multiResolver, _settings);

            (_, var expanded) = await generateSnapshotAndCompare(profile);
            Assert.IsNotNull(expanded);
            Assert.IsTrue(expanded.HasSnapshot);

            expanded.Snapshot.Element.Where(e => e.Path.StartsWith("Observation.value")).Dump("Observation.value choice type constraint:");
            var outcome = _generator.Outcome;
            dumpOutcome(outcome);

            var nav = new ElementDefinitionNavigator(expanded);
            Assert.IsTrue(nav.MoveToFirstChild());
            Assert.AreEqual(nav.Path, "Observation");

            // [WMR 20190204] STU3: "value[x]" should be renamed to valueString in snapshot
            //Assert.IsFalse(nav.MoveToChild("value[x]"));
            //Assert.IsTrue(nav.MoveToChild("valueString"));
            // [WMR 20190204] R4: snapshot should include "value[x]" "valueString", and "valueInteger"
            Assert.IsTrue(nav.MoveToChild("value[x]"));
#if NORMALIZE_RENAMED_TYPESLICE
            // [WMR 20190828] R4: Normalize renamed type slices in snapshot
            Assert.IsTrue(nav.MoveToNextSlice("valueString"));
#else
            Assert.IsTrue(nav.MoveToNext("valueString"));
#endif

            Assert.IsNull(nav.Current.Slicing);
            Assert.AreEqual(nav.Current.Type.FirstOrDefault().Code, FHIRAllTypes.String.GetLiteral());

#if NORMALIZE_RENAMED_TYPESLICE
            // [WMR 20190828] R4: Normalize renamed type slices in snapshot
            Assert.IsTrue(nav.MoveToNextSlice("valueInteger"));
#else
            Assert.IsTrue(nav.MoveToNext("valueInteger"));
#endif
            Assert.IsNull(nav.Current.Slicing);
            Assert.AreEqual(nav.Current.Type.FirstOrDefault().Code, FHIRAllTypes.Integer.GetLiteral());

            // [WMR 20190211] STU3: Disallow multiple renamed choice type constraints
            //Assert.IsNotNull(outcome);
            //Assert.AreEqual(1, outcome.Issue.Count);
            //assertIssue(outcome.Issue[0], SnapshotGenerator.PROFILE_ELEMENTDEF_INVALID_CHOICE_CONSTRAINT);

            // [WMR 20190211] R4: Allow multiple renamed choice type constraints
            Assert.IsNull(outcome);
        }

        // [WMR 20190204] #824
        // Support R4 choice type shortcut syntax
        // Example: http://hl7.org/fhir/bmi.profile.xml.html

        // Generic type slicing:
        // - Slicing Introduction: Slicing { Discriminator = { "Type", "$this" } }
        // - Named slices:
        //     - Limit the list of allowed types (defined by intro element)
        //     - Specify additional constraints for specific type(s)
        //       Override common constraints inherited from slicing introduction
        //
        // Choice type elements:
        // - Constraints on "value[x]" apply to all allowed types
        //   - Constraints on "value[x].type" limit the list of allowed types
        //     Note: cannot introduce new (incompatible) types!
        //   - Slicing component is optional, but allowed
        //     If present, first Discriminator in list should be { "Type", "$this" }
        //     Note: derived profiles can reslice and add additional discriminator components
        // - Shortcut: allow constraint on single type w/o slicing introduction
        //     - Rename element, e.g. "value[x]" => "valueString"
        //     - Element.type is optional
        //       Matching type is implied from element name
        //       e.g. "valueString" specifies constraints for type choice "string"
        //     - Allow multiple, e.g. "valueString" and "valueBoolean"
        // - Also allow regular type slicing (with slicing intro)
        //     - e.g. named slice with constraints for a subset of allowed types
        //     - Rename element path if constraints apply to *single* type
        //
        // Snapshot component in R4:
        // - Always include original choice type element (e.g. "value[x]")
        // - Also include concrete type slices and/or renamed single type constraints
        //
        // Snapshot component in STU3:
        // - Choice type element is renamed if constrained to a single type
        //   e.g. snapshot only includes "valueString", but not "value[x]"
        // - Otherwise, if multiple types are allowed, do not rename the element(s)
        //   Generate a unique slice name that includes the renamed element name
        //   e.g. choice type constrained to string and boolean
        //   => snapshot includes "value[x]" (slicing intro), "value[x]:valueString" and "value[x]:valueBoolean"

        [TestMethod]
        public void TestChoiceTypeCommonConstraint()
        {
            var obsProfile = new StructureDefinition()
            {
                Type = FHIRAllTypes.Observation.GetLiteral(),
                BaseDefinition = ModelInfo.CanonicalUriForFhirCoreType(FHIRAllTypes.Observation),
                Name = "ChoiceTypeObservation",
                Url = "http://example.org/fhir/StructureDefinition/ChoiceTypeObservation",
                Differential = new StructureDefinition.DifferentialComponent()
                {
                    Element = new List<ElementDefinition>()
                    {
                        // Specify common constraints that apply to all choice types
                        new ElementDefinition("Observation.value[x]")
                        {
                            Min = 1,
                            // Limit the list of allowed types
                            Type = new List<ElementDefinition.TypeRefComponent>()
                            {
                                new ElementDefinition.TypeRefComponent() { Code = "string" },
                                new ElementDefinition.TypeRefComponent() { Code = "boolean" },
                            }
                        },
                    }
                }
            };

            var resolver = new InMemoryProfileResolver(obsProfile);
            var multiResolver = new MultiResolver(_testResolver, resolver);
            var generator = _generator = new SnapshotGenerator(multiResolver, _settings);

            generateSnapshotAndCompare(obsProfile, out StructureDefinition expanded);

            dumpOutcome(generator.Outcome);
            dumpBaseElems(expanded.Snapshot.Element);

            Assert.IsNotNull(expanded);
            Assert.IsTrue(expanded.HasSnapshot);

            // Should be allowed
            var outcome = generator.Outcome;
            Assert.IsNull(outcome);

            var nav = ElementDefinitionNavigator.ForSnapshot(expanded);
            Assert.IsTrue(nav.JumpToFirst("Observation.value[x]"));
            Assert.AreEqual(1, nav.Current.Min);
            Assert.AreEqual(2, nav.Current.Type.Count);
            Assert.AreEqual("string", nav.Current.Type[0].Code);
            Assert.AreEqual("boolean", nav.Current.Type[1].Code);
        }

        [TestMethod]

        public void TestChoiceTypeWithTypeSlice()
        {
            var obsProfile = new StructureDefinition()
            {
                Type = FHIRAllTypes.Observation.GetLiteral(),
                BaseDefinition = ModelInfo.CanonicalUriForFhirCoreType(FHIRAllTypes.Observation),
                Name = "ChoiceTypeObservation",
                Url = "http://example.org/fhir/StructureDefinition/ChoiceTypeObservation",
                Differential = new StructureDefinition.DifferentialComponent()
                {
                    Element = new List<ElementDefinition>()
                    {
                        // Type slicing introduction
                        new ElementDefinition("Observation.value[x]")
                        {
                            Slicing = new ElementDefinition.SlicingComponent()
                            {
                                Discriminator = new List<ElementDefinition.DiscriminatorComponent>()
                                {
                                    ElementDefinition.DiscriminatorComponent.ForTypeSlice()
                                }
                            },
                        },
                        // Concrete type slice
                        new ElementDefinition("Observation.value[x]")
                        {
                            SliceName = "FirstTypeSlice",
                            MaxLength = 100,
                            Type = new List<ElementDefinition.TypeRefComponent>()
                            {
                                new ElementDefinition.TypeRefComponent() { Code = FHIRAllTypes.String.GetLiteral() }
                            }
                        },
                    }
                }
            };

            var resolver = new InMemoryProfileResolver(obsProfile);
            var multiResolver = new MultiResolver(_testResolver, resolver);
            var generator = _generator = new SnapshotGenerator(multiResolver, _settings);

            generateSnapshotAndCompare(obsProfile, out StructureDefinition expanded);

            dumpOutcome(generator.Outcome);
            dumpBaseElems(expanded.Snapshot.Element);

            Assert.IsNotNull(expanded);
            Assert.IsTrue(expanded.HasSnapshot);

            // Should be allowed
            var outcome = generator.Outcome;
            Assert.IsNull(outcome);

            var nav = ElementDefinitionNavigator.ForSnapshot(expanded);

            Assert.IsTrue(nav.JumpToFirst("Observation.value[x]"));
            Assert.IsNull(nav.Current.MaxLengthElement);
            Assert.AreNotEqual(1, nav.Current.Type.Count);

            Assert.IsTrue(nav.MoveToNextSlice());
            Assert.AreEqual("value[x]", nav.PathName);
            Assert.AreEqual("FirstTypeSlice", nav.Current.SliceName);
            Assert.AreEqual(100, nav.Current.MaxLength);
            Assert.AreEqual(1, nav.Current.Type.Count);
        }

        [TestMethod]

        public void TestChoiceTypeSingleTypeConstraint()
        {
            var obsProfile = new StructureDefinition()
            {
                Type = FHIRAllTypes.Observation.GetLiteral(),
                BaseDefinition = ModelInfo.CanonicalUriForFhirCoreType(FHIRAllTypes.Observation),
                Name = "ChoiceTypeObservation",
                Url = "http://example.org/fhir/StructureDefinition/ChoiceTypeObservation",
                Differential = new StructureDefinition.DifferentialComponent()
                {
                    Element = new List<ElementDefinition>()
                    {
                        // Type-specific constraint
                        new ElementDefinition("Observation.valueString")
                        {
                            MaxLength = 100
                        },
                    }
                }
            };

            var resolver = new InMemoryProfileResolver(obsProfile);
            var multiResolver = new MultiResolver(_testResolver, resolver);
            var generator = _generator = new SnapshotGenerator(multiResolver, _settings);

            generateSnapshotAndCompare(obsProfile, out StructureDefinition expanded);

            dumpOutcome(generator.Outcome);
            dumpBaseElems(expanded.Snapshot.Element);

            Assert.IsNotNull(expanded);
            Assert.IsTrue(expanded.HasSnapshot);

            // Should be allowed
            var outcome = generator.Outcome;
            Assert.IsNull(outcome);

            var nav = ElementDefinitionNavigator.ForSnapshot(expanded);

            Assert.IsTrue(nav.JumpToFirst("Observation.value[x]"));
            // Verify: MaxLength constraint only applies to valueString
            Assert.IsNull(nav.Current.MaxLengthElement);
            // Verify: type-specific constraint on valueString does NOT limit the list of allowable types
            Assert.AreNotEqual(1, nav.Current.Type.Count);

#if NORMALIZE_RENAMED_TYPESLICE
            // [WMR 20190828] R4: Normalize renamed type slices in snapshot
            Assert.IsTrue(nav.MoveToNextSlice("valueString"));
#else
            Assert.IsTrue(nav.MoveToNext("valueString"));
#endif
            Assert.AreEqual(100, nav.Current.MaxLength);
        }

        [TestMethod]

        public void TestChoiceTypeMultipleTypeConstraints()
        {
            var obsProfile = new StructureDefinition()
            {
                Type = FHIRAllTypes.Observation.GetLiteral(),
                BaseDefinition = ModelInfo.CanonicalUriForFhirCoreType(FHIRAllTypes.Observation),
                Name = "ChoiceTypeObservation",
                Url = "http://example.org/fhir/StructureDefinition/ChoiceTypeObservation",
                Differential = new StructureDefinition.DifferentialComponent()
                {
                    Element = new List<ElementDefinition>()
                    {
                        new ElementDefinition("Observation.valueString")
                        {
                            MaxLength = 100
                        },
                        new ElementDefinition("Observation.valueInteger")
                        {
                            MinValue = new Integer(0)
                        },
                    }
                }
            };

            var resolver = new InMemoryProfileResolver(obsProfile);
            var multiResolver = new MultiResolver(_testResolver, resolver);
            var generator = _generator = new SnapshotGenerator(multiResolver, _settings);

            generateSnapshotAndCompare(obsProfile, out StructureDefinition expanded);

            dumpOutcome(generator.Outcome);
            dumpBaseElems(expanded.Snapshot.Element);

            Assert.IsNotNull(expanded);
            Assert.IsTrue(expanded.HasSnapshot);

            // Should be allowed
            // Specifically, should not return "PROFILE_ELEMENTDEF_INVALID_CHOICE_CONSTRAINT" issues (STU3 only)
            var outcome = generator.Outcome;
            Assert.IsNull(outcome);

            var nav = ElementDefinitionNavigator.ForSnapshot(expanded);

            Assert.IsTrue(nav.JumpToFirst("Observation.value[x]"));
            // Verify: MaxLength constraint only applies to valueString
            Assert.IsNull(nav.Current.MaxLengthElement);
            // Verify: MinValue constraint only applies to valueInteger
            Assert.IsNull(nav.Current.MinValue);
            // Verify: type-specific constraint on valueString does NOT limit the list of allowable types
            Assert.AreNotEqual(1, nav.Current.Type.Count);

#if NORMALIZE_RENAMED_TYPESLICE
            // [WMR 20190828] R4: Normalize renamed type slices in snapshot
            Assert.IsTrue(nav.MoveToNextSlice("valueString"));
#else
            Assert.IsTrue(nav.MoveToNext("valueString"));
#endif
            Assert.AreEqual(100, nav.Current.MaxLength);

#if NORMALIZE_RENAMED_TYPESLICE
            // [WMR 20190828] R4: Normalize renamed type slices in snapshot
            Assert.IsTrue(nav.MoveToNextSlice("valueInteger"));
#else
            Assert.IsTrue(nav.MoveToNext("valueInteger"));
#endif
            Assert.IsTrue(nav.Current.MinValue is Integer i && i.Value == 0);
        }

        static StructureDefinition ClosedExtensionSliceObservationProfile => new StructureDefinition()
        {
            Type = FHIRAllTypes.Observation.GetLiteral(),
            BaseDefinition = ModelInfo.CanonicalUriForFhirCoreType(FHIRAllTypes.Observation),
            Name = "MyTestObservation",
            Url = "http://example.org/fhir/StructureDefinition/MyTestObservation",
            Derivation = StructureDefinition.TypeDerivationRule.Constraint,
            Differential = new StructureDefinition.DifferentialComponent()
            {
                Element = new List<ElementDefinition>()
                {
                    new ElementDefinition("Observation.extension")
                    {
                        Slicing = new ElementDefinition.SlicingComponent()
                        {
                            Rules = ElementDefinition.SlicingRules.Closed
                        }
                    }
                }
            }
        };

        [TestMethod]
        public async T.Task TestEmptyClosedExtensionSlice()
        {
            var profile = ClosedExtensionSliceObservationProfile;

            var resolver = new InMemoryProfileResolver(profile);
            var multiResolver = new MultiResolver(_testResolver, resolver);
            _generator = new SnapshotGenerator(multiResolver, _settings);

            (_, var expanded) = await generateSnapshotAndCompare(profile);
            Assert.IsNotNull(expanded);
            Assert.IsTrue(expanded.HasSnapshot);

            // dumpElements(expanded.Snapshot.Element.Where(e => e.Path.StartsWith("Observation.extension")), "Observation.extension constraint:");
            var outcome = _generator.Outcome;
            dumpOutcome(outcome);

            var elem = expanded.Snapshot.Element.Find(e => e.Path == "Observation.extension");
            Assert.IsNotNull(elem);
            Assert.IsNotNull(elem.Slicing);
            Assert.AreEqual(ElementDefinition.SlicingRules.Closed, elem.Slicing.Rules);
        }

        [TestMethod]
        public async T.Task TestSlicingEntryWithChilren()
        {
            var sd = await _testResolver.FindStructureDefinitionAsync(@"http://example.org/StructureDefinition/DocumentComposition");
            Assert.IsNotNull(sd);

            // dumpReferences(sd);

            var (_,expanded) = await generateSnapshotAndCompare(sd);

            dumpOutcome(_generator.Outcome);
            expanded.Snapshot.Element.Dump();

            // Verify that the snapshot includes the merged children of the slice entry element
            var verifier = new ElementVerifier(expanded, _settings);
            verifier.VerifyElement("Composition.section", null);
            verifier.AssertSlicing("code", ElementDefinition.SlicingRules.Open, false);
            verifier.VerifyElement("Composition.section.title", null);
            verifier.VerifyElement("Composition.section.code", null);
            Assert.IsNotNull(verifier.CurrentElement.Binding);
            Assert.AreEqual(BindingStrength.Required, verifier.CurrentElement.Binding.Strength);
            Assert.AreEqual("http://example.org/ValueSet/SectionTitles", verifier.CurrentElement.Binding.ValueSet);
        }

        [TestMethod]
        public async T.Task TestObservationProfileWithExtensions() => await testObservationProfileWithExtensions(false);

        [TestMethod]
        public async T.Task TestObservationProfileWithExtensions_ExpandAll() => await testObservationProfileWithExtensions(true);

        async T.Task testObservationProfileWithExtensions(bool expandAll)
        {
            // Same as TestObservationProfileWithExtensions, but with full expansion of all complex elements (inc. extensions!)

            // var obs = await _testResolver.FindStructureDefinitionAsync(@"http://example.org/fhir/StructureDefinition/MyCustomObservation");
            var obs = await _testResolver.FindStructureDefinitionAsync(@"http://example.org/fhir/StructureDefinition/MyCustomObservation3");
            Assert.IsNotNull(obs);

            _generator = new SnapshotGenerator(_testResolver, _settings);
            _generator.PrepareElement += elementHandler;
            List<ElementDefinition> elems;
            try
            {
                var (_,expanded) = await generateSnapshotAndCompare(obs);

                dumpOutcome(_generator.Outcome);

                elems = expanded.Snapshot.Element;
                elems.Dump();
                Debug.WriteLine($"Default snapshot: {elems.Count} elements");
                dumpBaseElems(elems);
                var issues = _generator.Outcome?.Issue ?? new List<OperationOutcome.IssueComponent>();

                // [WMR 20180115] NEW - Use alternative (iterative) approach for full expansion
                if (expandAll)
                {
                    elems = await fullyExpand(elems, issues);
                    Debug.WriteLine($"Fully expanded: {elems.Count} elements");
                }
            }
            finally
            {
                _generator.PrepareElement -= elementHandler;
            }

            // Verify that the snapshot contains three extension elements 
            var obsExtensions = elems.Where(e => e.Path == "Observation.extension").ToList();
            Assert.IsNotNull(obsExtensions);
            Assert.AreEqual(4, obsExtensions.Count); // 1 extension slice + 3 extensions

            var extSliceElem = obsExtensions[0];
            Assert.IsNotNull(extSliceElem);
            Assert.IsNotNull(extSliceElem.Slicing);
            Assert.AreEqual("url", extSliceElem.Slicing.Discriminator.FirstOrDefault().Path);

            var labelExtElem = obsExtensions[1];
            Assert.IsNotNull(labelExtElem);
            Assert.AreEqual(@"http://example.org/fhir/StructureDefinition/ObservationLabelExtension", labelExtElem.Type.FirstOrDefault().Profile.FirstOrDefault());

            var locationExtElem = obsExtensions[2];
            Assert.IsNotNull(locationExtElem);
            Assert.AreEqual(@"http://example.org/fhir/StructureDefinition/ObservationLocationExtension", locationExtElem.Type.FirstOrDefault().Profile.FirstOrDefault());

            var otherExtElem = obsExtensions[3];
            Assert.IsNotNull(otherExtElem);
            Assert.AreEqual(@"http://example.org/fhir/StructureDefinition/SomeOtherExtension", otherExtElem.Type.FirstOrDefault().Profile.FirstOrDefault());

            var labelExt = await _testResolver.FindStructureDefinitionAsync(@"http://example.org/fhir/StructureDefinition/ObservationLabelExtension");
            Assert.IsNotNull(labelExt);
            if (expandAll) { Assert.AreEqual(true, labelExt.HasSnapshot); }

            var locationExt = await _testResolver.FindStructureDefinitionAsync(@"http://example.org/fhir/StructureDefinition/ObservationLocationExtension");
            Assert.IsNotNull(locationExt);
            if (expandAll) { Assert.AreEqual(true, locationExt.HasSnapshot); }

            // Third extension element maps to an unresolved extension definition
            var otherExt = await _testResolver.FindStructureDefinitionAsync(@"http://example.org/fhir/StructureDefinition/SomeOtherExtension");
            Assert.IsNull(otherExt);

            // Now verify the snapshot
            // First two extension elements should have been merged from the snapshot root Extension element of the associated extension definition 
            var coreExtension = await _testResolver.FindStructureDefinitionForCoreTypeAsync(FHIRAllTypes.Extension);
            Assert.IsNotNull(coreExtension);
            Assert.IsTrue(coreExtension.HasSnapshot);
            var coreExtensionRootElem = coreExtension.Snapshot.Element[0];

            var labelExtRootElem = labelExt.Differential.Element[0];
            Assert.AreEqual(1, labelExtElem.Min);                                           // Explicit Observation profile constraint
            Assert.AreEqual(labelExtRootElem.Max, labelExtElem.Max);                        // Inherited from external ObservationLabelExtension root element
            // [WMR 20181212] R4 - Definition type changed from string to markdown
            Assert.IsTrue(labelExtElem.Definition.IsExactly(coreExtensionRootElem.Definition)); // Inherited from Observation.extension base element
            // [WMR 20181212] R4 - Comment type changed from string to markdown
            Assert.IsTrue(labelExtElem.Comment.IsExactly(labelExtRootElem.Comment));            // Inherited from external ObservationLabelExtension root element
            verifyProfileExtensionBaseElement(labelExtElem);

            var locationExtRootElem = locationExt.Differential.Element[0];
            Assert.AreEqual(0, locationExtElem.Min);                                        // Inherited from external ObservationLabelExtension root element
            Assert.AreEqual("1", locationExtElem.Max);                                      // Explicit Observation profile constraint
            // [WMR 20181212] R4 - Definition type changed from string to markdown
            Assert.IsTrue(locationExtElem.Definition.IsExactly(coreExtensionRootElem.Definition));  // Inherited from Observation.extension base element
            // [WMR 20181212] R4 - Comment type changed from string to markdown
            Assert.IsTrue(locationExtElem.Comment.IsExactly(locationExtRootElem.Comment));          // Inherited from external ObservationLocationExtension root element
            verifyProfileExtensionBaseElement(locationExtElem);

            // Last (unresolved) extension element should have been merged with Observation.extension
            var coreObservation = await _testResolver.FindStructureDefinitionForCoreTypeAsync(FHIRAllTypes.Observation);
            Assert.IsNotNull(coreObservation);
            Assert.IsTrue(coreObservation.HasSnapshot);
            var coreObsExtensionElem = coreObservation.Snapshot.Element.FirstOrDefault(e => e.Path == "Observation.extension");
            Assert.IsNotNull(coreObsExtensionElem);
            Assert.AreEqual(1, otherExtElem.Min);                                           // Explicit Observation profile constraint
            Assert.AreEqual(coreObsExtensionElem.Max, otherExtElem.Max);                    // Inherited from Observation.extension base element
            // [WMR 20181212] R4 - Definition type changed from string to markdown
            Assert.IsTrue(otherExtElem.Definition.IsExactly(coreObsExtensionElem.Definition));  // Inherited from Observation.extension base element
            // [WMR 20181212] R4 - Comment type changed from string to markdown
            Assert.IsTrue(otherExtElem.Comment.IsExactly(coreObsExtensionElem.Comment));    // Inherited from Observation.extension base element
            verifyProfileExtensionBaseElement(coreObsExtensionElem);
        }

        void verifyProfileExtensionBaseElement(ElementDefinition extElem)
        {
            var baseElem = extElem.Annotation<BaseDefAnnotation>().BaseElementDefinition;
            Assert.IsNotNull(baseElem);
            Assert.AreEqual(baseElem.Short, extElem.Short);
            // [WMR 20181212] R4 - Definition type changed from string to markdown
            Assert.IsTrue(extElem.Definition.IsExactly(baseElem.Definition));
            // [WMR 20181212] R4 - Comment type changed from string to markdown
            Assert.IsTrue(extElem.Comment.IsExactly(baseElem.Comment));
            Assert.IsTrue(baseElem.Alias.SequenceEqual(extElem.Alias));
        }

#if false
        // [WMR 20170213] New - issue reported by Marten - cannot slice Organization.type ?
        // Specifically, snapshot generator drops the slicing component from the slice entry element
        // Explanation: Organization.type is not a list (max = 1) and not a choice type => slicing is not allowed!
        [TestMethod]
        public async T.Task TestOrganizationTypeSlice()
        {
            var org = await _testResolver.FindStructureDefinitionAsync(@"http://example.org/fhir/StructureDefinition/MySlicedOrganization");
            Assert.IsNotNull(org);

            StructureDefinition expanded;
            _generator = new SnapshotGenerator(_testResolver, _settings);
            _generator.PrepareElement += elementHandler;
            try
            {
                generateSnapshotAndCompare(org, out expanded);
            }
            finally
            {
                _generator.PrepareElement -= elementHandler;
            }

            //dumpOutcome(_generator.Outcome);

            //var elems = expanded.Snapshot.Element;
            //elems.Dump();
            //dumpBaseElems(elems);

            // TODO: Verify slice

        }
#endif

        // [WMR 2017024] NEW: Test for bug with snapshot expansion of ElementDefinition.Binding (reported by NHS)
        // If the diff constrains only Binding.Strength, then snapshot also contains only Binding.Strength - WRONG!
        // Expected: snapshot contains inherited properties from base, i.e. description, valueSetUri/valueSetReference
        [TestMethod]
        public async T.Task TestElementBinding()
        {
            var sd = new StructureDefinition()
            {
                Type = FHIRAllTypes.Encounter.GetLiteral(),
                BaseDefinition = ModelInfo.CanonicalUriForFhirCoreType(FHIRAllTypes.Encounter),
                Name = "MyTestEncounter",
                Url = "http://example.org/fhir/StructureDefinition/MyTestEncounter",
                Derivation = StructureDefinition.TypeDerivationRule.Constraint,
                Differential = new StructureDefinition.DifferentialComponent()
                {
                    Element = new List<ElementDefinition>()
                    {
                        new ElementDefinition("Encounter.type")
                        {

                            // Default binding on Encounter.type:
                            //
                            // <binding>
                            //   <strength value="example" />
                            //   <description value="The type of encounter" />
                            //   <valueSetReference>
                            //     <reference value="http://hl7.org/fhir/ValueSet/encounter-type" />
                            //   </valueSetReference>
                            // </binding>

                            Binding = new ElementDefinition.ElementDefinitionBindingComponent()
                            {
                                // Constrain strength from Example to Preferred
                                Strength = BindingStrength.Preferred
                            }
                        }
                    }

                }
            };

            var resolver = new InMemoryProfileResolver(sd);
            var multiResolver = new MultiResolver(_testResolver, resolver);
            _generator = new SnapshotGenerator(multiResolver, _settings);

            var (_,expanded) = await generateSnapshotAndCompare(sd);
            Assert.IsNotNull(expanded);
            Assert.IsTrue(expanded.HasSnapshot);

            var profileElem = expanded.Snapshot.Element.FirstOrDefault(e => e.Path == "Encounter.type");
            Assert.IsNotNull(profileElem);
            var profileBinding = profileElem.Binding;
            Assert.IsNotNull(profileBinding);

            Assert.AreEqual(BindingStrength.Preferred, profileBinding.Strength);

            var sdEncounter = await _testResolver.FindStructureDefinitionForCoreTypeAsync(FHIRAllTypes.Encounter);
            Assert.IsNotNull(sdEncounter);
            Assert.IsTrue(sdEncounter.HasSnapshot);

            var baseElem = sdEncounter.Snapshot.Element.FirstOrDefault(e => e.Path == "Encounter.type");
            Assert.IsNotNull(baseElem);
            var baseBinding = baseElem.Binding;
            Assert.IsNotNull(baseBinding);

            Assert.AreEqual(BindingStrength.Example, baseBinding.Strength);

            Assert.AreEqual(baseBinding.Description, profileBinding.Description);
            Assert.AreEqual(baseBinding.ValueSet, profileBinding.ValueSet);
        }

        // [WMR 2017024] NEW: Snapshot generator should reject profile extensions mapped to a StructureDefinition that is not an Extension definition.
        // Reported by Thomas Tveit Rosenlund: https://simplifier.net/Velferdsteknologi2/FlagVFT (geoPositions)
        // Don't expand; emit outcome issue
        [TestMethod]
        public async T.Task TestInvalidProfileExtensionTarget()
        {
            var sdLocation = new StructureDefinition()
            {
                Type = FHIRAllTypes.Location.GetLiteral(),
                BaseDefinition = ModelInfo.CanonicalUriForFhirCoreType(FHIRAllTypes.Location),
                Name = "MyTestLocation",
                Url = "http://example.org/fhir/StructureDefinition/MyTestLocation",
                Differential = new StructureDefinition.DifferentialComponent()
                {
                    Element = new List<ElementDefinition>()
                    {
                        new ElementDefinition()
                        {
                            Path = "Location.partOf",
                            Max = "0"
                        }
                    }
                }
            };

            var sdFlag = new StructureDefinition()
            {
                Type = FHIRAllTypes.Flag.GetLiteral(),
                BaseDefinition = ModelInfo.CanonicalUriForFhirCoreType(FHIRAllTypes.Flag),
                Name = "MyTestFlag",
                Url = "http://example.org/fhir/StructureDefinition/MyTestFlag",
                Differential = new StructureDefinition.DifferentialComponent()
                {
                    Element = new List<ElementDefinition>()
                    {
                        new ElementDefinition("Flag.extension")
                        {
                            Slicing = new ElementDefinition.SlicingComponent()
                            {
                                // Discriminator = new string[] { "url" },
                                Discriminator = new ElementDefinition.DiscriminatorComponent[]
                                { new ElementDefinition.DiscriminatorComponent
                                    { Type = ElementDefinition.DiscriminatorType.Value, Path = "url" }
                                }.ToList(),
                                Rules = ElementDefinition.SlicingRules.Open
                            }
                        },
                        new ElementDefinition("Flag.extension")
                        {
                            SliceName = "geopositions",
                            Type = new List<ElementDefinition.TypeRefComponent>()
                            {
                                new ElementDefinition.TypeRefComponent()
                                {
                                    Code = FHIRAllTypes.Extension.GetLiteral(),
                                    // INVALID - Map extension element to non-extension definition
                                    Profile = new string[] { sdLocation.Url }
                                }

                            }
                        }
                    }

                }
            };

            var resolver = new InMemoryProfileResolver(sdLocation, sdFlag);
            var multiResolver = new MultiResolver(_testResolver, resolver);
            _generator = new SnapshotGenerator(multiResolver, _settings);
            (_, var expanded) = await generateSnapshotAndCompare(sdFlag);

            Assert.IsNotNull(expanded);
            Assert.IsTrue(expanded.HasSnapshot);
            expanded.Snapshot.Element.Dump();

            // Expecting a single outcome issue
            dumpOutcome(_generator.Outcome);
            Assert.IsNotNull(_generator.Outcome);
            var issues = _generator.Outcome?.Issue ?? new List<OperationOutcome.IssueComponent>();
            Assert.IsNotNull(issues);
            Assert.AreEqual(1, issues.Count);
            assertIssue(issues[0], SnapshotGenerator.PROFILE_ELEMENTDEF_INVALID_PROFILE_TYPE);

            // [WMR 20180115] NEW - Use alternative (iterative) approach for full expansion
            var elems = expanded.Snapshot.Element;
            issues = new List<OperationOutcome.IssueComponent>();
            elems = expanded.Snapshot.Element = await fullyExpand(elems, issues);
            Debug.WriteLine($"Fully expanded: {elems.Count} elements");

            expanded.Snapshot.Element.Dump();

            // Full expansion should also generate same outcome issue
            Assert.AreEqual(1, issues.Count);
            assertIssue(issues[0], SnapshotGenerator.PROFILE_ELEMENTDEF_INVALID_PROFILE_TYPE);
        }

        // [WMR 20170306] Verify that the snapshot generator determines and merges the correct base element for slices
        // * Slice entry is based on associated element in base profile with same path (and name)
        //   Slice entry inherits constraints from base element; can only further constrain
        //   Note: Base element may be a slice entry itself, or a named slice (in case of reslicing)
        // * Named slices are based on associated element in base profile with same path and parent slice name (same name as preceding slice entry)
        //   Same base element as preceding slice entry, but without the slicing component and with min = 0 (per definition for named slices, as they can be optional)

        //
        // Example:
        //
        // Patient (base profile)
        // - Patient.identifier
        //
        // MyPatient : Patient (user profile)
        // - Patient.identifier (slice entry)     => Patient.identifier (in Base)
        // - Patient.identifier:A                 => Patient.identifier (in Base)
        // - Patient.identifier:A/1               => Patient.identifier (in Base)
        // - Patient.identifier:A/2               => Patient.identifier (in Base)
        // - Patient.identifier:B                 => Patient.identifier (in Base)
        //
        // DerivedPatient : MyPatient (derived user profile)
        // - Patient.identifier (slice entry)     => Patient.identifier (slice entry) in MyPatient
        // - Patient.identifier:A                 => Patient.identifier:A in MyPatient
        // - Patient.identifier:A/1               => Patient.identifier:A/1 in MyPatient
        // - Patient.identifier:A/2               => Patient.identifier:A/2 in MyPatient
        // - Patient.identifier:A/3               => Patient.identifier:A in MyPatient
        // - Patient.identifier:B (reslice entry) => Patient.identifier:B in MyPatient
        // - Patient.identifier:B/1               => Patient.identifier:B in MyPatient
        // - Patient.identifier:B/2               => Patient.identifier:B in MyPatient
        // - Patient.identifier:C                 => Patient.identifier in MyPatient

        static StructureDefinition SlicedPatientProfile => new StructureDefinition()
        {
            Type = FHIRAllTypes.Patient.GetLiteral(),
            BaseDefinition = ModelInfo.CanonicalUriForFhirCoreType(FHIRAllTypes.Patient),
            Name = "MySlicedPatient",
            Url = "http://example.org/fhir/StructureDefinition/MySlicedPatient",
            Derivation = StructureDefinition.TypeDerivationRule.Constraint,
            Differential = new StructureDefinition.DifferentialComponent()
            {
                Element = new List<ElementDefinition>()
                {
                    new ElementDefinition("Patient.identifier")
                    {
                        Slicing = new ElementDefinition.SlicingComponent()
                        {
                            // Discriminator = new string[] { "system" },
                            Discriminator = new ElementDefinition.DiscriminatorComponent[]
                                { new ElementDefinition.DiscriminatorComponent
                                    { Type = ElementDefinition.DiscriminatorType.Value, Path = "system" }
                                }.ToList(),
                            Ordered = false,
                            Rules = ElementDefinition.SlicingRules.Open
                        },
                        Min = 1
                    }
                    ,new ElementDefinition("Patient.identifier")
                    {
                        SliceName = "bsn",
                        Min = 1,
                        Max = "1"
                    }
                    ,new ElementDefinition("Patient.identifier")
                    {
                        SliceName = "ehr_id",
                        Max = "2"
                    }
                }
            }
        };

        [TestMethod]
        public async T.Task TestSliceBase_SlicedPatient()
        {
            var profile = SlicedPatientProfile;

            var resolver = new InMemoryProfileResolver(profile);
            var multiResolver = new MultiResolver(_testResolver, resolver);
            _generator = new SnapshotGenerator(multiResolver, _settings);
            StructureDefinition expanded = null;

            _generator.PrepareElement += elementHandler;
            try
            {
                (_,expanded) = await generateSnapshotAndCompare(profile);
            }
            finally
            {
                _generator.PrepareElement -= elementHandler;
            }
            dumpOutcome(_generator.Outcome);

            Assert.IsNotNull(expanded);
            Assert.IsTrue(expanded.HasSnapshot);

            var identifierConstraints = expanded.Snapshot.Element.Where(e => e.Path.StartsWith("Patient.identifier"));

            identifierConstraints.Dump("Constraints on Patient.identifier:");

            var corePatientProfile = await _testResolver.FindStructureDefinitionAsync(profile.BaseDefinition);
            Assert.IsNotNull(corePatientProfile);
            Assert.IsTrue(corePatientProfile.HasSnapshot);
            var corePatientIdentifierElem = corePatientProfile.Snapshot.Element.FirstOrDefault(e => e.Path == "Patient.identifier");
            Assert.IsNotNull(corePatientIdentifierElem);
            Debug.Print($"Base: #{corePatientIdentifierElem.GetHashCode()} '{corePatientIdentifierElem.Path}'");

            dumpBaseElems(identifierConstraints);

            var nav = ElementDefinitionNavigator.ForSnapshot(expanded);
            Assert.IsTrue(nav.MoveToFirstChild());

            // Verify slice entry
            Assert.IsTrue(nav.MoveToChild("identifier"));

            // [WMR 20170711] Disregard ElementDefinition.Base
            // Empty for elements introduced by core Patient profile, esp. corePatientIdentifierElem
            // Assert.AreEqual(corePatientIdentifierElem, GetBaseElementAnnotation(nav.Current));
            Assert.IsTrue(isAlmostExactly(corePatientIdentifierElem, GetBaseElementAnnotation(nav.Current)));

            Assert.IsNotNull(nav.Current.Slicing);
            Assert.IsNull(nav.Current.SliceName);
            Assert.AreEqual(1, nav.Current.Min);
            Assert.AreEqual("*", nav.Current.Max);

            // Verify slice "bsn"
            Assert.IsTrue(nav.MoveToNextSlice());

            // [WMR 20170711] Disregard ElementDefinition.Base
            // Assert.AreEqual(corePatientIdentifierElem, GetBaseElementAnnotation(nav.Current));
            Assert.IsTrue(isAlmostExactly(corePatientIdentifierElem, GetBaseElementAnnotation(nav.Current)));

            Assert.IsNull(nav.Current.Slicing);
            Assert.AreEqual("bsn", nav.Current.SliceName);
            Assert.AreEqual(1, nav.Current.Min);
            Assert.AreEqual("1", nav.Current.Max);

            // Verify slice "ehr_id"
            Assert.IsTrue(nav.MoveToNextSlice());

            // [WMR 20170711] Disregard ElementDefinition.Base
            // Assert.AreEqual(corePatientIdentifierElem, GetBaseElementAnnotation(nav.Current));
            Assert.IsTrue(isAlmostExactly(corePatientIdentifierElem, GetBaseElementAnnotation(nav.Current)));

            Assert.IsNull(nav.Current.Slicing);
            Assert.AreEqual("ehr_id", nav.Current.SliceName);
            Assert.AreEqual(0, nav.Current.Min);
            Assert.AreEqual("2", nav.Current.Max);
        }

        static StructureDefinition NationalPatientProfile => new StructureDefinition()
        {
            Type = FHIRAllTypes.Patient.GetLiteral(),
            BaseDefinition = ModelInfo.CanonicalUriForFhirCoreType(FHIRAllTypes.Patient),
            Name = "MyNationalPatient",
            Url = "http://example.org/fhir/StructureDefinition/MyNationalPatient",
            Derivation = StructureDefinition.TypeDerivationRule.Constraint,
            Differential = new StructureDefinition.DifferentialComponent()
            {
                Element = new List<ElementDefinition>()
                {
                    new ElementDefinition("Patient.identifier")
                    {
                        Comment = new Markdown("NationalPatientProfile")
                    },
                    new ElementDefinition("Patient.identifier.system")
                    {
                        Min = 1
                    }
                }
            }
        };

        static StructureDefinition SlicedNationalPatientProfile => new StructureDefinition()
        {
            Type = FHIRAllTypes.Patient.GetLiteral(),
            BaseDefinition = NationalPatientProfile.Url,
            Name = "SlicedNationalPatientProfile",
            Url = "http://example.org/fhir/StructureDefinition/SlicedNationalPatientProfile",
            Derivation = StructureDefinition.TypeDerivationRule.Constraint,
            Differential = new StructureDefinition.DifferentialComponent()
            {
                Element = new List<ElementDefinition>()
                {
                    new ElementDefinition("Patient.identifier")
                    {
                        Slicing = new ElementDefinition.SlicingComponent()
                        {
                            // Discriminator = new string[] { "system" },
                            Discriminator = new ElementDefinition.DiscriminatorComponent[]
                                { new ElementDefinition.DiscriminatorComponent
                                    { Type = ElementDefinition.DiscriminatorType.Value, Path = "system" }
                                }.ToList(),
                            Ordered = false,
                            Rules = ElementDefinition.SlicingRules.Open
                        },
                        Min = 1,
                        // Append to comment inherited from base
                        Comment = new Markdown("...SlicedNationalPatientProfile")
                    }
                    // Slice: bsn
                    ,new ElementDefinition("Patient.identifier")
                    {
                        SliceName = "bsn",
                        Min = 1,
                        Max = "1"
                    },
                    new ElementDefinition("Patient.identifier.system")
                    {
                        Fixed = new FhirUri("http://example.org/fhir/ValueSet/bsn")
                    },
                    // Slice: ehr_id
                    new ElementDefinition("Patient.identifier")
                    {
                        SliceName = "ehr_id",
                        Max = "2",
#if false
                        // Re-slice the ehr-id
                        Slicing = new ElementDefinition.SlicingComponent()
                        {
                            Discriminator = new string[] { "use" },
                            Ordered = true,
                            Rules = ElementDefinition.SlicingRules.Closed
                        }
#endif
                    },
#if false
                    // Reslice: ehr-id/temp
                    new ElementDefinition("Patient.identifier")
                    {
                        Name = "ehr_id/temp",
                        Max = "1",
                    },
                    new ElementDefinition("Patient.identifier.use")
                    {
                        // Fixed = new Code<Identifier.IdentifierUse>(Identifier.IdentifierUse.Temp)
                        Fixed = new Code("temp")
                    }
#endif
                }
            }
        };

        [TestMethod]
        public async T.Task TestSliceBase_SlicedNationalPatient()
        {
            var baseProfile = NationalPatientProfile;
            var profile = SlicedNationalPatientProfile;

            var resolver = new InMemoryProfileResolver(baseProfile, profile);
            var multiResolver = new MultiResolver(_testResolver, resolver);
            _generator = new SnapshotGenerator(multiResolver, _settings);
            StructureDefinition expanded = null;

            _generator.PrepareElement += elementHandler;
            try
            {
                (_, expanded) = await generateSnapshotAndCompare(profile);
            }
            finally
            {
                _generator.PrepareElement -= elementHandler;
            }
            dumpOutcome(_generator.Outcome);

            Assert.IsNotNull(expanded);
            Assert.IsTrue(expanded.HasSnapshot);

            var identifierConstraints = expanded.Snapshot.Element.Where(e => e.Path.StartsWith("Patient.identifier"));

            identifierConstraints.Dump("Constraints on Patient.identifier:");

            var nationalPatientProfile = await resolver.FindStructureDefinitionAsync(profile.BaseDefinition);
            Assert.IsNotNull(nationalPatientProfile);
            Assert.IsTrue(nationalPatientProfile.HasSnapshot);
            var nationalPatientIdentifierElem = nationalPatientProfile.Snapshot.Element.FirstOrDefault(e => e.Path == "Patient.identifier");
            Assert.IsNotNull(nationalPatientIdentifierElem);
            Debug.Print($"Base: #{nationalPatientIdentifierElem.GetHashCode()} '{nationalPatientIdentifierElem.Path}'");

            dumpBaseElems(identifierConstraints);

            var nav = ElementDefinitionNavigator.ForSnapshot(expanded);
            Assert.IsTrue(nav.MoveToFirstChild());

            // Verify slice entry
            Assert.IsTrue(nav.MoveToChild("identifier"));

            // [WMR 20170711] Disregard ElementDefinition.Base
            // Assert.AreEqual(nationalPatientIdentifierElem, GetBaseElementAnnotation(nav.Current));
            Assert.IsTrue(isAlmostExactly(nationalPatientIdentifierElem, GetBaseElementAnnotation(nav.Current)));

            Assert.IsNotNull(nav.Current.Slicing);
            Assert.IsNull(nav.Current.SliceName);
            Assert.AreEqual(1, nav.Current.Min);
            Assert.AreEqual("*", nav.Current.Max);
            // Slice entry should inherit Comments from base element, merged with diff constraints
            // [WMR 20181212] R4 - Comment type changed from string to markdown
            Assert.AreEqual("NationalPatientProfile\r\nSlicedNationalPatientProfile", nav.Current.Comment?.Value);
            // Slice entry should also inherit constraints on child elements from base element
            var bm = nav.Bookmark();
            Assert.IsTrue(nav.MoveToChild("system"));
            Assert.AreEqual(nav.Current.Min, 1);
            Assert.IsTrue(nav.ReturnToBookmark(bm));

            // Verify slice "bsn"
            Assert.IsTrue(nav.MoveToNextSlice());

            // [WMR 20170711] Disregard ElementDefinition.Base
            // Assert.AreEqual(nationalPatientIdentifierElem, GetBaseElementAnnotation(nav.Current));
            Assert.IsTrue(isAlmostExactly(nationalPatientIdentifierElem, GetBaseElementAnnotation(nav.Current)));

            Assert.IsNull(nav.Current.Slicing);
            Assert.AreEqual("bsn", nav.Current.SliceName);
            Assert.AreEqual(1, nav.Current.Min);
            Assert.AreEqual("1", nav.Current.Max);
            // Named slices should inherit Comments from base element
            // [WMR 20181212] R4 - Comment type changed from string to markdown
            Assert.AreEqual("NationalPatientProfile", nav.Current.Comment?.Value);
            // Named slices should also inherit constraints on child elements from base element
            bm = nav.Bookmark();
            Assert.IsTrue(nav.MoveToChild("system"));
            Assert.AreEqual(nav.Current.Min, 1);
            // Should be merged with diff constraints on child elements
            Assert.AreEqual((nav.Current.Fixed as FhirUri).Value, "http://example.org/fhir/ValueSet/bsn");
            Assert.IsTrue(nav.ReturnToBookmark(bm));

            // Verify slice "ehr_id"
            Assert.IsTrue(nav.MoveToNextSlice());

            // [WMR 20170711] Disregard ElementDefinition.Base
            // Assert.AreEqual(nationalPatientIdentifierElem, GetBaseElementAnnotation(nav.Current));
            Assert.IsTrue(isAlmostExactly(nationalPatientIdentifierElem, GetBaseElementAnnotation(nav.Current)));

            Assert.IsNull(nav.Current.Slicing);
            Assert.AreEqual("ehr_id", nav.Current.SliceName);
            Assert.AreEqual(0, nav.Current.Min);
            Assert.AreEqual("2", nav.Current.Max);
            // Named slices should inherit Comments from base element
            // [WMR 20181212] R4 - Comment type changed from string to markdown
            Assert.AreEqual("NationalPatientProfile", nav.Current.Comment?.Value);
            // Named slices should also inherit constraints on child elements from base element
            bm = nav.Bookmark();
            Assert.IsTrue(nav.MoveToChild("system"));
            Assert.AreEqual(nav.Current.Min, 1);
            Assert.IsTrue(nav.ReturnToBookmark(bm));

#if false
            // Verify re-slice "ehr_id/temp"
            Assert.IsTrue(nav.MoveToNextSliceAtAnyLevel());

            // [WMR 20170711] Disregard ElementDefinition.Base
            // Assert.AreEqual(nationalPatientIdentifierElem, GetBaseElementAnnotation(nav.Current));
            Assert.IsTrue(isAlmostExactly(nationalPatientIdentifierElem, GetBaseElementAnnotation(nav.Current)));

            Assert.IsNull(nav.Current.Slicing);
            Assert.AreEqual("ehr_id/temp", nav.Current.SliceName);
            Assert.AreEqual(0, nav.Current.Min);
            Assert.AreEqual("1", nav.Current.Max);
            // Named slices should inherit Comments from base element
            Assert.AreEqual("NationalPatientProfile", nav.Current.Comment);
            // Named slices should also inherit constraints on child elements from base element
            bm = nav.Bookmark();
            Assert.IsTrue(nav.MoveToChild("system"));
            Assert.AreEqual(nav.Current.Min, 1);
            Assert.IsTrue(nav.ReturnToBookmark(bm));
#endif
        }

        static StructureDefinition ReslicedNationalPatientProfile => new StructureDefinition()
        {
            Type = FHIRAllTypes.Patient.GetLiteral(),
            BaseDefinition = NationalPatientProfile.Url,
            Name = "ReslicedNationalPatientProfile",
            Url = "http://example.org/fhir/StructureDefinition/ReslicedNationalPatientProfile",
            Derivation = StructureDefinition.TypeDerivationRule.Constraint,
            Differential = new StructureDefinition.DifferentialComponent()
            {
                Element = new List<ElementDefinition>()
                {
                    new ElementDefinition("Patient.identifier")
                    {
                        Slicing = new ElementDefinition.SlicingComponent()
                        {
                            Discriminator = new ElementDefinition.DiscriminatorComponent[]
                                { new ElementDefinition.DiscriminatorComponent
                                    { Type = ElementDefinition.DiscriminatorType.Value, Path = "system" }
                                }.ToList(),
                            Ordered = false,
                            Rules = ElementDefinition.SlicingRules.Open
                        },
                        Min = 1,
                        // Append to comment inherited from base
                        Comment = new Markdown("...ReslicedNationalPatientProfile")
                    }
                    // Slice: bsn
                    ,new ElementDefinition("Patient.identifier")
                    {
                        SliceName = "bsn",
                        Min = 1,
                        Max = "1"
                    },
                    new ElementDefinition("Patient.identifier.system")
                    {
                        Fixed = new FhirUri("http://example.org/fhir/ValueSet/bsn")
                    },
                    // Slice: ehr_id
                    new ElementDefinition("Patient.identifier")
                    {
                        SliceName = "ehr_id",
                        Max = "2",

                        // Re-slice the ehr-id
                        Slicing = new ElementDefinition.SlicingComponent()
                        {
                            // Discriminator = new string[] { "use" },
                            Discriminator = new ElementDefinition.DiscriminatorComponent[]
                                { new ElementDefinition.DiscriminatorComponent
                                    { Type = ElementDefinition.DiscriminatorType.Value, Path = "use" }
                                }.ToList(),
                            Ordered = true,
                            Rules = ElementDefinition.SlicingRules.Closed
                        }
                    },

                    // Reslice: ehr-id/temp
                    new ElementDefinition("Patient.identifier")
                    {
                        SliceName = "ehr_id/temp",
                        Max = "1",
                    },
                    new ElementDefinition("Patient.identifier.use")
                    {
                        // Fixed = new Code<Identifier.IdentifierUse>(Identifier.IdentifierUse.Temp)
                        Fixed = new Code("temp")
                    }
                }
            }
        };

        [TestMethod]
        public async T.Task TestSliceBase_ReslicedNationalPatient()
        {
            var baseProfile = NationalPatientProfile;
            var profile = ReslicedNationalPatientProfile;
            var resolver = new InMemoryProfileResolver(baseProfile, profile);

            var multiResolver = new MultiResolver(_testResolver, resolver);
            _generator = new SnapshotGenerator(multiResolver, _settings);
            StructureDefinition expanded = null;

            _generator.PrepareElement += elementHandler;
            try
            {
                (_, expanded) = await generateSnapshotAndCompare(profile);
            }
            finally
            {
                _generator.PrepareElement -= elementHandler;
            }
            dumpOutcome(_generator.Outcome);

            Assert.IsNotNull(expanded);
            Assert.IsTrue(expanded.HasSnapshot);

            var identifierConstraints = expanded.Snapshot.Element.Where(e => e.Path.StartsWith("Patient.identifier"));

            identifierConstraints.Dump("Constraints on Patient.identifier:");

            var nationalPatientProfile = await resolver.FindStructureDefinitionAsync(profile.BaseDefinition);
            Assert.IsNotNull(nationalPatientProfile);
            Assert.IsTrue(nationalPatientProfile.HasSnapshot);
            var nationalPatientIdentifierElem = nationalPatientProfile.Snapshot.Element.FirstOrDefault(e => e.Path == "Patient.identifier");
            Assert.IsNotNull(nationalPatientIdentifierElem);
            Debug.Print($"Base: #{nationalPatientIdentifierElem.GetHashCode()} '{nationalPatientIdentifierElem.Path}'");

            dumpBaseElems(identifierConstraints);

            var nav = ElementDefinitionNavigator.ForSnapshot(expanded);
            Assert.IsTrue(nav.MoveToFirstChild());

            // Verify slice entry
            Assert.IsTrue(nav.MoveToChild("identifier"));

            // [WMR 20170711] Disregard ElementDefinition.Base
            // Assert.AreEqual(nationalPatientIdentifierElem, GetBaseElementAnnotation(nav.Current));
            Assert.IsTrue(isAlmostExactly(nationalPatientIdentifierElem, GetBaseElementAnnotation(nav.Current)));

            Assert.IsNotNull(nav.Current.Slicing);
            Assert.IsNull(nav.Current.SliceName);
            Assert.AreEqual(1, nav.Current.Min);
            Assert.AreEqual("*", nav.Current.Max);
            // Slice entry should inherit Comments from base element, merged with diff constraints
            // [WMR 20181212] R4 - Comment type changed from string to markdown
            Assert.AreEqual("NationalPatientProfile\r\nReslicedNationalPatientProfile", nav.Current.Comment?.Value);
            // Slice entry should also inherit constraints on child elements from base element
            var bm = nav.Bookmark();
            Assert.IsTrue(nav.MoveToChild("system"));
            Assert.AreEqual(nav.Current.Min, 1);
            Assert.IsTrue(nav.ReturnToBookmark(bm));

            // Verify slice "bsn"
            Assert.IsTrue(nav.MoveToNextSlice());

            // [WMR 20170711] Disregard ElementDefinition.Base
            // Assert.AreEqual(nationalPatientIdentifierElem, GetBaseElementAnnotation(nav.Current));
            Assert.IsTrue(isAlmostExactly(nationalPatientIdentifierElem, GetBaseElementAnnotation(nav.Current)));

            Assert.IsNull(nav.Current.Slicing);
            Assert.AreEqual("bsn", nav.Current.SliceName);
            Assert.AreEqual(1, nav.Current.Min);
            Assert.AreEqual("1", nav.Current.Max);
            // Named slices should inherit Comments from base element
            // [WMR 20181212] R4 - Comment type changed from string to markdown
            Assert.AreEqual("NationalPatientProfile", nav.Current.Comment?.Value);
            // Named slices should also inherit constraints on child elements from base element
            bm = nav.Bookmark();
            Assert.IsTrue(nav.MoveToChild("system"));
            Assert.AreEqual(nav.Current.Min, 1);
            // Should be merged with diff constraints on child elements
            Assert.AreEqual((nav.Current.Fixed as FhirUri).Value, "http://example.org/fhir/ValueSet/bsn");
            Assert.IsTrue(nav.ReturnToBookmark(bm));

            // Verify slice "ehr_id"
            Assert.IsTrue(nav.MoveToNextSlice());

            // [WMR 20170711] Disregard ElementDefinition.Base
            // Assert.AreEqual(nationalPatientIdentifierElem, GetBaseElementAnnotation(nav.Current));
            Assert.IsTrue(isAlmostExactly(nationalPatientIdentifierElem, GetBaseElementAnnotation(nav.Current)));

            Assert.IsNotNull(nav.Current.Slicing);
            Assert.AreEqual("ehr_id", nav.Current.SliceName);
            Assert.AreEqual(0, nav.Current.Min);
            Assert.AreEqual("2", nav.Current.Max);
            // Named slices should inherit Comments from base element
            // [WMR 20181212] R4 - Comment type changed from string to markdown
            Assert.AreEqual("NationalPatientProfile", nav.Current.Comment?.Value);
            // Named slices should also inherit constraints on child elements from base element
            bm = nav.Bookmark();
            Assert.IsTrue(nav.MoveToChild("system"));
            Assert.AreEqual(nav.Current.Min, 1);
            Assert.IsTrue(nav.ReturnToBookmark(bm));

            // Verify re-slice "ehr_id/temp"
            Assert.IsTrue(nav.MoveToFirstReslice());

            // [WMR 20170711] Disregard ElementDefinition.Base
            // Assert.AreEqual(nationalPatientIdentifierElem, GetBaseElementAnnotation(nav.Current));
            Assert.IsTrue(isAlmostExactly(nationalPatientIdentifierElem, GetBaseElementAnnotation(nav.Current)));

            Assert.IsNull(nav.Current.Slicing);
            Assert.AreEqual("ehr_id/temp", nav.Current.SliceName);
            Assert.AreEqual(0, nav.Current.Min);
            Assert.AreEqual("1", nav.Current.Max);
            // Named slices should inherit Comments from base element
            // [WMR 20181212] R4 - Comment type changed from string to markdown
            Assert.AreEqual("NationalPatientProfile", nav.Current.Comment?.Value);
            // Named slices should also inherit constraints on child elements from base element
            bm = nav.Bookmark();
            Assert.IsTrue(nav.MoveToChild("system"));
            Assert.AreEqual(nav.Current.Min, 1);
            Assert.IsTrue(nav.ReturnToBookmark(bm));
        }

        [TestMethod]
        public async T.Task TestSliceBase_PatientTelecomResliceEK()
        {
            var dirSource = new DirectorySource("TestData/validation");
            var source = new TimingSource(dirSource);
            var resolver = new CachedResolver(source);
            var multiResolver = new MultiResolver(resolver, _testResolver);

            var profile = await resolver.FindStructureDefinitionAsync("http://example.com/StructureDefinition/patient-telecom-reslice-ek");
            Assert.IsNotNull(profile);

            var settings = new SnapshotGeneratorSettings(_settings)
            {
                GenerateElementIds = true
            };
            _generator = new SnapshotGenerator(multiResolver, settings);
            StructureDefinition expanded = null;

            _generator.PrepareElement += elementHandler;
            try
            {
                (_, expanded) = await generateSnapshotAndCompare(profile);
            }
            finally
            {
                _generator.PrepareElement -= elementHandler;
            }
            dumpOutcome(_generator.Outcome);

            Assert.IsNotNull(expanded);
            Assert.IsTrue(expanded.HasSnapshot);

            expanded.Snapshot.Element.Dump();

            var nav = ElementDefinitionNavigator.ForSnapshot(expanded);
            Assert.IsTrue(nav.MoveToFirstChild());

            // Patient.telecom slice entry
            Assert.IsTrue(nav.MoveToChild("telecom"));
            Assert.IsNotNull(nav.Current.Slicing);
            Assert.AreEqual(true, nav.Current.Slicing.Ordered);
            Assert.AreEqual(ElementDefinition.SlicingRules.OpenAtEnd, nav.Current.Slicing.Rules);
            Assert.IsFalse(nav.Current.Slicing.Discriminator.Any());
            Assert.AreEqual(1, nav.Current.Min);
            Assert.AreEqual("5", nav.Current.Max);

            // Patient.telecom:phone
            Assert.IsTrue(nav.MoveToNext("telecom"));
            Assert.AreEqual("phone", nav.Current.SliceName);
            Assert.AreEqual(1, nav.Current.Min);
            Assert.AreEqual("2", nav.Current.Max);
            Assert.IsNull(nav.Current.Slicing);

            // Patient.telecom.system
            var bm = nav.Bookmark();
            Assert.IsTrue(nav.MoveToChild("system"));
            Assert.AreEqual(1, nav.Current.Min);
            Assert.AreEqual("phone", (nav.Current.Fixed as Code)?.Value);
            Assert.IsTrue(nav.ReturnToBookmark(bm));

            // Patient.telecom:email
            Assert.IsTrue(nav.MoveToNext("telecom"));
            Assert.AreEqual("email", nav.Current.SliceName);
            Assert.AreEqual(0, nav.Current.Min);
            Assert.AreEqual("1", nav.Current.Max);
            Assert.IsNotNull(nav.Current.Slicing);
            // TODO: BRIAN: Need to check that this is the correct assertion here
            Assert.AreEqual("system|use", string.Join("|", nav.Current.Slicing.Discriminator.Select(s => s.Path)));
            // Assert.AreEqual(1, nav.Current.Slicing.Discriminator.SelectMany(s => s.Type.Value).Count()));
            Assert.AreEqual(ElementDefinition.SlicingRules.Closed, nav.Current.Slicing.Rules);
            // Assert.AreEqual(false, nav.Current.Slicing.Ordered);
            Assert.IsNull(nav.Current.Slicing.Ordered);

            // Patient.telecom.system
            bm = nav.Bookmark();
            Assert.IsTrue(nav.MoveToChild("system"));
            Assert.AreEqual(1, nav.Current.Min);
            Assert.AreEqual("email", (nav.Current.Fixed as Code)?.Value);
            Assert.IsTrue(nav.ReturnToBookmark(bm));

            // Patient.telecom:email/home
            Assert.IsTrue(nav.MoveToNext("telecom"));
            Assert.AreEqual("email/home", nav.Current.SliceName);
            Assert.AreEqual(0, nav.Current.Min);
            Assert.AreEqual("1", nav.Current.Max);
            Assert.IsNull(nav.Current.Slicing);

            // Patient.telecom.system
            bm = nav.Bookmark();
            Assert.IsTrue(nav.MoveToChild("system"));
            Assert.AreEqual(1, nav.Current.Min);
            Assert.AreEqual("email", (nav.Current.Fixed as Code)?.Value);
            Assert.IsTrue(nav.MoveToNext("use"));
            Assert.AreEqual(1, nav.Current.Min);
            Assert.AreEqual("home", (nav.Current.Fixed as Code)?.Value);
            Assert.IsTrue(nav.ReturnToBookmark(bm));

            // Patient.telecom:email/work
            Assert.IsTrue(nav.MoveToNext("telecom"));
            Assert.AreEqual("email/work", nav.Current.SliceName);
            Assert.AreEqual(0, nav.Current.Min);
            Assert.AreEqual("1", nav.Current.Max);
            Assert.IsNull(nav.Current.Slicing);

            // Patient.telecom.system
            bm = nav.Bookmark();
            Assert.IsTrue(nav.MoveToChild("system"));
            Assert.AreEqual(1, nav.Current.Min);
            Assert.AreEqual("email", (nav.Current.Fixed as Code)?.Value);
            Assert.IsTrue(nav.MoveToNext("use"));
            Assert.AreEqual(1, nav.Current.Min);
            Assert.AreEqual("work", (nav.Current.Fixed as Code)?.Value);
            Assert.IsTrue(nav.ReturnToBookmark(bm));

            // Patient.telecom:other
            Assert.IsTrue(nav.MoveToNext("telecom"));
            Assert.AreEqual("other", nav.Current.SliceName);
            Assert.AreEqual(0, nav.Current.Min);
            Assert.AreEqual("3", nav.Current.Max);
            Assert.IsNotNull(nav.Current.Slicing);
            Assert.AreEqual("system|use", string.Join("|", nav.Current.Slicing.Discriminator.Select(p => p.Path)));
            Assert.AreEqual(ElementDefinition.SlicingRules.Open, nav.Current.Slicing.Rules);
            // Assert.AreEqual(false, nav.Current.Slicing.Ordered);
            Assert.IsNull(nav.Current.Slicing.Ordered);

            // Patient.telecom.system
            bm = nav.Bookmark();
            Assert.IsTrue(nav.MoveToChild("system"));
            Assert.AreEqual(1, nav.Current.Min);
            Assert.AreEqual("other", (nav.Current.Fixed as Code)?.Value);
            Assert.IsTrue(nav.ReturnToBookmark(bm));

            // Patient.telecom:other/home
            Assert.IsTrue(nav.MoveToNext("telecom"));
            Assert.AreEqual("other/home", nav.Current.SliceName);
            Assert.AreEqual(0, nav.Current.Min);
            Assert.AreEqual("1", nav.Current.Max);
            Assert.IsNull(nav.Current.Slicing);

            // Patient.telecom.system
            bm = nav.Bookmark();
            Assert.IsTrue(nav.MoveToChild("system"));
            Assert.AreEqual(1, nav.Current.Min);
            Assert.AreEqual("other", (nav.Current.Fixed as Code)?.Value);
            Assert.IsTrue(nav.MoveToNext("use"));
            Assert.AreEqual(1, nav.Current.Min);
            Assert.AreEqual("home", (nav.Current.Fixed as Code)?.Value);
            Assert.IsTrue(nav.ReturnToBookmark(bm));

            // Patient.telecom:other/work
            Assert.IsTrue(nav.MoveToNext("telecom"));
            Assert.AreEqual("other/work", nav.Current.SliceName);
            Assert.AreEqual(0, nav.Current.Min);
            Assert.AreEqual("1", nav.Current.Max);
            Assert.IsNull(nav.Current.Slicing);

            // Patient.telecom.system
            bm = nav.Bookmark();
            Assert.IsTrue(nav.MoveToChild("system"));
            Assert.AreEqual(1, nav.Current.Min);
            Assert.AreEqual("other", (nav.Current.Fixed as Code)?.Value);
            Assert.IsTrue(nav.MoveToNext("use"));
            Assert.AreEqual(1, nav.Current.Min);
            Assert.AreEqual("work", (nav.Current.Fixed as Code)?.Value);
            Assert.IsTrue(nav.ReturnToBookmark(bm));
        }

        [TestMethod]
        public async T.Task TestElementMappings()
        {
            var profile = await _testResolver.FindStructureDefinitionAsync("http://example.org/fhir/StructureDefinition/TestMedicationStatement-prescribing");
            Assert.IsNotNull(profile);

            var diffElem = profile.Differential.Element.FirstOrDefault(e => e.Path == "MedicationStatement.informationSource");
            Assert.IsNotNull(diffElem);
            dumpMappings(diffElem);

            StructureDefinition expanded = null;
            _generator = new SnapshotGenerator(_testResolver, _settings);
            _generator.PrepareElement += elementHandler;
            try
            {
                (_, expanded) = await generateSnapshotAndCompare(profile);
            }
            finally
            {
                _generator.PrepareElement -= elementHandler;
            }
            dumpOutcome(_generator.Outcome);

            Assert.IsNotNull(expanded);
            Assert.IsTrue(expanded.HasSnapshot);

            var elems = expanded.Snapshot.Element;
            elems.Dump();

            var elem = elems.FirstOrDefault(e => e.Path == "MedicationStatement.informationSource");
            Assert.IsNotNull(elem);
            dumpMappings(elem);

            // Snapshot element mappings should include all of the differential element mappings
            Assert.IsTrue(diffElem.Mapping.All(dm => elem.Mapping.Any(m => m.IsExactly(dm))));

        }

        static void dumpMappings(ElementDefinition elem) => dumpMappings(elem.Mapping, $"Mappings for {elem.Path}:");

        static void dumpMappings(IList<ElementDefinition.MappingComponent> mappings, string header = null)
        {
            Debug.WriteLineIf(header != null, header);
            foreach (var mapping in mappings)
            {
                Debug.Print($"{mapping.Identity} : {mapping.Map}");
            }
        }

        // Ewout: type slices cannot contain renamed elements!

        static StructureDefinition PatientNonTypeSliceProfile => new StructureDefinition()
        {
            Type = FHIRAllTypes.Patient.GetLiteral(),
            BaseDefinition = ModelInfo.CanonicalUriForFhirCoreType(FHIRAllTypes.Patient),
            Name = "NonTypeSlicePatient",
            Url = "http://example.org/fhir/StructureDefinition/NonTypeSlicePatient",
            Differential = new StructureDefinition.DifferentialComponent()
            {
                Element = new List<ElementDefinition>()
                {
                    new ElementDefinition("Patient.deceased[x]")
                    {
                        Min = 1,
                        // Repeat the base element types (no additional constraints)
                        Type = new List<ElementDefinition.TypeRefComponent>()
                        {
                            new ElementDefinition.TypeRefComponent() { Code = FHIRAllTypes.Boolean.GetLiteral() },
                            new ElementDefinition.TypeRefComponent() { Code = FHIRAllTypes.DateTime.GetLiteral() }
                        }
                    }
                }
            }
        };

        [TestMethod]
        public async T.Task TestPatientNonTypeSlice()
        {
            var profile = PatientNonTypeSliceProfile;

            var resolver = new InMemoryProfileResolver(profile);
            var multiResolver = new MultiResolver(_testResolver, resolver);
            _generator = new SnapshotGenerator(multiResolver, _settings);

            // Force expansion of Patient.deceased[x]
            var nav = ElementDefinitionNavigator.ForDifferential(profile);
            Assert.IsTrue(nav.MoveToFirstChild());
            var result = await _generator.ExpandElementAsync(nav);
            profile.Differential.Element.Dump();
            dumpOutcome(_generator.Outcome);
            Assert.IsTrue(result);

            Assert.IsNull(_generator.Outcome);
        }

        // Ewout: type slices cannot contain renamed elements!
        static StructureDefinition ObservationSimpleQuantityProfile => new StructureDefinition()
        {
            Type = FHIRAllTypes.Observation.GetLiteral(),
            BaseDefinition = ModelInfo.CanonicalUriForFhirCoreType(FHIRAllTypes.Observation),
            Name = "NonTypeSlicePatient",
            Url = "http://example.org/fhir/StructureDefinition/ObservationSimpleQuantityProfile",
            Differential = new StructureDefinition.DifferentialComponent()
            {
                Element = new List<ElementDefinition>()
                {
                    new ElementDefinition("Observation.valueQuantity")
                    {
                        // Repeat the base element types (no additional constraints)
                        Type = new List<ElementDefinition.TypeRefComponent>()
                        {
                            new ElementDefinition.TypeRefComponent()
                            {
                                // Constrain Quantity to SimpleQuantity
                                // Code = FHIRDefinedType.Quantity,
                                // Profile = new string[] { ModelInfo.CanonicalUriForFhirCoreType(FHIRDefinedType.SimpleQuantity) }

                                Code = FHIRAllTypes.SimpleQuantity.GetLiteral()
                            },
                        }
                    }
                }
            }
        };

        // [WMR 20170321] NEW
        [TestMethod]
        public async T.Task TestSimpleQuantityProfile()
        {
            var profile = ObservationSimpleQuantityProfile;

            var resolver = new InMemoryProfileResolver(profile);
            var multiResolver = new MultiResolver(_testResolver, resolver);
            _generator = new SnapshotGenerator(multiResolver, _settings);

            (_, var expanded) = await generateSnapshotAndCompare(profile);
            Assert.IsNotNull(expanded);
            Assert.IsTrue(expanded.HasSnapshot);
            expanded.Snapshot.Element.Where(e => e.Path.StartsWith("Observation.value")).Dump();
            dumpOutcome(_generator.Outcome);

            // [WMR 20181212] R4 FIXED - SimpleQuantity core type definition has been fixed
            //var issues = _generator.Outcome?.Issue;
            //Assert.AreEqual(1, issues.Count);
            //assertIssue(issues[0], SnapshotGenerator.PROFILE_ELEMENTDEF_INVALID_SLICENAME_ON_ROOT);
            Assert.IsNull(_generator.Outcome);

            // [WMR 20180115] NEW - Use alternative (iterative) approach for full expansion
            var issues = new List<OperationOutcome.IssueComponent>();
            var elems = expanded.Snapshot.Element;
            elems = expanded.Snapshot.Element = await fullyExpand(elems, issues);
            // Generator should report same issue as during regular snapshot expansion
            //Assert.AreEqual(1, issues.Count);
            //assertIssue(issues[0], SnapshotGenerator.PROFILE_ELEMENTDEF_INVALID_SLICENAME_ON_ROOT);
            Assert.AreEqual(0, issues.Count);

            // Ensure that renamed diff elements override base elements with original names
            var nav = ElementDefinitionNavigator.ForSnapshot(expanded);

            // [WMR 20190211] FIXED
            // STU3: Snapshot should not contain elements with original name
            // Assert.IsFalse(nav.JumpToFirst("Observation.value[x]"));
            // R4: Snapshot may contain both "[x]" and also renamed element constraints
            Assert.IsTrue(nav.JumpToFirst("Observation.value[x]"));

            // Snapshot should contain renamed elements
#if NORMALIZE_RENAMED_TYPESLICE
            // [WMR 20190828] R4: Normalize renamed type slices in snapshot
            Assert.IsTrue(nav.JumpToFirst("Observation.value[x]"));
            Assert.IsTrue(nav.MoveToNextSlice("valueQuantity"));
#else
            Assert.IsTrue(nav.JumpToFirst("Observation.valueQuantity"));
#endif

            Assert.IsNotNull(nav.Current.Type);
            Assert.AreEqual(1, nav.Current.Type.Count);
            Assert.AreEqual(FHIRAllTypes.SimpleQuantity.GetLiteral(), nav.Current.Type[0].Code);

            var type = nav.Current.Type.First();
            Debug.Print($"{nav.Path} : {type.Code} - '{type.Profile}'");
        }

        // [WMR 20170406] NEW
        // Issue reported by Vadim
        // Complex extension:   structure.cdstools-typedstage
        // Referencing Profile: structure.cdstools-basecancer
        // Profile defines constraints on child elements of the complex extension
        // Snapshot generator adds slicing component to Condition.extension.extension.extension:type - WRONG!
        [TestMethod]   // test data needs to be converted from dstu2 -> stu3
        public async T.Task TestProfileConstraintsOnComplexExtensionChildren()
        {
            var profile = await _testResolver.FindStructureDefinitionAsync("https://example.org/fhir/StructureDefinition/cds-basecancer");
            Assert.IsNotNull(profile);

            profile.Differential.Element.Dump("===== Differential =====");

            StructureDefinition expanded = null;
            _generator = new SnapshotGenerator(_testResolver, _settings);
            _generator.PrepareElement += elementHandler;
            try
            {
                (_, expanded) = await generateSnapshotAndCompare(profile);
            }
            finally
            {
                _generator.PrepareElement -= elementHandler;
            }
            dumpOutcome(_generator.Outcome);

            Assert.IsNotNull(expanded);
            Assert.IsTrue(expanded.HasSnapshot);

            var elems = expanded.Snapshot.Element;
            elems.Dump("===== Snapshot =====");

            var nav = new ElementDefinitionNavigator(elems);
            Assert.IsTrue(nav.MoveToFirstChild());
            Assert.AreEqual("Condition", nav.Path);

            // Condition.extension (slicing entry)
            Assert.IsTrue(nav.MoveToChild("extension"));
            Assert.IsNotNull(nav.Current.Slicing);
            Assert.AreEqual("url", nav.Current.Slicing.Discriminator?.FirstOrDefault()?.Path);
            Assert.IsNull(nav.Current.SliceName);

            // Condition.extension:typedStaging
            Assert.IsTrue(nav.MoveToNext());
            Assert.AreEqual("typedStaging", nav.Current.SliceName);
            Assert.IsNull(nav.Current.Slicing);

            // Condition.extension:typedStaging.extension (slicing entry)
            Assert.IsTrue(nav.MoveToChild("extension"));
            Assert.IsNotNull(nav.Current.Slicing);
            Assert.AreEqual("url", nav.Current.Slicing.Discriminator?.FirstOrDefault()?.Path);
            Assert.IsNull(nav.Current.SliceName);

            // Condition.extension:typedStaging.extension:summary
            Assert.IsTrue(nav.MoveToNext());
            Assert.AreEqual("summary", nav.Current.SliceName);
            Assert.IsNull(nav.Current.Slicing);

            // Condition.extension:typedStaging.extension:assessment
            Assert.IsTrue(nav.MoveToNext());
            Assert.AreEqual("assessment", nav.Current.SliceName);
            Assert.IsNull(nav.Current.Slicing);

            // Condition.extension:typedStaging.extension:type
            Assert.IsTrue(nav.MoveToNext());
            Assert.AreEqual("type", nav.Current.SliceName);
            Assert.IsNull(nav.Current.Slicing); // BUG!

            // Condition.extension:typedStaging.extension:type.valueCodeableConcept
#if NORMALIZE_RENAMED_TYPESLICE
            // [WMR 20190828] R4: Normalize renamed type slices in snapshot
            Assert.IsTrue(nav.MoveToChild("value[x]"));
            Assert.IsTrue(nav.MoveToNextSlice("valueCodeableConcept"));
#else
            Assert.IsTrue(nav.MoveToChild("valueCodeableConcept"));
#endif
            Assert.IsNotNull(nav.Current.Binding);
            var valueSetReference = nav.Current.Binding.ValueSet;
            Assert.IsNotNull(valueSetReference);
            Assert.AreEqual(BindingStrength.Required, nav.Current.Binding.Strength);
            Assert.AreEqual("https://example.org/fhir/ValueSet/cds-cancerstagingtype", valueSetReference);
        }

        // [WMR 20170424] For debugging ElementIdGenerator

        static StructureDefinition TestQuestionnaireProfile => new StructureDefinition()
        {
            Type = FHIRAllTypes.Questionnaire.GetLiteral(),
            BaseDefinition = ModelInfo.CanonicalUriForFhirCoreType(FHIRAllTypes.Questionnaire),
            Name = "TestQuestionnaire",
            Url = "http://example.org/fhir/StructureDefinition/MyTestQuestionnaire",
            Differential = new StructureDefinition.DifferentialComponent()
            {
                Element = new List<ElementDefinition>()
                {
                    new ElementDefinition("Questionnaire.url")
                    {
#if CUSTOM_ELEMENT_IDS
                        // Override default element id
                        // [WMR 20190822] R4: No longer allowed/supported
                        // http://hl7.org/fhir/elementdefinition.html#id
                        // SnapGen now always emits standardized element ids
                        ElementId = "CustomId"
#endif
                    },
                    // Verify that slices receive unique element id
                    new ElementDefinition("Questionnaire.code")
                    {
                        Slicing = new ElementDefinition.SlicingComponent()
                        {
                            Discriminator = new List<ElementDefinition.DiscriminatorComponent>()
                            {
                                new ElementDefinition.DiscriminatorComponent()
                                {
                                    Type = ElementDefinition.DiscriminatorType.Value,
                                    Path = "system"
                                }
                            }
                        }
                    },
                    new ElementDefinition("Questionnaire.code")
                    {
                        SliceName = "CodeA"
                    },
                    new ElementDefinition("Questionnaire.code")
                    {
                        SliceName = "CodeB"
                    },
                    // cf. BasicValidationTests.ValidateOverNameRef
                    new ElementDefinition("Questionnaire.item.item.type")
                    {
                        Fixed = new Code("decimal")
                    }
                }
            }
        };

        [TestMethod]
        public async T.Task TestElementIds_Questionnaire()
        {
#if false // DEBUG
            var coreProfile = await _testResolver.FindStructureDefinitionForCoreTypeAsync(FHIRAllTypes.Questionnaire);
            Assert.IsNotNull(coreProfile);
            Debug.WriteLine("Core Questionnaire:");
            foreach (var elem in coreProfile.Differential.Element)
            {
                Debug.WriteLine($"{elem.Path} | {elem.SliceName} | Id = {elem.ElementId} | Ref = {elem.ContentReference}");
            }

            _generator = new SnapshotGenerator(_testResolver, _settings);
            await _generator.UpdateAsync(coreProfile);
            dumpOutcome(_generator.Outcome);
#endif

            var profile = TestQuestionnaireProfile;
            var resolver = new InMemoryProfileResolver(profile);
            var multiResolver = new MultiResolver(_testResolver, resolver);
            _generator = new SnapshotGenerator(multiResolver, _settings);

            var urlElement = profile.Differential.Element[0];

            _generator.PrepareElement += elementHandler;
            StructureDefinition expanded = null;
            try
            {
                (_, expanded) = await generateSnapshotAndCompare(profile);

                Assert.IsNotNull(expanded);
                Assert.IsTrue(expanded.HasSnapshot);
                dumpOutcome(_generator.Outcome);
                Assert.IsNull(_generator.Outcome);

                var elems = expanded.Snapshot.Element;
                Debug.WriteLine($"Default snapshot: #{elems.Count} elements");
                dumpBaseElems(elems);

#if CUSTOM_ELEMENT_IDS
                // Verify overriden element id in default snapshot
                // [WMR 20190822] R4: No longer allowed/supported
                // http://hl7.org/fhir/elementdefinition.html#id
                // SnapGen now always emits standardized element ids
                var elem = elems.FirstOrDefault(e => e.Path == urlElement.Path);
                Assert.IsNotNull(elem);
                Assert.AreEqual(urlElement.ElementId, elem.ElementId);
#endif

                // [WMR 20180115] NEW - Use alternative (iterative) approach for full expansion
                // IMPORTANT: also hook elementHandler event during fullExpansion, to emit (custom) base element annotations
                var issues = new List<OperationOutcome.IssueComponent>();
                elems = expanded.Snapshot.Element = await fullyExpand(elems, issues);
                Assert.AreEqual(0, issues.Count);
                Debug.WriteLine($"Full expansion: #{elems.Count} elements");
                dumpBaseElems(elems);

#if CUSTOM_ELEMENT_IDS
                // ExpandElement should NOT re-generate the id of the specified element; only for newly expanded children!
                // Verify overriden element id in full expansion
                var elem = elems.FirstOrDefault(e => e.Path == urlElement.Path);
                Assert.IsNotNull(elem);
                Assert.AreEqual(urlElement.ElementId, elem.ElementId);
#endif
            }
            finally
            {
                _generator.PrepareElement -= elementHandler;
            }

            Debug.WriteLine("Derived Questionnaire:");
            foreach (var elem in expanded.Snapshot.Element)
            {
                var baseElem = elem.Annotation<BaseDefAnnotation>()?.BaseElementDefinition;
                Debug.WriteLine($"{elem.Path} | {elem.SliceName} | Id = {elem.ElementId} | Base Id = {baseElem?.ElementId}");
                Assert.IsNotNull(elem.ElementId);
                Assert.IsNotNull(baseElem);
                Assert.IsNotNull(baseElem.ElementId);

                if (elem.Path != urlElement.Path)
                {
                    var equalLength = !elem.Path.StartsWith("Questionnaire.item.item.");
                    assertElementIds(elem, baseElem, equalLength);
                }
            }
        }

        private static void assertElementIds(ElementDefinition elem, ElementDefinition baseElem, bool equalLength = true)
        {
            // [WMR 20170614] derived profile may (further) slice the base profile
            // Element id's are not exactly equal, as the diff id's will introduce slice name(s)
            // => Strip slice names from id; path segments should be equal
            var idSegments = ElementIdGenerator.ParseId(elem.ElementId);
            var baseIdSegments = ElementIdGenerator.ParseId(baseElem.ElementId);

            // Determine if the base element has the same root (i.e. represents base profile of the same type)
            // If so, then the element ids should have the same number of segments
            if (equalLength && idSegments.FirstOrDefault() == baseIdSegments.FirstOrDefault())
            {
                Assert.AreEqual(baseIdSegments.Length, idSegments.Length);
            }

            // [WMR 20170710] Leading path segment(s) can differ, e.g. Patient.identifier.id <=> Identifier.id
            var idSegment = ElementIdSegment.Empty;
            var offset = idSegments.Length - baseIdSegments.Length;
            for (int i = 1; i < baseIdSegments.Length; i++)
            {
                idSegment = ElementIdSegment.Parse(idSegments[offset + i]);

                // Verify that the element name matches the base element name
                // Note: element ids of type slices should use original element name ending with "[x]"
                var baseIdSegment = ElementIdSegment.Parse(baseIdSegments[i]);
                Assert.AreEqual(baseIdSegment.ElementName, idSegment.ElementName);

                // If the base element id introduces a slice name, then derived element id should also include it
                // However derived profiles can introduce additional slices
                Assert.IsTrue(baseIdSegment.ElementName == null || idSegment.ElementName == baseIdSegment.ElementName);
            }

            // Verify the last element id segment = "elementName[:sliceName]"
            var basePath = elem.Base?.Path;
            var elemPath = basePath != null && ElementDefinitionNavigator.IsChoiceTypeElement(basePath) ? basePath : elem.Path;

            if (baseIdSegments.Length == 1)
            {
                // [WMR 20170710] initialize idSegment to the last segment
                idSegment = ElementIdSegment.Parse(idSegments[idSegments.Length - 1]);
            }

            Assert.AreEqual(ProfileNavigationExtensions.GetNameFromPath(elemPath), idSegment.ElementName);
            Assert.AreEqual(elem.SliceName, idSegment.SliceName);

        }

        static StructureDefinition TestPatientTypeSliceProfile => new StructureDefinition()
        {
            Type = FHIRAllTypes.Patient.GetLiteral(),
            BaseDefinition = ModelInfo.CanonicalUriForFhirCoreType(FHIRAllTypes.Patient),
            Name = "TestPatientWithTypeSlice",
            Url = "http://example.org/fhir/StructureDefinition/TestPatientWithTypeSlice",
            Differential = new StructureDefinition.DifferentialComponent()
            {
                Element = new List<ElementDefinition>()
                {
                    new ElementDefinition("Patient.deceasedDateTime")
                    {
                        SliceName = "deceasedDateTime",
                        Type = new List<ElementDefinition.TypeRefComponent>()
                        {
                            new ElementDefinition.TypeRefComponent()
                            {
                                Code = FHIRAllTypes.DateTime.GetLiteral()
                            }
                        }
                    },
                }
            }
        };

        [TestMethod]
        public async T.Task TestElementIds_PatientWithTypeSlice()
        {
            var profile = TestPatientTypeSliceProfile;
            var resolver = new InMemoryProfileResolver(profile);
            var multiResolver = new MultiResolver(_testResolver, resolver);
            _generator = new SnapshotGenerator(multiResolver, _settings);

            _generator.PrepareElement += elementHandler;
            try
            {
                (_, var expanded) = await generateSnapshotAndCompare(profile);
                Assert.IsNotNull(expanded);
                Assert.IsTrue(expanded.HasSnapshot);
                dumpOutcome(_generator.Outcome);
                Assert.IsNull(_generator.Outcome);

                // [WMR 20180115] NEW - Use alternative (iterative) approach for full expansion
                var issues = _generator.Outcome?.Issue ?? new List<OperationOutcome.IssueComponent>();
                expanded.Snapshot.Element = await fullyExpand(expanded.Snapshot.Element, issues);
                dumpIssues(issues);
                Assert.AreEqual(0, issues.Count);

                Debug.WriteLine("Patient with type slice:");
                foreach (var elem in expanded.Snapshot.Element)
                {
                    var baseElem = elem.Annotation<BaseDefAnnotation>()?.BaseElementDefinition;
                    Debug.WriteLine($"{elem.Path} | {elem.SliceName} | Id = {elem.ElementId} | Base Id = {baseElem?.ElementId}");
                    Assert.IsNotNull(elem.ElementId);
                    Assert.IsNotNull(baseElem);
                    Assert.IsNotNull(baseElem.ElementId);

                    assertElementIds(elem, baseElem);
                }
            }
            finally
            {
                _generator.PrepareElement -= elementHandler;
            }
        }

        // [WMR 20170616] NEW - Test custom element IDs

        static StructureDefinition TestSlicedPatientWithCustomIdProfile => new StructureDefinition()
        {
            Type = FHIRAllTypes.Patient.GetLiteral(),
            BaseDefinition = ModelInfo.CanonicalUriForFhirCoreType(FHIRAllTypes.Patient),
            Name = "TestSlicedPatientWithCustomIdProfile",
            Url = "http://example.org/fhir/StructureDefinition/TestSlicedPatientWithCustomIdProfile",
            Derivation = StructureDefinition.TypeDerivationRule.Constraint,
            Differential = new StructureDefinition.DifferentialComponent()
            {
                Element = new List<ElementDefinition>()
                {
                    new ElementDefinition("Patient.identifier")
                    {
                        ElementId = "Patient.identifier",
                        Slicing = new ElementDefinition.SlicingComponent()
                        {
                            Discriminator = new List<ElementDefinition.DiscriminatorComponent>()
                            {
                                new ElementDefinition.DiscriminatorComponent()
                                {
                                    Type = ElementDefinition.DiscriminatorType.Value,
                                    Path = "system"
                                }
                            }
                        }
                    },
                    new ElementDefinition("Patient.identifier")
                    {
                        // Slice with custom ElementID
                        ElementId = "CUSTOM",
                        SliceName = "bsn"
                    },
                    new ElementDefinition("Patient.identifier.use")
                    {
                        // Should receive ElementID = "Patient.identifier:bsn.use"
                        Min = 1
                    }
                }
            }
        };

        [TestMethod]
        public async T.Task TestElementIds_SlicedPatientWithCustomIdProfile()
        {
            var profile = TestSlicedPatientWithCustomIdProfile;
            var resolver = new InMemoryProfileResolver(profile);
            var multiResolver = new MultiResolver(_testResolver, resolver);
            _generator = new SnapshotGenerator(multiResolver, _settings);

            const string sliceName = "bsn";
            var slice = profile.Differential.Element.FirstOrDefault(e => e.SliceName == sliceName);
            Assert.IsNotNull(slice);

            _generator.PrepareElement += elementHandler;
            StructureDefinition expanded = null;
            try
            {
                (_, expanded) = await generateSnapshotAndCompare(profile);
                Assert.IsNotNull(expanded);
                Assert.IsTrue(expanded.HasSnapshot);
                dumpOutcome(_generator.Outcome);

                // [WMR 20180115] NEW - Use alternative (iterative) approach for full expansion
                var issues = _generator.Outcome?.Issue ?? new List<OperationOutcome.IssueComponent>();
                expanded.Snapshot.Element = await fullyExpand(expanded.Snapshot.Element, issues);
                dumpIssues(issues);
                Assert.AreEqual(0, issues.Count);
            }
            finally
            {
                _generator.PrepareElement -= elementHandler;
            }

            var elems = expanded.Snapshot.Element;

            Debug.WriteLine("Sliced Patient with custom element id on slice:");
            foreach (var elem in elems)
            {
                var baseElem = elem.Annotation<BaseDefAnnotation>()?.BaseElementDefinition;
                Debug.WriteLine($"{elem.Path} | {elem.SliceName} | Id = {elem.ElementId} | Base Id = {baseElem?.ElementId}");
                Assert.IsNotNull(elem.ElementId);
                Assert.IsNotNull(baseElem);
                Assert.IsNotNull(baseElem.ElementId);

                if (elem.ElementId?.StartsWith("CUSTOM") == true)
                {
                    Assert.AreEqual(elem.SliceName, sliceName);
                }
                else
                {
                    assertElementIds(elem, baseElem);
                }
            }

            // [WMR 20170711] Additional assertions on children of named slice
            var slicePos = elems.FindIndex(e => e.SliceName == "bsn");
            Assert.AreNotEqual(-1, slicePos);
            var elemDef = elems[slicePos];
            Assert.AreEqual("Patient.identifier", elemDef.Path);
            // Verify that the id of all child elements includes parent slice name, i.e. starts with "Patient.identifier:bsn"
            for (var idx = slicePos + 1; idx < elems.Count; idx++)
            {
                elemDef = elems[idx];
                if (!ElementDefinitionNavigator.IsChildPath("Patient.identifier", elemDef.Path)) { break; }
                Assert.IsTrue(elemDef.ElementId.StartsWith("Patient.identifier:bsn"), $"Invalid element id at element #{idx}: {elemDef.ElementId}");
            }

            // [WMR 20170711] Dynamically update the slice name and re-generate ids for the subtree
            var nav = ElementDefinitionNavigator.ForSnapshot(expanded);
            Assert.IsTrue(nav.JumpToFirst(slice.Path));
            Assert.IsTrue(nav.MoveToNextSliceAtAnyLevel(sliceName));
            slice = nav.Current;
            Assert.AreEqual(slice.SliceName, sliceName);
            slice.SliceName = "CHANGED";
            ElementIdGenerator.Update(nav, true);

            // Verify that the id of all child elements includes updated slice name, i.e. starts with "Patient.identifier:CHANGED"
            for (var idx = slicePos + 1; idx < elems.Count; idx++)
            {
                elemDef = elems[idx];
                if (!ElementDefinitionNavigator.IsChildPath("Patient.identifier", elemDef.Path)) { break; }
                Assert.IsTrue(elemDef.ElementId.StartsWith("Patient.identifier:CHANGED"), $"Invalid element id at element #{idx}: {elemDef.ElementId}");
            }

        }

        [TestMethod]
        public async T.Task TestElementIds_SlicedPatientWithCustomIdProfile2()
        {
            var profile = await _testResolver.FindStructureDefinitionAsync("http://example.org/fhir/StructureDefinition/PatientWithCustomElementIds");
            Assert.IsNotNull(profile);

            _generator = new SnapshotGenerator(_testResolver, _settings);
            _generator.PrepareElement += elementHandler;
            StructureDefinition expanded = null;
            try
            {
                (_, expanded) = await generateSnapshotAndCompare(profile);
                Assert.IsNotNull(expanded);
                Assert.IsTrue(expanded.HasSnapshot);
                dumpOutcome(_generator.Outcome);

                // [WMR 20180115] NEW - Use alternative (iterative) approach for full expansion
                var issues = _generator.Outcome?.Issue ?? new List<OperationOutcome.IssueComponent>();
                expanded.Snapshot.Element = await fullyExpand(expanded.Snapshot.Element, issues);
                dumpIssues(issues);
                Assert.AreEqual(0, issues.Count);
            }
            finally
            {
                _generator.PrepareElement -= elementHandler;
            }

            Debug.WriteLine("Sliced Patient with custom element id on slice:");
            foreach (var elem in expanded.Snapshot.Element)
            {
                var baseElem = elem.Annotation<BaseDefAnnotation>()?.BaseElementDefinition;
                Debug.WriteLine($"{elem.Path} | {elem.SliceName} | Id = {elem.ElementId} | Base Id = {baseElem?.ElementId}");
                Assert.IsNotNull(elem.ElementId);
                Assert.IsNotNull(baseElem);
                Assert.IsNotNull(baseElem.ElementId);

                if (elem.ElementId?.StartsWith("CUSTOM-") != true)
                {
                    assertElementIds(elem, baseElem);
                }
            }
        }


        // [WMR 20170426] NEW - Bug with generating base element annotations for merged external type profiles?
        [TestMethod]
        public async T.Task TestPatientWithAddress()
        {
            var sd = await _testResolver.FindStructureDefinitionAsync(@"http://example.org/fhir/StructureDefinition/MyPatientWithAddress");
            Assert.IsNotNull(sd);

            _generator = new SnapshotGenerator(_testResolver, _settings);
            _generator.PrepareElement += elementHandler;
            try
            {
                await _generator.UpdateAsync(sd);
                dumpOutcome(_generator.Outcome);

                // [WMR 20180115] NEW - Use alternative (iterative) approach for full expansion
                var issues = _generator.Outcome?.Issue ?? new List<OperationOutcome.IssueComponent>();
                sd.Snapshot.Element = await fullyExpand(sd.Snapshot.Element, issues);
                dumpIssues(issues);
                Assert.AreEqual(0, issues.Count);
            }
            finally
            {
                _generator.PrepareElement -= elementHandler;
            }

            dumpBaseDefId(sd);

            var sdCore = await _testResolver.FindStructureDefinitionForCoreTypeAsync(sd.Type);
            dumpBaseDefId(sdCore);

            // Verify that main profile MyPatientWithAddress inherited
            // constraints from extension profile MyPatientExtension
            var elem = sd.Snapshot.Element.FirstOrDefault(e => e.SliceName == "patientExtension");
            Assert.IsNotNull(elem);
<<<<<<< HEAD
            Assert.AreEqual(@"http://example.org/fhir/StructureDefinition/MyPatientExtension", elem.Type[0]?.Profile.FirstOrDefault());
            var sdExt = _testResolver.FindExtensionDefinition(elem.Type[0].Profile.FirstOrDefault());
=======
            Assert.AreEqual(@"http://example.org/fhir/StructureDefinition/MyPatientExtension", elem.Type[0]?.Profile);
            var sdExt = await _testResolver.FindExtensionDefinitionAsync(elem.Type[0].Profile);
>>>>>>> 0a69adb3
            Assert.IsNotNull(sdExt);
            var extRootshort = sdExt.Differential.Element[0].Short; // Explicit constraint on ext root
            Assert.IsNotNull(extRootshort);
            Assert.IsTrue(sdExt.HasSnapshot);
            Assert.AreEqual(extRootshort, sdExt.Snapshot.Element[0].Short); // Verify propagation to snapshot
            Assert.AreEqual(extRootshort, elem.Short);  // Verify inherited by referencing profile
            var baseElem = elem.Annotation<BaseDefAnnotation>()?.BaseElementDefinition;
            Assert.IsNotNull(baseElem);
            Assert.AreEqual(extRootshort, baseElem.Short);

            // Verify that main profile MyPatientWithAddress inherited
            // constraints from element type profile MyPatientAddress
            elem = sd.Snapshot.Element.FirstOrDefault(e => e.Path == "Patient.address");
            Assert.IsNotNull(elem);
<<<<<<< HEAD
            Assert.AreEqual(@"http://example.org/fhir/StructureDefinition/MyPatientAddress", elem.Type[0]?.Profile.FirstOrDefault());
            var sdType = _testResolver.FindStructureDefinition(elem.Type[0].Profile.FirstOrDefault());
=======
            Assert.AreEqual(@"http://example.org/fhir/StructureDefinition/MyPatientAddress", elem.Type[0]?.Profile);
            var sdType = await _testResolver.FindStructureDefinitionAsync(elem.Type[0].Profile);
>>>>>>> 0a69adb3
            Assert.IsNotNull(sdType);
            var typeChildElem = sdType.Snapshot.Element.FirstOrDefault(e => e.Path == "Address.country");
            Assert.IsNotNull(typeChildElem);
            Assert.AreEqual("land", typeChildElem.Alias.FirstOrDefault());

            elem = sd.Snapshot.Element.FirstOrDefault(e => e.Path == "Patient.address.country");
            Assert.IsNotNull(elem);
            Assert.AreEqual("land", elem.Alias.FirstOrDefault());
            baseElem = elem.Annotation<BaseDefAnnotation>()?.BaseElementDefinition;
            Assert.IsNotNull(baseElem);
            Assert.AreEqual("land", baseElem.Alias.FirstOrDefault());
        }

        void dumpBaseDefId(StructureDefinition sd)
        {
            Debug.Print("===== " + sd.Name);
            Debug.Print($"{"Path",50}| {"Base Path",49}| {"Base StructureDefinition",69}| {"Element Id",49}| {"Base Element Id",49}");
            foreach (var elem in sd.Snapshot.Element)
            {
                var ann = elem.Annotation<BaseDefAnnotation>();
                Assert.IsNotNull(ann);
                var s49 = new string(' ', 49);
                var s69 = new string(' ', 69);
                Debug.Print($"{elem.Path,50}| {ann?.BaseElementDefinition?.Path?.PadRight(49) ?? s49}| {ann?.BaseStructureDefinition?.Url?.PadRight(69) ?? s69}| {elem?.ElementId?.PadRight(49) ?? s49}| {ann?.BaseElementDefinition?.ElementId?.PadRight(49) ?? s49}");
                var elemId = elem.ElementId;
                Assert.IsNotNull(elemId);
                Assert.IsTrue(elem.IsRootElement() ? elemId == sd.Type : elemId.StartsWith(sd.Type + "."));
            }
        }

        // [WMR 20170524] Added to fix bug reported by Stefan Lang

        // [WMR 20170424] For debugging ElementIdGenerator

        const string PatientIdentifierProfileUri = @"http://example.org/fhir/StructureDefinition/PatientIdentifierProfile";
        const string PatientProfileWithIdentifierProfileUri = @"http://example.org/fhir/StructureDefinition/PatientProfileWithIdentifierProfile";
        const string PatientIdentifierTypeValueSetUri = @"http://example.org/fhir/ValueSet/PatientIdentifierTypeValueSet";

        // Identifier profile with valueset binding on child element Identifier.type
        static StructureDefinition PatientIdentifierProfile => new StructureDefinition()
        {
            Type = FHIRAllTypes.Identifier.GetLiteral(),
            BaseDefinition = ModelInfo.CanonicalUriForFhirCoreType(FHIRAllTypes.Identifier),
            Name = "PatientIdentifierProfile",
            Url = PatientIdentifierProfileUri,
            Derivation = StructureDefinition.TypeDerivationRule.Constraint,
            Kind = StructureDefinition.StructureDefinitionKind.ComplexType,
            Differential = new StructureDefinition.DifferentialComponent()
            {
                Element = new List<ElementDefinition>()
                {
                    new ElementDefinition("Identifier.type")
                    {
                        Min = 1,
                        Binding = new ElementDefinition.ElementDefinitionBindingComponent()
                        {
                            Strength = BindingStrength.Extensible,
                            ValueSet = PatientIdentifierTypeValueSetUri
                        }
                    },
                }
            }
        };

        // Patient profile with type profile constraint on Patient.identifier
        // Snapshot should pick up the valueset binding on Identifier.type
        static StructureDefinition PatientProfileWithIdentifierProfile => new StructureDefinition()
        {
            Type = FHIRAllTypes.Patient.GetLiteral(),
            BaseDefinition = ModelInfo.CanonicalUriForFhirCoreType(FHIRAllTypes.Patient),
            Name = "PatientProfileWithIdentifierProfile",
            Url = PatientProfileWithIdentifierProfileUri,
            Derivation = StructureDefinition.TypeDerivationRule.Constraint,
            Kind = StructureDefinition.StructureDefinitionKind.Resource,
            Differential = new StructureDefinition.DifferentialComponent()
            {
                Element = new List<ElementDefinition>()
                {
                    new ElementDefinition("Patient.identifier")
                    {
                        Type = new List<ElementDefinition.TypeRefComponent>()
                        {
                            new ElementDefinition.TypeRefComponent()
                            {
                                Code = FHIRAllTypes.Identifier.GetLiteral(),
                                Profile = new string[] { PatientIdentifierProfileUri }
                            }
                        }
                    }
                }
            }
        };

        [TestMethod]
        public async T.Task TestTypeProfileWithChildElementBinding()
        {
            var patientProfile = PatientProfileWithIdentifierProfile;
            var resolver = new InMemoryProfileResolver(patientProfile, PatientIdentifierProfile);
            var multiResolver = new MultiResolver(_testResolver, resolver);

            _generator = new SnapshotGenerator(multiResolver, _settings);

            StructureDefinition expanded = null;
            _generator.BeforeExpandElement += beforeExpandElementHandler_DEBUG;
            try
            {
                (_,expanded) = await generateSnapshotAndCompare(patientProfile);
            }
            finally
            {
                _generator.BeforeExpandElement -= beforeExpandElementHandler_DEBUG;
            }

            dumpOutcome(_generator.Outcome);
            Assert.IsTrue(expanded.HasSnapshot);
            dumpElements(expanded.Snapshot.Element);

            var nav = ElementDefinitionNavigator.ForSnapshot(expanded);
            Assert.IsTrue(nav.JumpToFirst("Patient.identifier"));
            Assert.IsNotNull(nav.Current);

            // BUG: binding constraint on Identifier.type is merged onto Patient.identifier...? (parent element!)
            // FIXED [SnapshotGenerator.getSnapshotRootElement] var diffRoot = sd.Differential.GetRootElement();
            Assert.IsNull(nav.Current.Binding);

            // By default, Patient.identifier.type should NOT be included in the generated snapshot
            Assert.IsFalse(nav.MoveToChild("type"));
        }

        static StructureDefinition QuestionnaireResponseWithSlice => new StructureDefinition()
        {
            Type = FHIRAllTypes.QuestionnaireResponse.GetLiteral(),
            BaseDefinition = ModelInfo.CanonicalUriForFhirCoreType(FHIRAllTypes.QuestionnaireResponse),
            Name = "QuestionnaireResponseWithSlice",
            Url = @"http://example.org/fhir/StructureDefinition/QuestionnaireResponseWithSlice",
            Derivation = StructureDefinition.TypeDerivationRule.Constraint,
            Kind = StructureDefinition.StructureDefinitionKind.Resource,
            Differential = new StructureDefinition.DifferentialComponent()
            {
                Element = new List<ElementDefinition>()
                {
                    new ElementDefinition("QuestionnaireResponse.item")
                    {
                        Slicing = new ElementDefinition.SlicingComponent()
                        {
                            Discriminator = new List<ElementDefinition.DiscriminatorComponent>()
                            {
                                new ElementDefinition.DiscriminatorComponent() { Type = ElementDefinition.DiscriminatorType.Value, Path = "text" }
                            }
                        }
                    },
                    new ElementDefinition("QuestionnaireResponse.item")
                    {
                        SliceName = "Q1"
                    },
                    new ElementDefinition("QuestionnaireResponse.item")
                    {
                        SliceName = "Q2"
                    },
                    new ElementDefinition("QuestionnaireResponse.item.linkid")
                    {
                        Max = "0"
                    },
                }
            }
        };

        // Isue #387
        // https://github.com/FirelyTeam/fhir-net-api/issues/387
        // Cannot reproduce in STU3?
        // [WMR 20170713] Note: in DSTU2, the QuestionnaireResponse core resource definition
        // specifies an example binding on element "QuestionnaireResponse.group.question.answer.value[x]"
        // WITHOUT an actual valueset reference:
        //
        //   <element>
        //     <path value="QuestionnaireResponse.group.question.answer.value[x]"/>
        //     <!-- ... -->
        //     <binding>
        //       <strength value="example"/>
        //       <description value="Code indicating the response provided for a question."/>
        //     </binding>
        //     <!-- ... -->
        //   </element>
        //
        // However in STU3, the core def example binding DOES include a valueset reference.
        [TestMethod]
        public async T.Task TestQRSliceChildrenBindings()
        {
            var sd = QuestionnaireResponseWithSlice;
            var resolver = new InMemoryProfileResolver(sd);
            var multiResolver = new MultiResolver(_testResolver, resolver);

            _generator = new SnapshotGenerator(multiResolver, _settings);

            StructureDefinition expanded = null;
            _generator.BeforeExpandElement += beforeExpandElementHandler_DEBUG;
            try
            {
                (_,expanded) = await generateSnapshotAndCompare(sd);
            }
            finally
            {
                _generator.BeforeExpandElement -= beforeExpandElementHandler_DEBUG;
            }

            dumpOutcome(_generator.Outcome);
            Assert.IsTrue(expanded.HasSnapshot);
            dumpElements(expanded.Snapshot.Element);

            // Verify the inherited example binding on QuestionnaireResponse.item.answer.value[x]
            var answerValues = expanded.Snapshot.Element.Where(e => e.Path == "QuestionnaireResponse.item.answer.value[x]").ToList();
            Assert.AreEqual(3, answerValues.Count);
            foreach (var elem in answerValues)
            {
                var binding = elem.Binding;
                Assert.IsNotNull(binding);
                Assert.AreEqual(BindingStrength.Example, binding.Strength);
                var ValueSetReference = binding.ValueSet;
                Assert.IsNotNull(ValueSetReference);
                Assert.AreEqual("http://hl7.org/fhir/ValueSet/questionnaire-answers", ValueSetReference);
                // Assert.IsTrue(ValueSetReference.Url.Equals("http://hl7.org/fhir/ValueSet/questionnaire-answers"));
                var bindingNameExtension = binding.Extension.FirstOrDefault(e => e.Url == "http://hl7.org/fhir/StructureDefinition/elementdefinition-bindingName");
                Assert.IsNotNull(bindingNameExtension);
                var bindingNameValue = bindingNameExtension.Value as FhirString;
                Assert.IsNotNull(bindingNameValue);
                Assert.AreEqual("QuestionnaireAnswer", bindingNameValue.Value);
            }
        }

        // For derived profiles, base element annotations are incorrect
        // https://trello.com/c/8h7u2qRa
        // Three layers of derived profiles: MyVitalSigns => VitalSigns => Observation
        // When expanding MyVitalSigns, the annotated base elements also include local diff constraints... WRONG!
        // As a result, Forge will not detect the existing local constraints (no yellow pen, excluded from output).

        static StructureDefinition MyDerivedObservation => new StructureDefinition()
        {
            Type = FHIRAllTypes.Observation.GetLiteral(),
            BaseDefinition = ModelInfo.CanonicalUriForFhirCoreType(FHIRAllTypes.Observation),
            Name = "MyDerivedObservation",
            Url = @"http://example.org/fhir/StructureDefinition/MyDerivedObservation",
            Derivation = StructureDefinition.TypeDerivationRule.Constraint,
            Kind = StructureDefinition.StructureDefinitionKind.Resource,
            Differential = new StructureDefinition.DifferentialComponent()
            {
                Element = new List<ElementDefinition>()
                {
                    new ElementDefinition("Observation.method")
                    {
                        Short = "DerivedMethodShort"
                    }
                }
            }
        };

        [TestMethod]
        public async T.Task TestDerivedObservation()
        {
            var derivedObs = MyDerivedObservation;
            var resolver = new InMemoryProfileResolver(derivedObs);
            var multiResolver = new MultiResolver(_testResolver, resolver);

            _generator = new SnapshotGenerator(multiResolver, _settings);

            StructureDefinition expanded = null;
            // _generator.BeforeExpandElement += beforeExpandElementHandler_DEBUG;
            _generator.PrepareElement += elementHandler;
            try
            {
                (_,expanded) = await generateSnapshotAndCompare(derivedObs);
            }
            finally
            {
                // _generator.BeforeExpandElement -= beforeExpandElementHandler_DEBUG;
                _generator.PrepareElement -= elementHandler;
            }

            dumpOutcome(_generator.Outcome);
            Assert.IsTrue(expanded.HasSnapshot);
            // dumpElements(expanded.Snapshot.Element);
            dumpBaseElems(expanded.Snapshot.Element);

            var derivedMethodElem = expanded.Snapshot.Element.FirstOrDefault(e => e.Path == "Observation.method");
            Assert.IsNotNull(derivedMethodElem);
            Assert.AreEqual("DerivedMethodShort", derivedMethodElem.Short);

            var coreObs = await _testResolver.FindStructureDefinitionForCoreTypeAsync(FHIRAllTypes.Observation);
            Assert.IsTrue(coreObs.HasSnapshot);
            var coreMethodElem = coreObs.Snapshot.Element.FirstOrDefault(e => e.Path == "Observation.method");
            Assert.IsNotNull(coreMethodElem);
            Assert.IsNotNull(coreMethodElem.Short);

            var annotation = derivedMethodElem.Annotation<BaseDefAnnotation>();
            Assert.IsNotNull(annotation);
            var baseElem = annotation.BaseElementDefinition;
            Assert.IsNotNull(baseElem);
            Assert.AreEqual(coreMethodElem.Short, baseElem.Short);
        }

        static StructureDefinition MyMoreDerivedObservation => new StructureDefinition()
        {
            Type = FHIRAllTypes.Observation.GetLiteral(),
            BaseDefinition = MyDerivedObservation.Url,
            Name = "MyMoreDerivedObservation",
            Url = @"http://example.org/fhir/StructureDefinition/MyMoreDerivedObservation",
            Derivation = StructureDefinition.TypeDerivationRule.Constraint,
            Kind = StructureDefinition.StructureDefinitionKind.Resource,
            Differential = new StructureDefinition.DifferentialComponent()
            {
                Element = new List<ElementDefinition>()
                {
                    new ElementDefinition("Observation.method")
                    {
                        Short = "MoreDerivedMethodShort",
                        Comment = new Markdown("MoreDerivedMethodComment")
                    },
                    // Include child constraint to force full expansion of .bodySite node
                    // BUG: if we include this element, then the generated base element for .bodySite is incorrect
                    // (includes local constraints, i.e. Min = 1 ... WRONG!)
                    new ElementDefinition("Observation.method.coding.code")
                    {
                        Min = 1
                    },
                }
            }
        };

        [TestMethod]
        public async T.Task TestMoreDerivedObservation()
        {
            var derivedObs = MyDerivedObservation;
            var moreDerivedObs = MyMoreDerivedObservation;
            var resolver = new InMemoryProfileResolver(derivedObs, moreDerivedObs);
            var multiResolver = new MultiResolver(_testResolver, resolver);

            _generator = new SnapshotGenerator(multiResolver, _settings);

            StructureDefinition expanded = null;
            // _generator.BeforeExpandElement += beforeExpandElementHandler_DEBUG;
            _generator.PrepareElement += elementHandler;
            try
            {
                (_,expanded) = await generateSnapshotAndCompare(moreDerivedObs);
            }
            finally
            {
                // _generator.BeforeExpandElement -= beforeExpandElementHandler_DEBUG;
                _generator.PrepareElement -= elementHandler;
            }

            dumpOutcome(_generator.Outcome);
            Assert.IsTrue(expanded.HasSnapshot);
            // dumpElements(expanded.Snapshot.Element);
            dumpBaseElems(expanded.Snapshot.Element);

            var moreDerivedMethodElem = expanded.Snapshot.Element.FirstOrDefault(e => e.Path == "Observation.method");
            Assert.IsNotNull(moreDerivedMethodElem);
            Assert.AreEqual("MoreDerivedMethodShort", moreDerivedMethodElem.Short);

            Assert.IsTrue(derivedObs.HasSnapshot);
            var derivedMethodElem = derivedObs.Snapshot.Element.FirstOrDefault(e => e.Path == "Observation.method");
            Assert.IsNotNull(derivedMethodElem);
            Assert.AreEqual("DerivedMethodShort", derivedMethodElem.Short);

            // MoreDerivedObservation:Observation.method.short is inherited from DerivedObservation:Observation.method.short
            var annotation = moreDerivedMethodElem.Annotation<BaseDefAnnotation>();
            Assert.IsNotNull(annotation);
            var baseElem = annotation.BaseElementDefinition;
            Assert.IsNotNull(baseElem);
            Assert.AreEqual(derivedMethodElem.Short, baseElem.Short);

            // MoreDerivedObservation:Observation.method.comments is inherited from Core:Observation.method.comments
            var coreObs = await _testResolver.FindStructureDefinitionForCoreTypeAsync(FHIRAllTypes.Observation);
            Assert.IsTrue(coreObs.HasSnapshot);
            var coreMethodElem = coreObs.Snapshot.Element.FirstOrDefault(e => e.Path == "Observation.method");
            Assert.IsNotNull(coreMethodElem);
            Assert.IsNotNull(coreMethodElem.Comment);
            // [WMR 20181212] R4 - Comment type changed from string to markdown
            Assert.IsTrue(coreMethodElem.Comment.IsExactly(baseElem.Comment));
            Assert.IsTrue(baseElem.Comment.IsExactly(coreMethodElem.Comment));
        }

        // [WMR 20170718] Test for slicing issue
        static StructureDefinition MySlicedDocumentReference => new StructureDefinition()
        {
            Type = FHIRAllTypes.Observation.GetLiteral(),
            BaseDefinition = ModelInfo.CanonicalUriForFhirCoreType(FHIRAllTypes.DocumentReference),
            Name = "MySlicedDocumentReference",
            Url = "http://example.org/fhir/StructureDefinition/MySlicedDocumentReference",
            Derivation = StructureDefinition.TypeDerivationRule.Constraint,
            Kind = StructureDefinition.StructureDefinitionKind.Resource,
            Differential = new StructureDefinition.DifferentialComponent()
            {
                Element = new List<ElementDefinition>()
                {
                    new ElementDefinition("DocumentReference.content")
                    {
                        Slicing = new ElementDefinition.SlicingComponent()
                        {
                            Description = "TEST"
                            // Min = 1 in core resource definition
                        }
                    },
                    new ElementDefinition("DocumentReference.content")
                    {
                        SliceName = "meta",
                        // Following should be considered as a constraint!
                        // As named slices should always start with Min = 0
                        Min = 1
                    },
                }
            }
        };

        // https://trello.com/c/d7EuVgZI
        // Named slices should never inherit minimum cardinality from base element.
        // Instead, named slice base should always have Min = 0
        // Only slice entry inherits cardinality from base.
        [TestMethod]
        public async T.Task TestNamedSliceMinCardinality()
        {
            var sd = MySlicedDocumentReference;
            var resolver = new InMemoryProfileResolver(sd);
            var multiResolver = new MultiResolver(_testResolver, resolver);

            _generator = new SnapshotGenerator(multiResolver, _settings);

            StructureDefinition expanded = null;
            // _generator.BeforeExpandElement += beforeExpandElementHandler_DEBUG;
            _generator.PrepareElement += elementHandler;
            try
            {
                (_, expanded) = await generateSnapshotAndCompare(sd);
            }
            finally
            {
                // _generator.BeforeExpandElement -= beforeExpandElementHandler_DEBUG;
                _generator.PrepareElement -= elementHandler;
            }

            dumpOutcome(_generator.Outcome);
            Assert.IsTrue(expanded.HasSnapshot);
            // dumpElements(expanded.Snapshot.Element);
            dumpBaseElems(expanded.Snapshot.Element);

            var coreProfile = await _testResolver.FindStructureDefinitionForCoreTypeAsync(FHIRAllTypes.DocumentReference);
            Assert.IsNotNull(coreProfile);
            Assert.IsTrue(coreProfile.HasSnapshot);

            // Verify slice entry in snapshot
            var elems = expanded.Snapshot.Element;
            var snapSliceEntry = elems.FirstOrDefault(e => e.Path == "DocumentReference.content");
            Assert.IsNotNull(snapSliceEntry);
            Assert.IsNotNull(snapSliceEntry.Slicing);

            // Verify that slice entry inherits min cardinality from base profile
            var coreElem = coreProfile.Snapshot.Element.FirstOrDefault(e => e.Path == snapSliceEntry.Path);
            Assert.IsNotNull(coreElem);
            Assert.AreEqual(1, coreElem.Min);
            Assert.AreEqual(coreElem.Min, snapSliceEntry.Min);

            // Verify that named slices do NOT inherit min cardinality from base profile
            var diffSlice = sd.Differential.Element.FirstOrDefault(e => e.SliceName != null);
            Assert.IsNotNull(diffSlice);
            var snapSlice = elems.FirstOrDefault(e => e.SliceName == diffSlice.SliceName);
            Assert.IsNotNull(snapSlice);
            Assert.AreEqual(diffSlice.Min, snapSlice.Min);
            var sliceBaseAnn = snapSlice.Annotation<BaseDefAnnotation>();
            Assert.IsNotNull(sliceBaseAnn);
            var sliceBase = sliceBaseAnn.BaseElementDefinition;
            Assert.IsNotNull(sliceBase);
            // Verify that slice base always has Min = 0 (not inherited from base profile)
            Assert.AreEqual(0, sliceBase.Min);
        }

        // [WMR 20170718] NEW
        // Accept and handle derived profile constraints on existing slice entry in base profile

        static StructureDefinition MySlicedBasePatient => new StructureDefinition()
        {
            Type = FHIRAllTypes.Patient.GetLiteral(),
            BaseDefinition = ModelInfo.CanonicalUriForFhirCoreType(FHIRAllTypes.Patient),
            Name = "MySlicedBasePatient",
            Url = @"http://example.org/fhir/StructureDefinition/MySlicedBasePatient",
            Derivation = StructureDefinition.TypeDerivationRule.Constraint,
            Kind = StructureDefinition.StructureDefinitionKind.Resource,
            Differential = new StructureDefinition.DifferentialComponent()
            {
                Element = new List<ElementDefinition>()
                {
                    new ElementDefinition("Patient.identifier")
                    {
                        Slicing = new ElementDefinition.SlicingComponent()
                        {
                            Description = "TEST"
                        }
                    },
                    new ElementDefinition("Patient.identifier")
                    {
                        SliceName = "bsn"
                    }
                }
            }
        };

        static StructureDefinition MyMoreDerivedPatient => new StructureDefinition()
        {
            Type = FHIRAllTypes.Patient.GetLiteral(),
            BaseDefinition = MySlicedBasePatient.Url,
            Name = "MyMoreDerivedPatient",
            Url = @"http://example.org/fhir/StructureDefinition/MyMoreDerivedPatient",
            Derivation = StructureDefinition.TypeDerivationRule.Constraint,
            Kind = StructureDefinition.StructureDefinitionKind.Resource,
            Differential = new StructureDefinition.DifferentialComponent()
            {
                Element = new List<ElementDefinition>()
                {
                    // Further constrain existing slice entry
                    new ElementDefinition("Patient.identifier")
                    {
                        Min = 1
                    }
                }
            }
        };

        // https://trello.com/c/Mnn0EBOg
        [TestMethod]
        public async T.Task TestConstraintOnSliceEntry()
        {
            var sd = MyMoreDerivedPatient;
            var resolver = new InMemoryProfileResolver(sd, MySlicedBasePatient);
            var multiResolver = new MultiResolver(_testResolver, resolver);

            _generator = new SnapshotGenerator(multiResolver, _settings);

            StructureDefinition expanded = null;
            // _generator.BeforeExpandElement += beforeExpandElementHandler_DEBUG;
            _generator.PrepareElement += elementHandler;
            try
            {
                (_, expanded) = await generateSnapshotAndCompare(sd);
            }
            finally
            {
                // _generator.BeforeExpandElement -= beforeExpandElementHandler_DEBUG;
                _generator.PrepareElement -= elementHandler;
            }

            dumpOutcome(_generator.Outcome);
            Assert.IsTrue(expanded.HasSnapshot);
            // dumpElements(expanded.Snapshot.Element);
            dumpBaseElems(expanded.Snapshot.Element);

            // Snapshot generator should NOT emit any issues
            // * Issue #0: Severity = 'Error' Code = 'Required' Details: '10008' Text : 'Element 'Patient.identifier' defines a slice without a name. Individual slices must always have a unique name, except extensions.' Profile: 'http://example.org/fhir/StructureDefinition/MyMoreDerivedPatient' Path: 'Patient.identifier'
            Assert.IsNull(_generator.Outcome);

            // Verify constraint on slice entry
            var elems = expanded.Snapshot.Element;
            var sliceEntry = elems.FirstOrDefault(e => e.Path == "Patient.identifier");
            Assert.IsNotNull(sliceEntry);
            Assert.IsNotNull(sliceEntry.Slicing);
            Assert.AreEqual(1, sliceEntry.Min);
            var ann = sliceEntry.Annotation<BaseDefAnnotation>();
            Assert.IsNotNull(ann);
            Assert.IsNotNull(ann.BaseElementDefinition);
            Assert.AreEqual(0, ann.BaseElementDefinition.Min);
        }

        // [WMR 20170810] https://trello.com/c/KNMYa44V
        [TestMethod]
        public async T.Task TestDosage()
        {
            // Note: resolved from TestData\snapshot-test\profiles-types.xml
            var sd = await _testResolver.FindStructureDefinitionForCoreTypeAsync(FHIRAllTypes.Dosage);
            _generator = new SnapshotGenerator(_testResolver, _settings);

            var (_,expanded) = await generateSnapshotAndCompare(sd);
            dumpOutcome(_generator.Outcome);
            Assert.IsTrue(expanded.HasSnapshot);
            var elems = expanded.Snapshot.Element;
            dumpElements(elems);
            // dumpBaseElems(elems);

            foreach (var elem in elems)
            {
                Assert.IsNull(elem.SliceName, $"Error! Unexpected slice name '{elem.SliceName}' on element with path '{elem.Path}'");
            }

            // Also verify the expanded snapshot of the referenced SimpleQuantity profile
            sd = await _testResolver.FindStructureDefinitionForCoreTypeAsync(FHIRAllTypes.SimpleQuantity);
            Assert.IsNotNull(sd);
            Assert.IsTrue(sd.HasSnapshot);
            Assert.IsNull(sd.Differential.GetRootElement()?.SliceName);

            // Note: depending on the order of unit tests execution, SimpleQuantity snapshot
            // may not have been fully (re-)generated. The original snapshot (from core ZIP)
            // contains the invalid sliceName. Regenerated snapshot should be corrected.
            if (sd.Snapshot.IsCreatedBySnapshotGenerator())
            {
                Assert.IsNull(sd.Snapshot.GetRootElement()?.SliceName);
            }
        }

        static StructureDefinition MedicationStatementWithSimpleQuantitySlice => new StructureDefinition()
        {
            Type = FHIRAllTypes.MedicationStatement.GetLiteral(),
            BaseDefinition = ModelInfo.CanonicalUriForFhirCoreType(FHIRAllTypes.MedicationStatement),
            Name = "MedicationStatementWithSimpleQuantitySlice",
            Url = @"http://example.org/fhir/StructureDefinition/MedicationStatementWithSimpleQuantitySlice",
            Derivation = StructureDefinition.TypeDerivationRule.Constraint,
            Kind = StructureDefinition.StructureDefinitionKind.Resource,
            Differential = new StructureDefinition.DifferentialComponent()
            {
                Element = new List<ElementDefinition>()
                {
                    new ElementDefinition("MedicationStatement.dosage.dose[x]")
                    {
                        Slicing = new ElementDefinition.SlicingComponent()
                        {
                            Discriminator = ElementDefinition.DiscriminatorComponent.ForTypeSlice().ToList()
                        }
                    },
                    new ElementDefinition("MedicationStatement.dosage.dose[x]")
                    {
                        SliceName = "doseSimpleQuantity",
                        Type = new List<ElementDefinition.TypeRefComponent>()
                        {
                            new ElementDefinition.TypeRefComponent()
                            {
                                Code = FHIRAllTypes.Quantity.GetLiteral(),
                                Profile = new string[] { ModelInfo.CanonicalUriForFhirCoreType(FHIRAllTypes.SimpleQuantity) }
                            }
                        }
                    },
                    new ElementDefinition("MedicationStatement.dosage.dose[x]")
                    {
                        SliceName = "dosePeriod",
                        Type = new List<ElementDefinition.TypeRefComponent>()
                        {
                            new ElementDefinition.TypeRefComponent()
                            {
                                Code = FHIRAllTypes.Period.GetLiteral()
                            }
                        }
                    },

                }
            }
        };

        [TestMethod]
        public async T.Task TestSimpleQuantitySlice()
        {
            var sd = MedicationStatementWithSimpleQuantitySlice;
            var resolver = new InMemoryProfileResolver(sd);
            var multiResolver = new MultiResolver(_testResolver, resolver);

            _generator = new SnapshotGenerator(multiResolver, _settings);

            (_, var expanded) = await generateSnapshotAndCompare(sd);
            dumpOutcome(_generator.Outcome);
            Assert.IsTrue(expanded.HasSnapshot);
            var elems = expanded.Snapshot.Element;
            dumpElements(elems);
            // dumpBaseElems(elems);

            // Verify there is NO warning about invalid element type constraint
            Assert.IsFalse(_generator.Outcome.Issue.Any(
                i => i.Details.Coding.FirstOrDefault().Code == SnapshotGenerator.PROFILE_ELEMENTDEF_INVALID_PROFILE_TYPE.Code.ToString())
            );
        }

        // [WMR 20170925] BUG: Stefan Lang - Forge displays both valueString and value[x]
        // https://trello.com/c/XI8krV6j

        const string SL_HumanNameTitleSuffixUri = @"http://example.org/fhir/StructureDefinition/SL-HumanNameTitleSuffix";

        // Extension on complex datatype HumanName
        static StructureDefinition SL_HumanNameTitleSuffix => new StructureDefinition()
        {
            Type = FHIRAllTypes.Extension.GetLiteral(),
            BaseDefinition = ModelInfo.CanonicalUriForFhirCoreType(FHIRAllTypes.Extension),
            Name = "SL-HumanNameTitleSuffix",
            Url = SL_HumanNameTitleSuffixUri,
            Derivation = StructureDefinition.TypeDerivationRule.Constraint,
            Kind = StructureDefinition.StructureDefinitionKind.ComplexType,
            Differential = new StructureDefinition.DifferentialComponent()
            {
                Element = new List<ElementDefinition>()
                {
                    new ElementDefinition("Extension.url")
                    {
                        Fixed = new FhirUri(SL_HumanNameTitleSuffixUri)
                    },
                    // Constrain type to string
                    new ElementDefinition("Extension.valueString")
                    {
                        Short = "NameSuffix",
                        Type = new List<ElementDefinition.TypeRefComponent>()
                        {
                            new ElementDefinition.TypeRefComponent()
                            {
                                Code = FHIRAllTypes.String.GetLiteral()
                            }
                        }
                    }
                }
            }
        };

        // Profile on complex datatype HumanName with extension element
        static StructureDefinition SL_HumanNameBasis => new StructureDefinition()
        {
            Type = FHIRAllTypes.HumanName.GetLiteral(),
            BaseDefinition = ModelInfo.CanonicalUriForFhirCoreType(FHIRAllTypes.HumanName),
            Name = "SL-HumanNameBasis",
            Url = @"http://example.org/fhir/StructureDefinition/SL-HumanNameBasis",
            Derivation = StructureDefinition.TypeDerivationRule.Constraint,
            Kind = StructureDefinition.StructureDefinitionKind.ComplexType,
            Differential = new StructureDefinition.DifferentialComponent()
            {
                Element = new List<ElementDefinition>()
                {
                    new ElementDefinition("HumanName.family.extension")
                    {
                        SliceName = "NameSuffix",
                        Max = "1",
                        Type = new List<ElementDefinition.TypeRefComponent>()
                        {
                            new ElementDefinition.TypeRefComponent()
                            {
                                Code = FHIRAllTypes.Extension.GetLiteral(),
                                Profile = new string[] { SL_HumanNameTitleSuffix.Url }
                            }
                        }
                    },
                }
            }
        };

        // Profile on Patient referencing custom HumanName datatype profile
        static StructureDefinition SL_PatientBasis => new StructureDefinition()
        {
            Type = FHIRAllTypes.Patient.GetLiteral(),
            BaseDefinition = ModelInfo.CanonicalUriForFhirCoreType(FHIRAllTypes.Patient),
            Name = "SL-PatientBasis",
            Url = @"http://example.org/fhir/StructureDefinition/SL-PatientBasis",
            Derivation = StructureDefinition.TypeDerivationRule.Constraint,
            Kind = StructureDefinition.StructureDefinitionKind.Resource,
            Differential = new StructureDefinition.DifferentialComponent()
            {
                Element = new List<ElementDefinition>()
                {
                    new ElementDefinition("Patient.name")
                    {
                        Type = new List<ElementDefinition.TypeRefComponent>()
                        {
                            new ElementDefinition.TypeRefComponent()
                            {
                                Code = FHIRAllTypes.HumanName.GetLiteral(),
                                Profile = new string[] { SL_HumanNameBasis.Url }
                            }
                        }
                    },
                }
            }
        };


        const string SL_NameSuffixValueSetUri = @"http://fhir.de/ValueSet/deuev/anlage-7-namenszusaetze";

        // Derived profile on Patient
        static StructureDefinition SL_PatientDerived => new StructureDefinition()
        {
            Type = FHIRAllTypes.Patient.GetLiteral(),
            BaseDefinition = SL_PatientBasis.Url,
            Name = "SL-PatientDerived",
            Url = @"http://example.org/fhir/StructureDefinition/SL-PatientDerived",
            Derivation = StructureDefinition.TypeDerivationRule.Constraint,
            Kind = StructureDefinition.StructureDefinitionKind.Resource,
            Differential = new StructureDefinition.DifferentialComponent()
            {
                Element = new List<ElementDefinition>()
                {
                    new ElementDefinition("Patient.name.family.extension")
                    {
                        SliceName = "NameSuffix",
                        MustSupport = true
                    },
                    // WRONG! Derived profiles must maintain name of inherited renamed elements
                    // => SnapshotGenerator should emit a warning
                    // new ElementDefinition("Patient.name.family.extension.value[x]")
                    // CORRECT
                    new ElementDefinition("Patient.name.family.extension.valueString")
                    {
                        Binding = new ElementDefinition.ElementDefinitionBindingComponent()
                        {
                            Strength = BindingStrength.Required,
                            ValueSet = SL_NameSuffixValueSetUri
                        }
                    }
                }
            }
        };

        [TestMethod]
        public async T.Task TestPatientDe()
        {
            var sd = SL_PatientDerived;
            var resolver = new InMemoryProfileResolver(sd, SL_PatientBasis, SL_HumanNameBasis, SL_HumanNameTitleSuffix);
            var multiResolver = new MultiResolver(_testResolver, resolver);

            _generator = new SnapshotGenerator(multiResolver, _settings);

            (_, var expanded) = await generateSnapshotAndCompare(sd);
            dumpOutcome(_generator.Outcome);
            Assert.IsTrue(expanded.HasSnapshot);
            var elems = expanded.Snapshot.Element;
            dumpElements(elems);
            // dumpBaseElems(elems);

            var nav = ElementDefinitionNavigator.ForSnapshot(expanded);
            // Verify slice entry
            Assert.IsTrue(nav.JumpToFirst("Patient.name.family.extension"));
            Assert.IsNotNull(nav.Current.Slicing);
            Assert.IsNull(nav.Current.SliceName);
            // Verify first extension slice: NameSuffix
            Assert.IsTrue(nav.MoveToNextSlice());
            Assert.AreEqual("NameSuffix", nav.Current.SliceName);
            // Verify constraint inherited from base patient profile
            Assert.AreEqual("1", nav.Current.Max);
            // Verify constraint specified by derived patient profile
            Assert.AreEqual(true, nav.Current.MustSupport);
            Assert.IsTrue(nav.MoveToFirstChild());
            // Verify constraints on url child element inherited from extension definition
            Assert.IsTrue(nav.MoveToNext("url"));
            var url = nav.Current.Fixed as FhirUri;
            Assert.IsNotNull(url);
            Assert.AreEqual(SL_HumanNameTitleSuffixUri, url.Value);

            // [WMR 20190211] FIXED
            // STU3: Verify there are no constraints on value[x]
            //Assert.IsFalse(nav.MoveToNext("value[x]"));
            // R4: snapshot includes both "value[x]" and "valueString"
            Assert.IsTrue(nav.MoveToNext("value[x]"));

            // Verify merged constraints on valueString
#if NORMALIZE_RENAMED_TYPESLICE
            // [WMR 20190828] R4: Normalize renamed type slices in snapshot
            Assert.IsTrue(nav.MoveToNextSlice("valueString"));
#else
            Assert.IsTrue(nav.MoveToNext("valueString"));
#endif
            Assert.AreEqual("NameSuffix", nav.Current.Short);
            Assert.AreEqual(1, nav.Current.Type.Count);
            Assert.AreEqual(FHIRAllTypes.String.GetLiteral(), nav.Current.Type[0].Code);
            Assert.IsNotNull(nav.Current.Binding);
            Assert.AreEqual(BindingStrength.Required, nav.Current.Binding.Strength);
            var vsUrl = nav.Current.Binding.ValueSet;
            Assert.AreEqual(SL_NameSuffixValueSetUri, vsUrl);
        }

        // [WMR 20170927] ContentReference
        // Observation.component.referenceRange => Observation.referenceRange
        // https://trello.com/c/p1RbTjwi
        [TestMethod]
        public async T.Task TestObservationComponentReferenceRange()
        {
            var sd = new StructureDefinition()
            {
                Url = "http://example.org/fhir/StructureDefinition/ObservationWithComponentReferenceRange",
                BaseDefinition = ModelInfo.CanonicalUriForFhirCoreType(FHIRAllTypes.Observation),
                Type = FHIRAllTypes.Observation.GetLiteral(),
                Name = "ObservationWithComponentReferenceRange",
                Derivation = StructureDefinition.TypeDerivationRule.Constraint,
                Kind = StructureDefinition.StructureDefinitionKind.Resource,
                Differential = new StructureDefinition.DifferentialComponent()
                {
                    Element = new List<ElementDefinition>()
                    {
                        // Specify a child constraint on Observation.component.referenceRange
                        // in order to force child element expansion
                        new ElementDefinition("Observation.component.referenceRange.low")
                        {
                            Min = 1,
                            Fixed = new Quantity()
                            {
                                Value = 1.0m
                            }
                        }
                    }
                }
            };

            var resolver = new InMemoryProfileResolver(sd);
            var multiResolver = new MultiResolver(_testResolver, resolver);
            _generator = new SnapshotGenerator(multiResolver, _settings);
            var (_,expanded) = await generateSnapshotAndCompare(sd);
            Assert.IsNotNull(expanded);
            Assert.IsTrue(expanded.HasSnapshot);

            // Expecting single issue about invalid sliceName on SimpleQuantity root (error in core spec)
            dumpOutcome(_generator.Outcome);
            // Assert.IsNotNull(_generator.Outcome);
            // Assert.AreEqual(1, _generator.Outcome.Issue.Count);

            // [WMR 20180115] NEW - Use alternative (iterative) approach for full expansion
            var issues = new List<OperationOutcome.IssueComponent>();
            expanded.Snapshot.Element = await fullyExpand(expanded.Snapshot.Element, issues);
            dumpIssues(issues);
            // Assert.AreEqual(1, issues.Count);

            var nav = ElementDefinitionNavigator.ForSnapshot(expanded);
            // Verify inherited constraints on Observation.component.referenceRange.low
            Assert.IsTrue(nav.JumpToFirst("Observation.component.referenceRange.low"));
            // Verify inherited cardinality constraint { min = 1 }
            Assert.AreEqual(1, nav.Current.Min);
            // Verify inherited fixed value constraint { fixedDecimal = 1.0 }
            Assert.IsNotNull(nav.Current.Fixed);
            var q = nav.Current.Fixed as Quantity;
            Assert.IsNotNull(q);
            Assert.AreEqual(1.0m, q.Value);
        }

        // https://trello.com/c/pA4uF7IR
        [TestMethod]
        public async T.Task TestInheritedDataTypeProfileExtensions()
        {
            var sdHumanNameExtension = new StructureDefinition()
            {
                Url = "http://example.org/fhir/StructureDefinition/HumanNameExtension",
                BaseDefinition = ModelInfo.CanonicalUriForFhirCoreType(FHIRAllTypes.Extension),
                Type = FHIRAllTypes.Extension.GetLiteral(),
                Name = "HumanNameExtension",
                Derivation = StructureDefinition.TypeDerivationRule.Constraint,
                Kind = StructureDefinition.StructureDefinitionKind.ComplexType,
                Differential = new StructureDefinition.DifferentialComponent()
                {
                    Element = new List<ElementDefinition>()
                    {
                        new ElementDefinition("Extension.valueString")
                        {
                            Type = new List<ElementDefinition.TypeRefComponent>()
                            {
                                new ElementDefinition.TypeRefComponent()
                                {
                                    Code = FHIRAllTypes.String.GetLiteral()
                                }
                            }
                        }
                    }
                }
            };

            var sdHumanName = new StructureDefinition()
            {
                Url = "http://example.org/fhir/StructureDefinition/HumanNameWithExtension",
                BaseDefinition = ModelInfo.CanonicalUriForFhirCoreType(FHIRAllTypes.HumanName),
                Type = FHIRAllTypes.HumanName.GetLiteral(),
                Name = "HumanNameWithExtension",
                Derivation = StructureDefinition.TypeDerivationRule.Constraint,
                Kind = StructureDefinition.StructureDefinitionKind.ComplexType,
                Differential = new StructureDefinition.DifferentialComponent()
                {
                    Element = new List<ElementDefinition>()
                    {
                        new ElementDefinition("HumanName.extension")
                        {
                            SliceName = "MyExtension",
                            Type = new List<ElementDefinition.TypeRefComponent>()
                            {
                                new ElementDefinition.TypeRefComponent()
                                {
                                    Code = FHIRAllTypes.Extension.GetLiteral(),
                                    Profile = new string[] { sdHumanNameExtension.Url }
                                }

                            }
                        }
                    }
                }
            };

            var sdBasePatient = new StructureDefinition()
            {
                Url = "http://example.org/fhir/StructureDefinition/MyBasePatient",
                BaseDefinition = ModelInfo.CanonicalUriForFhirCoreType(FHIRAllTypes.Patient),
                Type = FHIRAllTypes.Patient.GetLiteral(),
                Name = "MyBasePatient",
                Derivation = StructureDefinition.TypeDerivationRule.Constraint,
                Kind = StructureDefinition.StructureDefinitionKind.Resource,
                Differential = new StructureDefinition.DifferentialComponent()
                {
                    Element = new List<ElementDefinition>()
                    {
                        new ElementDefinition("Patient.name")
                        {
                            Type = new List<ElementDefinition.TypeRefComponent>()
                            {
                                new ElementDefinition.TypeRefComponent()
                                {
                                    Code = FHIRAllTypes.HumanName.GetLiteral(),
                                    Profile = new string[] { sdHumanName.Url }
                                }
                            }
                        }
                    }
                }
            };

            var sdDerivedPatient = new StructureDefinition()
            {
                Url = "http://example.org/fhir/StructureDefinition/MyDerivedPatient",
                BaseDefinition = sdBasePatient.Url,
                Type = FHIRAllTypes.Patient.GetLiteral(),
                Name = "MyDerivedPatient",
                Derivation = StructureDefinition.TypeDerivationRule.Constraint,
                Kind = StructureDefinition.StructureDefinitionKind.Resource
            };

            var resolver = new InMemoryProfileResolver(sdHumanNameExtension, sdHumanName, sdBasePatient, sdDerivedPatient);
            var multiResolver = new MultiResolver(_testResolver, resolver);
            _generator = new SnapshotGenerator(multiResolver, _settings);
            (_, var expanded) = await generateSnapshotAndCompare(sdDerivedPatient);
            Assert.IsNotNull(expanded);
            Assert.IsTrue(expanded.HasSnapshot);
            dumpOutcome(_generator.Outcome);
            dumpElements(expanded.Snapshot.Element);
            Assert.IsNull(_generator.Outcome);

            // [WMR 20180115] NEW - Use alternative (iterative) approach for full expansion
            var issues = new List<OperationOutcome.IssueComponent>();
            expanded.Snapshot.Element = await fullyExpand(expanded.Snapshot.Element, issues);
            dumpIssues(issues);
            Assert.AreEqual(0, issues.Count);

            var nav = ElementDefinitionNavigator.ForSnapshot(expanded);
            Assert.IsTrue(nav.JumpToFirst("Patient.name.extension"));
            Assert.IsNotNull(nav.Current.Slicing);
            Assert.IsNull(nav.Current.SliceName);
            Assert.IsTrue(nav.MoveToNext());
            Assert.AreEqual("MyExtension", nav.Current.SliceName);
        }

        // [WMR 20171004] NEW

        // Verify generated outcome issue for incompatible type profile
        // Also verify that choice type element renaming is not affected
        [TestMethod]
        public async T.Task TestIncompatibleTypeProfile()
        {
            const string extensionUrl = @"http://example.org/fhir/StructureDefinition/ValueReferenceExtension";
            var sd = new StructureDefinition()
            {
                Type = FHIRAllTypes.Extension.GetLiteral(),
                BaseDefinition = ModelInfo.CanonicalUriForFhirCoreType(FHIRAllTypes.Extension),
                Name = "ValueReferenceExtension",
                Url = extensionUrl,
                Derivation = StructureDefinition.TypeDerivationRule.Constraint,
                Kind = StructureDefinition.StructureDefinitionKind.ComplexType,
                Differential = new StructureDefinition.DifferentialComponent()
                {
                    Element = new List<ElementDefinition>()
                    {
                        new ElementDefinition("Extension.url")
                        {
                            Fixed = new FhirUri(extensionUrl)
                        },
                        new ElementDefinition("Extension.valueReference")
                        {
                            Type = new List<ElementDefinition.TypeRefComponent>()
                            {
                                new ElementDefinition.TypeRefComponent()
                                {
                                    Code = FHIRAllTypes.Reference.GetLiteral(),
                                    // WRONG! Should be TargetProfile
                                    // Expecting outcome issue about incompatible profile
                                    Profile = new string[] { ModelInfo.CanonicalUriForFhirCoreType(FHIRAllTypes.Patient) }
                                }
                            }
                        }
                    }
                }
            };

            var resolver = new InMemoryProfileResolver(sd);
            var multiResolver = new MultiResolver(_testResolver, resolver);
            _generator = new SnapshotGenerator(multiResolver, _settings);
            var (_,expanded) = await generateSnapshotAndCompare(sd);
            Assert.IsNotNull(expanded);
            Assert.IsTrue(expanded.HasSnapshot);
            dumpOutcome(_generator.Outcome);
            dumpElements(expanded.Snapshot.Element);

            Assert.IsNotNull(_generator.Outcome);
            Assert.IsNotNull(_generator.Outcome.Issue);
            Assert.AreEqual(1, _generator.Outcome.Issue.Count);

            assertIssue(_generator.Outcome.Issue[0], SnapshotGenerator.PROFILE_ELEMENTDEF_INVALID_PROFILE_TYPE, extensionUrl, sd.Differential.Element[1].Path);

            // [WMR 20180115] NEW - Use alternative (iterative) approach for full expansion
            var issues = new List<OperationOutcome.IssueComponent>();
            expanded.Snapshot.Element = await fullyExpand(expanded.Snapshot.Element, issues);
            dumpIssues(issues);
            Assert.AreEqual(1, issues.Count);
            assertIssue(issues[0], SnapshotGenerator.PROFILE_ELEMENTDEF_INVALID_PROFILE_TYPE, extensionUrl, sd.Differential.Element[1].Path);

            // Expecting a single warning about incompatible type profile on element Extension.valueSetReference

            // Verify element renaming is not affected
            // Expecting valueReference in snapshot, not value[x]
            var nav = ElementDefinitionNavigator.ForSnapshot(expanded);
#if NORMALIZE_RENAMED_TYPESLICE
            // [WMR 20190828] R4: Normalize renamed type slices in snapshot
            Assert.IsTrue(nav.JumpToFirst("Extension.value[x]"));
            Assert.IsTrue(nav.MoveToNextSlice("valueReference"));
#else
            Assert.IsTrue(nav.JumpToFirst("Extension.valueReference"));
#endif

            // [WMR 20180723] Changed: SnapshotGenerator.getStructureForTypeRef
            // Snapshot generator now also expands type.profile for resource references,
            // even if incorrect, such as in this unit test (referenced profile is on Patient, not on Reference)

            // Verify expansion of child element valueReference.reference
            // Expect expansion of core type profile for ResourceReference
            // Assert.IsTrue(nav.MoveToChild("reference"));

            // Expect expansion of (incorrect!) core type profile for Patient
            Assert.IsTrue(nav.MoveToChild("photo"));
        }

        // If an element constraint introduces multiple type profiles,
        // then the snapshot generator should not expand profile children.
        // Verify no outcome issue for incompatible type profiles
        // Also verify that choice type element renaming is not affected
        [TestMethod]
        public async T.Task TestMultipleIncompatibleTypeProfiles()
        {
            const string extensionUrl = @"http://example.org/fhir/StructureDefinition/ValueReferenceExtension";
            var sd = new StructureDefinition()
            {
                Type = FHIRAllTypes.Extension.GetLiteral(),
                BaseDefinition = ModelInfo.CanonicalUriForFhirCoreType(FHIRAllTypes.Extension),
                Name = "ValueReferenceExtension",
                Url = extensionUrl,
                Derivation = StructureDefinition.TypeDerivationRule.Constraint,
                Kind = StructureDefinition.StructureDefinitionKind.ComplexType,
                Differential = new StructureDefinition.DifferentialComponent()
                {
                    Element = new List<ElementDefinition>()
                    {
                        new ElementDefinition("Extension.url")
                        {
                            Fixed = new FhirUri(extensionUrl)
                        },
                        new ElementDefinition("Extension.valueReference")
                        {
                            Type = new List<ElementDefinition.TypeRefComponent>()
                            {
                                new ElementDefinition.TypeRefComponent()
                                {
                                    Code = FHIRAllTypes.Reference.GetLiteral(),
                                    // WRONG! Should be TargetProfile
                                    // Expecting outcome issue about incompatible profile
                                    Profile = new string[] { ModelInfo.CanonicalUriForFhirCoreType(FHIRAllTypes.Patient) }
                                },
                                new ElementDefinition.TypeRefComponent()
                                {
                                    Code = FHIRAllTypes.Reference.GetLiteral(),
                                    // WRONG! Should be TargetProfile
                                    // Expecting outcome issue about incompatible profile
                                    Profile = new string[] { ModelInfo.CanonicalUriForFhirCoreType(FHIRAllTypes.Observation) }
                                }
                            }
                        }
                    }
                }
            };

            var resolver = new InMemoryProfileResolver(sd);
            var multiResolver = new MultiResolver(_testResolver, resolver);
            _generator = new SnapshotGenerator(multiResolver, _settings);
            var (_,expanded) = await generateSnapshotAndCompare(sd);

            Assert.IsNotNull(expanded);
            Assert.IsTrue(expanded.HasSnapshot);
            dumpOutcome(_generator.Outcome);
            dumpElements(expanded.Snapshot.Element);

            // Element specifies multiple type profiles, so snapshot generator will not try to expand
            // Expecting no warnings about incompatible type profiles
            Assert.IsNull(_generator.Outcome);

            // [WMR 20180115] NEW - Use alternative (iterative) approach for full expansion
            var issues = new List<OperationOutcome.IssueComponent>();
            expanded.Snapshot.Element = await fullyExpand(expanded.Snapshot.Element, issues);
            dumpIssues(issues);
            Assert.AreEqual(0, issues.Count);


            // Verify element renaming is not affected
            // Expecting valueReference in snapshot, not value[x]
            var nav = ElementDefinitionNavigator.ForSnapshot(expanded);
#if NORMALIZE_RENAMED_TYPESLICE
            // [WMR 20190828] R4: Normalize renamed type slices in snapshot
            Assert.IsTrue(nav.JumpToFirst("Extension.value[x]"));
            Assert.IsTrue(nav.MoveToNextSlice("valueReference"));
#else
            Assert.IsTrue(nav.JumpToFirst("Extension.valueReference"));
#endif
            // Verify expansion of child element valueReference.reference
            // Expect expansion of core type profile for ResourceReference
            Assert.IsTrue(nav.MoveToChild("reference"));
        }

        // Verify that choice type elements constrained to a single type code are properly renamed,
        // even if there are multiple type options (with same code)
        // https://trello.com/c/OvQFRdCJ
        [TestMethod]
        public async T.Task TestExtensionValueReferenceRenaming()
        {
            const string extensionUrl = @"http://example.org/fhir/StructureDefinition/ValueReferenceExtension";
            var sd = new StructureDefinition()
            {
                Type = FHIRAllTypes.Extension.GetLiteral(),
                BaseDefinition = ModelInfo.CanonicalUriForFhirCoreType(FHIRAllTypes.Extension),
                Name = "ValueReferenceExtension",
                Url = extensionUrl,
                Derivation = StructureDefinition.TypeDerivationRule.Constraint,
                Kind = StructureDefinition.StructureDefinitionKind.ComplexType,
                Differential = new StructureDefinition.DifferentialComponent()
                {
                    Element = new List<ElementDefinition>()
                    {
                        new ElementDefinition("Extension.url")
                        {
                            Fixed = new FhirUri(extensionUrl)
                        },
                        new ElementDefinition("Extension.valueReference")
                        {
                            Type = new List<ElementDefinition.TypeRefComponent>()
                            {
                                new ElementDefinition.TypeRefComponent()
                                {
                                    Code = FHIRAllTypes.Reference.GetLiteral(),
                                    TargetProfile = new string[] { ModelInfo.CanonicalUriForFhirCoreType(FHIRAllTypes.Patient) }
                                },
                                new ElementDefinition.TypeRefComponent()
                                {
                                    Code = FHIRAllTypes.Reference.GetLiteral(),
                                    TargetProfile = new string[] { ModelInfo.CanonicalUriForFhirCoreType(FHIRAllTypes.Observation) }
                                }
                            }
                        }
                    }
                }
            };

            var resolver = new InMemoryProfileResolver(sd);
            var multiResolver = new MultiResolver(_testResolver, resolver);
            _generator = new SnapshotGenerator(multiResolver, _settings);
            var (_,expanded) = await generateSnapshotAndCompare(sd);
            Assert.IsNotNull(expanded);
            Assert.IsTrue(expanded.HasSnapshot);
            dumpOutcome(_generator.Outcome);
            dumpElements(expanded.Snapshot.Element);

            Assert.IsNull(_generator.Outcome);

            // [WMR 20180115] NEW - Use alternative (iterative) approach for full expansion
            var issues = new List<OperationOutcome.IssueComponent>();
            expanded.Snapshot.Element = await fullyExpand(expanded.Snapshot.Element, issues);
            dumpIssues(issues);
            Assert.AreEqual(0, issues.Count);

            // Expecting valueReference in snapshot, not value[x]
            var nav = ElementDefinitionNavigator.ForSnapshot(expanded);
#if NORMALIZE_RENAMED_TYPESLICE
            // [WMR 20190828] R4: Normalize renamed type slices in snapshot
            Assert.IsTrue(nav.JumpToFirst("Extension.value[x]"));
            Assert.IsTrue(nav.MoveToNextSlice("valueReference"));
#else
            Assert.IsTrue(nav.JumpToFirst("Extension.valueReference"));
#endif
            // Verify expansion of child element valueReference.reference
            // Expect expansion of core type profile for ResourceReference
            Assert.IsTrue(nav.MoveToChild("reference"));
        }

        [TestMethod]
        public async T.Task TestExpandBundleEntryResource()
        {
            // Verify that the snapshot generator is capable of expanding Bundle.entry.resource,
            // if constrained to a resource type

            var sd = new StructureDefinition()
            {
                Type = FHIRAllTypes.Bundle.GetLiteral(),
                BaseDefinition = ModelInfo.CanonicalUriForFhirCoreType(FHIRAllTypes.Bundle),
                Name = "BundleWithList",
                Url = @"http://example.org/fhir/StructureDefinition/BundleWithList",
                //Derivation = StructureDefinition.TypeDerivationRule.Constraint,
                Kind = StructureDefinition.StructureDefinitionKind.Resource,
                Differential = new StructureDefinition.DifferentialComponent()
                {
                    Element = new List<ElementDefinition>()
                    {
                        new ElementDefinition("Bundle.entry.resource")
                        {
                            Type = new List<ElementDefinition.TypeRefComponent>()
                            {
                                new ElementDefinition.TypeRefComponent()
                                {
                                    Code = FHIRAllTypes.List.GetLiteral()
                                }
                            }
                        },
                    }
                }
            };

            var resolver = new InMemoryProfileResolver(sd);
            var multiResolver = new MultiResolver(resolver, _testResolver);
            _generator = new SnapshotGenerator(multiResolver, _settings);

            Debug.Print("===== Prepare ===== ");
            // Prepare standard snapshots for core Bundle & List

            var sdBundle = await _testResolver.FindStructureDefinitionForCoreTypeAsync(FHIRAllTypes.Bundle);
            Assert.IsNotNull(sdBundle);
            await _generator.UpdateAsync(sdBundle);
            Assert.IsTrue(sdBundle.HasSnapshot);

            var sdList = await _testResolver.FindStructureDefinitionForCoreTypeAsync(FHIRAllTypes.List);
            Assert.IsNotNull(sdList);
            await _generator.UpdateAsync(sdList);
            Assert.IsTrue(sdList.HasSnapshot);

            Debug.Print("===== Generate ===== ");
            // Generate custom snapshot for Bundle profile

            _generator.PrepareElement += elementHandler;
            try
            {
                var (_,expanded) = await generateSnapshotAndCompare(sd);

                dumpOutcome(_generator.Outcome);
                Assert.IsTrue(expanded.HasSnapshot);
                dumpBaseElems(expanded.Snapshot.Element);

                // Snapshot generator should NOT emit any issues
                Assert.IsNull(_generator.Outcome);

                var elems = expanded.Snapshot.Element;

                // [WMR 20180115] NEW - Use alternative (iterative) approach for full expansion
                var issues = _generator.Outcome?.Issue ?? new List<OperationOutcome.IssueComponent>();
                elems = await fullyExpand(elems, issues);
                Assert.AreEqual(0, issues.Count);

                // Verify that Bundle.entry.resource : List was properly expanded
                var pos = elems.FindIndex(e => e.Path == "Bundle.entry.resource");
                Assert.AreNotEqual(-1, pos);
                var elem = elems[pos];
                Assert.AreEqual(FHIRAllTypes.List.GetLiteral(), elem.Type.FirstOrDefault()?.Code);

                // Verify that expanded child elements of Bundle.entry.resource contains all the elements in List snapshot
                // [WMR 20180115] Full expansion will add additional grand children, not present in defaut List snapshot
                var listElems = sdList.Snapshot.Element;
                for (int i = 1; i < listElems.Count; i++)
                {
                    var listElem = listElems[i];
                    var rebasedPath = ElementDefinitionNavigator.ReplacePathRoot(listElem.Path, "Bundle.entry.resource");
                    // Verify that full Bundle expansion contains the default List snapshot element
                    pos = elems.FindIndex(pos + 1, e => e.Path == rebasedPath);
                    Assert.AreNotEqual(-1, pos);
                }
            }
            finally
            {
                _generator.PrepareElement -= elementHandler;
            }

        }

        // [WMR 20180115]
        // https://github.com/FirelyTeam/fhir-net-api/issues/510
        // "Missing diff annotation on ElementDefinition.TypeRefComponent"
        [TestMethod]
        public async T.Task TestConstrainedByDiff_Type()
        {
            StructureDefinition sd = new StructureDefinition()
            {
                Type = FHIRAllTypes.Patient.GetLiteral(),
                BaseDefinition = ModelInfo.CanonicalUriForFhirCoreType(FHIRAllTypes.Patient),
                Name = "MyNationalPatient",
                Url = "http://example.org/fhir/StructureDefinition/MyNationalPatient",
                Differential = new StructureDefinition.DifferentialComponent()
                {
                    Element = new List<ElementDefinition>()
                    {
                        new ElementDefinition("Patient.name")
                        {
                            Type = new List<ElementDefinition.TypeRefComponent>()
                            {
                                new ElementDefinition.TypeRefComponent()
                                {
                                    Profile = new string[] { @"http://fhir.nl/fhir/StructureDefinition/nl-core-humanname" }
                                }
                            }
                        },
                        new ElementDefinition("Patient.generalPractitioner")
                        {
                            Type = new List<ElementDefinition.TypeRefComponent>()
                            {
                                new ElementDefinition.TypeRefComponent()
                                {
                                    TargetProfile = new string[] { @"http://fhir.nl/fhir/StructureDefinition/nl-core-organization" }
                                },
                                new ElementDefinition.TypeRefComponent()
                                {
                                    TargetProfile = new string[] { @"http://fhir.nl/fhir/StructureDefinition/nl-core-practitioner" }
                                }
                            }
                        }
                    }
                }
            };

            // Enable annotations on snapshot elements with diff constraints
            var settings = new SnapshotGeneratorSettings(_settings)
            {
                GenerateAnnotationsOnConstraints = true
            };
            _generator = new SnapshotGenerator(_testResolver, settings);

            (_, var expanded) = await generateSnapshotAndCompare(sd);

            dumpOutcome(_generator.Outcome);
            dumpBasePaths(expanded);

            var nav = ElementDefinitionNavigator.ForSnapshot(expanded);
            Assert.IsTrue(nav.JumpToFirst("Patient.name"));
            Assert.IsTrue(hasChanges(nav.Current));
            Assert.IsFalse(isChanged(nav.Current));
            Assert.IsTrue(hasChanges(nav.Current.Type));
            foreach (var type in nav.Current.Type)
            {
                Assert.IsTrue(isChanged(type));
            }

            Assert.IsTrue(nav.JumpToFirst("Patient.generalPractitioner"));
            Assert.IsTrue(hasChanges(nav.Current));
            Assert.IsFalse(isChanged(nav.Current));
            Assert.IsTrue(hasChanges(nav.Current.Type));
            foreach (var type in nav.Current.Type)
            {
                Assert.IsTrue(isChanged(type));
            }
        }

        [TestMethod]
        public async T.Task TestAuPatientWithExtensions()
        {
            // Forge issue: https://trello.com/c/Q13pabzq

            var sd = await _testResolver.FindStructureDefinitionAsync(@"http://hl7.org.au/fhir/StructureDefinition/au-patient");
            Assert.IsNotNull(sd);

            (_, var expanded) = await generateSnapshotAndCompare(sd);

            dumpOutcome(_generator.Outcome);
            dumpBaseElems(expanded.Snapshot.Element);

            Assert.IsNotNull(expanded);
            Assert.IsTrue(expanded.HasSnapshot);

            Assert.IsNull(_generator.Outcome);

            // Verify extensions on Patient.birthDate
            var nav = ElementDefinitionNavigator.ForSnapshot(expanded);
            Assert.IsTrue(nav.JumpToFirst("Patient.birthDate.extension"));
            // 1. Extension slice intro
            Assert.IsNotNull(nav.Current.Slicing);
            Assert.IsNull(nav.Current.SliceName);
            // 2. Extension: accuracyIndicator
            Assert.IsTrue(nav.MoveToNextSlice());
            Assert.AreEqual("accuracyIndicator", nav.Current.SliceName);
            // 3. Extension: birthTime
            Assert.IsTrue(nav.MoveToNextSlice());
            Assert.AreEqual("birthTime", nav.Current.SliceName);

            // Verify extensions on Patient.deceased[x]:deceasedDateTime
            Assert.IsTrue(nav.JumpToFirst("Patient.deceased[x]"));
            // 1. Type slice intro
            Assert.IsNotNull(nav.Current.Slicing);
            Assert.IsNull(nav.Current.SliceName);
            // 2. Type slice: deceasedBoolean
            Assert.IsTrue(nav.MoveToNextSlice());
            Assert.AreEqual("deceasedBoolean", nav.Current.SliceName);
            // 3. Type slice: deceasedDateTime
            Assert.IsTrue(nav.MoveToNextSlice());
            Assert.AreEqual("deceasedDateTime", nav.Current.SliceName);
            // 4. Patient.deceased[x]:deceasedDateTime.extension slice intro
            Assert.IsTrue(nav.MoveToChild("extension"));
            Assert.IsNotNull(nav.Current.Slicing);
            Assert.IsNull(nav.Current.SliceName);
            // 5. Extension: accuracyIndicator
            Assert.IsTrue(nav.MoveToNextSlice());
            Assert.AreEqual("accuracyIndicator", nav.Current.SliceName);
        }

        // [WMR 20180410] Unit test to investigate issue reported by David McKillop
        [TestMethod]
        public async T.Task TestAuPatientDerived()
        {
            var sd = new StructureDefinition()
            {
                Type = FHIRAllTypes.Patient.GetLiteral(),
                BaseDefinition = @"http://hl7.org.au/fhir/StructureDefinition/au-patient",
                Name = "AuPatientDerived",
                Url = "http://example.org/fhir/StructureDefinition/AuPatientDerived",
                Differential = new StructureDefinition.DifferentialComponent()
                {
                    Element = new List<ElementDefinition>()
                    {
                        new ElementDefinition("Patient.deceased[x]")
                        {
                            MustSupport = true
                        },
                        new ElementDefinition("Patient.deceased[x]")
                        {
                            SliceName = "deceasedBoolean",
                            MustSupport = true
                        },
                        new ElementDefinition("Patient.deceased[x]")
                        {
                            SliceName = "deceasedDateTime",
                            MustSupport = true
                        },
                        new ElementDefinition("Patient.deceased[x].extension")
                        {
                            SliceName = "accuracyIndicator",
                            MustSupport = true
                        }
                    }
                }

            };

            (_, var expanded) = await generateSnapshotAndCompare(sd);

            dumpOutcome(_generator.Outcome);
            dumpBaseElems(expanded.Snapshot.Element);

            Assert.IsNotNull(expanded);
            Assert.IsTrue(expanded.HasSnapshot);

            Assert.IsNull(_generator.Outcome);
        }

        // [WMR 20180410] Cannot handle invalid (!) choice type element renaming within type slice
        // Exception from ElementMatcher.matchBase - choiceNames.SingleOrDefault()
        // TODO: Gracefully handle multiple matches, emit issue, use first match
        [Ignore]
        [TestMethod]
        public async T.Task TestAuPatientDerived2()
        {
            var sd = new StructureDefinition()
            {
                Type = FHIRAllTypes.Patient.GetLiteral(),
                BaseDefinition = @"http://hl7.org.au/fhir/StructureDefinition/au-patient",
                Name = "AuPatientDerived2",
                Url = "http://example.org/fhir/StructureDefinition/AuPatientDerived2",
                Differential = new StructureDefinition.DifferentialComponent()
                {
                    Element = new List<ElementDefinition>()
                    {
                        new ElementDefinition("Patient.deceased[x]")
                        {
                            MustSupport = true
                        },
                        new ElementDefinition("Patient.deceasedBoolean]")
                        {
                            SliceName = "deceasedBoolean",
                            MustSupport = true
                        },
                        new ElementDefinition("Patient.deceasedDateTime")
                        {
                            SliceName = "deceasedDateTime",
                            MustSupport = true
                        },
                        new ElementDefinition("Patient.deceasedDateTime.extension")
                        {
                            SliceName = "accuracyIndicator",
                            MustSupport = true
                        }
                    }
                }

            };

            (_, var expanded) = await generateSnapshotAndCompare(sd);

            dumpOutcome(_generator.Outcome);
            dumpBaseElems(expanded.Snapshot.Element);

            Assert.IsNotNull(expanded);
            Assert.IsTrue(expanded.HasSnapshot);

            Assert.IsNull(_generator.Outcome);
        }

        // [WMR 20180410] Add unit tests for content references

        public StructureDefinition QuestionnaireWithNestedItems = new StructureDefinition()
        {
            Type = FHIRAllTypes.Questionnaire.GetLiteral(),
            BaseDefinition = ModelInfo.CanonicalUriForFhirCoreType(FHIRAllTypes.Questionnaire),
            Name = "QuestionnaireWithNestedItems",
            Url = "http://example.org/fhir/StructureDefinition/QuestionnaireWithNestedItems",
            Differential = new StructureDefinition.DifferentialComponent()
            {
                Element = new List<ElementDefinition>()
                    {
                        new ElementDefinition("Questionnaire.item.type")
                        {
                            Short = "level 1"
                        },
                        new ElementDefinition("Questionnaire.item.item.type")
                        {
                            Comment = new Markdown("level 2")
                        }
                    }
            }
        };

        [TestMethod]
        public async T.Task TestContentReferenceQuestionnaire()
        {
            var sd = QuestionnaireWithNestedItems;

            (_, var expanded) = await generateSnapshotAndCompare(sd);

            dumpOutcome(_generator.Outcome);
            dumpBaseElems(expanded.Snapshot.Element);

            Assert.IsNotNull(expanded);
            Assert.IsTrue(expanded.HasSnapshot);

            Assert.IsNull(_generator.Outcome);

            var nav = ElementDefinitionNavigator.ForSnapshot(expanded);
            Assert.IsTrue(nav.JumpToFirst("Questionnaire.item.type"));
            Assert.AreEqual("level 1", nav.Current.Short);

            Assert.IsTrue(nav.JumpToFirst("Questionnaire.item.item.type"));
            // [WMR 20181212] R4 - Comment type changed from string to markdown
            Assert.AreEqual("level 2", nav.Current.Comment?.Value);
            // Level 2 should NOT inherit constraints from level 1
            Assert.AreNotEqual("level 1", nav.Current.Short);
        }

        [TestMethod]
        public async T.Task TestContentReferenceQuestionnaireDerived()
        {
            var sd = new StructureDefinition
            {
                Type = FHIRAllTypes.Questionnaire.GetLiteral(),
                BaseDefinition = QuestionnaireWithNestedItems.Url,
                Name = "QuestionnaireWithNestedItemsDerived",
                Url = "http://example.org/fhir/StructureDefinition/QuestionnaireWithNestedItemsDerived",
                Differential = new StructureDefinition.DifferentialComponent()
                {
                    Element = new List<ElementDefinition>()
                    {
                        new ElementDefinition("Questionnaire.item.type")
                        {
                            Comment = new Markdown("level 1 *")
                        },
                        new ElementDefinition("Questionnaire.item.item.type")
                        {
                            Short = "level 2 *"
                        }
                    }
                }
            };

            var resolver = new InMemoryProfileResolver(sd, QuestionnaireWithNestedItems);
            var multiResolver = new MultiResolver(_testResolver, resolver);
            _generator = new SnapshotGenerator(multiResolver, _settings);

            (_, var expanded) = await generateSnapshotAndCompare(sd);

            dumpOutcome(_generator.Outcome);
            dumpBaseElems(expanded.Snapshot.Element);

            Assert.IsNotNull(expanded);
            Assert.IsTrue(expanded.HasSnapshot);

            Assert.IsNull(_generator.Outcome);

            // Constraints should be merged separately on each nesting level
            var nav = ElementDefinitionNavigator.ForSnapshot(expanded);
            Assert.IsTrue(nav.JumpToFirst("Questionnaire.item.type"));
            Assert.AreEqual("level 1", nav.Current.Short);
            // [WMR 20181212] R4 - Comment type changed from string to markdown
            Assert.AreEqual("level 1 *", nav.Current.Comment?.Value);

            Assert.IsTrue(nav.JumpToFirst("Questionnaire.item.item.type"));
            // [WMR 20181212] R4 - Comment type changed from string to markdown
            Assert.AreEqual("level 2", nav.Current.Comment?.Value);
            Assert.AreEqual("level 2 *", nav.Current.Short);
        }

        // [WMR 20180604] Issue #611
        // https://github.com/FirelyTeam/fhir-net-api/issues/611

        [TestMethod]
        public async T.Task TestSnapshotForDerivedSlice()
        {
            var sdBase = new StructureDefinition
            {
                Type = FHIRAllTypes.PractitionerRole.GetLiteral(),
                BaseDefinition = ModelInfo.CanonicalUriForFhirCoreType(FHIRAllTypes.PractitionerRole),
                Name = "BasePractitionerRole",
                Url = "http://example.org/fhir/StructureDefinition/BasePractitionerRole",
                Differential = new StructureDefinition.DifferentialComponent()
                {
                    Element = new List<ElementDefinition>()
                    {
                        new ElementDefinition("PractitionerRole.identifier")
                        {
                            Slicing = new ElementDefinition.SlicingComponent()
                            {
                                Discriminator = new List<ElementDefinition.DiscriminatorComponent>()
                                {
                                    new ElementDefinition.DiscriminatorComponent()
                                    {
                                        Type = ElementDefinition.DiscriminatorType.Value,
                                        Path = "system"
                                    },
                                },
                            }
                        },
                        new ElementDefinition("PractitionerRole.identifier")
                        {
                            SliceName = "foo",
                            Max = "1",
                        },
                        new ElementDefinition("PractitionerRole.identifier")
                        {
                            SliceName = "bar",
                            Max = "1",
                        },
                        new ElementDefinition("PractitionerRole.identifier")
                        {
                            SliceName = "baz",
                            Max = "1",
                        }
                    }
                }
            };

            var sdDerived = new StructureDefinition()
            {
                Type = FHIRAllTypes.PractitionerRole.GetLiteral(),
                BaseDefinition = sdBase.Url,
                Name = "DerivedPractitionerRole",
                Url = "http://example.org/fhir/StructureDefinition/DerivedPractitionerRole",
                Differential = new StructureDefinition.DifferentialComponent()
                {
                    Element = new List<ElementDefinition>()
                    {
                        new ElementDefinition("PractitionerRole.identifier")
                        {
                            Min = 1,
                        },
                        new ElementDefinition("PractitionerRole.identifier")
                        {
                            SliceName = "bar",
                            Min = 1,
                        }
                    }
                }
            };

            var resolver = new InMemoryProfileResolver(sdBase, sdDerived);
            var multiResolver = new MultiResolver(_testResolver, resolver);
            _generator = new SnapshotGenerator(multiResolver, _settings);

            var (_,expanded) = await generateSnapshotAndCompare(sdDerived);

            dumpOutcome(_generator.Outcome);
            dumpBaseElems(expanded.Snapshot.Element);

            Assert.IsNotNull(expanded);
            Assert.IsTrue(expanded.HasSnapshot);

            Assert.IsNull(_generator.Outcome);

            var nav = ElementDefinitionNavigator.ForSnapshot(expanded);

            Assert.IsTrue(nav.JumpToFirst("PractitionerRole.identifier"));
            Assert.IsNotNull(nav.Current.Slicing);
            Assert.IsNull(nav.Current.SliceName);
            Assert.AreEqual(1, nav.Current.Min);    // Derived profile constraint

            Assert.IsTrue(nav.MoveToNext());
            Assert.AreEqual("PractitionerRole.identifier", nav.Path);
            Assert.IsNull(nav.Current.Slicing);
            Assert.AreEqual("foo", nav.Current.SliceName);

            Assert.IsTrue(nav.MoveToNext());
            Assert.AreEqual("PractitionerRole.identifier", nav.Path);
            Assert.IsNull(nav.Current.Slicing);
            Assert.AreEqual("bar", nav.Current.SliceName);
            Assert.AreEqual(1, nav.Current.Min);    // Derived profile constraint
            Assert.AreEqual("1", nav.Current.Max);  // Base profile constraint

            Assert.IsTrue(nav.MoveToNext());
            Assert.AreEqual("PractitionerRole.identifier", nav.Path);
            Assert.IsNull(nav.Current.Slicing);
            Assert.AreEqual("baz", nav.Current.SliceName);

            Assert.IsTrue(nav.MoveToNext());
            Assert.AreNotEqual("PractitionerRole.identifier", nav.Path);

        }


        // [WMR 20180611] New: Forge issue "Only first item in code field for element is saved"
        // Issue: if element in diff specifies multiple codes with only display values,
        // then element in snapshot only contains the first code entry.

        [TestMethod]
        public async T.Task TestObservationWithDisplayCodes()
        {
            var sd = new StructureDefinition
            {
                Type = FHIRAllTypes.Observation.GetLiteral(),
                BaseDefinition = ModelInfo.CanonicalUriForFhirCoreType(FHIRAllTypes.Observation),
                Name = "ObservationWithDisplayCodes",
                Url = "http://example.org/fhir/StructureDefinition/ObservationWithDisplayCodes",
                Differential = new StructureDefinition.DifferentialComponent()
                {
                    Element = new List<ElementDefinition>()
                    {
                        new ElementDefinition("Observation.code")
                        {
                            Code = new List<Coding>()
                            {
                                new Coding() { Display = "foo" },
                                new Coding() { Display = "bar" }
                            }
                        },
                    }
                }
            };


            var resolver = new InMemoryProfileResolver(sd);
            var multiResolver = new MultiResolver(_testResolver, resolver);
            var generator = _generator = new SnapshotGenerator(multiResolver, _settings);

            (_, var expanded) = await generateSnapshotAndCompare(sd);

            dumpOutcome(generator.Outcome);
            dumpBaseElems(expanded.Snapshot.Element);

            Assert.IsNotNull(expanded);
            Assert.IsTrue(expanded.HasSnapshot);

            // Expecting single issue about invalid slice name on SimpleQuantity root element
            //var outcome = generator.Outcome;
            //Assert.AreEqual(1, outcome.Issue.Count);
            //assertIssue(outcome.Issue[0], SnapshotGenerator.PROFILE_ELEMENTDEF_INVALID_SLICENAME_ON_ROOT);
            // [WMR 20181212] R4 FIXED - SimpleQuantity core type definition has been fixed
            Assert.IsNull(generator.Outcome);

            var nav = ElementDefinitionNavigator.ForSnapshot(expanded);
            Assert.IsNotNull(nav);
            Assert.IsTrue(nav.JumpToFirst("Observation.code"));
            var elem = nav.Current;
            Assert.IsNotNull(elem);
            // Verify that both codings are included in the snapshot
            Assert.AreEqual(2, elem.Code.Count);
            Assert.AreEqual("foo", elem.Code[0].Display);
            Assert.AreEqual("bar", elem.Code[1].Display);
        }

        [TestMethod]
        public async T.Task TestReferenceTargetProfile()
        {
            // Verify that the snapshot generator correctly expands elements with a targetProfile (on ResourceReference itself)
            var ReferenceProfile = new StructureDefinition()
            {
                Type = FHIRAllTypes.Reference.GetLiteral(),
                BaseDefinition = ModelInfo.CanonicalUriForFhirCoreType(FHIRAllTypes.Reference),
                Name = "MyCustomReference",
                Url = "http://example.org/fhir/StructureDefinition/MyCustomReference",
                Differential = new StructureDefinition.DifferentialComponent()
                {
                    Element = new List<ElementDefinition>()
                    {
                        new ElementDefinition("Reference")
                        {
                            Comment = new Markdown("CustomReference")
                        },
                        new ElementDefinition("Reference.reference")
                        {
                            Min = 1
                        },
                    }
                }
            };

            var ReportProfile = new StructureDefinition()
            {
                Type = FHIRAllTypes.DiagnosticReport.GetLiteral(),
                BaseDefinition = ModelInfo.CanonicalUriForFhirCoreType(FHIRAllTypes.DiagnosticReport),
                Name = "MyDiagnosticReport",
                Url = "http://example.org/fhir/StructureDefinition/MyDiagnosticReport",
                Differential = new StructureDefinition.DifferentialComponent()
                {
                    Element = new List<ElementDefinition>()
                    {
                        new ElementDefinition("DiagnosticReport.imagingStudy")
                        {
                            Type = new List<ElementDefinition.TypeRefComponent>()
                            {
                                new ElementDefinition.TypeRefComponent()
                                {
                                    Code = FHIRAllTypes.Reference.GetLiteral(),
                                    ProfileElement = new List<Canonical> { new Canonical(ReferenceProfile.Url) },
                                    TargetProfileElement = new List<Canonical> { ModelInfo.CanonicalUriForFhirCoreType(FHIRAllTypes.ImagingStudy) }
                                }
                            }
                        },
                        // Add child element constraint to force expansion
                        //new ElementDefinition("DiagnosticReport.imagingStudy.identifier")
                        //{
                        //    Max = "0"
                        //}
                    }
                }
            };

            var resolver = new InMemoryProfileResolver(ReportProfile, ReferenceProfile);
            var multiResolver = new MultiResolver(_testResolver, resolver);
            var generator = _generator = new SnapshotGenerator(multiResolver, _settings);

            (_,var expanded) = await generateSnapshotAndCompare(ReportProfile);

            dumpOutcome(generator.Outcome);
            dumpBaseElems(expanded.Snapshot.Element);

            Assert.IsNotNull(expanded);
            Assert.IsTrue(expanded.HasSnapshot);

            var outcome = generator.Outcome;
            Assert.IsNull(outcome);

            var nav = ElementDefinitionNavigator.ForSnapshot(expanded);
            Assert.IsTrue(nav.JumpToFirst("DiagnosticReport.imagingStudy"));
            Assert.IsNotNull(nav.Current);
            // Verify that snapshot generator merges constraints from external ReferenceProfile
            // [WMR 20181212] R4 Fixed markdown
            Assert.AreEqual("CustomReference", nav.Current.Comment?.Value);
            Assert.IsNotNull(nav.Current.Type);
            Assert.AreEqual(1, nav.Current.Type.Count);
            Assert.AreEqual(FHIRAllTypes.Reference.GetLiteral(), nav.Current.Type[0].Code);
            Assert.AreEqual(ReferenceProfile.Url, nav.Current.Type[0].Profile.First());
            // By default, snapshot generator does not expand children of element DiagnosticReport.imagingStudy
            Assert.IsFalse(nav.HasChildren);

            // Explicitly expand children of element DiagnosticReport.imagingStudy
            Assert.IsTrue(await generator.ExpandElementAsync(nav));
            Assert.IsTrue(nav.HasChildren);
            Assert.IsTrue(nav.MoveToChild("reference"));
            Assert.IsNotNull(nav.Current);
            // Verify profile inherits constraint from external targetProfile on Reference
            Assert.AreEqual(1, nav.Current.Min);
        }

        // Issue #827
        [TestMethod]
        public void TestPrimitiveSnapshot()
        {
            // Expand core string profile
            // Differential introduces three extensions on string.value:
            // http://hl7.org/fhir/StructureDefinition/structuredefinition-json-type = "string"
            // http://hl7.org/fhir/StructureDefinition/structuredefinition-xml-type = "xsd:string"
            // http://hl7.org/fhir/StructureDefinition/structuredefinition-rdf-type = "xsd:string"
            // Verify that these extensions are included in the snapshot

            var src = _testResolver;
            var generator = _generator = new SnapshotGenerator(src, _settings);
            var stringProfile = src.FindStructureDefinitionForCoreType(FHIRAllTypes.String);
            Assert.IsNotNull(stringProfile);
            generateSnapshotAndCompare(stringProfile, out StructureDefinition expanded);
            Assert.IsNotNull(expanded);

            var nav = ElementDefinitionNavigator.ForSnapshot(expanded);
            Assert.IsNotNull(nav);
            Assert.IsTrue(nav.JumpToFirst("string.value"));
            var elem = nav.Current;
            Assert.IsNotNull(elem);
            Assert.IsNotNull(elem.Type);
            Assert.AreEqual(1, elem.Type.Count);

            // Verify default regular expression
            Assert.IsNotNull(elem.Type[0].Extension);
            Assert.AreEqual(2, elem.Type[0].Extension.Count); // 1: regex extension, 2: fhir-type extension
            var regularExpr = elem.Type[0].Extension.FirstOrDefault(e => e.Url is "http://hl7.org/fhir/StructureDefinition/regex");
            Assert.IsNotNull(regularExpr);
            var extValue = regularExpr.Value as FhirString;
            Assert.IsNotNull(extValue);
            Assert.AreEqual("[ \\r\\n\\t\\S]+", extValue.Value);

            // Verify fhir-type extension
            var fhirTypeExpr = elem.Type[0].Extension.FirstOrDefault(e => e.Url is "http://hl7.org/fhir/StructureDefinition/structuredefinition-fhir-type");
            Assert.IsNotNull(fhirTypeExpr);
            var typeValue = fhirTypeExpr.Value as FhirUrl;
            Assert.IsNotNull(typeValue);
            Assert.AreEqual("string", typeValue.Value);


            // Verify the 'special' System.String type
            Assert.IsNotNull(elem.Type[0].Code);
            Assert.AreEqual("http://hl7.org/fhirpath/System.String", elem.Type[0].Code);
        }

        [TestMethod]
<<<<<<< HEAD
        public void TestExtensionsOnPrimitiveValue()
=======
        public async T.Task TestExtensionUrlFixedValueSimple()
>>>>>>> 0a69adb3
        {
            // #827: Verify that derived profiles inherit extensions on value element of primitive types

            var src = new Fhir.Validation.TestProfileArtifactSource();
            var testResolver = new CachedResolver(
                new MultiResolver(
                    _zipSource, //new ZipSource("specification.zip"),
                    src));
            var generator = _generator = new SnapshotGenerator(testResolver, _settings);

            var obs = src.FindStructureDefinition("http://validationtest.org/fhir/StructureDefinition/MyOrganization2");
            Assert.IsNotNull(obs);
            generateSnapshotAndCompare(obs, out StructureDefinition expanded);

            Assert.IsNotNull(expanded);
            Assert.IsTrue(expanded.HasSnapshot);

            var nav = ElementDefinitionNavigator.ForSnapshot(expanded);
            Assert.IsNotNull(nav);
            Assert.IsTrue(nav.JumpToFirst("Organization.name.value"));
            var elem = nav.Current;
            Assert.IsNotNull(elem);
            Assert.IsNotNull(elem.Type);
            Assert.AreEqual(1, elem.Type.Count);
            // [WMR 20190131] WRONG! in R4, primitive value elements have no type code
            //Assert.AreEqual("string", elem.Type[0].Code);
            Assert.IsNull(elem.Type[0].Code);

            // Verify constraint on regular expression extension value
            Assert.IsNotNull(elem.Type[0].Extension);
            Assert.AreEqual(1, elem.Type[0].Extension.Count); // 1: regex extension, 2: fhir-type extension
            var regularExpr = elem.Type[0].Extension.FirstOrDefault(e => e.Url is "http://hl7.org/fhir/StructureDefinition/regex");
            Assert.IsNotNull(regularExpr);
            var extValue = regularExpr.Value as FhirString;
            Assert.IsNotNull(extValue);
            Assert.AreEqual("[A-Z].*", extValue.Value); // Constrained
        }

        // [WMR 20190819] #1067 SnapshotGenerator - support implicit type constraints on renamed elements
        // Example: https://www.hl7.org/fhir/bodyheight.html
        //
        // <element id="Observation.valueQuantity">
        //    <path value="Observation.valueQuantity"/> 
        // </element>
        //
        // The element renaming implies a type constraint on Quantity:
        //
        // <type> 
        //    <code value="Quantity"/> 
        // </type> 
        [TestMethod]
        public void TestRenamedElementImpliesTypeConstraint()
        {
            StructureDefinition ObservationProfileWithImplicitTypeSlice = new StructureDefinition()
            {
                Type = FHIRAllTypes.Observation.GetLiteral(),
                BaseDefinition = ModelInfo.CanonicalUriForFhirCoreType(FHIRAllTypes.Observation),
                Name = nameof(ObservationProfileWithImplicitTypeSlice),
                Url = "http://example.org/fhir/StructureDefinition/ObservationProfileWithImplicitTypeSlice",
                Derivation = StructureDefinition.TypeDerivationRule.Constraint,
                Kind = StructureDefinition.StructureDefinitionKind.Resource,
                Differential = new StructureDefinition.DifferentialComponent()
                {
                    Element = new List<ElementDefinition>()
                    {
                        // Renamed element w/o any constraints implies type constraint
                        new ElementDefinition("Observation.valueQuantity")
                        {
                            // Implied:
                            //Type = new List<ElementDefinition.TypeRefComponent>()
                            //{
                            //    new ElementDefinition.TypeRefComponent() { Code = FHIRAllTypes.Quantity.GetLiteral() }
                            //}
                        },
                    }
                }
            };

<<<<<<< HEAD
            //var resolver = new InMemoryProfileResolver(ObservationProfileWithImplicitTypeSlice);
            //var multiResolver = new MultiResolver(_testResolver, resolver);
            //_generator = new SnapshotGenerator(multiResolver, _settings);

            var obs = ObservationProfileWithImplicitTypeSlice;
            Assert.IsNotNull(obs);
            generateSnapshotAndCompare(obs, out StructureDefinition expanded);
=======
            (_,var expanded) = await generateSnapshotAndCompare(SimpleTestExtension);
>>>>>>> 0a69adb3
            Assert.IsNotNull(expanded);
            Assert.IsTrue(expanded.HasSnapshot);

            dumpElements(expanded.Snapshot.Element);

            var nav = ElementDefinitionNavigator.ForSnapshot(expanded);
            Assert.IsTrue(nav.MoveToFirstChild());
            Assert.IsTrue(nav.MoveToFirstChild());

            Assert.IsTrue(nav.MoveToNext("value[x]"));
            var elem = nav.Current;
            Assert.IsNotNull(elem.Type);
            Assert.AreEqual(11, elem.Type.Count); // Unconstrained

            // Verify implicit type constraint
#if NORMALIZE_RENAMED_TYPESLICE
            // [WMR 20190828] R4: Normalize renamed type slices in snapshot
            Assert.IsTrue(nav.MoveToNextSlice("valueQuantity"));
#else
            Assert.IsTrue(nav.MoveToNext("valueQuantity"));
#endif
            elem = nav.Current;
            Assert.IsNotNull(elem.Type);
            Assert.AreEqual(1, elem.Type.Count);
            Assert.AreEqual(FHIRAllTypes.Quantity.GetLiteral(), elem.Type[0].Code);
        }

        // [WMR 20190819] Verify behavior
        // https://chat.fhir.org/#narrow/stream/179177-conformance/topic/Validator.20error.20for.20modified.20binding.20strength
        [TestMethod]
<<<<<<< HEAD
        public void TestBindingStrengthConstraint()
=======
        public async T.Task TestExtensionUrlFixedValueComplex()
>>>>>>> 0a69adb3
        {
            StructureDefinition SpecimenProfile = new StructureDefinition()
            {
                Type = FHIRAllTypes.Specimen.GetLiteral(),
                BaseDefinition = ModelInfo.CanonicalUriForFhirCoreType(FHIRAllTypes.Specimen),
                Name = nameof(SpecimenProfile),
                Url = "http://example.org/fhir/StructureDefinition/SpecimenProfile",
                Derivation = StructureDefinition.TypeDerivationRule.Constraint,
                Kind = StructureDefinition.StructureDefinitionKind.Resource,
                Differential = new StructureDefinition.DifferentialComponent()
                {
                    Element = new List<ElementDefinition>()
                    {
                        // Renamed element w/o any constraints implies type constraint
                        new ElementDefinition("Specimen.collection.fastingStatus[x]")
                        {
                            Type = new List<ElementDefinition.TypeRefComponent>()
                            {
                                new ElementDefinition.TypeRefComponent()
                                {
                                    Code = FHIRAllTypes.CodeableConcept.GetLiteral()
                                }
                            },
                            Binding = new ElementDefinition.ElementDefinitionBindingComponent()
                            {
                                Strength = BindingStrength.Required
                            }
                        },
                    }
                }
            };

<<<<<<< HEAD
            generateSnapshotAndCompare(SpecimenProfile, out StructureDefinition expanded);
=======
            (_, var expanded) = await generateSnapshotAndCompare(ComplexTestExtension);
>>>>>>> 0a69adb3
            Assert.IsNotNull(expanded);
            Assert.IsTrue(expanded.HasSnapshot);

            //dumpElements(expanded.Snapshot.Element);

            var nav = ElementDefinitionNavigator.ForSnapshot(expanded);
            //Assert.IsTrue(nav.JumpToFirst("Specimen.collection.fastingStatus[x]");
            Assert.IsTrue(nav.MoveToFirstChild());
<<<<<<< HEAD
            Assert.IsTrue(nav.MoveToChild("collection"));
            Assert.IsTrue(nav.MoveToChild("fastingStatus[x]"));
            var elem = nav.Current;
            Assert.IsNotNull(elem.Binding);
            Assert.AreEqual(BindingStrength.Required, elem.Binding.Strength);
=======

            Assert.IsTrue(nav.MoveToChild("extension"));
            Assert.IsNotNull(nav.Current.Slicing);

            Assert.IsTrue(nav.MoveToNextSlice());
            Assert.AreEqual("X", nav.Current.SliceName);

            AssertExtensionUrlChildElement(nav, "X");

            Assert.IsTrue(nav.MoveToNextSlice());
            Assert.AreEqual("Y", nav.Current.SliceName);

            AssertExtensionUrlChildElement(nav, "Y");

            Assert.IsTrue(nav.MoveToNext("url"));
            AssertExtensionUrlElement(nav, ComplexTestExtension.Url);
        }

        // TODO: Derived extension profile
        // fixedUri should inherit values from base profile
        // i.e. do NOT replace with canonical url of derived profile...!

        static void AssertExtensionUrlChildElement(ElementDefinitionNavigator nav, string url)
        {
            var bm = nav.Bookmark();
            Assert.IsTrue(nav.MoveToChild("url"));
            AssertExtensionUrlElement(nav, url);
            nav.ReturnToBookmark(bm);
        }

        static void AssertExtensionUrlElement(ElementDefinitionNavigator nav, string url)
        {
            Assert.IsTrue(nav.Path.ToLowerInvariant().EndsWith("extension.url"));
            var fixedValue = nav.Current.Fixed;
            Assert.IsNotNull(fixedValue);
            Assert.IsInstanceOfType(fixedValue, typeof(IStringValue));
            Assert.IsInstanceOfType(fixedValue, typeof(FhirUri));
            var fixedUrl = (IStringValue)fixedValue;
            Assert.AreEqual(url, fixedUrl.Value);
>>>>>>> 0a69adb3
        }

        // [WMR 20190822] R4
        // Verify SnapGen always generates type slicing entry, even if omitted from the diff
        [TestMethod]
<<<<<<< HEAD
        public void TestTypeSliceGeneratesSliceEntry()
=======
        public async T.Task TestElementWithoutPath()
>>>>>>> 0a69adb3
        {
            StructureDefinition SimpleTypeSliceObservationProfile = new StructureDefinition()
            {
                Type = FHIRAllTypes.Observation.GetLiteral(),
                BaseDefinition = ModelInfo.CanonicalUriForFhirCoreType(FHIRAllTypes.Observation),
                Name = nameof(SimpleTypeSliceObservationProfile),
                Url = "http://example.org/fhir/StructureDefinition/SimpleTypeSliceObservation",
                Derivation = StructureDefinition.TypeDerivationRule.Constraint,
                Kind = StructureDefinition.StructureDefinitionKind.Resource,
                Differential = new StructureDefinition.DifferentialComponent()
                {
                    Element = new List<ElementDefinition>()
                    {
                        new ElementDefinition("Observation.valueInteger") { MinValue = new Integer(1) }
                    }
                }
            };

<<<<<<< HEAD
            generateSnapshotAndCompare(SimpleTypeSliceObservationProfile, out StructureDefinition expanded);
            Assert.IsNotNull(expanded);
            Assert.IsTrue(expanded.HasSnapshot);

            //dumpElements(expanded.Snapshot.Element);

            var nav = ElementDefinitionNavigator.ForSnapshot(expanded);
            Assert.IsTrue(nav.MoveToFirstChild());
            // Verify that the snapshot contains type slice entry
            Assert.IsTrue(nav.MoveToChild("value[x]"));

            // Verify that the SnapshotGenerator added a default Slicing component
            Assert.IsNotNull(nav.Current.Slicing);
            Assert.AreEqual(1, nav.Current.Slicing.Discriminator.Count);
            Assert.IsTrue(ElementDefinition.DiscriminatorComponent.ForTypeSlice().IsExactly(nav.Current.Slicing.Discriminator[0]));
            //Assert.AreEqual(ElementDefinition.DiscriminatorType.Type, nav.Current.Slicing.Discriminator[0].Type);
            //Assert.AreEqual(ElementDefinition.DiscriminatorComponent.TypeDiscriminatorPath, nav.Current.Slicing.Discriminator[0].Path);

            Assert.IsTrue(nav.MoveToNext());
#if NORMALIZE_RENAMED_TYPESLICE
            // [WMR 20190828] R4: Normalize renamed type slices in snapshot
            Assert.AreEqual("value[x]", nav.PathName);
#else
            Assert.AreEqual("valueInteger", nav.PathName);
#endif
            Assert.AreEqual("valueInteger", nav.Current.SliceName);
            Assert.IsTrue(nav.Current.MinValue is Integer i && i.Value == 1);
        }

        // [WMR 20190826] Verify correct handling of implicit type slicing through element renaming

        static readonly StructureDefinition ExtensionWithImplicitTypeSlice = new StructureDefinition()
        {
            Type = FHIRAllTypes.Extension.GetLiteral(),
            BaseDefinition = ModelInfo.CanonicalUriForFhirCoreType(FHIRAllTypes.Extension),
            Name = nameof(ExtensionWithImplicitTypeSlice),
            Url = "http://example.org/fhir/StructureDefinition/" + nameof(ExtensionWithImplicitTypeSlice),
            Derivation = StructureDefinition.TypeDerivationRule.Constraint,
            Kind = StructureDefinition.StructureDefinitionKind.ComplexType,
            Differential = new StructureDefinition.DifferentialComponent()
            {
                Element = new List<ElementDefinition>()
                {
                    new ElementDefinition("Extension.value[x]")
                    {
                        Type = new List<ElementDefinition.TypeRefComponent>()
                        {
                            new ElementDefinition.TypeRefComponent() { Code = FHIRAllTypes.String.GetLiteral() }
                        },

#if GENERATE_MISSING_TYPE_SLICE_NAMES && false
                        // Optional slicing component, to indicate slice entry element
                        // Not required by the SnapshotGenerator; may be omitted
                        Slicing = new ElementDefinition.SlicingComponent()
                        {
                            Discriminator = { ElementDefinition.DiscriminatorComponent.ForTypeSlice() }
                        }
#endif

                    },
                    // Renamed element implies type slice
                    new ElementDefinition("Extension.valueString") { Short = "TEST" }
                }
=======
            async T.Task generate()
            {
                await generateSnapshotAndCompare(sd);
>>>>>>> 0a69adb3
            }
        };

<<<<<<< HEAD
        [TestMethod]
        public void TestExtensionWithImplicitTypeSlice()
        {
            _generator = new SnapshotGenerator(_testResolver, _settings);

            generateSnapshotAndCompare(ExtensionWithImplicitTypeSlice, out StructureDefinition expanded);
            Assert.IsNotNull(expanded);
            Assert.IsTrue(expanded.HasSnapshot);

            dumpElements(expanded.Snapshot.Element, nameof(ExtensionWithImplicitTypeSlice));

            var nav = ElementDefinitionNavigator.ForSnapshot(expanded);
            Assert.IsTrue(nav.MoveToFirstChild());
            Assert.IsTrue(nav.MoveToChild("value[x]"));
            var elem = nav.Current;
            Assert.IsNotNull(elem.Slicing);
            Assert.IsNotNull(elem.Slicing.Discriminator);
            Assert.AreEqual(1, elem.Slicing.Discriminator.Count);
            Assert.IsTrue(ElementDefinition.DiscriminatorComponent.ForTypeSlice().IsExactly(elem.Slicing.Discriminator[0]));
            Assert.IsNotNull(elem.Type);
            Assert.AreEqual(1, elem.Type.Count);
            Assert.AreEqual(FHIRAllTypes.String.GetLiteral(), elem.Type[0].Code);

#if NORMALIZE_RENAMED_TYPESLICE
            // [WMR 20190828] R4: Normalize renamed type slices in snapshot
            Assert.IsTrue(nav.MoveToNextSlice("valueString"));
#else
            Assert.IsTrue(nav.MoveToNext("valueString"));
#endif
            elem = nav.Current;
            Assert.AreEqual("valueString", elem.SliceName);
            Assert.IsNotNull(elem.Type);
            Assert.AreEqual(1, elem.Type.Count);
            Assert.AreEqual(FHIRAllTypes.String.GetLiteral(), elem.Type[0].Code);
            Assert.AreEqual("TEST", elem.Short);

            // Verify end of slice
            Assert.IsFalse(nav.MoveToNext("value[x]"));
            Assert.IsFalse(nav.MoveToNext("valueString"));
=======
            // [WMR 20190910] Expecting exception from DifferentialTreeConstructor
            await Assert.ThrowsExceptionAsync<InvalidOperationException>(generate);
>>>>>>> 0a69adb3
        }

        StructureDefinition PatientWithExtensionWithImplicitTypeSlice = new StructureDefinition()
        {
            Type = FHIRAllTypes.Patient.GetLiteral(),
            BaseDefinition = ModelInfo.CanonicalUriForFhirCoreType(FHIRAllTypes.Patient),
            Name = nameof(PatientWithExtensionWithImplicitTypeSlice),
            Url = "http://example.org/fhir/StructureDefinition/" + nameof(PatientWithExtensionWithImplicitTypeSlice),
            Derivation = StructureDefinition.TypeDerivationRule.Constraint,
            Kind = StructureDefinition.StructureDefinitionKind.Resource,
            Differential = new StructureDefinition.DifferentialComponent()
            {
                Element = new List<ElementDefinition>()
                    {
                        new ElementDefinition("Patient.extension")
                        {
                            SliceName = "hairColor",
                            Type = new List<ElementDefinition.TypeRefComponent>()
                            {
                                new ElementDefinition.TypeRefComponent()
                                {
                                    Code = FHIRAllTypes.Extension.GetLiteral(),
                                    Profile = new string[] { ExtensionWithImplicitTypeSlice.Url }
                                }
                            }
                        },
                        // Constrain extension child element to force expansion
                        // Constraint on renamed element, similar to the target extension definition
                        new ElementDefinition("Patient.extension.valueString")
                        {
                            Min = 1
                        }
                    }
            }
        };

        [TestMethod]
        public void TestPatientWithExtensionWithImplicitTypeSlice()
        {
            var resolver = new InMemoryProfileResolver(ExtensionWithImplicitTypeSlice);
            var multiResolver = new MultiResolver(_testResolver, resolver);
            _generator = new SnapshotGenerator(multiResolver, _settings);

            generateSnapshotAndCompare(PatientWithExtensionWithImplicitTypeSlice, out StructureDefinition expanded);
            Assert.IsNotNull(expanded);
            Assert.IsTrue(expanded.HasSnapshot);

            dumpElements(expanded.Snapshot.Element, nameof(PatientWithExtensionWithImplicitTypeSlice));

            var nav = ElementDefinitionNavigator.ForSnapshot(expanded);
            Assert.IsTrue(nav.MoveToFirstChild());

            // Verify extension slice entry
            Assert.IsTrue(nav.MoveToChild("extension"));
            var elem = nav.Current;
            Assert.IsNotNull(elem.Slicing);
            Assert.IsNotNull(elem.Slicing.Discriminator);
            Assert.AreEqual(1, elem.Slicing.Discriminator.Count);
            Assert.IsTrue(ElementDefinition.DiscriminatorComponent.ForExtensionSlice().IsExactly(elem.Slicing.Discriminator[0]));

            // Verify named extension slice
            Assert.IsTrue(nav.MoveToNext("extension"));
            elem = nav.Current;
            Assert.AreEqual("hairColor", elem.SliceName);
            Assert.IsNotNull(elem.Type);
            Assert.AreEqual(1, elem.Type.Count);
            Assert.AreEqual(FHIRAllTypes.Extension.GetLiteral(), elem.Type[0].Code);
            var profile = elem.Type[0].Profile.FirstOrDefault();
            Assert.IsNotNull(profile);
            Assert.AreEqual(ExtensionWithImplicitTypeSlice.Url, profile);

            // Verify type slice entry
            Assert.IsTrue(nav.MoveToChild("value[x]"));
            elem = nav.Current;
            Assert.IsNotNull(elem.Slicing);
            Assert.IsNotNull(elem.Slicing.Discriminator);
            Assert.AreEqual(1, elem.Slicing.Discriminator.Count);
            Assert.IsTrue(ElementDefinition.DiscriminatorComponent.ForTypeSlice().IsExactly(elem.Slicing.Discriminator[0]));
            Assert.IsNotNull(elem.Type);
            Assert.AreEqual(1, elem.Type.Count);
            Assert.AreEqual(FHIRAllTypes.String.GetLiteral(), elem.Type[0].Code);

            // Verify named type slice
#if NORMALIZE_RENAMED_TYPESLICE
            // [WMR 20190828] R4: Normalize renamed type slices in snapshot
            Assert.IsTrue(nav.MoveToNextSlice("valueString"));
#else
            Assert.IsTrue(nav.MoveToNext("valueString"));
#endif
            elem = nav.Current;
            Assert.AreEqual("valueString", elem.SliceName);
            Assert.IsNotNull(elem.Type);
            Assert.AreEqual(1, elem.Type.Count);
            Assert.AreEqual(FHIRAllTypes.String.GetLiteral(), elem.Type[0].Code);
            Assert.AreEqual("TEST", elem.Short); // Inherited from extension profile
            Assert.AreEqual(1, elem.Min);        // Inline profile constraint

            // Verify end of slice
            Assert.IsFalse(nav.MoveToNext("value[x]"));
            Assert.IsFalse(nav.MoveToNext("valueString"));
        }

        StructureDefinition PatientWithExtensionWithImplicitTypeSliceMixed = new StructureDefinition()
        {
            Type = FHIRAllTypes.Patient.GetLiteral(),
            BaseDefinition = ModelInfo.CanonicalUriForFhirCoreType(FHIRAllTypes.Patient),
            Name = nameof(PatientWithExtensionWithImplicitTypeSliceMixed),
            Url = "http://example.org/fhir/StructureDefinition/" + nameof(PatientWithExtensionWithImplicitTypeSliceMixed),
            Derivation = StructureDefinition.TypeDerivationRule.Constraint,
            Kind = StructureDefinition.StructureDefinitionKind.Resource,
            Differential = new StructureDefinition.DifferentialComponent()
            {
                Element = new List<ElementDefinition>()
                    {
                        new ElementDefinition("Patient.extension")
                        {
                            SliceName = "hairColor",
                            Type = new List<ElementDefinition.TypeRefComponent>()
                            {
                                new ElementDefinition.TypeRefComponent()
                                {
                                    Code = FHIRAllTypes.Extension.GetLiteral(),
                                    Profile = new string[] { ExtensionWithImplicitTypeSlice.Url }
                                }
                            }
                        },
                        // Constrain extension child element to force expansion
                        // Constraint on explicit type slice, should match renamed element "valueString"
                        new ElementDefinition("Patient.extension.value[x]")
                        {
                            SliceName = "valueString",
                            Min = 1
                        }
                    }
            }
        };

        // Verify merging of type slicing constraints using mixed notation
        // Referenced extension definition specifies implicit type slice (renaming)
        // Inline profile constraint specifies verbose type slice (no renaming)

        [TestMethod]
        public void TestPatientWithExtensionWithImplicitTypeSliceMixed()
        {
            var resolver = new InMemoryProfileResolver(ExtensionWithImplicitTypeSlice);
            var multiResolver = new MultiResolver(_testResolver, resolver);
            _generator = new SnapshotGenerator(multiResolver, _settings);

            generateSnapshotAndCompare(PatientWithExtensionWithImplicitTypeSliceMixed, out StructureDefinition expanded);
            Assert.IsNotNull(expanded);
            Assert.IsTrue(expanded.HasSnapshot);

            dumpElements(expanded.Snapshot.Element, nameof(PatientWithExtensionWithImplicitTypeSliceMixed));

            var nav = ElementDefinitionNavigator.ForSnapshot(expanded);
            Assert.IsTrue(nav.MoveToFirstChild());

            // Verify extension slice entry
            Assert.IsTrue(nav.MoveToChild("extension"));
            var elem = nav.Current;
            Assert.IsNull(elem.SliceName);
            Assert.IsNotNull(elem.Slicing);
            Assert.IsNotNull(elem.Slicing.Discriminator);
            Assert.AreEqual(1, elem.Slicing.Discriminator.Count);
            Assert.IsTrue(ElementDefinition.DiscriminatorComponent.ForExtensionSlice().IsExactly(elem.Slicing.Discriminator[0]));

            // Verify named extension slice
            Assert.IsTrue(nav.MoveToNext("extension"));
            elem = nav.Current;
            Assert.AreEqual("hairColor", elem.SliceName);
            Assert.IsNotNull(elem.Type);
            Assert.AreEqual(1, elem.Type.Count);
            Assert.AreEqual(FHIRAllTypes.Extension.GetLiteral(), elem.Type[0].Code);
            var profile = elem.Type[0].Profile.FirstOrDefault();
            Assert.IsNotNull(profile);
            Assert.AreEqual(ExtensionWithImplicitTypeSlice.Url, profile);

            // Verify type slice entry
            Assert.IsTrue(nav.MoveToChild("value[x]"));
            elem = nav.Current;
            Assert.IsNull(elem.SliceName);
            Assert.IsNotNull(elem.Slicing);
            Assert.IsNotNull(elem.Slicing.Discriminator);
            Assert.AreEqual(1, elem.Slicing.Discriminator.Count);
            Assert.IsTrue(ElementDefinition.DiscriminatorComponent.ForTypeSlice().IsExactly(elem.Slicing.Discriminator[0]));
            Assert.IsNotNull(elem.Type);
            Assert.AreEqual(1, elem.Type.Count);
            Assert.AreEqual(FHIRAllTypes.String.GetLiteral(), elem.Type[0].Code);

            // Verify named type slice
#if NORMALIZE_RENAMED_TYPESLICE
            // [WMR 20190828] R4: Normalize renamed type slices in snapshot
            Assert.IsTrue(nav.MoveToNextSlice("valueString"));
#else
            Assert.IsTrue(nav.MoveToNext("valueString"));
#endif
            elem = nav.Current;
            Assert.AreEqual("valueString", elem.SliceName);
            Assert.IsNotNull(elem.Type);
            Assert.AreEqual(1, elem.Type.Count);
            Assert.AreEqual(FHIRAllTypes.String.GetLiteral(), elem.Type[0].Code);
            Assert.AreEqual("TEST", elem.Short); // Inherited from extension profile
            Assert.AreEqual(1, elem.Min);        // Inline profile constraint

            // Verify end of slice
            Assert.IsFalse(nav.MoveToNext("value[x]"));
            Assert.IsFalse(nav.MoveToNext("valueString"));
        }


        // [WMR 20190826] Verify correct handling of verbose type slicing w/o renaming

        static readonly StructureDefinition ExtensionWithVerboseTypeSlice = new StructureDefinition()
        {
            Type = FHIRAllTypes.Extension.GetLiteral(),
            BaseDefinition = ModelInfo.CanonicalUriForFhirCoreType(FHIRAllTypes.Extension),
            Name = nameof(ExtensionWithVerboseTypeSlice),
            Url = "http://example.org/fhir/StructureDefinition/" + nameof(ExtensionWithVerboseTypeSlice),
            Derivation = StructureDefinition.TypeDerivationRule.Constraint,
            Kind = StructureDefinition.StructureDefinitionKind.ComplexType,
            Differential = new StructureDefinition.DifferentialComponent()
            {
                Element = new List<ElementDefinition>()
                    {
                        new ElementDefinition("Extension.value[x]")
                        {
                            Type = new List<ElementDefinition.TypeRefComponent>()
                            {
                                new ElementDefinition.TypeRefComponent() { Code = FHIRAllTypes.String.GetLiteral() }
                            },
                            // Explicit Slicing entry
                            Slicing = new ElementDefinition.SlicingComponent()
                            {
                                Discriminator = new List<ElementDefinition.DiscriminatorComponent>()
                                {
                                    ElementDefinition.DiscriminatorComponent.ForTypeSlice()
                                }
                            }
                        },
                        // Named type slice w/o renaming
                        new ElementDefinition("Extension.value[x]")
                        {
                            SliceName = "valueString",
                            Type = new List<ElementDefinition.TypeRefComponent>()
                            {
                                new ElementDefinition.TypeRefComponent() { Code = FHIRAllTypes.String.GetLiteral() }
                            },
                            Short="TEST"
                        }
                    }
            }
        };

        [TestMethod]
        public void TestExtensionWithVerboseTypeSlice()
        {
            _generator = new SnapshotGenerator(_testResolver, _settings);

            generateSnapshotAndCompare(ExtensionWithVerboseTypeSlice, out StructureDefinition expanded);
            Assert.IsNotNull(expanded);
            Assert.IsTrue(expanded.HasSnapshot);

            dumpElements(expanded.Snapshot.Element, nameof(ExtensionWithVerboseTypeSlice));

            var nav = ElementDefinitionNavigator.ForSnapshot(expanded);
            Assert.IsTrue(nav.MoveToFirstChild());
            Assert.IsTrue(nav.MoveToChild("value[x]"));
            var elem = nav.Current;
            Assert.IsNull(elem.SliceName);
            Assert.IsNotNull(elem.Slicing);
            Assert.IsNotNull(elem.Slicing.Discriminator);
            Assert.AreEqual(1, elem.Slicing.Discriminator.Count);
            Assert.IsTrue(ElementDefinition.DiscriminatorComponent.ForTypeSlice().IsExactly(elem.Slicing.Discriminator[0]));
            Assert.IsNotNull(elem.Type);
            Assert.AreEqual(1, elem.Type.Count);
            Assert.AreEqual(FHIRAllTypes.String.GetLiteral(), elem.Type[0].Code);

            Assert.IsTrue(nav.MoveToNext("value[x]"));
            elem = nav.Current;
            Assert.AreEqual("valueString", elem.SliceName);
            Assert.IsNotNull(elem.Type);
            Assert.AreEqual(1, elem.Type.Count);
            Assert.AreEqual(FHIRAllTypes.String.GetLiteral(), elem.Type[0].Code);
            Assert.AreEqual("TEST", elem.Short);

            // Verify end of slice
            Assert.IsFalse(nav.MoveToNext("value[x]"));
            Assert.IsFalse(nav.MoveToNext("valueString"));
        }

        StructureDefinition PatientWithExtensionWithVerboseTypeSlice = new StructureDefinition()
        {
            Type = FHIRAllTypes.Patient.GetLiteral(),
            BaseDefinition = ModelInfo.CanonicalUriForFhirCoreType(FHIRAllTypes.Patient),
            Name = nameof(PatientWithExtensionWithVerboseTypeSlice),
            Url = "http://example.org/fhir/StructureDefinition/" + nameof(PatientWithExtensionWithVerboseTypeSlice),
            Derivation = StructureDefinition.TypeDerivationRule.Constraint,
            Kind = StructureDefinition.StructureDefinitionKind.Resource,
            Differential = new StructureDefinition.DifferentialComponent()
            {
                Element = new List<ElementDefinition>()
                    {
                        // Omitted: implicit slice on Patient.extension
                        new ElementDefinition("Patient.extension")
                        {
                            SliceName = "hairColor",
                            Type = new List<ElementDefinition.TypeRefComponent>()
                            {
                                new ElementDefinition.TypeRefComponent()
                                {
                                    Code = FHIRAllTypes.Extension.GetLiteral(),
                                    Profile = new string[] { ExtensionWithVerboseTypeSlice.Url }
                                }
                            }
                        },
                        // Constrain extension child element to force expansion
                        new ElementDefinition("Patient.extension.value[x]")
                        {
                            SliceName = "valueString",
                            Min = 1
                        }
                    }
            }
        };

        [TestMethod]
        public void TestPatientWithExtensionWithVerboseTypeSlice()
        {
            var resolver = new InMemoryProfileResolver(ExtensionWithVerboseTypeSlice);
            var multiResolver = new MultiResolver(_testResolver, resolver);
            _generator = new SnapshotGenerator(multiResolver, _settings);

            generateSnapshotAndCompare(PatientWithExtensionWithVerboseTypeSlice, out StructureDefinition expanded);
            Assert.IsNotNull(expanded);
            Assert.IsTrue(expanded.HasSnapshot);

            dumpElements(expanded.Snapshot.Element, nameof(PatientWithExtensionWithVerboseTypeSlice));

            var nav = ElementDefinitionNavigator.ForSnapshot(expanded);
            Assert.IsTrue(nav.MoveToFirstChild());

            // Verify extension slice entry
            Assert.IsTrue(nav.MoveToChild("extension"));
            var elem = nav.Current;
            Assert.IsNull(elem.SliceName);
            Assert.IsNotNull(elem.Slicing);
            Assert.IsNotNull(elem.Slicing.Discriminator);
            Assert.AreEqual(1, elem.Slicing.Discriminator.Count);
            Assert.IsTrue(ElementDefinition.DiscriminatorComponent.ForExtensionSlice().IsExactly(elem.Slicing.Discriminator[0]));

            // Verify named extension slice
            Assert.IsTrue(nav.MoveToNext("extension"));
            elem = nav.Current;
            Assert.AreEqual("hairColor", elem.SliceName);
            Assert.IsNotNull(elem.Type);
            Assert.AreEqual(1, elem.Type.Count);
            Assert.AreEqual(FHIRAllTypes.Extension.GetLiteral(), elem.Type[0].Code);
            var profile = elem.Type[0].Profile.FirstOrDefault();
            Assert.IsNotNull(profile);
            Assert.AreEqual(ExtensionWithVerboseTypeSlice.Url, profile);

            // Verify type slice entry
            Assert.IsTrue(nav.MoveToChild("value[x]"));
            elem = nav.Current;
            Assert.IsNull(elem.SliceName);
            Assert.IsNotNull(elem.Slicing);
            Assert.IsNotNull(elem.Slicing.Discriminator);
            Assert.AreEqual(1, elem.Slicing.Discriminator.Count);
            Assert.IsTrue(ElementDefinition.DiscriminatorComponent.ForTypeSlice().IsExactly(elem.Slicing.Discriminator[0]));
            Assert.IsNotNull(elem.Type);
            Assert.AreEqual(1, elem.Type.Count);
            Assert.AreEqual(FHIRAllTypes.String.GetLiteral(), elem.Type[0].Code);

            // Verify named type slice
            Assert.IsTrue(nav.MoveToNext("value[x]"));
            elem = nav.Current;
            Assert.AreEqual("valueString", elem.SliceName);
            Assert.IsNotNull(elem.Type);
            Assert.AreEqual(1, elem.Type.Count);
            Assert.AreEqual(FHIRAllTypes.String.GetLiteral(), elem.Type[0].Code);
            Assert.AreEqual("TEST", elem.Short); // Inherited from extension profile
            Assert.AreEqual(1, elem.Min);        // Inline profile constraint

            // Verify end of slice
            Assert.IsFalse(nav.MoveToNext("value[x]"));
            Assert.IsFalse(nav.MoveToNext("valueString"));
        }

        StructureDefinition PatientWithExtensionWithVerboseTypeSliceMixed = new StructureDefinition()
        {
            Type = FHIRAllTypes.Patient.GetLiteral(),
            BaseDefinition = ModelInfo.CanonicalUriForFhirCoreType(FHIRAllTypes.Patient),
            Name = nameof(PatientWithExtensionWithVerboseTypeSliceMixed),
            Url = "http://example.org/fhir/StructureDefinition/" + nameof(PatientWithExtensionWithVerboseTypeSliceMixed),
            Derivation = StructureDefinition.TypeDerivationRule.Constraint,
            Kind = StructureDefinition.StructureDefinitionKind.Resource,
            Differential = new StructureDefinition.DifferentialComponent()
            {
                Element = new List<ElementDefinition>()
                    {
                        // Omitted: implicit slice on Patient.extension
                        new ElementDefinition("Patient.extension")
                        {
                            SliceName = "hairColor",
                            Type = new List<ElementDefinition.TypeRefComponent>()
                            {
                                new ElementDefinition.TypeRefComponent()
                                {
                                    Code = FHIRAllTypes.Extension.GetLiteral(),
                                    Profile = new string[] { ExtensionWithVerboseTypeSlice.Url }
                                }
                            }
                        },
                        // Constrain extension child element to force expansion
                        // Constraint on renamed element, unlike target extension definition (with verbose type slice)
                        new ElementDefinition("Patient.extension.valueString")
                        {
                            Min = 1
                        }
                    }
            }
        };

        [TestMethod]
        public void TestPatientWithExtensionWithVerboseTypeSliceMixed()
        {
            var resolver = new InMemoryProfileResolver(ExtensionWithVerboseTypeSlice);
            var multiResolver = new MultiResolver(_testResolver, resolver);
            _generator = new SnapshotGenerator(multiResolver, _settings);

            generateSnapshotAndCompare(PatientWithExtensionWithVerboseTypeSliceMixed, out StructureDefinition expanded);
            Assert.IsNotNull(expanded);
            Assert.IsTrue(expanded.HasSnapshot);

            dumpElements(expanded.Snapshot.Element, nameof(PatientWithExtensionWithVerboseTypeSliceMixed));

            var nav = ElementDefinitionNavigator.ForSnapshot(expanded);
            Assert.IsTrue(nav.MoveToFirstChild());

            // Verify extension slice entry
            Assert.IsTrue(nav.MoveToChild("extension"));
            var elem = nav.Current;
            Assert.IsNull(elem.SliceName);
            Assert.IsNotNull(elem.Slicing);
            Assert.IsNotNull(elem.Slicing.Discriminator);
            Assert.AreEqual(1, elem.Slicing.Discriminator.Count);
            Assert.IsTrue(ElementDefinition.DiscriminatorComponent.ForExtensionSlice().IsExactly(elem.Slicing.Discriminator[0]));

            // Verify named extension slice
            Assert.IsTrue(nav.MoveToNext("extension"));
            elem = nav.Current;
            Assert.AreEqual("hairColor", elem.SliceName);
            Assert.IsNotNull(elem.Type);
            Assert.AreEqual(1, elem.Type.Count);
            Assert.AreEqual(FHIRAllTypes.Extension.GetLiteral(), elem.Type[0].Code);
            var profile = elem.Type[0].Profile.FirstOrDefault();
            Assert.IsNotNull(profile);
            Assert.AreEqual(ExtensionWithVerboseTypeSlice.Url, profile);

            // Verify type slice entry
            Assert.IsTrue(nav.MoveToChild("value[x]"));
            elem = nav.Current;
            Assert.IsNull(elem.SliceName);
            Assert.IsNotNull(elem.Slicing);
            Assert.IsNotNull(elem.Slicing.Discriminator);
            Assert.AreEqual(1, elem.Slicing.Discriminator.Count);
            Assert.IsTrue(ElementDefinition.DiscriminatorComponent.ForTypeSlice().IsExactly(elem.Slicing.Discriminator[0]));
            Assert.IsNotNull(elem.Type);
            Assert.AreEqual(1, elem.Type.Count);
            Assert.AreEqual(FHIRAllTypes.String.GetLiteral(), elem.Type[0].Code);

            // Verify named type slice
            //Assert.IsTrue(nav.MoveToNext("valueString")); // NOT normalized...
            Assert.IsTrue(nav.MoveToNext("value[x]"));      // Normalized
            elem = nav.Current;
            Assert.AreEqual("valueString", elem.SliceName);
            Assert.IsNotNull(elem.Type);
            Assert.AreEqual(1, elem.Type.Count);
            Assert.AreEqual(FHIRAllTypes.String.GetLiteral(), elem.Type[0].Code);
            Assert.AreEqual("TEST", elem.Short); // Inherited from extension profile

            // [WMR 20190826] FAILS!
            // Problem: invalid matching
            //
            // Matches for children of 'PatientWithExtensionWithVerboseTypeSliceMixed' : Patient.extension 'Extension'
            // B:Patient.extension.id <-- Merge --> D:Patient.extension.id
            // B:Patient.extension.extension <-- Slice --> D:Patient.extension.extension -- SliceBase: Patient.extension.extension
            // B:Patient.extension.url <-- Merge --> D:Patient.extension.url
            // B:Patient.extension.value[x] <-- Slice --> D:Patient.extension.value[x] -- SliceBase: Patient.extension.value[x]
            // [WRONG!] B:Patient.extension.value[x] 'valueString' <-- Merge --> D:Patient.extension.value[x] 'valueString' -- SliceBase: Patient.extension.value[x] 'valueString'
            // Matches for children of 'PatientWithExtensionWithVerboseTypeSliceMixed' : Patient.extension 'hairColor'
            // B:Patient.extension.value[x] <-- Merge --> D:Patient.extension.valueString -- SliceBase: Patient.extension.value[x]
            //

            Assert.AreEqual(1, elem.Min);        // Inline profile constraint

            // Verify end of slice
            Assert.IsFalse(nav.MoveToNext("value[x]"));
            Assert.IsFalse(nav.MoveToNext("valueString"));
        }

#if false

        // [WMR 20190823] Verify profile with reference to extension with type slice on Extension.value[x]
        [TestMethod]
        public void TestProfileExtensionValue()
        {
            StructureDefinition SimplePatientExtension = new StructureDefinition()
            {
                Type = FHIRAllTypes.Extension.GetLiteral(),
                BaseDefinition = ModelInfo.CanonicalUriForFhirCoreType(FHIRAllTypes.Extension),
                Name = nameof(SimplePatientExtension),
                Url = "http://example.org/fhir/StructureDefinition/" + nameof(SimplePatientExtension),
                Derivation = StructureDefinition.TypeDerivationRule.Constraint,
                Kind = StructureDefinition.StructureDefinitionKind.ComplexType,
                Differential = new StructureDefinition.DifferentialComponent()
                {
                    Element = new List<ElementDefinition>()
                    {
                        new ElementDefinition("Extension.value[x]")
                        {
                            Type = new List<ElementDefinition.TypeRefComponent>()
                            {
                                new ElementDefinition.TypeRefComponent() { Code = FHIRAllTypes.String.GetLiteral() }
                            }
                            // Implicit type Slicing entry
                        },
                        // Renaming implies type constraint
                        new ElementDefinition("Extension.valueString")
                        {
                        }
                    }
                }
            };

            StructureDefinition PatientWithExtension = new StructureDefinition()
            {
                Type = FHIRAllTypes.Patient.GetLiteral(),
                BaseDefinition = ModelInfo.CanonicalUriForFhirCoreType(FHIRAllTypes.Patient),
                Name = nameof(PatientWithExtension),
                Url = "http://example.org/fhir/StructureDefinition/" + nameof(PatientWithExtension),
                Derivation = StructureDefinition.TypeDerivationRule.Constraint,
                Kind = StructureDefinition.StructureDefinitionKind.Resource,
                Differential = new StructureDefinition.DifferentialComponent()
                {
                    Element = new List<ElementDefinition>()
                    {
                        new ElementDefinition("Patient.extension")
                        {
                            SliceName = "hairColor",
                            Type = new List<ElementDefinition.TypeRefComponent>()
                            {
                                new ElementDefinition.TypeRefComponent()
                                {
                                    Code = FHIRAllTypes.Extension.GetLiteral(),
                                    Profile = new string[] { SimplePatientExtension.Url }
                                }
                            }
                        },


                        // [WMR 20190823] TODO - Gracefully handle both notations
                        // - "valueString" => snapshot is correct
                        // - "value[x]:valueString" => snapshot is incorrect, includes valueString + value[x]:valueString (WRONG!)
                        // Create separate unit tests for both notations, to prevent regressions


                        // Constrain extension child element to force expansion
                        //new ElementDefinition("Patient.extension.valueString")
                        new ElementDefinition("Patient.extension.value[x]")
                        {
                            SliceName = "valueString",
                            //Comment = new Markdown("TEST")
                            Short="TEST"
                        }
                    }
                }
            };

            var resolver = new InMemoryProfileResolver(PatientWithExtension, SimplePatientExtension);
            var multiResolver = new MultiResolver(_testResolver, resolver);
            _generator = new SnapshotGenerator(multiResolver, _settings);

            generateSnapshotAndCompare(PatientWithExtension, out StructureDefinition expanded);
            Assert.IsNotNull(expanded);
            Assert.IsTrue(expanded.HasSnapshot);

            dumpElements(expanded.Snapshot.Element);

            var nav = ElementDefinitionNavigator.ForSnapshot(expanded);
            Assert.IsTrue(nav.MoveToFirstChild());
            Assert.IsTrue(nav.MoveToChild("extension"));

            // Verify that the SnapshotGenerator added a default Slicing component for extension
            Assert.IsNotNull(nav.Current.Slicing);
            Assert.AreEqual(1, nav.Current.Slicing.Discriminator.Count);
            Assert.IsTrue(ElementDefinition.DiscriminatorComponent.ForExtensionSlice().IsExactly(nav.Current.Slicing.Discriminator[0]));

            Assert.IsTrue(nav.MoveToNext("extension"));
            Assert.AreEqual("hairColor", nav.Current.SliceName);

            // Verify type slice entry for value[x] element
            Assert.IsTrue(nav.MoveToChild("value[x]"));
            Assert.AreEqual(1, nav.Current.Slicing.Discriminator.Count);
            Assert.IsTrue(ElementDefinition.DiscriminatorComponent.ForTypeSlice().IsExactly(nav.Current.Slicing.Discriminator[0]));
            Assert.IsNotNull(nav.Current.Type);
            Assert.AreEqual(1, nav.Current.Type.Count);
            Assert.AreEqual(FHIRAllTypes.String.GetLiteral(), nav.Current.Type[0].Code);

            Assert.IsTrue(nav.MoveToNext());
            Assert.AreEqual("value[x]", nav.PathName);
            //Assert.AreEqual("valueString", nav.PathName); // Hmmm... snapshot should be normalized to value[x]
            Assert.AreEqual("valueString", nav.Current.SliceName);

            //var comment = nav.Current.Comment as Markdown;
            //Assert.IsNotNull(comment);
            //Assert.AreEqual("TEST", comment.Value);
            Assert.AreEqual("TEST", nav.Current.Short);

            Assert.IsNotNull(nav.Current.Type);
            Assert.AreEqual(1, nav.Current.Type.Count);
            Assert.AreEqual(FHIRAllTypes.String.GetLiteral(), nav.Current.Type[0].Code);

            // Verify that this is the last slice
            Assert.IsFalse(nav.MoveToNext());
        }
#endif

        // [WMR 20190910] Issue #1098 - Normalize element paths of type slices in referenced extensions
        [TestMethod]
        public void TestNormalizeTypeSliceInExtension()
        {
            const string url = @"http://hl7.org/fhir/StructureDefinition/data-absent-reason-fortest";

            var sd = _testResolver.FindStructureDefinition(url);
            Assert.IsNotNull(sd);

            var nav = ElementDefinitionNavigator.ForDifferential(sd);
            Assert.IsTrue(nav.MoveToFirstChild());
            // Verify that differential specifies renamed type slice
            Assert.IsTrue(nav.MoveToChild("valueCode"));

            generateSnapshotAndCompare(sd, out StructureDefinition expanded);
            Assert.IsNotNull(expanded);
            Assert.IsTrue(expanded.HasSnapshot);

            dumpElements(expanded.Snapshot.Element, expanded.Title);

            nav = ElementDefinitionNavigator.ForSnapshot(expanded);
            Assert.IsTrue(nav.MoveToFirstChild());
            // Verify type slice in snapshot has normalized element path "value[x]:valueCode"
            Assert.IsFalse(nav.MoveToChild("valueCode"));
        }

        // #1116 Extension.url requires fixedUri, not fixedString
        // https://chat.fhir.org/#narrow/stream/179177-conformance/topic/Extension.2Eurl.20-.20fixedString.20or.20fixedUri.3F

        [TestMethod]
        public void TestExtensionUrlFixedValueSimple()
        {
            StructureDefinition SimpleTestExtension = new StructureDefinition()
            {
                Type = FHIRAllTypes.Extension.GetLiteral(),
                BaseDefinition = ModelInfo.CanonicalUriForFhirCoreType(FHIRAllTypes.Extension),
                Name = nameof(SimpleTestExtension),
                Url = "http://example.org/fhir/StructureDefinition/" + nameof(SimpleTestExtension),
                Derivation = StructureDefinition.TypeDerivationRule.Constraint,
                Kind = StructureDefinition.StructureDefinitionKind.ComplexType,
                Differential = new StructureDefinition.DifferentialComponent()
                {
                    Element = new List<ElementDefinition>()
                    {
                        // Extension.url omitted, should be generated by SnapGen
                        new ElementDefinition("Extension.value[x]")
                        {
                            Type = new List<ElementDefinition.TypeRefComponent>()
                            {
                                new ElementDefinition.TypeRefComponent() { Code = FHIRAllTypes.String.GetLiteral() }
                            }
                        }
                    }
                }
            };

            generateSnapshotAndCompare(SimpleTestExtension, out StructureDefinition expanded);
            Assert.IsNotNull(expanded);
            Assert.IsTrue(expanded.HasSnapshot);

            var nav = ElementDefinitionNavigator.ForSnapshot(expanded);
            Assert.IsTrue(nav.MoveToFirstChild());
            AssertExtensionUrlChildElement(nav, SimpleTestExtension.Url);
        }

        [TestMethod]
        public void TestExtensionUrlFixedValueComplex()
        {
            StructureDefinition ComplexTestExtension = new StructureDefinition()
            {
                Type = FHIRAllTypes.Extension.GetLiteral(),
                BaseDefinition = ModelInfo.CanonicalUriForFhirCoreType(FHIRAllTypes.Extension),
                Name = nameof(ComplexTestExtension),
                Url = "http://example.org/fhir/StructureDefinition/" + nameof(ComplexTestExtension),
                Derivation = StructureDefinition.TypeDerivationRule.Constraint,
                Kind = StructureDefinition.StructureDefinitionKind.ComplexType,
                Differential = new StructureDefinition.DifferentialComponent()
                {
                    Element = new List<ElementDefinition>()
                    {
                        // Extension.url omitted, should be generated by SnapGen
                        new ElementDefinition("Extension.extension")
                        {
                            SliceName = "X"
                        },
                        // Extension.extension.url omitted, should be generated by SnapGen
                        new ElementDefinition("Extension.extension.value[x]")
                        {
                            Type = new List<ElementDefinition.TypeRefComponent>()
                            {
                                new ElementDefinition.TypeRefComponent() { Code = FHIRAllTypes.Decimal.GetLiteral() }
                            }
                        },
                        new ElementDefinition("Extension.extension")
                        {
                            SliceName = "Y"
                        },
                        // Extension.extension.url omitted, should be generated by SnapGen
                        new ElementDefinition("Extension.extension.value[x]")
                        {
                            Type = new List<ElementDefinition.TypeRefComponent>()
                            {
                                new ElementDefinition.TypeRefComponent() { Code = FHIRAllTypes.Decimal.GetLiteral() }
                            }
                        }
                    }
                }
            };

            generateSnapshotAndCompare(ComplexTestExtension, out StructureDefinition expanded);
            Assert.IsNotNull(expanded);
            Assert.IsTrue(expanded.HasSnapshot);

            var nav = ElementDefinitionNavigator.ForSnapshot(expanded);
            Assert.IsTrue(nav.MoveToFirstChild());

            Assert.IsTrue(nav.MoveToChild("extension"));
            Assert.IsNotNull(nav.Current.Slicing);

            Assert.IsTrue(nav.MoveToNextSlice());
            Assert.AreEqual("X", nav.Current.SliceName);

            AssertExtensionUrlChildElement(nav, "X");

            Assert.IsTrue(nav.MoveToNextSlice());
            Assert.AreEqual("Y", nav.Current.SliceName);

            AssertExtensionUrlChildElement(nav, "Y");

            Assert.IsTrue(nav.MoveToNext("url"));
            AssertExtensionUrlElement(nav, ComplexTestExtension.Url);
        }

        // TODO: Derived extension profile
        // fixedUri should inherit values from base profile
        // i.e. do NOT replace with canonical url of derived profile...!

        void AssertExtensionUrlChildElement(ElementDefinitionNavigator nav, string url)
        {
            var bm = nav.Bookmark();
            Assert.IsTrue(nav.MoveToChild("url"));
            AssertExtensionUrlElement(nav, url);
            nav.ReturnToBookmark(bm);
        }

        void AssertExtensionUrlElement(ElementDefinitionNavigator nav, string url)
        {
            Assert.IsTrue(nav.Path.ToLowerInvariant().EndsWith("extension.url"));
            var fixedValue = nav.Current.Fixed;
            Assert.IsNotNull(fixedValue);
            Assert.IsInstanceOfType(fixedValue, typeof(IStringValue));
            Assert.IsInstanceOfType(fixedValue, typeof(FhirUri));
            var fixedUrl = (IStringValue)fixedValue;
            Assert.AreEqual(url, fixedUrl.Value);
        }

        [TestMethod]
        public void TestElementWithoutPath()
        {
            var sd = new StructureDefinition()
            {
                Type = FHIRAllTypes.Patient.GetLiteral(),
                BaseDefinition = ModelInfo.CanonicalUriForFhirCoreType(FHIRAllTypes.Patient),
                Name = "MyInvalidPatient",
                Url = "http://example.org/fhir/StructureDefinition/InvalidPatient",
                Derivation = StructureDefinition.TypeDerivationRule.Constraint,
                Kind = StructureDefinition.StructureDefinitionKind.Resource,
                Differential = new StructureDefinition.DifferentialComponent()
                {
                    Element = new List<ElementDefinition>()
                    {
                        new ElementDefinition()
                        {
                            // No path...
                            Min = 1
                        },
                    }
                }
            };

            void generate()
            {
                generateSnapshotAndCompare(sd, out StructureDefinition expanded);
            }

            // [WMR 20190910] Expecting exception from DifferentialTreeConstructor
            Assert.ThrowsException<InvalidOperationException>(generate);
        }

        // [WMR 20190902] #1090 SnapshotGenerator should support logical models
        // STU3: Serialize logical model to StructureDefinition.snapshot, .differential is always empty
        // R4: Serialize logical model to StructureDefinition.differential, generate .snapshot
        [TestMethod]
        public void TestLogicalModel()
        {
            const string rootPath = "MyModel";
            var SimpleLogicalModel = new StructureDefinition()
            {
                Url = "http://example.org/fhir/StructureDefinition/SimpleLogicalModel",
                Name = "SimpleLogicalModel",
                Kind = StructureDefinition.StructureDefinitionKind.Logical,
                // Last segment equals root element name
                Type = "http://example.org/fhir/StructureDefinition/" + rootPath,
                BaseDefinition = ModelInfo.CanonicalUriForFhirCoreType(FHIRAllTypes.Element),
                Differential = new StructureDefinition.DifferentialComponent()
                {
                    Element = new List<ElementDefinition>()
                    {
                        new ElementDefinition(rootPath)
                        {
                            //Min = 0,
                            //Max = "*",
                            //Type = new List<ElementDefinition.TypeRefComponent>()
                            //{
                            //    new ElementDefinition.TypeRefComponent() { Code = FHIRAllTypes.Element.GetLiteral() }
                            //}
                        },
                        new ElementDefinition(rootPath + ".target")
                        {
                            Min = 0,
                            Max = "1",
                            Type = new List<ElementDefinition.TypeRefComponent>()
                            {
                                new ElementDefinition.TypeRefComponent()
                                {
                                    Code = FHIRAllTypes.Reference.GetLiteral(),
                                    TargetProfile = new string[] { ModelInfo.CanonicalUriForFhirCoreType(FHIRAllTypes.Person) }
                                }
                            }
                        },
                        new ElementDefinition(rootPath + ".value[x]")
                        {
                            Min = 0,
                            Max = "*",
                            Type = new List<ElementDefinition.TypeRefComponent>()
                            {
                                new ElementDefinition.TypeRefComponent()
                                {
                                    Code = FHIRAllTypes.String.GetLiteral(),
                                },
                                new ElementDefinition.TypeRefComponent()
                                {
                                    Code = FHIRAllTypes.Boolean.GetLiteral(),
                                }
                            }
                        }
                    }
                }
            };

            generateSnapshotAndCompare(SimpleLogicalModel, out StructureDefinition expanded);

            Assert.IsNotNull(expanded);
            Assert.IsTrue(expanded.HasSnapshot);

            void assertElementBase(ElementDefinition elem)
            {
                Assert.IsNotNull(elem);
                Assert.IsNotNull(elem.Base);
                Assert.IsNotNull(elem.Base.Path);
                Assert.IsNotNull(elem.Base.MinElement);
                Assert.IsNotNull(elem.Base.MaxElement);
            }

            // Verify sdf-8b: "All snapshot elements must have a base definition"
            expanded.Snapshot.Element.ForEach(e => assertElementBase(e));
        }


        // #1123 SnapshotGenerator - ElementDefinition.base is empty for children of contentreference

        [TestMethod]
        public async T.Task TestElementDefinitionBase_ContentReference()
        {
            // Verify that the snapshot generator correctly expands elements with a targetProfile (on ResourceReference itself)
            var ProvenanceProfile = new StructureDefinition()
            {
                Type = FHIRAllTypes.Provenance.GetLiteral(),
                BaseDefinition = ModelInfo.CanonicalUriForFhirCoreType(FHIRAllTypes.Provenance),
                Name = "ProvenanceProfile",
                Url = "http://example.org/fhir/StructureDefinition/ProvenanceProfile",
                Differential = new StructureDefinition.DifferentialComponent()
                {
                    Element = new List<ElementDefinition>()
                    {
                        new ElementDefinition("Provenance.entity.agent.who[x]")
                        {
                            Comment = new Markdown("CustomReference")
                        },
                    }
                }
            };

            (_, var expanded) = await generateSnapshotAndCompare(ProvenanceProfile);

            dumpOutcome(_generator.Outcome);
            dumpBasePaths(expanded);

            Assert.IsNotNull(expanded);
            Assert.IsTrue(expanded.HasSnapshot);

            var nav = ElementDefinitionNavigator.ForSnapshot(expanded);
            Assert.IsTrue(nav.JumpToFirst("Provenance.agent"));
            var refNav = new ElementDefinitionNavigator(nav);
            Assert.IsTrue(refNav.JumpToFirst("Provenance.entity.agent"));
            Assert.IsNotNull(refNav.Current.Base);
            Assert.AreEqual(refNav.Current.Path, refNav.Current.Base.Path);

            // Verify that content reference children inherit .base.path from content reference target
            var startPos = nav.OrdinalPosition.Value;
            var refRootPath = refNav.Path;
            for (int i = startPos + 1; i < nav.Elements.Count; i++)
            {
                var tgtElem = nav.Elements[i];
                var refElem = refNav.Elements[i];
                if (i > startPos && !ElementDefinitionNavigator.IsChildPath(refRootPath, refElem.Path))
                {
                    break;
                }
                Assert.IsNotNull(refElem.Base);
                Assert.AreEqual(tgtElem.Base.Path, refElem.Base.Path);
            }
        }
    }
}<|MERGE_RESOLUTION|>--- conflicted
+++ resolved
@@ -41,11 +41,8 @@
 using System.Linq;
 using System.Text;
 using System.Xml;
-<<<<<<< HEAD
-=======
 using static Hl7.Fhir.Model.ElementDefinition.DiscriminatorComponent;
 using T = System.Threading.Tasks;
->>>>>>> 0a69adb3
 
 namespace Hl7.Fhir.Specification.Tests
 {
@@ -204,13 +201,12 @@
 #endif
         }
 
-        [TestMethod]
-<<<<<<< HEAD
-        public void TestConstraintSources()
-        {
-            var dom = _testResolver.FindStructureDefinition("http://hl7.org/fhir/StructureDefinition/DomainResource");
+          [TestMethod]
+        public async T.Task TestConstraintSources()
+        {
+            var dom = await _testResolver.FindStructureDefinitionAsync("http://hl7.org/fhir/StructureDefinition/DomainResource");
             Assert.IsNotNull(dom);
-            generateSnapshotAndCompare(dom);
+            await generateSnapshotAndCompare(dom);
             Assert.IsTrue(dom.Snapshot?.Element
                           .Where(e => e.Path == "DomainResource.extension").FirstOrDefault()
                           .Constraint.Any(c => c.Key == "ext-1" && c.Source == "http://hl7.org/fhir/StructureDefinition/Extension") == true);
@@ -220,20 +216,17 @@
                           .Constraint.Any(c => c.Key == "ele-1" && c.Source == "http://hl7.org/fhir/StructureDefinition/Element") == true);
 
 
-            var pat = _testResolver.FindStructureDefinition("http://hl7.org/fhir/StructureDefinition/Patient");
+            var pat = await _testResolver.FindStructureDefinitionAsync("http://hl7.org/fhir/StructureDefinition/Patient");
             Assert.IsNotNull(pat);
-            generateSnapshotAndCompare(pat);
+            await generateSnapshotAndCompare(pat);
             Assert.IsTrue(pat.Snapshot?.Element
                           .Where(e => e.Path == "Patient").FirstOrDefault()
                           .Constraint.Any(c => c.Key == "dom-2" && c.Source == "http://hl7.org/fhir/StructureDefinition/DomainResource") == true);       
 
-        }    
-
-        [TestMethod]
-        public void GenerateSnapshotForExternalProfiles()
-=======
+        }
+
+        [TestMethod]
         public async T.Task GenerateSnapshotForExternalProfiles()
->>>>>>> 0a69adb3
         {
             //Test external type profile
             var sd = await _testResolver.FindStructureDefinitionAsync(@"http://issue.com/fhir/StructureDefinition/MyPatient");
@@ -1593,15 +1586,10 @@
             }
         }
 
-<<<<<<< HEAD
         static IEnumerable<string> enumerateDistinctTypeProfiles(IList<ElementDefinition> elements)
         {
             return elements.SelectMany(e => e.Type).SelectMany(t => t.Profile).Distinct();
         }
-=======
-        static IEnumerable<string> enumerateDistinctTypeProfiles(IList<ElementDefinition> elements) 
-            => elements.SelectMany(e => e.Type).Select(t => t.Profile).Distinct();
->>>>>>> 0a69adb3
 
         static string formatElementPathName(ElementDefinition elem) =>
             elem == null
@@ -2542,22 +2530,15 @@
 
         // [WMR 20190130] DEBUGGING
         [TestMethod]
-<<<<<<< HEAD
-        public void TestExpandQuestionnaireResource()
+        public async T.Task TestExpandQuestionnaireResource()
         {
             // TODO: Fix empty base for Questionnaire.item.item
-            testExpandResource(@"http://hl7.org/fhir/StructureDefinition/Questionnaire");
-        }
-
-        [TestMethod]
-        public void TestExpandCoreArtifacts()
-        {
-            testExpandResource(@"http://hl7.org/fhir/StructureDefinition/integer");
-            testExpandResource(@"http://hl7.org/fhir/StructureDefinition/positiveInt");
-            testExpandResource(@"http://hl7.org/fhir/StructureDefinition/string");
-            testExpandResource(@"http://hl7.org/fhir/StructureDefinition/code");
-            testExpandResource(@"http://hl7.org/fhir/StructureDefinition/id");
-=======
+            await testExpandResource(@"http://hl7.org/fhir/StructureDefinition/Questionnaire");
+        }
+
+
+        // [WMR 20190130] DEBUGGING
+        [TestMethod]
         public async T.Task TestExpandCoreArtifacts()
         {
             await testExpandResource(@"http://hl7.org/fhir/StructureDefinition/integer");
@@ -2571,7 +2552,6 @@
             await testExpandResource(@"http://hl7.org/fhir/StructureDefinition/Quantity");
             await testExpandResource(@"http://hl7.org/fhir/StructureDefinition/SimpleQuantity");
             await testExpandResource(@"http://hl7.org/fhir/StructureDefinition/Money");
->>>>>>> 0a69adb3
 
             await testExpandResource(@"http://hl7.org/fhir/StructureDefinition/Resource");
             await testExpandResource(@"http://hl7.org/fhir/StructureDefinition/DomainResource");
@@ -2856,16 +2836,12 @@
 
         static bool verifyBasePath(ElementDefinition elem, ElementDefinition orgElem, string path = "")
         {
-<<<<<<< HEAD
             bool result = false;
 
             Debug.WriteLineIf(elem.Base == null, $"EXPANDED: Path = {elem.Path}  => BASE IS MISSING");
             Debug.WriteLineIf(orgElem.Base == null, "ORIGINAL: Path = {orgElem.Path}  => BASE IS MISSING");
 
             // R4: ElementDefinition.Base for newly introduced elements refers to self (.Base.Path == .Path)
-=======
-            bool result;
->>>>>>> 0a69adb3
             if (!string.IsNullOrEmpty(path))
             {
                 // Assert.IsNotNull(elem.Base);
@@ -2876,17 +2852,9 @@
 
                 result = elem.Base != null && path == elem.Base.Path;
 
-<<<<<<< HEAD
                 Debug.WriteLineIf(elem.Base != null && path != elem.Base.Path, $"EXPANDED: Path = {elem.Path} Base = {elem.Base?.Path} != {path} => INVALID BASE PATH");
                 Debug.WriteLineIf(orgElem.Base != null && path != orgElem.Base.Path, $"ORIGINAL: Path = {orgElem.Path} Base = {orgElem.Base?.Path} != {path} => INVALID BASE PATH");
                 Debug.Assert(!(orgElem.Base != null && path != orgElem.Base.Path));
-=======
-                Debug.WriteLineIf(elem.Base == null, "EXPANDED: Path = {0}  => BASE IS MISSING".FormatWith(elem.Path));
-                Debug.WriteLineIf(orgElem.Base == null, "ORIGINAL: Path = {0}  => BASE IS MISSING".FormatWith(orgElem.Path));
-
-                Debug.WriteLineIf(elem.Base != null && path != elem.Base.Path, "EXPANDED: Path = {0} Base = {1} != {2} => INVALID BASE PATH".FormatWith(elem.Path, elem.Base?.Path, path));
-                Debug.WriteLineIf(orgElem.Base != null && path != orgElem.Base.Path, "ORIGINAL: Path = {0} Base = {1} != {2} => INVALID BASE PATH".FormatWith(orgElem.Path, orgElem.Base?.Path, path));
->>>>>>> 0a69adb3
             }
             // STU3: ElementDefinition.Base for newly introduced elements is empty
             //else
@@ -2898,12 +2866,7 @@
 
             //}
 
-<<<<<<< HEAD
             Assert.IsTrue(result);
-=======
-                Debug.WriteLineIf(elem.Base != null, "EXPANDED: Path = {0} Base = {1} != '' => BASE SHOULD BE NULL".FormatWith(elem.Path, elem.Base?.Path, path));
-                Debug.WriteLineIf(orgElem.Base != null, "ORIGINAL: Path = {0} Base = {1} != '' => BASE SHOULD BE NULL".FormatWith(orgElem.Path, orgElem.Base?.Path, path));
->>>>>>> 0a69adb3
 
             return result;
         }
@@ -3468,7 +3431,7 @@
         //   => snapshot includes "value[x]" (slicing intro), "value[x]:valueString" and "value[x]:valueBoolean"
 
         [TestMethod]
-        public void TestChoiceTypeCommonConstraint()
+        public async T.Task TestChoiceTypeCommonConstraint()
         {
             var obsProfile = new StructureDefinition()
             {
@@ -3499,7 +3462,7 @@
             var multiResolver = new MultiResolver(_testResolver, resolver);
             var generator = _generator = new SnapshotGenerator(multiResolver, _settings);
 
-            generateSnapshotAndCompare(obsProfile, out StructureDefinition expanded);
+            (_, var expanded) = await generateSnapshotAndCompare(obsProfile);
 
             dumpOutcome(generator.Outcome);
             dumpBaseElems(expanded.Snapshot.Element);
@@ -3521,7 +3484,7 @@
 
         [TestMethod]
 
-        public void TestChoiceTypeWithTypeSlice()
+        public async T.Task TestChoiceTypeWithTypeSlice()
         {
             var obsProfile = new StructureDefinition()
             {
@@ -3562,7 +3525,7 @@
             var multiResolver = new MultiResolver(_testResolver, resolver);
             var generator = _generator = new SnapshotGenerator(multiResolver, _settings);
 
-            generateSnapshotAndCompare(obsProfile, out StructureDefinition expanded);
+            (_, var expanded) = await generateSnapshotAndCompare(obsProfile);
 
             dumpOutcome(generator.Outcome);
             dumpBaseElems(expanded.Snapshot.Element);
@@ -3589,7 +3552,7 @@
 
         [TestMethod]
 
-        public void TestChoiceTypeSingleTypeConstraint()
+        public async T.Task TestChoiceTypeSingleTypeConstraint()
         {
             var obsProfile = new StructureDefinition()
             {
@@ -3614,7 +3577,7 @@
             var multiResolver = new MultiResolver(_testResolver, resolver);
             var generator = _generator = new SnapshotGenerator(multiResolver, _settings);
 
-            generateSnapshotAndCompare(obsProfile, out StructureDefinition expanded);
+            (_, var expanded) = await generateSnapshotAndCompare(obsProfile);
 
             dumpOutcome(generator.Outcome);
             dumpBaseElems(expanded.Snapshot.Element);
@@ -3645,7 +3608,7 @@
 
         [TestMethod]
 
-        public void TestChoiceTypeMultipleTypeConstraints()
+        public async T.Task TestChoiceTypeMultipleTypeConstraints()
         {
             var obsProfile = new StructureDefinition()
             {
@@ -3673,7 +3636,7 @@
             var multiResolver = new MultiResolver(_testResolver, resolver);
             var generator = _generator = new SnapshotGenerator(multiResolver, _settings);
 
-            generateSnapshotAndCompare(obsProfile, out StructureDefinition expanded);
+            (_, var expanded) = await generateSnapshotAndCompare(obsProfile);
 
             dumpOutcome(generator.Outcome);
             dumpBaseElems(expanded.Snapshot.Element);
@@ -5564,13 +5527,8 @@
             // constraints from extension profile MyPatientExtension
             var elem = sd.Snapshot.Element.FirstOrDefault(e => e.SliceName == "patientExtension");
             Assert.IsNotNull(elem);
-<<<<<<< HEAD
             Assert.AreEqual(@"http://example.org/fhir/StructureDefinition/MyPatientExtension", elem.Type[0]?.Profile.FirstOrDefault());
-            var sdExt = _testResolver.FindExtensionDefinition(elem.Type[0].Profile.FirstOrDefault());
-=======
-            Assert.AreEqual(@"http://example.org/fhir/StructureDefinition/MyPatientExtension", elem.Type[0]?.Profile);
-            var sdExt = await _testResolver.FindExtensionDefinitionAsync(elem.Type[0].Profile);
->>>>>>> 0a69adb3
+            var sdExt = await _testResolver.FindExtensionDefinitionAsync(elem.Type[0].Profile.FirstOrDefault());
             Assert.IsNotNull(sdExt);
             var extRootshort = sdExt.Differential.Element[0].Short; // Explicit constraint on ext root
             Assert.IsNotNull(extRootshort);
@@ -5585,13 +5543,9 @@
             // constraints from element type profile MyPatientAddress
             elem = sd.Snapshot.Element.FirstOrDefault(e => e.Path == "Patient.address");
             Assert.IsNotNull(elem);
-<<<<<<< HEAD
+
             Assert.AreEqual(@"http://example.org/fhir/StructureDefinition/MyPatientAddress", elem.Type[0]?.Profile.FirstOrDefault());
-            var sdType = _testResolver.FindStructureDefinition(elem.Type[0].Profile.FirstOrDefault());
-=======
-            Assert.AreEqual(@"http://example.org/fhir/StructureDefinition/MyPatientAddress", elem.Type[0]?.Profile);
-            var sdType = await _testResolver.FindStructureDefinitionAsync(elem.Type[0].Profile);
->>>>>>> 0a69adb3
+            var sdType = await _testResolver.FindStructureDefinitionAsync(elem.Type[0].Profile.FirstOrDefault());
             Assert.IsNotNull(sdType);
             var typeChildElem = sdType.Snapshot.Element.FirstOrDefault(e => e.Path == "Address.country");
             Assert.IsNotNull(typeChildElem);
@@ -7582,7 +7536,7 @@
 
         // Issue #827
         [TestMethod]
-        public void TestPrimitiveSnapshot()
+        public async T.Task TestPrimitiveSnapshot()
         {
             // Expand core string profile
             // Differential introduces three extensions on string.value:
@@ -7593,9 +7547,9 @@
 
             var src = _testResolver;
             var generator = _generator = new SnapshotGenerator(src, _settings);
-            var stringProfile = src.FindStructureDefinitionForCoreType(FHIRAllTypes.String);
+            var stringProfile = await src.FindStructureDefinitionForCoreTypeAsync(FHIRAllTypes.String);
             Assert.IsNotNull(stringProfile);
-            generateSnapshotAndCompare(stringProfile, out StructureDefinition expanded);
+            (_, var expanded) = await generateSnapshotAndCompare(stringProfile);
             Assert.IsNotNull(expanded);
 
             var nav = ElementDefinitionNavigator.ForSnapshot(expanded);
@@ -7629,11 +7583,7 @@
         }
 
         [TestMethod]
-<<<<<<< HEAD
-        public void TestExtensionsOnPrimitiveValue()
-=======
-        public async T.Task TestExtensionUrlFixedValueSimple()
->>>>>>> 0a69adb3
+        public async T.Task TestExtensionsOnPrimitiveValue()
         {
             // #827: Verify that derived profiles inherit extensions on value element of primitive types
 
@@ -7644,9 +7594,11 @@
                     src));
             var generator = _generator = new SnapshotGenerator(testResolver, _settings);
 
+#pragma warning disable CS0618 // Type or member is obsolete
             var obs = src.FindStructureDefinition("http://validationtest.org/fhir/StructureDefinition/MyOrganization2");
+#pragma warning restore CS0618 // Type or member is obsolete
             Assert.IsNotNull(obs);
-            generateSnapshotAndCompare(obs, out StructureDefinition expanded);
+            (_, var expanded) = await generateSnapshotAndCompare(obs);
 
             Assert.IsNotNull(expanded);
             Assert.IsTrue(expanded.HasSnapshot);
@@ -7685,7 +7637,7 @@
         //    <code value="Quantity"/> 
         // </type> 
         [TestMethod]
-        public void TestRenamedElementImpliesTypeConstraint()
+        public async T.Task TestRenamedElementImpliesTypeConstraint()
         {
             StructureDefinition ObservationProfileWithImplicitTypeSlice = new StructureDefinition()
             {
@@ -7712,17 +7664,13 @@
                 }
             };
 
-<<<<<<< HEAD
             //var resolver = new InMemoryProfileResolver(ObservationProfileWithImplicitTypeSlice);
             //var multiResolver = new MultiResolver(_testResolver, resolver);
             //_generator = new SnapshotGenerator(multiResolver, _settings);
 
             var obs = ObservationProfileWithImplicitTypeSlice;
             Assert.IsNotNull(obs);
-            generateSnapshotAndCompare(obs, out StructureDefinition expanded);
-=======
-            (_,var expanded) = await generateSnapshotAndCompare(SimpleTestExtension);
->>>>>>> 0a69adb3
+            (_, var expanded) = await generateSnapshotAndCompare(obs);
             Assert.IsNotNull(expanded);
             Assert.IsTrue(expanded.HasSnapshot);
 
@@ -7753,11 +7701,7 @@
         // [WMR 20190819] Verify behavior
         // https://chat.fhir.org/#narrow/stream/179177-conformance/topic/Validator.20error.20for.20modified.20binding.20strength
         [TestMethod]
-<<<<<<< HEAD
-        public void TestBindingStrengthConstraint()
-=======
-        public async T.Task TestExtensionUrlFixedValueComplex()
->>>>>>> 0a69adb3
+        public async T.Task TestBindingStrengthConstraint()
         {
             StructureDefinition SpecimenProfile = new StructureDefinition()
             {
@@ -7790,11 +7734,7 @@
                 }
             };
 
-<<<<<<< HEAD
-            generateSnapshotAndCompare(SpecimenProfile, out StructureDefinition expanded);
-=======
-            (_, var expanded) = await generateSnapshotAndCompare(ComplexTestExtension);
->>>>>>> 0a69adb3
+            (_, var expanded) = await generateSnapshotAndCompare(SpecimenProfile);
             Assert.IsNotNull(expanded);
             Assert.IsTrue(expanded.HasSnapshot);
 
@@ -7803,63 +7743,17 @@
             var nav = ElementDefinitionNavigator.ForSnapshot(expanded);
             //Assert.IsTrue(nav.JumpToFirst("Specimen.collection.fastingStatus[x]");
             Assert.IsTrue(nav.MoveToFirstChild());
-<<<<<<< HEAD
             Assert.IsTrue(nav.MoveToChild("collection"));
             Assert.IsTrue(nav.MoveToChild("fastingStatus[x]"));
             var elem = nav.Current;
             Assert.IsNotNull(elem.Binding);
             Assert.AreEqual(BindingStrength.Required, elem.Binding.Strength);
-=======
-
-            Assert.IsTrue(nav.MoveToChild("extension"));
-            Assert.IsNotNull(nav.Current.Slicing);
-
-            Assert.IsTrue(nav.MoveToNextSlice());
-            Assert.AreEqual("X", nav.Current.SliceName);
-
-            AssertExtensionUrlChildElement(nav, "X");
-
-            Assert.IsTrue(nav.MoveToNextSlice());
-            Assert.AreEqual("Y", nav.Current.SliceName);
-
-            AssertExtensionUrlChildElement(nav, "Y");
-
-            Assert.IsTrue(nav.MoveToNext("url"));
-            AssertExtensionUrlElement(nav, ComplexTestExtension.Url);
-        }
-
-        // TODO: Derived extension profile
-        // fixedUri should inherit values from base profile
-        // i.e. do NOT replace with canonical url of derived profile...!
-
-        static void AssertExtensionUrlChildElement(ElementDefinitionNavigator nav, string url)
-        {
-            var bm = nav.Bookmark();
-            Assert.IsTrue(nav.MoveToChild("url"));
-            AssertExtensionUrlElement(nav, url);
-            nav.ReturnToBookmark(bm);
-        }
-
-        static void AssertExtensionUrlElement(ElementDefinitionNavigator nav, string url)
-        {
-            Assert.IsTrue(nav.Path.ToLowerInvariant().EndsWith("extension.url"));
-            var fixedValue = nav.Current.Fixed;
-            Assert.IsNotNull(fixedValue);
-            Assert.IsInstanceOfType(fixedValue, typeof(IStringValue));
-            Assert.IsInstanceOfType(fixedValue, typeof(FhirUri));
-            var fixedUrl = (IStringValue)fixedValue;
-            Assert.AreEqual(url, fixedUrl.Value);
->>>>>>> 0a69adb3
         }
 
         // [WMR 20190822] R4
         // Verify SnapGen always generates type slicing entry, even if omitted from the diff
         [TestMethod]
-<<<<<<< HEAD
-        public void TestTypeSliceGeneratesSliceEntry()
-=======
-        public async T.Task TestElementWithoutPath()
->>>>>>> 0a69adb3
+        public async T.Task TestTypeSliceGeneratesSliceEntry()
         {
             StructureDefinition SimpleTypeSliceObservationProfile = new StructureDefinition()
             {
@@ -7878,8 +7772,7 @@
                 }
             };
 
-<<<<<<< HEAD
-            generateSnapshotAndCompare(SimpleTypeSliceObservationProfile, out StructureDefinition expanded);
+            (_, var expanded) = await generateSnapshotAndCompare(SimpleTypeSliceObservationProfile);
             Assert.IsNotNull(expanded);
             Assert.IsTrue(expanded.HasSnapshot);
 
@@ -7942,21 +7835,15 @@
                     // Renamed element implies type slice
                     new ElementDefinition("Extension.valueString") { Short = "TEST" }
                 }
-=======
-            async T.Task generate()
-            {
-                await generateSnapshotAndCompare(sd);
->>>>>>> 0a69adb3
             }
         };
 
-<<<<<<< HEAD
-        [TestMethod]
-        public void TestExtensionWithImplicitTypeSlice()
+        [TestMethod]
+        public async T.Task TestExtensionWithImplicitTypeSlice()
         {
             _generator = new SnapshotGenerator(_testResolver, _settings);
 
-            generateSnapshotAndCompare(ExtensionWithImplicitTypeSlice, out StructureDefinition expanded);
+            (_, var expanded) = await generateSnapshotAndCompare(ExtensionWithImplicitTypeSlice);
             Assert.IsNotNull(expanded);
             Assert.IsTrue(expanded.HasSnapshot);
 
@@ -7990,10 +7877,6 @@
             // Verify end of slice
             Assert.IsFalse(nav.MoveToNext("value[x]"));
             Assert.IsFalse(nav.MoveToNext("valueString"));
-=======
-            // [WMR 20190910] Expecting exception from DifferentialTreeConstructor
-            await Assert.ThrowsExceptionAsync<InvalidOperationException>(generate);
->>>>>>> 0a69adb3
         }
 
         StructureDefinition PatientWithExtensionWithImplicitTypeSlice = new StructureDefinition()
@@ -8031,13 +7914,13 @@
         };
 
         [TestMethod]
-        public void TestPatientWithExtensionWithImplicitTypeSlice()
+        public async T.Task TestPatientWithExtensionWithImplicitTypeSlice()
         {
             var resolver = new InMemoryProfileResolver(ExtensionWithImplicitTypeSlice);
             var multiResolver = new MultiResolver(_testResolver, resolver);
             _generator = new SnapshotGenerator(multiResolver, _settings);
 
-            generateSnapshotAndCompare(PatientWithExtensionWithImplicitTypeSlice, out StructureDefinition expanded);
+            (_, var expanded) = await generateSnapshotAndCompare(PatientWithExtensionWithImplicitTypeSlice);
             Assert.IsNotNull(expanded);
             Assert.IsTrue(expanded.HasSnapshot);
 
@@ -8136,13 +8019,13 @@
         // Inline profile constraint specifies verbose type slice (no renaming)
 
         [TestMethod]
-        public void TestPatientWithExtensionWithImplicitTypeSliceMixed()
+        public async T.Task TestPatientWithExtensionWithImplicitTypeSliceMixed()
         {
             var resolver = new InMemoryProfileResolver(ExtensionWithImplicitTypeSlice);
             var multiResolver = new MultiResolver(_testResolver, resolver);
             _generator = new SnapshotGenerator(multiResolver, _settings);
 
-            generateSnapshotAndCompare(PatientWithExtensionWithImplicitTypeSliceMixed, out StructureDefinition expanded);
+            (_, var expanded) = await generateSnapshotAndCompare(PatientWithExtensionWithImplicitTypeSliceMixed);
             Assert.IsNotNull(expanded);
             Assert.IsTrue(expanded.HasSnapshot);
 
@@ -8248,11 +8131,11 @@
         };
 
         [TestMethod]
-        public void TestExtensionWithVerboseTypeSlice()
+        public async T.Task TestExtensionWithVerboseTypeSlice()
         {
             _generator = new SnapshotGenerator(_testResolver, _settings);
 
-            generateSnapshotAndCompare(ExtensionWithVerboseTypeSlice, out StructureDefinition expanded);
+            (_, var expanded) = await generateSnapshotAndCompare(ExtensionWithVerboseTypeSlice);
             Assert.IsNotNull(expanded);
             Assert.IsTrue(expanded.HasSnapshot);
 
@@ -8320,13 +8203,13 @@
         };
 
         [TestMethod]
-        public void TestPatientWithExtensionWithVerboseTypeSlice()
+        public async T.Task TestPatientWithExtensionWithVerboseTypeSlice()
         {
             var resolver = new InMemoryProfileResolver(ExtensionWithVerboseTypeSlice);
             var multiResolver = new MultiResolver(_testResolver, resolver);
             _generator = new SnapshotGenerator(multiResolver, _settings);
 
-            generateSnapshotAndCompare(PatientWithExtensionWithVerboseTypeSlice, out StructureDefinition expanded);
+            (_, var expanded) = await generateSnapshotAndCompare(PatientWithExtensionWithVerboseTypeSlice);
             Assert.IsNotNull(expanded);
             Assert.IsTrue(expanded.HasSnapshot);
 
@@ -8418,13 +8301,13 @@
         };
 
         [TestMethod]
-        public void TestPatientWithExtensionWithVerboseTypeSliceMixed()
+        public async T.Task TestPatientWithExtensionWithVerboseTypeSliceMixed()
         {
             var resolver = new InMemoryProfileResolver(ExtensionWithVerboseTypeSlice);
             var multiResolver = new MultiResolver(_testResolver, resolver);
             _generator = new SnapshotGenerator(multiResolver, _settings);
 
-            generateSnapshotAndCompare(PatientWithExtensionWithVerboseTypeSliceMixed, out StructureDefinition expanded);
+            (_, var expanded) = await generateSnapshotAndCompare(PatientWithExtensionWithVerboseTypeSliceMixed);
             Assert.IsNotNull(expanded);
             Assert.IsTrue(expanded.HasSnapshot);
 
@@ -8624,11 +8507,11 @@
 
         // [WMR 20190910] Issue #1098 - Normalize element paths of type slices in referenced extensions
         [TestMethod]
-        public void TestNormalizeTypeSliceInExtension()
+        public async T.Task TestNormalizeTypeSliceInExtension()
         {
             const string url = @"http://hl7.org/fhir/StructureDefinition/data-absent-reason-fortest";
 
-            var sd = _testResolver.FindStructureDefinition(url);
+            var sd = await _testResolver.FindStructureDefinitionAsync(url);
             Assert.IsNotNull(sd);
 
             var nav = ElementDefinitionNavigator.ForDifferential(sd);
@@ -8636,7 +8519,7 @@
             // Verify that differential specifies renamed type slice
             Assert.IsTrue(nav.MoveToChild("valueCode"));
 
-            generateSnapshotAndCompare(sd, out StructureDefinition expanded);
+            (_, var expanded) = await generateSnapshotAndCompare(sd);
             Assert.IsNotNull(expanded);
             Assert.IsTrue(expanded.HasSnapshot);
 
@@ -8652,7 +8535,7 @@
         // https://chat.fhir.org/#narrow/stream/179177-conformance/topic/Extension.2Eurl.20-.20fixedString.20or.20fixedUri.3F
 
         [TestMethod]
-        public void TestExtensionUrlFixedValueSimple()
+        public async T.Task TestExtensionUrlFixedValueSimple()
         {
             StructureDefinition SimpleTestExtension = new StructureDefinition()
             {
@@ -8678,7 +8561,7 @@
                 }
             };
 
-            generateSnapshotAndCompare(SimpleTestExtension, out StructureDefinition expanded);
+            (_,var expanded) = await generateSnapshotAndCompare(SimpleTestExtension);
             Assert.IsNotNull(expanded);
             Assert.IsTrue(expanded.HasSnapshot);
 
@@ -8688,7 +8571,7 @@
         }
 
         [TestMethod]
-        public void TestExtensionUrlFixedValueComplex()
+        public async T.Task TestExtensionUrlFixedValueComplex()
         {
             StructureDefinition ComplexTestExtension = new StructureDefinition()
             {
@@ -8731,7 +8614,7 @@
                 }
             };
 
-            generateSnapshotAndCompare(ComplexTestExtension, out StructureDefinition expanded);
+            (_, var expanded) = await generateSnapshotAndCompare(ComplexTestExtension);
             Assert.IsNotNull(expanded);
             Assert.IsTrue(expanded.HasSnapshot);
 
@@ -8759,7 +8642,7 @@
         // fixedUri should inherit values from base profile
         // i.e. do NOT replace with canonical url of derived profile...!
 
-        void AssertExtensionUrlChildElement(ElementDefinitionNavigator nav, string url)
+        static void AssertExtensionUrlChildElement(ElementDefinitionNavigator nav, string url)
         {
             var bm = nav.Bookmark();
             Assert.IsTrue(nav.MoveToChild("url"));
@@ -8767,7 +8650,7 @@
             nav.ReturnToBookmark(bm);
         }
 
-        void AssertExtensionUrlElement(ElementDefinitionNavigator nav, string url)
+        static void AssertExtensionUrlElement(ElementDefinitionNavigator nav, string url)
         {
             Assert.IsTrue(nav.Path.ToLowerInvariant().EndsWith("extension.url"));
             var fixedValue = nav.Current.Fixed;
@@ -8779,7 +8662,7 @@
         }
 
         [TestMethod]
-        public void TestElementWithoutPath()
+        public async T.Task TestElementWithoutPath()
         {
             var sd = new StructureDefinition()
             {
@@ -8802,20 +8685,20 @@
                 }
             };
 
-            void generate()
-            {
-                generateSnapshotAndCompare(sd, out StructureDefinition expanded);
+            async T.Task generate()
+            {
+                await generateSnapshotAndCompare(sd);
             }
 
             // [WMR 20190910] Expecting exception from DifferentialTreeConstructor
-            Assert.ThrowsException<InvalidOperationException>(generate);
+            await Assert.ThrowsExceptionAsync<InvalidOperationException>(generate);
         }
 
         // [WMR 20190902] #1090 SnapshotGenerator should support logical models
         // STU3: Serialize logical model to StructureDefinition.snapshot, .differential is always empty
         // R4: Serialize logical model to StructureDefinition.differential, generate .snapshot
         [TestMethod]
-        public void TestLogicalModel()
+        public async T.Task TestLogicalModel()
         {
             const string rootPath = "MyModel";
             var SimpleLogicalModel = new StructureDefinition()
@@ -8872,7 +8755,7 @@
                 }
             };
 
-            generateSnapshotAndCompare(SimpleLogicalModel, out StructureDefinition expanded);
+            (_, var expanded) = await generateSnapshotAndCompare(SimpleLogicalModel);
 
             Assert.IsNotNull(expanded);
             Assert.IsTrue(expanded.HasSnapshot);
