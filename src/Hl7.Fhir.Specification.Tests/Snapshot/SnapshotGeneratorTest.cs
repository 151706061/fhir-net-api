--- conflicted
+++ resolved
@@ -2742,11 +2742,7 @@
         }
 
         // Verify ElementDefinition.Base components
-<<<<<<< HEAD
-        private bool verifyElementBase(StructureDefinition original, StructureDefinition expanded)
-=======
-        async T.Task<bool> verifyElementBase(StructureDefinition original, StructureDefinition expanded)
->>>>>>> 80986ef5
+        private async T.Task<bool> verifyElementBase(StructureDefinition original, StructureDefinition expanded)
         {
             var originalElems = original.HasSnapshot ? original.Snapshot.Element : new List<ElementDefinition>();
             var expandedElems = expanded.HasSnapshot ? expanded.Snapshot.Element : new List<ElementDefinition>();
@@ -6208,11 +6204,7 @@
             }
         }
 
-<<<<<<< HEAD
-        private static StructureDefinition MedicationStatementWithSimpleQuantitySlice => new StructureDefinition()
-=======
         static StructureDefinition MedicationUsageWithSimpleQuantitySlice => new StructureDefinition()
->>>>>>> 80986ef5
         {
             Type = FHIRAllTypes.MedicationUsage.GetLiteral(),
             BaseDefinition = ModelInfo.CanonicalUriForFhirCoreType(FHIRAllTypes.MedicationUsage),
