--- conflicted
+++ resolved
@@ -6846,13 +6846,7 @@
             Assert.AreEqual(3, elem.Type[0].CodeElement.Extension.Count);
         }
 
-        // Issue #827
-<<<<<<< HEAD
-        // Enable this test after merging pull request #841
-        [TestMethod, Ignore]
-=======
-        [TestMethod]
->>>>>>> 7de1a2e0
+        [TestMethod]
         public void TestExtensionsOnPrimitiveValue()
         {
             // #827: Verify that derived profiles inherit extensions on value element of primitive types
@@ -6878,12 +6872,8 @@
             Assert.IsNotNull(elem);
             Assert.IsNotNull(elem.Type);
             Assert.AreEqual(1, elem.Type.Count);
-<<<<<<< HEAD
-            // [Primitive].value elements have no type code
-=======
             // [WMR 20190131] WRONG! in R4, primitive value elements have no type code
             //Assert.AreEqual("string", elem.Type[0].Code);
->>>>>>> 7de1a2e0
             Assert.IsNull(elem.Type[0].Code);
 
             // Verify constraint on regular expression extension value
@@ -6897,12 +6887,8 @@
             // Verify that primitive type extensions are included
             Assert.IsNotNull(elem.Type[0].CodeElement);
             Assert.IsNotNull(elem.Type[0].CodeElement.Extension);
-            // Expection extensions for json-type, xml-type & rdf-type
-<<<<<<< HEAD
+            // Expecting extensions for json-type, xml-type & rdf-type
             Assert.AreEqual(3, elem.Type[0].CodeElement.Extension.Count);
-=======
-            Assert.AreEqual(3, elem.Type[0].CodeElement.Extension.Count); // FAIL...!
->>>>>>> 7de1a2e0
         }
 
 
