--- conflicted
+++ resolved
@@ -9060,7 +9060,6 @@
         }
 
         [TestMethod]
-<<<<<<< HEAD
         public async T.Task TestExtensionValueXCommentShouldBeNull()
         {
             const string ElementId = "Extension.value[x]";
@@ -9088,7 +9087,9 @@
             // Assert
             element = sd.Snapshot.Element.Single(x => x.ElementId == ElementId);
             element.Comment.Should().BeNull();
-=======
+        }
+
+        [TestMethod]
         public async T.Task CheckCardinalityOfProfiledType()
         {
             var resolver = new CachedResolver(new MultiResolver(ZipSource.CreateValidationSource(), new TestProfileArtifactSource()));
@@ -9109,7 +9110,6 @@
 
             sutCode.Max.Should().Be(sdCode.Max);
             sutCode.Min.Should().Be(sdCode.Min);
->>>>>>> 823ab3df
         }
     }
 }