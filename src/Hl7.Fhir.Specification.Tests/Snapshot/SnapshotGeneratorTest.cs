--- conflicted
+++ resolved
@@ -89,9 +89,6 @@
         }
 
         [TestMethod]
-<<<<<<< HEAD
-        public async T.Task OverriddenNestedStructureDefinitionLists()
-=======
         public void TestMergeMax()
         {
             var sg = new SnapshotGenerator.ElementDefnMerger();
@@ -116,8 +113,7 @@
         }
 
         [TestMethod]
-        public void OverriddenNestedStructureDefinitionLists()
->>>>>>> 306923ef
+        public async T.Task OverriddenNestedStructureDefinitionLists()
         {
             var baseCanonical = "http://yourdomain.org/fhir/StructureDefinition/Base";
             var code = "someCode";
