﻿<?xml version="1.0" encoding="utf-8"?>
<StructureDefinition xmlns="http://hl7.org/fhir">
  <url value="http://example.com/fhir/SD/encounter-with-type-profile" />
  <name value="encounter-with-type-profile" />
  <status value="draft" />
  <fhirVersion value="3.0.0" />
  <mapping>
<<<<<<< HEAD
		<identity value="rim" />
		<uri value="http://hl7.org/v3" />
		<name value="RIM" />
	</mapping>
	<mapping>
		<identity value="w5" />
		<uri value="http://hl7.org/fhir/w5" />
		<name value="W5 Mapping" />
	</mapping>
	<mapping>
		<identity value="v2" />
		<uri value="http://hl7.org/v2" />
		<name value="HL7 v2" />
	</mapping>
	<kind value="resource" />
	<type value="Encounter" />
	<abstract value="false" />
	<baseDefinition value="http://hl7.org/fhir/StructureDefinition/Encounter" />
	<snapshot>
		<element>
			<path value="Encounter" />
			<short value="An interaction during which services are provided to the patient" />
			<definition value="An interaction between a patient and healthcare provider(s) for the purpose of providing healthcare service(s) or assessing the health status of a patient." />
			<alias value="Visit" />
			<min value="0" />
			<max value="*" />
			<base>
				<path value="Encounter" />
				<min value="0" />
				<max value="*" />
			</base>
			<type>
				<code value="DomainResource" />
			</type>
			<constraint>
				<key value="dom-2" />
				<severity value="error" />
				<human value="If the resource is contained in another resource, it SHALL NOT contain nested Resources" />
				<xpath value="not(parent::f:contained and f:contained)" />
			</constraint>
			<constraint>
				<key value="dom-1" />
				<severity value="error" />
				<human value="If the resource is contained in another resource, it SHALL NOT contain any narrative" />
				<xpath value="not(parent::f:contained and f:text)" />
			</constraint>
			<constraint>
				<key value="dom-4" />
				<severity value="error" />
				<human value="If a resource is contained in another resource, it SHALL NOT have a meta.versionId or a meta.lastUpdated" />
				<xpath value="not(exists(f:contained/*/f:meta/f:versionId)) and not(exists(f:contained/*/f:meta/f:lastUpdated))" />
			</constraint>
			<constraint>
				<key value="dom-3" />
				<severity value="error" />
				<human value="If the resource is contained in another resource, it SHALL be referred to from elsewhere in the resource" />
				<xpath value="not(exists(for $id in f:contained/*/@id return $id[not(ancestor::f:contained/parent::*/descendant::f:reference/@value=concat('#', $id))]))" />
			</constraint>
			<mapping>
				<identity value="rim" />
				<map value="Encounter[moodCode=EVN]" />
			</mapping>
			<mapping>
				<identity value="w5" />
				<map value="workflow.encounter" />
			</mapping>
			<mapping>
				<identity value="rim" />
				<map value="Entity. Role, or Act" />
			</mapping>
			<mapping>
				<identity value="rim" />
				<map value="Entity. Role, or Act" />
			</mapping>
		</element>
		<element>
			<path value="Encounter.id" />
			<short value="Logical id of this artifact" />
			<definition value="The logical id of the resource, as used in the URL for the resource. Once assigned, this value never changes." />
			<comment value="The only time that a resource does not have an id is when it is being submitted to the server using a create operation. Bundles always have an id, though it is usually a generated UUID." />
			<min value="0" />
			<max value="1" />
			<base>
				<path value="Resource.id" />
				<min value="0" />
				<max value="1" />
			</base>
			<type>
				<code value="id" />
			</type>
			<condition value="ele-1" />
			<constraint>
				<key value="ele-1" />
				<severity value="error" />
				<human value="All FHIR elements must have a @value or children" />
				<xpath value="@value|f:*|h:div" />
			</constraint>
			<isSummary value="true" />
			<mapping>
				<identity value="rim" />
				<map value="n/a" />
			</mapping>
		</element>
		<element>
			<path value="Encounter.meta" />
			<short value="Metadata about the resource" />
			<definition value="The metadata about the resource. This is content that is maintained by the infrastructure. Changes to the content may not always be associated with version changes to the resource." />
			<min value="0" />
			<max value="1" />
			<base>
				<path value="Resource.meta" />
				<min value="0" />
				<max value="1" />
			</base>
			<type>
				<code value="Meta" />
			</type>
			<condition value="ele-1" />
			<constraint>
				<key value="ele-1" />
				<severity value="error" />
				<human value="All FHIR elements must have a @value or children" />
				<xpath value="@value|f:*|h:div" />
			</constraint>
			<isSummary value="true" />
			<mapping>
				<identity value="rim" />
				<map value="n/a" />
			</mapping>
		</element>
		<element>
			<path value="Encounter.implicitRules" />
			<short value="A set of rules under which this content was created" />
			<definition value="A reference to a set of rules that were followed when the resource was constructed, and which must be understood when processing the content." />
			<comment value="Asserting this rule set restricts the content to be only understood by a limited set of trading partners. This inherently limits the usefulness of the data in the long term. However, the existing health eco-system is highly fractured, and not yet ready to define, collect, and exchange data in a generally computable sense. Wherever possible, implementers and/or specification writers should avoid using this element as much as possible." />
			<min value="0" />
			<max value="1" />
			<base>
				<path value="Resource.implicitRules" />
				<min value="0" />
				<max value="1" />
			</base>
			<type>
				<code value="uri" />
			</type>
			<condition value="ele-1" />
			<constraint>
				<key value="ele-1" />
				<severity value="error" />
				<human value="All FHIR elements must have a @value or children" />
				<xpath value="@value|f:*|h:div" />
			</constraint>
			<isModifier value="true" />
			<isSummary value="true" />
			<mapping>
				<identity value="rim" />
				<map value="n/a" />
			</mapping>
		</element>
		<element>
			<path value="Encounter.language" />
			<short value="Language of the resource content" />
			<definition value="The base language in which the resource is written." />
			<comment value="Language is provided to support indexing and accessibility (typically, services such as text to speech use the language tag). The html language tag in the narrative applies  to the narrative. The language tag on the resource may be used to specify the language of other presentations generated from the data in the resource  Not all the content has to be in the base language. The Resource.language should not be assumed to apply to the narrative automatically. If a language is specified, it should it also be specified on the div element in the html (see rules in HTML5 for information about the relationship between xml:lang and the html lang attribute)." />
			<min value="0" />
			<max value="1" />
			<base>
				<path value="Resource.language" />
				<min value="0" />
				<max value="1" />
			</base>
			<type>
				<code value="code" />
			</type>
			<condition value="ele-1" />
			<constraint>
				<key value="ele-1" />
				<severity value="error" />
				<human value="All FHIR elements must have a @value or children" />
				<xpath value="@value|f:*|h:div" />
			</constraint>
			<binding>
				<strength value="required" />
				<description value="A human language." />
				<valueSet value="http://tools.ietf.org/html/bcp47" />
			</binding>
			<mapping>
				<identity value="rim" />
				<map value="n/a" />
			</mapping>
		</element>
		<element>
			<path value="Encounter.text" />
			<short value="Text summary of the resource, for human interpretation" />
			<definition value="A human-readable narrative that contains a summary of the resource, and may be used to represent the content of the resource to a human. The narrative need not encode all the structured data, but is required to contain sufficient detail to make it &quot;clinically safe&quot; for a human to just read the narrative. Resource definitions may define what content should be represented in the narrative to ensure clinical safety." />
			<comment value="Contained resources do not have narrative. Resources that are not contained SHOULD have a narrative." />
			<alias value="narrative" />
			<alias value="html" />
			<alias value="xhtml" />
			<alias value="display" />
			<min value="0" />
			<max value="1" />
			<base>
				<path value="DomainResource.text" />
				<min value="0" />
				<max value="1" />
			</base>
			<type>
				<code value="Narrative" />
			</type>
			<condition value="dom-1" />
			<condition value="ele-1" />
			<constraint>
				<key value="ele-1" />
				<severity value="error" />
				<human value="All FHIR elements must have a @value or children" />
				<xpath value="@value|f:*|h:div" />
			</constraint>
			<mapping>
				<identity value="rim" />
				<map value="Act.text?" />
			</mapping>
			<mapping>
				<identity value="rim" />
				<map value="N/A" />
			</mapping>
			<mapping>
				<identity value="rim" />
				<map value="n/a" />
			</mapping>
		</element>
		<element>
			<path value="Encounter.contained" />
			<short value="Contained, inline Resources" />
			<definition value="These resources do not have an independent existence apart from the resource that contains them - they cannot be identified independently, and nor can they have their own independent transaction scope." />
			<comment value="This should never be done when the content can be identified properly, as once identification is lost, it is extremely difficult (and context dependent) to restore it again." />
			<alias value="inline resources" />
			<alias value="anonymous resources" />
			<alias value="contained resources" />
			<min value="0" />
			<max value="*" />
			<base>
				<path value="DomainResource.contained" />
				<min value="0" />
				<max value="*" />
			</base>
			<type>
				<code value="Resource" />
			</type>
			<mapping>
				<identity value="rim" />
				<map value="N/A" />
			</mapping>
			<mapping>
				<identity value="rim" />
				<map value="Entity. Role, or Act" />
			</mapping>
		</element>
		<element>
			<path value="Encounter.extension" />
			<short value="Additional Content defined by implementations" />
			<definition value="May be used to represent additional information that is not part of the basic definition of the resource. In order to make the use of extensions safe and manageable, there is a strict set of governance  applied to the definition and use of extensions. Though any implementer is allowed to define an extension, there is a set of requirements that SHALL be met as part of the definition of the extension." />
			<comment value="There can be no stigma associated with the use of extensions by any application, project, or standard - regardless of the institution or jurisdiction that uses or defines the extensions.  The use of extensions is what allows the FHIR specification to retain a core level of simplicity for everyone." />
			<alias value="extensions" />
			<alias value="user content" />
			<min value="0" />
			<max value="*" />
			<base>
				<path value="DomainResource.extension" />
				<min value="0" />
				<max value="*" />
			</base>
			<type>
				<code value="Extension" />
			</type>
			<condition value="ele-1" />
			<constraint>
				<key value="ele-1" />
				<severity value="error" />
				<human value="All FHIR elements must have a @value or children" />
				<xpath value="@value|f:*|h:div" />
			</constraint>
			<mapping>
				<identity value="rim" />
				<map value="N/A" />
			</mapping>
			<mapping>
				<identity value="rim" />
				<map value="N/A" />
			</mapping>
			<mapping>
				<identity value="rim" />
				<map value="n/a" />
			</mapping>
		</element>
		<element>
			<path value="Encounter.modifierExtension" />
			<short value="Extensions that cannot be ignored" />
			<definition value="May be used to represent additional information that is not part of the basic definition of the resource, and that modifies the understanding of the element that contains it. Usually modifier elements provide negation or qualification. In order to make the use of extensions safe and manageable, there is a strict set of governance applied to the definition and use of extensions. Though any implementer is allowed to define an extension, there is a set of requirements that SHALL be met as part of the definition of the extension. Applications processing a resource are required to check for modifier extensions." />
			<comment value="There can be no stigma associated with the use of extensions by any application, project, or standard - regardless of the institution or jurisdiction that uses or defines the extensions.  The use of extensions is what allows the FHIR specification to retain a core level of simplicity for everyone." />
			<alias value="extensions" />
			<alias value="user content" />
			<min value="0" />
			<max value="*" />
			<base>
				<path value="DomainResource.modifierExtension" />
				<min value="0" />
				<max value="*" />
			</base>
			<type>
				<code value="Extension" />
			</type>
			<condition value="ele-1" />
			<constraint>
				<key value="ele-1" />
				<severity value="error" />
				<human value="All FHIR elements must have a @value or children" />
				<xpath value="@value|f:*|h:div" />
			</constraint>
			<isModifier value="true" />
			<mapping>
				<identity value="rim" />
				<map value="N/A" />
			</mapping>
			<mapping>
				<identity value="rim" />
				<map value="N/A" />
			</mapping>
			<mapping>
				<identity value="rim" />
				<map value="n/a" />
			</mapping>
		</element>
		<element>
			<path value="Encounter.identifier" />
			<short value="Identifier(s) by which this encounter is known" />
			<definition value="Identifier(s) by which this encounter is known." />
			<min value="0" />
			<max value="*" />
			<base>
				<path value="Encounter.identifier" />
				<min value="0" />
				<max value="*" />
			</base>
			<type>
				<code value="Identifier" />
			</type>
			<condition value="ele-1" />
			<constraint>
				<key value="ele-1" />
				<severity value="error" />
				<human value="All FHIR elements must have a @value or children" />
				<xpath value="@value|f:*|h:div" />
			</constraint>
			<isSummary value="true" />
			<mapping>
				<identity value="v2" />
				<map value="PV1-19" />
			</mapping>
			<mapping>
				<identity value="rim" />
				<map value=".id" />
			</mapping>
			<mapping>
				<identity value="w5" />
				<map value="id" />
			</mapping>
			<mapping>
				<identity value="v2" />
				<map value="CX / EI (occasionally, more often EI maps to a resource id or a URL)" />
			</mapping>
			<mapping>
				<identity value="rim" />
				<map value="II - see see identifier pattern at http://wiki.hl7.org/index.php?title=Common_Design_Patterns#Identifier_Pattern for relevant discussion. The Identifier class is a little looser than the v3 type II because it allows URIs as well as registered OIDs or GUIDs.  Also maps to Role[classCode=IDENT]" />
			</mapping>
			<mapping>
				<identity value="servd" />
				<map value="Identifier" />
			</mapping>
			<mapping>
				<identity value="rim" />
				<map value="n/a" />
			</mapping>
		</element>
		<element>
			<path value="Encounter.status" />
			<short value="planned | arrived | in-progress | onleave | finished | cancelled" />
			<definition value="planned | arrived | in-progress | onleave | finished | cancelled." />
			<comment value="Note that FHIR strings may not exceed 1MB in size" />
			<min value="1" />
			<max value="1" />
			<base>
				<path value="Encounter.status" />
				<min value="1" />
				<max value="1" />
			</base>
			<type>
				<code value="code" />
			</type>
			<condition value="ele-1" />
			<constraint>
				<key value="ele-1" />
				<severity value="error" />
				<human value="All FHIR elements must have a @value or children" />
				<xpath value="@value|f:*|h:div" />
			</constraint>
			<isModifier value="true" />
			<isSummary value="true" />
			<binding>
				<strength value="required" />
				<description value="Current state of the encounter" />
				<valueSet value="http://hl7.org/fhir/ValueSet/encounter-state" />
			</binding>
			<mapping>
				<identity value="v2" />
				<map value="No clear equivalent in HL7 v2; active/finished could be inferred from PV1-44, PV1-45, PV2-24; inactive could be inferred from PV2-16" />
			</mapping>
			<mapping>
				<identity value="rim" />
				<map value=".statusCode" />
			</mapping>
			<mapping>
				<identity value="w5" />
				<map value="status" />
			</mapping>
			<mapping>
				<identity value="rim" />
				<map value="n/a" />
			</mapping>
		</element>
		<element>
			<path value="Encounter.statusHistory" />
			<short value="List of past encounter statuses" />
			<definition value="The status history permits the encounter resource to contain the status history without needing to read through the historical versions of the resource, or even have the server store them." />
			<comment value="The current status is always found in the current version of the resource, not the status history." />
			<min value="0" />
			<max value="*" />
			<base>
				<path value="Encounter.statusHistory" />
				<min value="0" />
				<max value="*" />
			</base>
			<type>
				<code value="BackboneElement" />
			</type>
			<condition value="ele-1" />
			<constraint>
				<key value="ele-1" />
				<severity value="error" />
				<human value="All FHIR elements must have a @value or children" />
				<xpath value="@value|f:*|h:div" />
			</constraint>
			<mapping>
				<identity value="rim" />
				<map value="n/a" />
			</mapping>
			<mapping>
				<identity value="rim" />
				<map value="n/a" />
			</mapping>
		</element>
		<element>
			<path value="Encounter.statusHistory.id" />
			<representation value="xmlAttr" />
			<short value="xml:id (or equivalent in JSON)" />
			<definition value="unique id for the element within a resource (for internal references)." />
			<comment value="RFC 4122" />
			<min value="0" />
			<max value="1" />
			<base>
				<path value="Element.id" />
				<min value="0" />
				<max value="1" />
			</base>
			<type>
				<code value="id" />
			</type>
			<condition value="ele-1" />
			<constraint>
				<key value="ele-1" />
				<severity value="error" />
				<human value="All FHIR elements must have a @value or children" />
				<xpath value="@value|f:*|h:div" />
			</constraint>
			<mapping>
				<identity value="rim" />
				<map value="n/a" />
			</mapping>
			<mapping>
				<identity value="rim" />
				<map value="n/a" />
			</mapping>
		</element>
		<element>
			<path value="Encounter.statusHistory.extension" />
			<short value="Additional Content defined by implementations" />
			<definition value="May be used to represent additional information that is not part of the basic definition of the element. In order to make the use of extensions safe and manageable, there is a strict set of governance  applied to the definition and use of extensions. Though any implementer is allowed to define an extension, there is a set of requirements that SHALL be met as part of the definition of the extension." />
			<comment value="There can be no stigma associated with the use of extensions by any application, project, or standard - regardless of the institution or jurisdiction that uses or defines the extensions.  The use of extensions is what allows the FHIR specification to retain a core level of simplicity for everyone." />
			<alias value="extensions" />
			<alias value="user content" />
			<min value="0" />
			<max value="*" />
			<base>
				<path value="Element.extension" />
				<min value="0" />
				<max value="*" />
			</base>
			<type>
				<code value="Extension" />
			</type>
			<condition value="ele-1" />
			<constraint>
				<key value="ele-1" />
				<severity value="error" />
				<human value="All FHIR elements must have a @value or children" />
				<xpath value="@value|f:*|h:div" />
			</constraint>
			<mapping>
				<identity value="rim" />
				<map value="n/a" />
			</mapping>
			<mapping>
				<identity value="rim" />
				<map value="N/A" />
			</mapping>
			<mapping>
				<identity value="rim" />
				<map value="n/a" />
			</mapping>
		</element>
		<element>
			<path value="Encounter.statusHistory.modifierExtension" />
			<short value="Extensions that cannot be ignored" />
			<definition value="May be used to represent additional information that is not part of the basic definition of the element, and that modifies the understanding of the element that contains it. Usually modifier elements provide negation or qualification. In order to make the use of extensions safe and manageable, there is a strict set of governance applied to the definition and use of extensions. Though any implementer is allowed to define an extension, there is a set of requirements that SHALL be met as part of the definition of the extension. Applications processing a resource are required to check for modifier extensions." />
			<comment value="There can be no stigma associated with the use of extensions by any application, project, or standard - regardless of the institution or jurisdiction that uses or defines the extensions.  The use of extensions is what allows the FHIR specification to retain a core level of simplicity for everyone." />
			<alias value="extensions" />
			<alias value="user content" />
			<alias value="modifiers" />
			<min value="0" />
			<max value="*" />
			<base>
				<path value="BackboneElement.modifierExtension" />
				<min value="0" />
				<max value="*" />
			</base>
			<type>
				<code value="Extension" />
			</type>
			<condition value="ele-1" />
			<constraint>
				<key value="ele-1" />
				<severity value="error" />
				<human value="All FHIR elements must have a @value or children" />
				<xpath value="@value|f:*|h:div" />
			</constraint>
			<isModifier value="true" />
			<mapping>
				<identity value="rim" />
				<map value="N/A" />
			</mapping>
			<mapping>
				<identity value="rim" />
				<map value="N/A" />
			</mapping>
			<mapping>
				<identity value="rim" />
				<map value="n/a" />
			</mapping>
		</element>
		<element>
			<path value="Encounter.statusHistory.status" />
			<short value="planned | arrived | in-progress | onleave | finished | cancelled" />
			<definition value="planned | arrived | in-progress | onleave | finished | cancelled." />
			<comment value="Note that FHIR strings may not exceed 1MB in size" />
			<min value="1" />
			<max value="1" />
			<base>
				<path value="Encounter.statusHistory.status" />
				<min value="1" />
				<max value="1" />
			</base>
			<type>
				<code value="code" />
			</type>
			<condition value="ele-1" />
			<constraint>
				<key value="ele-1" />
				<severity value="error" />
				<human value="All FHIR elements must have a @value or children" />
				<xpath value="@value|f:*|h:div" />
			</constraint>
			<binding>
				<strength value="required" />
				<description value="Current state of the encounter" />
				<valueSet value="http://hl7.org/fhir/ValueSet/encounter-state" />
			</binding>
			<mapping>
				<identity value="rim" />
				<map value="n/a" />
			</mapping>
		</element>
		<element>
			<path value="Encounter.statusHistory.period" />
			<short value="The time that the episode was in the specified status" />
			<definition value="The time that the episode was in the specified status." />
			<comment value="This is not a duration - that's a measure of time (a separate type), but a duration that occurs at a fixed value of time. A Period specifies a range of time; the context of use will specify whether the entire range applies (e.g. &quot;the patient was an inpatient of the hospital for this time range&quot;) or one value from the range applies (e.g. &quot;give to the patient between these two times&quot;). If duration is required, specify the type as Interval|Duration." />
			<min value="1" />
			<max value="1" />
			<base>
				<path value="Encounter.statusHistory.period" />
				<min value="1" />
				<max value="1" />
			</base>
			<type>
				<code value="Period" />
			</type>
			<condition value="ele-1" />
			<constraint>
				<key value="per-1" />
				<severity value="error" />
				<human value="If present, start SHALL have a lower value than end" />
				<xpath value="not(exists(f:start)) or not(exists(f:end)) or (f:start/@value &lt;= f:end/@value)" />
			</constraint>
			<constraint>
				<key value="ele-1" />
				<severity value="error" />
				<human value="All FHIR elements must have a @value or children" />
				<xpath value="@value|f:*|h:div" />
			</constraint>
			<isSummary value="true" />
			<mapping>
				<identity value="v2" />
				<map value="DR" />
			</mapping>
			<mapping>
				<identity value="rim" />
				<map value="IVL&lt;TS&gt;[lowClosed=&quot;true&quot; and highClosed=&quot;true&quot;] or URG&lt;TS&gt;[lowClosed=&quot;true&quot; and highClosed=&quot;true&quot;]" />
			</mapping>
			<mapping>
				<identity value="rim" />
				<map value="n/a" />
			</mapping>
		</element>
		<element>
			<path value="Encounter.class" />
			<short value="inpatient | outpatient | ambulatory | emergency +" />
			<definition value="inpatient | outpatient | ambulatory | emergency +." />
			<comment value="Note that FHIR strings may not exceed 1MB in size" />
			<min value="0" />
			<max value="1" />
			<base>
				<path value="Encounter.class" />
				<min value="0" />
				<max value="1" />
			</base>
			<type>
				<code value="code" />
			</type>
			<condition value="ele-1" />
			<constraint>
				<key value="ele-1" />
				<severity value="error" />
				<human value="All FHIR elements must have a @value or children" />
				<xpath value="@value|f:*|h:div" />
			</constraint>
			<isSummary value="true" />
			<binding>
				<strength value="required" />
				<description value="Classification of the encounter" />
				<valueSet value="http://hl7.org/fhir/ValueSet/encounter-class" />
			</binding>
			<mapping>
				<identity value="v2" />
				<map value="PV1-2" />
			</mapping>
			<mapping>
				<identity value="rim" />
				<map value=".inboundRelationship[typeCode=SUBJ].source[classCode=LIST].code" />
			</mapping>
			<mapping>
				<identity value="w5" />
				<map value="class" />
			</mapping>
			<mapping>
				<identity value="rim" />
				<map value="n/a" />
			</mapping>
		</element>
		<element>
			<path value="Encounter.type" />
			<short value="Specific type of encounter" />
			<definition value="Specific type of encounter (e.g. e-mail consultation, surgical day-care, skilled nursing, rehabilitation)." />
			<comment value="Since there are many ways to further classify encounters, this element is 0..*." />
			<min value="0" />
			<max value="*" />
			<base>
				<path value="Encounter.type" />
				<min value="0" />
				<max value="*" />
			</base>
			<type>
				<code value="CodeableConcept" />
				<profile value="http://example.com/fhir/SD/codeable-with-systems" />
			</type>
			<condition value="ele-1" />
			<constraint>
				<key value="ele-1" />
				<severity value="error" />
				<human value="All FHIR elements must have a @value or children" />
				<xpath value="@value|f:*|h:div" />
			</constraint>
			<isSummary value="true" />
			<binding>
				<strength value="example" />
				<description value="The type of encounter" />
				<valueSet value="http://hl7.org/fhir/ValueSet/encounter-type" />
			</binding>
			<mapping>
				<identity value="v2" />
				<map value="CE/CNE/CWE" />
			</mapping>
			<mapping>
				<identity value="rim" />
				<map value="CD" />
			</mapping>
			<mapping>
				<identity value="orim" />
				<map value="fhir:CodeableConcept rdfs:subClassOf dt:CD" />
			</mapping>
			<mapping>
				<identity value="rim" />
				<map value="n/a" />
			</mapping>
			<mapping>
				<identity value="v2" />
				<map value="PV1-4 / PV1-18" />
			</mapping>
			<mapping>
				<identity value="rim" />
				<map value=".code" />
			</mapping>
			<mapping>
				<identity value="w5" />
				<map value="class" />
			</mapping>
		</element>
		<element>
			<path value="Encounter.type.id" />
			<representation value="xmlAttr" />
			<short value="xml:id (or equivalent in JSON)" />
			<definition value="unique id for the element within a resource (for internal references)." />
			<comment value="RFC 4122" />
			<min value="0" />
			<max value="1" />
			<base>
				<path value="Element.id" />
				<min value="0" />
				<max value="1" />
			</base>
			<type>
				<code value="id" />
			</type>
			<condition value="ele-1" />
			<constraint>
				<key value="ele-1" />
				<severity value="error" />
				<human value="All FHIR elements must have a @value or children" />
				<xpath value="@value|f:*|h:div" />
			</constraint>
			<mapping>
				<identity value="rim" />
				<map value="n/a" />
			</mapping>
			<mapping>
				<identity value="rim" />
				<map value="n/a" />
			</mapping>
		</element>
		<element>
			<path value="Encounter.type.extension" />
			<short value="Additional Content defined by implementations" />
			<definition value="May be used to represent additional information that is not part of the basic definition of the element. In order to make the use of extensions safe and manageable, there is a strict set of governance  applied to the definition and use of extensions. Though any implementer is allowed to define an extension, there is a set of requirements that SHALL be met as part of the definition of the extension." />
			<comment value="There can be no stigma associated with the use of extensions by any application, project, or standard - regardless of the institution or jurisdiction that uses or defines the extensions.  The use of extensions is what allows the FHIR specification to retain a core level of simplicity for everyone." />
			<alias value="extensions" />
			<alias value="user content" />
			<min value="0" />
			<max value="*" />
			<base>
				<path value="Element.extension" />
				<min value="0" />
				<max value="*" />
			</base>
			<type>
				<code value="Extension" />
			</type>
			<condition value="ele-1" />
			<constraint>
				<key value="ele-1" />
				<severity value="error" />
				<human value="All FHIR elements must have a @value or children" />
				<xpath value="@value|f:*|h:div" />
			</constraint>
			<mapping>
				<identity value="rim" />
				<map value="n/a" />
			</mapping>
			<mapping>
				<identity value="rim" />
				<map value="N/A" />
			</mapping>
			<mapping>
				<identity value="rim" />
				<map value="n/a" />
			</mapping>
		</element>
		<element>
			<path value="Encounter.type.coding" />
			<slicing>
=======
    <identity value="rim" />
    <uri value="http://hl7.org/v3" />
    <name value="RIM" />
  </mapping>
  <mapping>
    <identity value="w5" />
    <uri value="http://hl7.org/fhir/w5" />
    <name value="W5 Mapping" />
  </mapping>
  <mapping>
    <identity value="v2" />
    <uri value="http://hl7.org/v2" />
    <name value="HL7 v2" />
  </mapping>
  <kind value="resource" />
  <abstract value="false" />
  <type value="Encounter" />
  <baseDefinition value="http://hl7.org/fhir/StructureDefinition/Encounter" />
  <snapshot>
    <element>
      <path value="Encounter" />
      <short value="An interaction during which services are provided to the patient" />
      <definition value="An interaction between a patient and healthcare provider(s) for the purpose of providing healthcare service(s) or assessing the health status of a patient." />
      <alias value="Visit" />
      <min value="0" />
      <max value="*" />
      <base>
        <path value="Encounter" />
        <min value="0" />
        <max value="*" />
      </base>
      <type>
        <code value="DomainResource" />
      </type>
      <constraint>
        <key value="dom-2" />
        <severity value="error" />
        <human value="If the resource is contained in another resource, it SHALL NOT contain nested Resources" />
        <xpath value="not(parent::f:contained and f:contained)" />
      </constraint>
      <constraint>
        <key value="dom-1" />
        <severity value="error" />
        <human value="If the resource is contained in another resource, it SHALL NOT contain any narrative" />
        <xpath value="not(parent::f:contained and f:text)" />
      </constraint>
      <constraint>
        <key value="dom-4" />
        <severity value="error" />
        <human value="If a resource is contained in another resource, it SHALL NOT have a meta.versionId or a meta.lastUpdated" />
        <xpath value="not(exists(f:contained/*/f:meta/f:versionId)) and not(exists(f:contained/*/f:meta/f:lastUpdated))" />
      </constraint>
      <constraint>
        <key value="dom-3" />
        <severity value="error" />
        <human value="If the resource is contained in another resource, it SHALL be referred to from elsewhere in the resource" />
        <xpath value="not(exists(for $id in f:contained/*/@id return $id[not(ancestor::f:contained/parent::*/descendant::f:reference/@value=concat('#', $id))]))" />
      </constraint>
      <mapping>
        <identity value="rim" />
        <map value="Encounter[moodCode=EVN]" />
      </mapping>
      <mapping>
        <identity value="w5" />
        <map value="workflow.encounter" />
      </mapping>
      <mapping>
        <identity value="rim" />
        <map value="Entity. Role, or Act" />
      </mapping>
      <mapping>
        <identity value="rim" />
        <map value="Entity. Role, or Act" />
      </mapping>
    </element>
    <element>
      <path value="Encounter.id" />
      <short value="Logical id of this artifact" />
      <definition value="The logical id of the resource, as used in the URL for the resource. Once assigned, this value never changes." />
      <comment value="The only time that a resource does not have an id is when it is being submitted to the server using a create operation. Bundles always have an id, though it is usually a generated UUID." />
      <min value="0" />
      <max value="1" />
      <base>
        <path value="Resource.id" />
        <min value="0" />
        <max value="1" />
      </base>
      <type>
        <code value="id" />
      </type>
      <condition value="ele-1" />
      <constraint>
        <key value="ele-1" />
        <severity value="error" />
        <human value="All FHIR elements must have a @value or children" />
        <xpath value="@value|f:*|h:div" />
      </constraint>
      <isSummary value="true" />
      <mapping>
        <identity value="rim" />
        <map value="n/a" />
      </mapping>
    </element>
    <element>
      <path value="Encounter.meta" />
      <short value="Metadata about the resource" />
      <definition value="The metadata about the resource. This is content that is maintained by the infrastructure. Changes to the content may not always be associated with version changes to the resource." />
      <min value="0" />
      <max value="1" />
      <base>
        <path value="Resource.meta" />
        <min value="0" />
        <max value="1" />
      </base>
      <type>
        <code value="Meta" />
      </type>
      <condition value="ele-1" />
      <constraint>
        <key value="ele-1" />
        <severity value="error" />
        <human value="All FHIR elements must have a @value or children" />
        <xpath value="@value|f:*|h:div" />
      </constraint>
      <isSummary value="true" />
      <mapping>
        <identity value="rim" />
        <map value="n/a" />
      </mapping>
    </element>
    <element>
      <path value="Encounter.implicitRules" />
      <short value="A set of rules under which this content was created" />
      <definition value="A reference to a set of rules that were followed when the resource was constructed, and which must be understood when processing the content." />
      <comment value="Asserting this rule set restricts the content to be only understood by a limited set of trading partners. This inherently limits the usefulness of the data in the long term. However, the existing health eco-system is highly fractured, and not yet ready to define, collect, and exchange data in a generally computable sense. Wherever possible, implementers and/or specification writers should avoid using this element as much as possible." />
      <min value="0" />
      <max value="1" />
      <base>
        <path value="Resource.implicitRules" />
        <min value="0" />
        <max value="1" />
      </base>
      <type>
        <code value="uri" />
      </type>
      <condition value="ele-1" />
      <constraint>
        <key value="ele-1" />
        <severity value="error" />
        <human value="All FHIR elements must have a @value or children" />
        <xpath value="@value|f:*|h:div" />
      </constraint>
      <isModifier value="true" />
      <isSummary value="true" />
      <mapping>
        <identity value="rim" />
        <map value="n/a" />
      </mapping>
    </element>
    <element>
      <path value="Encounter.language" />
      <short value="Language of the resource content" />
      <definition value="The base language in which the resource is written." />
      <comment value="Language is provided to support indexing and accessibility (typically, services such as text to speech use the language tag). The html language tag in the narrative applies  to the narrative. The language tag on the resource may be used to specify the language of other presentations generated from the data in the resource  Not all the content has to be in the base language. The Resource.language should not be assumed to apply to the narrative automatically. If a language is specified, it should it also be specified on the div element in the html (see rules in HTML5 for information about the relationship between xml:lang and the html lang attribute)." />
      <min value="0" />
      <max value="1" />
      <base>
        <path value="Resource.language" />
        <min value="0" />
        <max value="1" />
      </base>
      <type>
        <code value="code" />
      </type>
      <condition value="ele-1" />
      <constraint>
        <key value="ele-1" />
        <severity value="error" />
        <human value="All FHIR elements must have a @value or children" />
        <xpath value="@value|f:*|h:div" />
      </constraint>
      <binding>
        <strength value="required" />
        <description value="A human language." />
        <valueSetUri value="http://tools.ietf.org/html/bcp47" />
      </binding>
      <mapping>
        <identity value="rim" />
        <map value="n/a" />
      </mapping>
    </element>
    <element>
      <path value="Encounter.text" />
      <short value="Text summary of the resource, for human interpretation" />
      <definition value="A human-readable narrative that contains a summary of the resource, and may be used to represent the content of the resource to a human. The narrative need not encode all the structured data, but is required to contain sufficient detail to make it &quot;clinically safe&quot; for a human to just read the narrative. Resource definitions may define what content should be represented in the narrative to ensure clinical safety." />
      <comment value="Contained resources do not have narrative. Resources that are not contained SHOULD have a narrative." />
      <alias value="narrative" />
      <alias value="html" />
      <alias value="xhtml" />
      <alias value="display" />
      <min value="0" />
      <max value="1" />
      <base>
        <path value="DomainResource.text" />
        <min value="0" />
        <max value="1" />
      </base>
      <type>
        <code value="Narrative" />
      </type>
      <condition value="dom-1" />
      <condition value="ele-1" />
      <constraint>
        <key value="ele-1" />
        <severity value="error" />
        <human value="All FHIR elements must have a @value or children" />
        <xpath value="@value|f:*|h:div" />
      </constraint>
      <mapping>
        <identity value="rim" />
        <map value="Act.text?" />
      </mapping>
      <mapping>
        <identity value="rim" />
        <map value="N/A" />
      </mapping>
      <mapping>
        <identity value="rim" />
        <map value="n/a" />
      </mapping>
    </element>
    <element>
      <path value="Encounter.contained" />
      <short value="Contained, inline Resources" />
      <definition value="These resources do not have an independent existence apart from the resource that contains them - they cannot be identified independently, and nor can they have their own independent transaction scope." />
      <comment value="This should never be done when the content can be identified properly, as once identification is lost, it is extremely difficult (and context dependent) to restore it again." />
      <alias value="inline resources" />
      <alias value="anonymous resources" />
      <alias value="contained resources" />
      <min value="0" />
      <max value="*" />
      <base>
        <path value="DomainResource.contained" />
        <min value="0" />
        <max value="*" />
      </base>
      <type>
        <code value="Resource" />
      </type>
      <mapping>
        <identity value="rim" />
        <map value="N/A" />
      </mapping>
      <mapping>
        <identity value="rim" />
        <map value="Entity. Role, or Act" />
      </mapping>
    </element>
    <element>
      <path value="Encounter.extension" />
      <short value="Additional Content defined by implementations" />
      <definition value="May be used to represent additional information that is not part of the basic definition of the resource. In order to make the use of extensions safe and manageable, there is a strict set of governance  applied to the definition and use of extensions. Though any implementer is allowed to define an extension, there is a set of requirements that SHALL be met as part of the definition of the extension." />
      <comment value="There can be no stigma associated with the use of extensions by any application, project, or standard - regardless of the institution or jurisdiction that uses or defines the extensions.  The use of extensions is what allows the FHIR specification to retain a core level of simplicity for everyone." />
      <alias value="extensions" />
      <alias value="user content" />
      <min value="0" />
      <max value="*" />
      <base>
        <path value="DomainResource.extension" />
        <min value="0" />
        <max value="*" />
      </base>
      <type>
        <code value="Extension" />
      </type>
      <condition value="ele-1" />
      <constraint>
        <key value="ele-1" />
        <severity value="error" />
        <human value="All FHIR elements must have a @value or children" />
        <xpath value="@value|f:*|h:div" />
      </constraint>
      <mapping>
        <identity value="rim" />
        <map value="N/A" />
      </mapping>
      <mapping>
        <identity value="rim" />
        <map value="N/A" />
      </mapping>
      <mapping>
        <identity value="rim" />
        <map value="n/a" />
      </mapping>
    </element>
    <element>
      <path value="Encounter.modifierExtension" />
      <short value="Extensions that cannot be ignored" />
      <definition value="May be used to represent additional information that is not part of the basic definition of the resource, and that modifies the understanding of the element that contains it. Usually modifier elements provide negation or qualification. In order to make the use of extensions safe and manageable, there is a strict set of governance applied to the definition and use of extensions. Though any implementer is allowed to define an extension, there is a set of requirements that SHALL be met as part of the definition of the extension. Applications processing a resource are required to check for modifier extensions." />
      <comment value="There can be no stigma associated with the use of extensions by any application, project, or standard - regardless of the institution or jurisdiction that uses or defines the extensions.  The use of extensions is what allows the FHIR specification to retain a core level of simplicity for everyone." />
      <alias value="extensions" />
      <alias value="user content" />
      <min value="0" />
      <max value="*" />
      <base>
        <path value="DomainResource.modifierExtension" />
        <min value="0" />
        <max value="*" />
      </base>
      <type>
        <code value="Extension" />
      </type>
      <condition value="ele-1" />
      <constraint>
        <key value="ele-1" />
        <severity value="error" />
        <human value="All FHIR elements must have a @value or children" />
        <xpath value="@value|f:*|h:div" />
      </constraint>
      <isModifier value="true" />
      <mapping>
        <identity value="rim" />
        <map value="N/A" />
      </mapping>
      <mapping>
        <identity value="rim" />
        <map value="N/A" />
      </mapping>
      <mapping>
        <identity value="rim" />
        <map value="n/a" />
      </mapping>
    </element>
    <element>
      <path value="Encounter.identifier" />
      <short value="Identifier(s) by which this encounter is known" />
      <definition value="Identifier(s) by which this encounter is known." />
      <min value="0" />
      <max value="*" />
      <base>
        <path value="Encounter.identifier" />
        <min value="0" />
        <max value="*" />
      </base>
      <type>
        <code value="Identifier" />
      </type>
      <condition value="ele-1" />
      <constraint>
        <key value="ele-1" />
        <severity value="error" />
        <human value="All FHIR elements must have a @value or children" />
        <xpath value="@value|f:*|h:div" />
      </constraint>
      <isSummary value="true" />
      <mapping>
        <identity value="v2" />
        <map value="PV1-19" />
      </mapping>
      <mapping>
        <identity value="rim" />
        <map value=".id" />
      </mapping>
      <mapping>
        <identity value="w5" />
        <map value="id" />
      </mapping>
      <mapping>
        <identity value="v2" />
        <map value="CX / EI (occasionally, more often EI maps to a resource id or a URL)" />
      </mapping>
      <mapping>
        <identity value="rim" />
        <map value="II - see see identifier pattern at http://wiki.hl7.org/index.php?title=Common_Design_Patterns#Identifier_Pattern for relevant discussion. The Identifier class is a little looser than the v3 type II because it allows URIs as well as registered OIDs or GUIDs.  Also maps to Role[classCode=IDENT]" />
      </mapping>
      <mapping>
        <identity value="servd" />
        <map value="Identifier" />
      </mapping>
      <mapping>
        <identity value="rim" />
        <map value="n/a" />
      </mapping>
    </element>
    <element>
      <path value="Encounter.status" />
      <short value="planned | arrived | in-progress | onleave | finished | cancelled" />
      <definition value="planned | arrived | in-progress | onleave | finished | cancelled." />
      <comment value="Note that FHIR strings may not exceed 1MB in size" />
      <min value="1" />
      <max value="1" />
      <base>
        <path value="Encounter.status" />
        <min value="1" />
        <max value="1" />
      </base>
      <type>
        <code value="code" />
      </type>
      <condition value="ele-1" />
      <constraint>
        <key value="ele-1" />
        <severity value="error" />
        <human value="All FHIR elements must have a @value or children" />
        <xpath value="@value|f:*|h:div" />
      </constraint>
      <isModifier value="true" />
      <isSummary value="true" />
      <binding>
        <strength value="required" />
        <description value="Current state of the encounter" />
        <valueSetUri value="http://hl7.org/fhir/ValueSet/encounter-state" />
      </binding>
      <mapping>
        <identity value="v2" />
        <map value="No clear equivalent in HL7 v2; active/finished could be inferred from PV1-44, PV1-45, PV2-24; inactive could be inferred from PV2-16" />
      </mapping>
      <mapping>
        <identity value="rim" />
        <map value=".statusCode" />
      </mapping>
      <mapping>
        <identity value="w5" />
        <map value="status" />
      </mapping>
      <mapping>
        <identity value="rim" />
        <map value="n/a" />
      </mapping>
    </element>
    <element>
      <path value="Encounter.statusHistory" />
      <short value="List of past encounter statuses" />
      <definition value="The status history permits the encounter resource to contain the status history without needing to read through the historical versions of the resource, or even have the server store them." />
      <comment value="The current status is always found in the current version of the resource, not the status history." />
      <min value="0" />
      <max value="*" />
      <base>
        <path value="Encounter.statusHistory" />
        <min value="0" />
        <max value="*" />
      </base>
      <type>
        <code value="BackboneElement" />
      </type>
      <condition value="ele-1" />
      <constraint>
        <key value="ele-1" />
        <severity value="error" />
        <human value="All FHIR elements must have a @value or children" />
        <xpath value="@value|f:*|h:div" />
      </constraint>
      <mapping>
        <identity value="rim" />
        <map value="n/a" />
      </mapping>
      <mapping>
        <identity value="rim" />
        <map value="n/a" />
      </mapping>
    </element>
    <element>
      <path value="Encounter.statusHistory.id" />
      <representation value="xmlAttr" />
      <short value="xml:id (or equivalent in JSON)" />
      <definition value="unique id for the element within a resource (for internal references)." />
      <comment value="RFC 4122" />
      <min value="0" />
      <max value="1" />
      <base>
        <path value="Element.id" />
        <min value="0" />
        <max value="1" />
      </base>
      <type>
        <code value="id" />
      </type>
      <condition value="ele-1" />
      <constraint>
        <key value="ele-1" />
        <severity value="error" />
        <human value="All FHIR elements must have a @value or children" />
        <xpath value="@value|f:*|h:div" />
      </constraint>
      <mapping>
        <identity value="rim" />
        <map value="n/a" />
      </mapping>
      <mapping>
        <identity value="rim" />
        <map value="n/a" />
      </mapping>
    </element>
    <element>
      <path value="Encounter.statusHistory.extension" />
      <short value="Additional Content defined by implementations" />
      <definition value="May be used to represent additional information that is not part of the basic definition of the element. In order to make the use of extensions safe and manageable, there is a strict set of governance  applied to the definition and use of extensions. Though any implementer is allowed to define an extension, there is a set of requirements that SHALL be met as part of the definition of the extension." />
      <comment value="There can be no stigma associated with the use of extensions by any application, project, or standard - regardless of the institution or jurisdiction that uses or defines the extensions.  The use of extensions is what allows the FHIR specification to retain a core level of simplicity for everyone." />
      <alias value="extensions" />
      <alias value="user content" />
      <min value="0" />
      <max value="*" />
      <base>
        <path value="Element.extension" />
        <min value="0" />
        <max value="*" />
      </base>
      <type>
        <code value="Extension" />
      </type>
      <condition value="ele-1" />
      <constraint>
        <key value="ele-1" />
        <severity value="error" />
        <human value="All FHIR elements must have a @value or children" />
        <xpath value="@value|f:*|h:div" />
      </constraint>
      <mapping>
        <identity value="rim" />
        <map value="n/a" />
      </mapping>
      <mapping>
        <identity value="rim" />
        <map value="N/A" />
      </mapping>
      <mapping>
        <identity value="rim" />
        <map value="n/a" />
      </mapping>
    </element>
    <element>
      <path value="Encounter.statusHistory.modifierExtension" />
      <short value="Extensions that cannot be ignored" />
      <definition value="May be used to represent additional information that is not part of the basic definition of the element, and that modifies the understanding of the element that contains it. Usually modifier elements provide negation or qualification. In order to make the use of extensions safe and manageable, there is a strict set of governance applied to the definition and use of extensions. Though any implementer is allowed to define an extension, there is a set of requirements that SHALL be met as part of the definition of the extension. Applications processing a resource are required to check for modifier extensions." />
      <comment value="There can be no stigma associated with the use of extensions by any application, project, or standard - regardless of the institution or jurisdiction that uses or defines the extensions.  The use of extensions is what allows the FHIR specification to retain a core level of simplicity for everyone." />
      <alias value="extensions" />
      <alias value="user content" />
      <alias value="modifiers" />
      <min value="0" />
      <max value="*" />
      <base>
        <path value="BackboneElement.modifierExtension" />
        <min value="0" />
        <max value="*" />
      </base>
      <type>
        <code value="Extension" />
      </type>
      <condition value="ele-1" />
      <constraint>
        <key value="ele-1" />
        <severity value="error" />
        <human value="All FHIR elements must have a @value or children" />
        <xpath value="@value|f:*|h:div" />
      </constraint>
      <isModifier value="true" />
      <mapping>
        <identity value="rim" />
        <map value="N/A" />
      </mapping>
      <mapping>
        <identity value="rim" />
        <map value="N/A" />
      </mapping>
      <mapping>
        <identity value="rim" />
        <map value="n/a" />
      </mapping>
    </element>
    <element>
      <path value="Encounter.statusHistory.status" />
      <short value="planned | arrived | in-progress | onleave | finished | cancelled" />
      <definition value="planned | arrived | in-progress | onleave | finished | cancelled." />
      <comment value="Note that FHIR strings may not exceed 1MB in size" />
      <min value="1" />
      <max value="1" />
      <base>
        <path value="Encounter.statusHistory.status" />
        <min value="1" />
        <max value="1" />
      </base>
      <type>
        <code value="code" />
      </type>
      <condition value="ele-1" />
      <constraint>
        <key value="ele-1" />
        <severity value="error" />
        <human value="All FHIR elements must have a @value or children" />
        <xpath value="@value|f:*|h:div" />
      </constraint>
      <binding>
        <strength value="required" />
        <description value="Current state of the encounter" />
        <valueSetUri value="http://hl7.org/fhir/ValueSet/encounter-state" />
      </binding>
      <mapping>
        <identity value="rim" />
        <map value="n/a" />
      </mapping>
    </element>
    <element>
      <path value="Encounter.statusHistory.period" />
      <short value="The time that the episode was in the specified status" />
      <definition value="The time that the episode was in the specified status." />
      <comment value="This is not a duration - that's a measure of time (a separate type), but a duration that occurs at a fixed value of time. A Period specifies a range of time; the context of use will specify whether the entire range applies (e.g. &quot;the patient was an inpatient of the hospital for this time range&quot;) or one value from the range applies (e.g. &quot;give to the patient between these two times&quot;). If duration is required, specify the type as Interval|Duration." />
      <min value="1" />
      <max value="1" />
      <base>
        <path value="Encounter.statusHistory.period" />
        <min value="1" />
        <max value="1" />
      </base>
      <type>
        <code value="Period" />
      </type>
      <condition value="ele-1" />
      <constraint>
        <key value="per-1" />
        <severity value="error" />
        <human value="If present, start SHALL have a lower value than end" />
        <xpath value="not(exists(f:start)) or not(exists(f:end)) or (f:start/@value &lt;= f:end/@value)" />
      </constraint>
      <constraint>
        <key value="ele-1" />
        <severity value="error" />
        <human value="All FHIR elements must have a @value or children" />
        <xpath value="@value|f:*|h:div" />
      </constraint>
      <isSummary value="true" />
      <mapping>
        <identity value="v2" />
        <map value="DR" />
      </mapping>
      <mapping>
        <identity value="rim" />
        <map value="IVL&lt;TS&gt;[lowClosed=&quot;true&quot; and highClosed=&quot;true&quot;] or URG&lt;TS&gt;[lowClosed=&quot;true&quot; and highClosed=&quot;true&quot;]" />
      </mapping>
      <mapping>
        <identity value="rim" />
        <map value="n/a" />
      </mapping>
    </element>
    <element>
      <path value="Encounter.class" />
      <short value="inpatient | outpatient | ambulatory | emergency +" />
      <definition value="inpatient | outpatient | ambulatory | emergency +." />
      <comment value="Note that FHIR strings may not exceed 1MB in size" />
      <min value="0" />
      <max value="1" />
      <base>
        <path value="Encounter.class" />
        <min value="0" />
        <max value="1" />
      </base>
      <type>
        <code value="code" />
      </type>
      <condition value="ele-1" />
      <constraint>
        <key value="ele-1" />
        <severity value="error" />
        <human value="All FHIR elements must have a @value or children" />
        <xpath value="@value|f:*|h:div" />
      </constraint>
      <isSummary value="true" />
      <binding>
        <strength value="required" />
        <description value="Classification of the encounter" />
        <valueSetUri value="http://hl7.org/fhir/ValueSet/encounter-class" />
      </binding>
      <mapping>
        <identity value="v2" />
        <map value="PV1-2" />
      </mapping>
      <mapping>
        <identity value="rim" />
        <map value=".inboundRelationship[typeCode=SUBJ].source[classCode=LIST].code" />
      </mapping>
      <mapping>
        <identity value="w5" />
        <map value="class" />
      </mapping>
      <mapping>
        <identity value="rim" />
        <map value="n/a" />
      </mapping>
    </element>
    <element>
      <path value="Encounter.type" />
      <short value="Specific type of encounter" />
      <definition value="Specific type of encounter (e.g. e-mail consultation, surgical day-care, skilled nursing, rehabilitation)." />
      <comment value="Since there are many ways to further classify encounters, this element is 0..*." />
      <min value="0" />
      <max value="*" />
      <base>
        <path value="Encounter.type" />
        <min value="0" />
        <max value="*" />
      </base>
      <type>
        <code value="CodeableConcept" />
        <profile value="http://example.com/fhir/SD/codeable-with-systems" />
      </type>
      <condition value="ele-1" />
      <constraint>
        <key value="ele-1" />
        <severity value="error" />
        <human value="All FHIR elements must have a @value or children" />
        <xpath value="@value|f:*|h:div" />
      </constraint>
      <isSummary value="true" />
      <binding>
        <strength value="example" />
        <description value="The type of encounter" />
        <valueSetUri value="http://hl7.org/fhir/ValueSet/encounter-type" />
      </binding>
      <mapping>
        <identity value="v2" />
        <map value="CE/CNE/CWE" />
      </mapping>
      <mapping>
        <identity value="rim" />
        <map value="CD" />
      </mapping>
      <mapping>
        <identity value="orim" />
        <map value="fhir:CodeableConcept rdfs:subClassOf dt:CD" />
      </mapping>
      <mapping>
        <identity value="rim" />
        <map value="n/a" />
      </mapping>
      <mapping>
        <identity value="v2" />
        <map value="PV1-4 / PV1-18" />
      </mapping>
      <mapping>
        <identity value="rim" />
        <map value=".code" />
      </mapping>
      <mapping>
        <identity value="w5" />
        <map value="class" />
      </mapping>
    </element>
    <element>
      <path value="Encounter.type.id" />
      <representation value="xmlAttr" />
      <short value="xml:id (or equivalent in JSON)" />
      <definition value="unique id for the element within a resource (for internal references)." />
      <comment value="RFC 4122" />
      <min value="0" />
      <max value="1" />
      <base>
        <path value="Element.id" />
        <min value="0" />
        <max value="1" />
      </base>
      <type>
        <code value="id" />
      </type>
      <condition value="ele-1" />
      <constraint>
        <key value="ele-1" />
        <severity value="error" />
        <human value="All FHIR elements must have a @value or children" />
        <xpath value="@value|f:*|h:div" />
      </constraint>
      <mapping>
        <identity value="rim" />
        <map value="n/a" />
      </mapping>
      <mapping>
        <identity value="rim" />
        <map value="n/a" />
      </mapping>
    </element>
    <element>
      <path value="Encounter.type.extension" />
      <short value="Additional Content defined by implementations" />
      <definition value="May be used to represent additional information that is not part of the basic definition of the element. In order to make the use of extensions safe and manageable, there is a strict set of governance  applied to the definition and use of extensions. Though any implementer is allowed to define an extension, there is a set of requirements that SHALL be met as part of the definition of the extension." />
      <comment value="There can be no stigma associated with the use of extensions by any application, project, or standard - regardless of the institution or jurisdiction that uses or defines the extensions.  The use of extensions is what allows the FHIR specification to retain a core level of simplicity for everyone." />
      <alias value="extensions" />
      <alias value="user content" />
      <min value="0" />
      <max value="*" />
      <base>
        <path value="Element.extension" />
        <min value="0" />
        <max value="*" />
      </base>
      <type>
        <code value="Extension" />
      </type>
      <condition value="ele-1" />
      <constraint>
        <key value="ele-1" />
        <severity value="error" />
        <human value="All FHIR elements must have a @value or children" />
        <xpath value="@value|f:*|h:div" />
      </constraint>
      <mapping>
        <identity value="rim" />
        <map value="n/a" />
      </mapping>
      <mapping>
        <identity value="rim" />
        <map value="N/A" />
      </mapping>
      <mapping>
        <identity value="rim" />
        <map value="n/a" />
      </mapping>
    </element>
    <element>
      <path value="Encounter.type.coding" />
      <slicing>
>>>>>>> 6d67c8a8
        <!-- [WMR 20170412] Fixed -->
        <discriminator>
          <type value="value" />
          <path value="system" />
        </discriminator>
<<<<<<< HEAD
				<rules value="open" />
			</slicing>
			<short value="Code defined by a terminology system" />
			<definition value="A reference to a code defined by a terminology system." />
			<comment value="Codes may be defined very casually in enumerations, or code lists, up to very formal definitions such as SNOMED CT - see the HL7 v3 Core Principles for more information.  Ordering of codings is undefined and SHALL NOT be used to infer meaning. Generally, at most only one of the coding values will be labelled as UserSelected = true." />
			<requirements value="Allows for translations and alternate encodings within a code system.  Also supports communication of the same instance to systems requiring different encodings." />
			<min value="0" />
			<max value="*" />
			<base>
				<path value="CodeableConcept.coding" />
				<min value="0" />
				<max value="*" />
			</base>
			<type>
				<code value="Coding" />
			</type>
			<condition value="ele-1" />
			<constraint>
				<key value="ele-1" />
				<severity value="error" />
				<human value="All FHIR elements must have a @value or children" />
				<xpath value="@value|f:*|h:div" />
			</constraint>
			<isSummary value="true" />
			<mapping>
				<identity value="v2" />
				<map value="C*E.1-8, C*E.10-22" />
			</mapping>
			<mapping>
				<identity value="rim" />
				<map value="union(., ./translation)" />
			</mapping>
			<mapping>
				<identity value="orim" />
				<map value="fhir:CodeableConcept.coding rdfs:subPropertyOf dt:CD.coding" />
			</mapping>
			<mapping>
				<identity value="v2" />
				<map value="CE/CNE/CWE subset one of the sets of component 1-3 or 4-6" />
			</mapping>
			<mapping>
				<identity value="rim" />
				<map value="CV" />
			</mapping>
			<mapping>
				<identity value="orim" />
				<map value="fhir:Coding rdfs:subClassOf dt:CDCoding" />
			</mapping>
			<mapping>
				<identity value="rim" />
				<map value="n/a" />
			</mapping>
		</element>
		<element>
			<path value="Encounter.type.coding" />
			<sliceName value="LOINC" />
			<short value="Code defined by a terminology system" />
			<definition value="A reference to a code defined by a terminology system." />
			<comment value="Codes may be defined very casually in enumerations, or code lists, up to very formal definitions such as SNOMED CT - see the HL7 v3 Core Principles for more information.  Ordering of codings is undefined and SHALL NOT be used to infer meaning. Generally, at most only one of the coding values will be labelled as UserSelected = true." />
			<requirements value="Allows for translations and alternate encodings within a code system.  Also supports communication of the same instance to systems requiring different encodings." />
			<min value="0" />
			<max value="*" />
			<base>
				<path value="CodeableConcept.coding" />
				<min value="0" />
				<max value="*" />
			</base>
			<type>
				<code value="Coding" />
			</type>
			<condition value="ele-1" />
			<constraint>
				<key value="ele-1" />
				<severity value="error" />
				<human value="All FHIR elements must have a @value or children" />
				<xpath value="@value|f:*|h:div" />
			</constraint>
			<isSummary value="true" />
			<mapping>
				<identity value="v2" />
				<map value="C*E.1-8, C*E.10-22" />
			</mapping>
			<mapping>
				<identity value="rim" />
				<map value="union(., ./translation)" />
			</mapping>
			<mapping>
				<identity value="orim" />
				<map value="fhir:CodeableConcept.coding rdfs:subPropertyOf dt:CD.coding" />
			</mapping>
			<mapping>
				<identity value="v2" />
				<map value="CE/CNE/CWE subset one of the sets of component 1-3 or 4-6" />
			</mapping>
			<mapping>
				<identity value="rim" />
				<map value="CV" />
			</mapping>
			<mapping>
				<identity value="orim" />
				<map value="fhir:Coding rdfs:subClassOf dt:CDCoding" />
			</mapping>
			<mapping>
				<identity value="rim" />
				<map value="n/a" />
			</mapping>
		</element>
		<element>
			<path value="Encounter.type.coding.id" />
			<representation value="xmlAttr" />
			<sliceName value="LOINC.id" />
			<short value="xml:id (or equivalent in JSON)" />
			<definition value="unique id for the element within a resource (for internal references)." />
			<comment value="RFC 4122" />
			<min value="0" />
			<max value="1" />
			<base>
				<path value="Element.id" />
				<min value="0" />
				<max value="1" />
			</base>
			<type>
				<code value="id" />
			</type>
			<condition value="ele-1" />
			<constraint>
				<key value="ele-1" />
				<severity value="error" />
				<human value="All FHIR elements must have a @value or children" />
				<xpath value="@value|f:*|h:div" />
			</constraint>
			<mapping>
				<identity value="rim" />
				<map value="n/a" />
			</mapping>
			<mapping>
				<identity value="rim" />
				<map value="n/a" />
			</mapping>
		</element>
		<element>
			<path value="Encounter.type.coding.extension" />
			<sliceName value="LOINC.extension" />
			<short value="Additional Content defined by implementations" />
			<definition value="May be used to represent additional information that is not part of the basic definition of the element. In order to make the use of extensions safe and manageable, there is a strict set of governance  applied to the definition and use of extensions. Though any implementer is allowed to define an extension, there is a set of requirements that SHALL be met as part of the definition of the extension." />
			<comment value="There can be no stigma associated with the use of extensions by any application, project, or standard - regardless of the institution or jurisdiction that uses or defines the extensions.  The use of extensions is what allows the FHIR specification to retain a core level of simplicity for everyone." />
			<alias value="extensions" />
			<alias value="user content" />
			<min value="0" />
			<max value="*" />
			<base>
				<path value="Element.extension" />
				<min value="0" />
				<max value="*" />
			</base>
			<type>
				<code value="Extension" />
			</type>
			<condition value="ele-1" />
			<constraint>
				<key value="ele-1" />
				<severity value="error" />
				<human value="All FHIR elements must have a @value or children" />
				<xpath value="@value|f:*|h:div" />
			</constraint>
			<mapping>
				<identity value="rim" />
				<map value="n/a" />
			</mapping>
			<mapping>
				<identity value="rim" />
				<map value="N/A" />
			</mapping>
			<mapping>
				<identity value="rim" />
				<map value="n/a" />
			</mapping>
		</element>
		<element>
			<path value="Encounter.type.coding.system" />
			<sliceName value="LOINC.system" />
			<short value="Identity of the terminology system" />
			<definition value="The identification of the code system that defines the meaning of the symbol in the code." />
			<comment value="The URI may be an OID (urn:oid:...) or a UUID (urn:uuid:...).  OIDs and UUIDs SHALL be references to the HL7 OID registry. Otherwise, the URI should come from HL7's list of FHIR defined special URIs or it should de-reference to some definition that establish the system clearly and unambiguously." />
			<requirements value="Need to be unambiguous about the source of the definition of the symbol." />
			<min value="1" />
			<max value="1" />
			<base>
				<path value="Coding.system" />
				<min value="0" />
				<max value="1" />
			</base>
			<type>
				<code value="uri" />
			</type>
			<fixedUri value="http://loinc.org" />
			<condition value="ele-1" />
			<constraint>
				<key value="ele-1" />
				<severity value="error" />
				<human value="All FHIR elements must have a @value or children" />
				<xpath value="@value|f:*|h:div" />
			</constraint>
			<isSummary value="true" />
			<mapping>
				<identity value="v2" />
				<map value="C*E.3" />
			</mapping>
			<mapping>
				<identity value="rim" />
				<map value="./codeSystem" />
			</mapping>
			<mapping>
				<identity value="orim" />
				<map value="fhir:Coding.system rdfs:subPropertyOf dt:CDCoding.codeSystem" />
			</mapping>
			<mapping>
				<identity value="rim" />
				<map value="n/a" />
			</mapping>
		</element>
		<element>
			<path value="Encounter.type.coding.version" />
			<sliceName value="LOINC.version" />
			<short value="Version of the system - if relevant" />
			<definition value="The version of the code system which was used when choosing this code. Note that a well-maintained code system does not need the version reported, because the meaning of codes is consistent across versions. However this cannot consistently be assured. and when the meaning is not guaranteed to be consistent, the version SHOULD be exchanged." />
			<comment value="Where the terminology does not clearly define what string should be used to identify code system versions, the recommendation is to use the date (expressed in FHIR date format) on which that version was officially published as the version date." />
			<min value="0" />
			<max value="1" />
			<base>
				<path value="Coding.version" />
				<min value="0" />
				<max value="1" />
			</base>
			<type>
				<code value="string" />
			</type>
			<condition value="ele-1" />
			<constraint>
				<key value="ele-1" />
				<severity value="error" />
				<human value="All FHIR elements must have a @value or children" />
				<xpath value="@value|f:*|h:div" />
			</constraint>
			<isSummary value="true" />
			<mapping>
				<identity value="v2" />
				<map value="C*E.7" />
			</mapping>
			<mapping>
				<identity value="rim" />
				<map value="./codeSystemVersion" />
			</mapping>
			<mapping>
				<identity value="orim" />
				<map value="fhir:Coding.version rdfs:subPropertyOf dt:CDCoding.codeSystemVersion" />
			</mapping>
			<mapping>
				<identity value="rim" />
				<map value="n/a" />
			</mapping>
		</element>
		<element>
			<path value="Encounter.type.coding.code" />
			<sliceName value="LOINC.code" />
			<short value="Symbol in syntax defined by the system" />
			<definition value="A symbol in syntax defined by the system. The symbol may be a predefined code or an expression in a syntax defined by the coding system (e.g. post-coordination)." />
			<comment value="Note that FHIR strings may not exceed 1MB in size" />
			<requirements value="Need to refer to a particular code in the system." />
			<min value="0" />
			<max value="1" />
			<base>
				<path value="Coding.code" />
				<min value="0" />
				<max value="1" />
			</base>
			<type>
				<code value="code" />
			</type>
			<condition value="ele-1" />
			<constraint>
				<key value="ele-1" />
				<severity value="error" />
				<human value="All FHIR elements must have a @value or children" />
				<xpath value="@value|f:*|h:div" />
			</constraint>
			<isSummary value="true" />
			<mapping>
				<identity value="v2" />
				<map value="C*E.1" />
			</mapping>
			<mapping>
				<identity value="rim" />
				<map value="./code" />
			</mapping>
			<mapping>
				<identity value="orim" />
				<map value="fhir:Coding.code rdfs:subPropertyOf dt:CDCoding.code" />
			</mapping>
			<mapping>
				<identity value="rim" />
				<map value="n/a" />
			</mapping>
		</element>
		<element>
			<path value="Encounter.type.coding.display" />
			<sliceName value="LOINC.display" />
			<short value="Representation defined by the system" />
			<definition value="A representation of the meaning of the code in the system, following the rules of the system." />
			<comment value="Note that FHIR strings may not exceed 1MB in size" />
			<requirements value="Need to be able to carry a human-readable meaning of the code for readers that do not know  the system." />
			<min value="0" />
			<max value="1" />
			<base>
				<path value="Coding.display" />
				<min value="0" />
				<max value="1" />
			</base>
			<type>
				<code value="string" />
			</type>
			<condition value="ele-1" />
			<constraint>
				<key value="ele-1" />
				<severity value="error" />
				<human value="All FHIR elements must have a @value or children" />
				<xpath value="@value|f:*|h:div" />
			</constraint>
			<isSummary value="true" />
			<mapping>
				<identity value="v2" />
				<map value="C*E.2 - but note this is not well followed" />
			</mapping>
			<mapping>
				<identity value="rim" />
				<map value="CV.displayName" />
			</mapping>
			<mapping>
				<identity value="orim" />
				<map value="fhir:Coding.display rdfs:subPropertyOf dt:CDCoding.displayName" />
			</mapping>
			<mapping>
				<identity value="rim" />
				<map value="n/a" />
			</mapping>
		</element>
		<element>
			<path value="Encounter.type.coding.userSelected" />
			<sliceName value="LOINC.userSelected" />
			<short value="If this coding was chosen directly by the user" />
			<definition value="Indicates that this coding was chosen by a user directly - i.e. off a pick list of available items (codes or displays)." />
			<comment value="Amongst a set of alternatives, a directly chosen code is the most appropriate starting point for new translations. There is some ambiguity about what exactly 'directly chosen' implies, and trading partner agreement may be needed to clarify the use of this element and its consequences more completely." />
			<requirements value="This has been identified as a clinical safety criterium - that this exact system/code pair was chosen explicitly, rather than inferred by the system based on some rules or language processing." />
			<min value="0" />
			<max value="1" />
			<base>
				<path value="Coding.userSelected" />
				<min value="0" />
				<max value="1" />
			</base>
			<type>
				<code value="boolean" />
			</type>
			<condition value="ele-1" />
			<constraint>
				<key value="ele-1" />
				<severity value="error" />
				<human value="All FHIR elements must have a @value or children" />
				<xpath value="@value|f:*|h:div" />
			</constraint>
			<isSummary value="true" />
			<mapping>
				<identity value="v2" />
				<map value="Sometimes implied by being first" />
			</mapping>
			<mapping>
				<identity value="rim" />
				<map value="CD.codingRationale" />
			</mapping>
			<mapping>
				<identity value="orim" />
				<map value="fhir:Coding.userSelected fhir:mapsTo dt:CDCoding.codingRationale. fhir:Coding.userSelected fhir:hasMap fhir:Coding.userSelected.map. fhir:Coding.userSelected.map a fhir:Map;   fhir:target dt:CDCoding.codingRationale. fhir:Coding.userSelected\#true a [     fhir:source &quot;true&quot;;     fhir:target dt:CDCoding.codingRationale\#O   ]" />
			</mapping>
			<mapping>
				<identity value="rim" />
				<map value="n/a" />
			</mapping>
		</element>
		<element>
			<path value="Encounter.type.coding" />
			<sliceName value="SNOMED" />
			<short value="Code defined by a terminology system" />
			<definition value="A reference to a code defined by a terminology system." />
			<comment value="Codes may be defined very casually in enumerations, or code lists, up to very formal definitions such as SNOMED CT - see the HL7 v3 Core Principles for more information.  Ordering of codings is undefined and SHALL NOT be used to infer meaning. Generally, at most only one of the coding values will be labelled as UserSelected = true." />
			<requirements value="Allows for translations and alternate encodings within a code system.  Also supports communication of the same instance to systems requiring different encodings." />
			<min value="0" />
			<max value="*" />
			<base>
				<path value="CodeableConcept.coding" />
				<min value="0" />
				<max value="*" />
			</base>
			<type>
				<code value="Coding" />
			</type>
			<condition value="ele-1" />
			<constraint>
				<key value="ele-1" />
				<severity value="error" />
				<human value="All FHIR elements must have a @value or children" />
				<xpath value="@value|f:*|h:div" />
			</constraint>
			<isSummary value="true" />
			<mapping>
				<identity value="v2" />
				<map value="C*E.1-8, C*E.10-22" />
			</mapping>
			<mapping>
				<identity value="rim" />
				<map value="union(., ./translation)" />
			</mapping>
			<mapping>
				<identity value="orim" />
				<map value="fhir:CodeableConcept.coding rdfs:subPropertyOf dt:CD.coding" />
			</mapping>
			<mapping>
				<identity value="v2" />
				<map value="CE/CNE/CWE subset one of the sets of component 1-3 or 4-6" />
			</mapping>
			<mapping>
				<identity value="rim" />
				<map value="CV" />
			</mapping>
			<mapping>
				<identity value="orim" />
				<map value="fhir:Coding rdfs:subClassOf dt:CDCoding" />
			</mapping>
			<mapping>
				<identity value="rim" />
				<map value="n/a" />
			</mapping>
		</element>
		<element>
			<path value="Encounter.type.coding.id" />
			<representation value="xmlAttr" />
			<sliceName value="SNOMED.id" />
			<short value="xml:id (or equivalent in JSON)" />
			<definition value="unique id for the element within a resource (for internal references)." />
			<comment value="RFC 4122" />
			<min value="0" />
			<max value="1" />
			<base>
				<path value="Element.id" />
				<min value="0" />
				<max value="1" />
			</base>
			<type>
				<code value="id" />
			</type>
			<condition value="ele-1" />
			<constraint>
				<key value="ele-1" />
				<severity value="error" />
				<human value="All FHIR elements must have a @value or children" />
				<xpath value="@value|f:*|h:div" />
			</constraint>
			<mapping>
				<identity value="rim" />
				<map value="n/a" />
			</mapping>
			<mapping>
				<identity value="rim" />
				<map value="n/a" />
			</mapping>
		</element>
		<element>
			<path value="Encounter.type.coding.extension" />
			<sliceName value="SNOMED.extension" />
			<short value="Additional Content defined by implementations" />
			<definition value="May be used to represent additional information that is not part of the basic definition of the element. In order to make the use of extensions safe and manageable, there is a strict set of governance  applied to the definition and use of extensions. Though any implementer is allowed to define an extension, there is a set of requirements that SHALL be met as part of the definition of the extension." />
			<comment value="There can be no stigma associated with the use of extensions by any application, project, or standard - regardless of the institution or jurisdiction that uses or defines the extensions.  The use of extensions is what allows the FHIR specification to retain a core level of simplicity for everyone." />
			<alias value="extensions" />
			<alias value="user content" />
			<min value="0" />
			<max value="*" />
			<base>
				<path value="Element.extension" />
				<min value="0" />
				<max value="*" />
			</base>
			<type>
				<code value="Extension" />
			</type>
			<condition value="ele-1" />
			<constraint>
				<key value="ele-1" />
				<severity value="error" />
				<human value="All FHIR elements must have a @value or children" />
				<xpath value="@value|f:*|h:div" />
			</constraint>
			<mapping>
				<identity value="rim" />
				<map value="n/a" />
			</mapping>
			<mapping>
				<identity value="rim" />
				<map value="N/A" />
			</mapping>
			<mapping>
				<identity value="rim" />
				<map value="n/a" />
			</mapping>
		</element>
		<element>
			<path value="Encounter.type.coding.system" />
			<sliceName value="SNOMED.system" />
			<short value="Identity of the terminology system" />
			<definition value="The identification of the code system that defines the meaning of the symbol in the code." />
			<comment value="The URI may be an OID (urn:oid:...) or a UUID (urn:uuid:...).  OIDs and UUIDs SHALL be references to the HL7 OID registry. Otherwise, the URI should come from HL7's list of FHIR defined special URIs or it should de-reference to some definition that establish the system clearly and unambiguously." />
			<requirements value="Need to be unambiguous about the source of the definition of the symbol." />
			<min value="1" />
			<max value="1" />
			<base>
				<path value="Coding.system" />
				<min value="0" />
				<max value="1" />
			</base>
			<type>
				<code value="uri" />
			</type>
			<fixedUri value="http://snomed.info/sct" />
			<condition value="ele-1" />
			<constraint>
				<key value="ele-1" />
				<severity value="error" />
				<human value="All FHIR elements must have a @value or children" />
				<xpath value="@value|f:*|h:div" />
			</constraint>
			<isSummary value="true" />
			<mapping>
				<identity value="v2" />
				<map value="C*E.3" />
			</mapping>
			<mapping>
				<identity value="rim" />
				<map value="./codeSystem" />
			</mapping>
			<mapping>
				<identity value="orim" />
				<map value="fhir:Coding.system rdfs:subPropertyOf dt:CDCoding.codeSystem" />
			</mapping>
			<mapping>
				<identity value="rim" />
				<map value="n/a" />
			</mapping>
		</element>
		<element>
			<path value="Encounter.type.coding.version" />
			<sliceName value="SNOMED.version" />
			<short value="Version of the system - if relevant" />
			<definition value="The version of the code system which was used when choosing this code. Note that a well-maintained code system does not need the version reported, because the meaning of codes is consistent across versions. However this cannot consistently be assured. and when the meaning is not guaranteed to be consistent, the version SHOULD be exchanged." />
			<comment value="Where the terminology does not clearly define what string should be used to identify code system versions, the recommendation is to use the date (expressed in FHIR date format) on which that version was officially published as the version date." />
			<min value="0" />
			<max value="1" />
			<base>
				<path value="Coding.version" />
				<min value="0" />
				<max value="1" />
			</base>
			<type>
				<code value="string" />
			</type>
			<condition value="ele-1" />
			<constraint>
				<key value="ele-1" />
				<severity value="error" />
				<human value="All FHIR elements must have a @value or children" />
				<xpath value="@value|f:*|h:div" />
			</constraint>
			<isSummary value="true" />
			<mapping>
				<identity value="v2" />
				<map value="C*E.7" />
			</mapping>
			<mapping>
				<identity value="rim" />
				<map value="./codeSystemVersion" />
			</mapping>
			<mapping>
				<identity value="orim" />
				<map value="fhir:Coding.version rdfs:subPropertyOf dt:CDCoding.codeSystemVersion" />
			</mapping>
			<mapping>
				<identity value="rim" />
				<map value="n/a" />
			</mapping>
		</element>
		<element>
			<path value="Encounter.type.coding.code" />
			<sliceName value="SNOMED.code" />
			<short value="Symbol in syntax defined by the system" />
			<definition value="A symbol in syntax defined by the system. The symbol may be a predefined code or an expression in a syntax defined by the coding system (e.g. post-coordination)." />
			<comment value="Note that FHIR strings may not exceed 1MB in size" />
			<requirements value="Need to refer to a particular code in the system." />
			<min value="0" />
			<max value="1" />
			<base>
				<path value="Coding.code" />
				<min value="0" />
				<max value="1" />
			</base>
			<type>
				<code value="code" />
			</type>
			<condition value="ele-1" />
			<constraint>
				<key value="ele-1" />
				<severity value="error" />
				<human value="All FHIR elements must have a @value or children" />
				<xpath value="@value|f:*|h:div" />
			</constraint>
			<isSummary value="true" />
			<mapping>
				<identity value="v2" />
				<map value="C*E.1" />
			</mapping>
			<mapping>
				<identity value="rim" />
				<map value="./code" />
			</mapping>
			<mapping>
				<identity value="orim" />
				<map value="fhir:Coding.code rdfs:subPropertyOf dt:CDCoding.code" />
			</mapping>
			<mapping>
				<identity value="rim" />
				<map value="n/a" />
			</mapping>
		</element>
		<element>
			<path value="Encounter.type.coding.display" />
			<sliceName value="SNOMED.display" />
			<short value="Representation defined by the system" />
			<definition value="A representation of the meaning of the code in the system, following the rules of the system." />
			<comment value="Note that FHIR strings may not exceed 1MB in size" />
			<requirements value="Need to be able to carry a human-readable meaning of the code for readers that do not know  the system." />
			<min value="0" />
			<max value="1" />
			<base>
				<path value="Coding.display" />
				<min value="0" />
				<max value="1" />
			</base>
			<type>
				<code value="string" />
			</type>
			<condition value="ele-1" />
			<constraint>
				<key value="ele-1" />
				<severity value="error" />
				<human value="All FHIR elements must have a @value or children" />
				<xpath value="@value|f:*|h:div" />
			</constraint>
			<isSummary value="true" />
			<mapping>
				<identity value="v2" />
				<map value="C*E.2 - but note this is not well followed" />
			</mapping>
			<mapping>
				<identity value="rim" />
				<map value="CV.displayName" />
			</mapping>
			<mapping>
				<identity value="orim" />
				<map value="fhir:Coding.display rdfs:subPropertyOf dt:CDCoding.displayName" />
			</mapping>
			<mapping>
				<identity value="rim" />
				<map value="n/a" />
			</mapping>
		</element>
		<element>
			<path value="Encounter.type.coding.userSelected" />
			<sliceName value="SNOMED.userSelected" />
			<short value="If this coding was chosen directly by the user" />
			<definition value="Indicates that this coding was chosen by a user directly - i.e. off a pick list of available items (codes or displays)." />
			<comment value="Amongst a set of alternatives, a directly chosen code is the most appropriate starting point for new translations. There is some ambiguity about what exactly 'directly chosen' implies, and trading partner agreement may be needed to clarify the use of this element and its consequences more completely." />
			<requirements value="This has been identified as a clinical safety criterium - that this exact system/code pair was chosen explicitly, rather than inferred by the system based on some rules or language processing." />
			<min value="0" />
			<max value="1" />
			<base>
				<path value="Coding.userSelected" />
				<min value="0" />
				<max value="1" />
			</base>
			<type>
				<code value="boolean" />
			</type>
			<condition value="ele-1" />
			<constraint>
				<key value="ele-1" />
				<severity value="error" />
				<human value="All FHIR elements must have a @value or children" />
				<xpath value="@value|f:*|h:div" />
			</constraint>
			<isSummary value="true" />
			<mapping>
				<identity value="v2" />
				<map value="Sometimes implied by being first" />
			</mapping>
			<mapping>
				<identity value="rim" />
				<map value="CD.codingRationale" />
			</mapping>
			<mapping>
				<identity value="orim" />
				<map value="fhir:Coding.userSelected fhir:mapsTo dt:CDCoding.codingRationale. fhir:Coding.userSelected fhir:hasMap fhir:Coding.userSelected.map. fhir:Coding.userSelected.map a fhir:Map;   fhir:target dt:CDCoding.codingRationale. fhir:Coding.userSelected\#true a [     fhir:source &quot;true&quot;;     fhir:target dt:CDCoding.codingRationale\#O   ]" />
			</mapping>
			<mapping>
				<identity value="rim" />
				<map value="n/a" />
			</mapping>
		</element>
		<element>
			<path value="Encounter.type.text" />
			<short value="Plain text representation of the concept" />
			<definition value="A human language representation of the concept as seen/selected/uttered by the user who entered the data and/or which represents the intended meaning of the user." />
			<comment value="Very often the text is the same as a displayName of one of the codings." />
			<requirements value="The codes from the terminologies do not always capture the correct meaning with all the nuances of the human using them, or sometimes there is no appropriate code at all. In these cases, the text is used to capture the full meaning of the source." />
			<min value="0" />
			<max value="1" />
			<base>
				<path value="CodeableConcept.text" />
				<min value="0" />
				<max value="1" />
			</base>
			<type>
				<code value="string" />
			</type>
			<condition value="ele-1" />
			<constraint>
				<key value="ele-1" />
				<severity value="error" />
				<human value="All FHIR elements must have a @value or children" />
				<xpath value="@value|f:*|h:div" />
			</constraint>
			<isSummary value="true" />
			<mapping>
				<identity value="v2" />
				<map value="C*E.9. But note many systems use C*E.2 for this" />
			</mapping>
			<mapping>
				<identity value="rim" />
				<map value="./originalText[mediaType/code=&quot;text/plain&quot;]/data" />
			</mapping>
			<mapping>
				<identity value="orim" />
				<map value="fhir:CodeableConcept.text rdfs:subPropertyOf dt:CD.originalText" />
			</mapping>
			<mapping>
				<identity value="rim" />
				<map value="n/a" />
			</mapping>
		</element>
		<element>
			<path value="Encounter.priority" />
			<short value="Indicates the urgency of the encounter" />
			<definition value="Indicates the urgency of the encounter." />
			<comment value="Not all terminology uses fit this general pattern. In some cases, models should not use CodeableConcept and use Coding directly and provide their own structure for managing text, codings, translations and the relationship between elements and pre- and post-coordination." />
			<min value="0" />
			<max value="*" />
			<base>
				<path value="Encounter.priority" />
				<min value="0" />
				<max value="1" />
			</base>
			<type>
				<code value="CodeableConcept" />
				<profile value="http://example.com/fhir/SD/codeable-with-systems" />
			</type>
			<condition value="ele-1" />
			<constraint>
				<key value="ele-1" />
				<severity value="error" />
				<human value="All FHIR elements must have a @value or children" />
				<xpath value="@value|f:*|h:div" />
			</constraint>
			<isSummary value="true" />
			<binding>
				<strength value="example" />
				<description value="Indicates the urgency of the encounter." />
				<valueSet value="http://hl7.org/fhir/ValueSet/encounter-priority" />
			</binding>
			<mapping>
				<identity value="v2" />
				<map value="CE/CNE/CWE" />
			</mapping>
			<mapping>
				<identity value="rim" />
				<map value="CD" />
			</mapping>
			<mapping>
				<identity value="orim" />
				<map value="fhir:CodeableConcept rdfs:subClassOf dt:CD" />
			</mapping>
			<mapping>
				<identity value="rim" />
				<map value="n/a" />
			</mapping>
			<mapping>
				<identity value="v2" />
				<map value="PV2-25" />
			</mapping>
			<mapping>
				<identity value="rim" />
				<map value=".priorityCode" />
			</mapping>
			<mapping>
				<identity value="w5" />
				<map value="grade" />
			</mapping>
		</element>
		<element>
			<path value="Encounter.priority.id" />
			<representation value="xmlAttr" />
			<short value="xml:id (or equivalent in JSON)" />
			<definition value="unique id for the element within a resource (for internal references)." />
			<comment value="RFC 4122" />
			<min value="0" />
			<max value="1" />
			<base>
				<path value="Element.id" />
				<min value="0" />
				<max value="1" />
			</base>
			<type>
				<code value="id" />
			</type>
			<condition value="ele-1" />
			<constraint>
				<key value="ele-1" />
				<severity value="error" />
				<human value="All FHIR elements must have a @value or children" />
				<xpath value="@value|f:*|h:div" />
			</constraint>
			<mapping>
				<identity value="rim" />
				<map value="n/a" />
			</mapping>
			<mapping>
				<identity value="rim" />
				<map value="n/a" />
			</mapping>
		</element>
		<element>
			<path value="Encounter.priority.extension" />
			<short value="Additional Content defined by implementations" />
			<definition value="May be used to represent additional information that is not part of the basic definition of the element. In order to make the use of extensions safe and manageable, there is a strict set of governance  applied to the definition and use of extensions. Though any implementer is allowed to define an extension, there is a set of requirements that SHALL be met as part of the definition of the extension." />
			<comment value="There can be no stigma associated with the use of extensions by any application, project, or standard - regardless of the institution or jurisdiction that uses or defines the extensions.  The use of extensions is what allows the FHIR specification to retain a core level of simplicity for everyone." />
			<alias value="extensions" />
			<alias value="user content" />
			<min value="0" />
			<max value="*" />
			<base>
				<path value="Element.extension" />
				<min value="0" />
				<max value="*" />
			</base>
			<type>
				<code value="Extension" />
			</type>
			<condition value="ele-1" />
			<constraint>
				<key value="ele-1" />
				<severity value="error" />
				<human value="All FHIR elements must have a @value or children" />
				<xpath value="@value|f:*|h:div" />
			</constraint>
			<mapping>
				<identity value="rim" />
				<map value="n/a" />
			</mapping>
			<mapping>
				<identity value="rim" />
				<map value="N/A" />
			</mapping>
			<mapping>
				<identity value="rim" />
				<map value="n/a" />
			</mapping>
		</element>
		<element>
			<path value="Encounter.priority.coding" />
			<slicing>
=======
        <rules value="open" />
      </slicing>
      <short value="Code defined by a terminology system" />
      <definition value="A reference to a code defined by a terminology system." />
      <comment value="Codes may be defined very casually in enumerations, or code lists, up to very formal definitions such as SNOMED CT - see the HL7 v3 Core Principles for more information.  Ordering of codings is undefined and SHALL NOT be used to infer meaning. Generally, at most only one of the coding values will be labelled as UserSelected = true." />
      <requirements value="Allows for translations and alternate encodings within a code system.  Also supports communication of the same instance to systems requiring different encodings." />
      <min value="0" />
      <max value="*" />
      <base>
        <path value="CodeableConcept.coding" />
        <min value="0" />
        <max value="*" />
      </base>
      <type>
        <code value="Coding" />
      </type>
      <condition value="ele-1" />
      <constraint>
        <key value="ele-1" />
        <severity value="error" />
        <human value="All FHIR elements must have a @value or children" />
        <xpath value="@value|f:*|h:div" />
      </constraint>
      <isSummary value="true" />
      <mapping>
        <identity value="v2" />
        <map value="C*E.1-8, C*E.10-22" />
      </mapping>
      <mapping>
        <identity value="rim" />
        <map value="union(., ./translation)" />
      </mapping>
      <mapping>
        <identity value="orim" />
        <map value="fhir:CodeableConcept.coding rdfs:subPropertyOf dt:CD.coding" />
      </mapping>
      <mapping>
        <identity value="v2" />
        <map value="CE/CNE/CWE subset one of the sets of component 1-3 or 4-6" />
      </mapping>
      <mapping>
        <identity value="rim" />
        <map value="CV" />
      </mapping>
      <mapping>
        <identity value="orim" />
        <map value="fhir:Coding rdfs:subClassOf dt:CDCoding" />
      </mapping>
      <mapping>
        <identity value="rim" />
        <map value="n/a" />
      </mapping>
    </element>
    <element>
      <path value="Encounter.type.coding" />
      <sliceName value="LOINC" />
      <short value="Code defined by a terminology system" />
      <definition value="A reference to a code defined by a terminology system." />
      <comment value="Codes may be defined very casually in enumerations, or code lists, up to very formal definitions such as SNOMED CT - see the HL7 v3 Core Principles for more information.  Ordering of codings is undefined and SHALL NOT be used to infer meaning. Generally, at most only one of the coding values will be labelled as UserSelected = true." />
      <requirements value="Allows for translations and alternate encodings within a code system.  Also supports communication of the same instance to systems requiring different encodings." />
      <min value="0" />
      <max value="*" />
      <base>
        <path value="CodeableConcept.coding" />
        <min value="0" />
        <max value="*" />
      </base>
      <type>
        <code value="Coding" />
      </type>
      <condition value="ele-1" />
      <constraint>
        <key value="ele-1" />
        <severity value="error" />
        <human value="All FHIR elements must have a @value or children" />
        <xpath value="@value|f:*|h:div" />
      </constraint>
      <isSummary value="true" />
      <mapping>
        <identity value="v2" />
        <map value="C*E.1-8, C*E.10-22" />
      </mapping>
      <mapping>
        <identity value="rim" />
        <map value="union(., ./translation)" />
      </mapping>
      <mapping>
        <identity value="orim" />
        <map value="fhir:CodeableConcept.coding rdfs:subPropertyOf dt:CD.coding" />
      </mapping>
      <mapping>
        <identity value="v2" />
        <map value="CE/CNE/CWE subset one of the sets of component 1-3 or 4-6" />
      </mapping>
      <mapping>
        <identity value="rim" />
        <map value="CV" />
      </mapping>
      <mapping>
        <identity value="orim" />
        <map value="fhir:Coding rdfs:subClassOf dt:CDCoding" />
      </mapping>
      <mapping>
        <identity value="rim" />
        <map value="n/a" />
      </mapping>
    </element>
    <element>
      <path value="Encounter.type.coding.id" />
      <representation value="xmlAttr" />
      <sliceName value="LOINC.id" />
      <short value="xml:id (or equivalent in JSON)" />
      <definition value="unique id for the element within a resource (for internal references)." />
      <comment value="RFC 4122" />
      <min value="0" />
      <max value="1" />
      <base>
        <path value="Element.id" />
        <min value="0" />
        <max value="1" />
      </base>
      <type>
        <code value="id" />
      </type>
      <condition value="ele-1" />
      <constraint>
        <key value="ele-1" />
        <severity value="error" />
        <human value="All FHIR elements must have a @value or children" />
        <xpath value="@value|f:*|h:div" />
      </constraint>
      <mapping>
        <identity value="rim" />
        <map value="n/a" />
      </mapping>
      <mapping>
        <identity value="rim" />
        <map value="n/a" />
      </mapping>
    </element>
    <element>
      <path value="Encounter.type.coding.extension" />
      <sliceName value="LOINC.extension" />
      <short value="Additional Content defined by implementations" />
      <definition value="May be used to represent additional information that is not part of the basic definition of the element. In order to make the use of extensions safe and manageable, there is a strict set of governance  applied to the definition and use of extensions. Though any implementer is allowed to define an extension, there is a set of requirements that SHALL be met as part of the definition of the extension." />
      <comment value="There can be no stigma associated with the use of extensions by any application, project, or standard - regardless of the institution or jurisdiction that uses or defines the extensions.  The use of extensions is what allows the FHIR specification to retain a core level of simplicity for everyone." />
      <alias value="extensions" />
      <alias value="user content" />
      <min value="0" />
      <max value="*" />
      <base>
        <path value="Element.extension" />
        <min value="0" />
        <max value="*" />
      </base>
      <type>
        <code value="Extension" />
      </type>
      <condition value="ele-1" />
      <constraint>
        <key value="ele-1" />
        <severity value="error" />
        <human value="All FHIR elements must have a @value or children" />
        <xpath value="@value|f:*|h:div" />
      </constraint>
      <mapping>
        <identity value="rim" />
        <map value="n/a" />
      </mapping>
      <mapping>
        <identity value="rim" />
        <map value="N/A" />
      </mapping>
      <mapping>
        <identity value="rim" />
        <map value="n/a" />
      </mapping>
    </element>
    <element>
      <path value="Encounter.type.coding.system" />
      <sliceName value="LOINC.system" />
      <short value="Identity of the terminology system" />
      <definition value="The identification of the code system that defines the meaning of the symbol in the code." />
      <comment value="The URI may be an OID (urn:oid:...) or a UUID (urn:uuid:...).  OIDs and UUIDs SHALL be references to the HL7 OID registry. Otherwise, the URI should come from HL7's list of FHIR defined special URIs or it should de-reference to some definition that establish the system clearly and unambiguously." />
      <requirements value="Need to be unambiguous about the source of the definition of the symbol." />
      <min value="1" />
      <max value="1" />
      <base>
        <path value="Coding.system" />
        <min value="0" />
        <max value="1" />
      </base>
      <type>
        <code value="uri" />
      </type>
      <fixedUri value="http://loinc.org" />
      <condition value="ele-1" />
      <constraint>
        <key value="ele-1" />
        <severity value="error" />
        <human value="All FHIR elements must have a @value or children" />
        <xpath value="@value|f:*|h:div" />
      </constraint>
      <isSummary value="true" />
      <mapping>
        <identity value="v2" />
        <map value="C*E.3" />
      </mapping>
      <mapping>
        <identity value="rim" />
        <map value="./codeSystem" />
      </mapping>
      <mapping>
        <identity value="orim" />
        <map value="fhir:Coding.system rdfs:subPropertyOf dt:CDCoding.codeSystem" />
      </mapping>
      <mapping>
        <identity value="rim" />
        <map value="n/a" />
      </mapping>
    </element>
    <element>
      <path value="Encounter.type.coding.version" />
      <sliceName value="LOINC.version" />
      <short value="Version of the system - if relevant" />
      <definition value="The version of the code system which was used when choosing this code. Note that a well-maintained code system does not need the version reported, because the meaning of codes is consistent across versions. However this cannot consistently be assured. and when the meaning is not guaranteed to be consistent, the version SHOULD be exchanged." />
      <comment value="Where the terminology does not clearly define what string should be used to identify code system versions, the recommendation is to use the date (expressed in FHIR date format) on which that version was officially published as the version date." />
      <min value="0" />
      <max value="1" />
      <base>
        <path value="Coding.version" />
        <min value="0" />
        <max value="1" />
      </base>
      <type>
        <code value="string" />
      </type>
      <condition value="ele-1" />
      <constraint>
        <key value="ele-1" />
        <severity value="error" />
        <human value="All FHIR elements must have a @value or children" />
        <xpath value="@value|f:*|h:div" />
      </constraint>
      <isSummary value="true" />
      <mapping>
        <identity value="v2" />
        <map value="C*E.7" />
      </mapping>
      <mapping>
        <identity value="rim" />
        <map value="./codeSystemVersion" />
      </mapping>
      <mapping>
        <identity value="orim" />
        <map value="fhir:Coding.version rdfs:subPropertyOf dt:CDCoding.codeSystemVersion" />
      </mapping>
      <mapping>
        <identity value="rim" />
        <map value="n/a" />
      </mapping>
    </element>
    <element>
      <path value="Encounter.type.coding.code" />
      <sliceName value="LOINC.code" />
      <short value="Symbol in syntax defined by the system" />
      <definition value="A symbol in syntax defined by the system. The symbol may be a predefined code or an expression in a syntax defined by the coding system (e.g. post-coordination)." />
      <comment value="Note that FHIR strings may not exceed 1MB in size" />
      <requirements value="Need to refer to a particular code in the system." />
      <min value="0" />
      <max value="1" />
      <base>
        <path value="Coding.code" />
        <min value="0" />
        <max value="1" />
      </base>
      <type>
        <code value="code" />
      </type>
      <condition value="ele-1" />
      <constraint>
        <key value="ele-1" />
        <severity value="error" />
        <human value="All FHIR elements must have a @value or children" />
        <xpath value="@value|f:*|h:div" />
      </constraint>
      <isSummary value="true" />
      <mapping>
        <identity value="v2" />
        <map value="C*E.1" />
      </mapping>
      <mapping>
        <identity value="rim" />
        <map value="./code" />
      </mapping>
      <mapping>
        <identity value="orim" />
        <map value="fhir:Coding.code rdfs:subPropertyOf dt:CDCoding.code" />
      </mapping>
      <mapping>
        <identity value="rim" />
        <map value="n/a" />
      </mapping>
    </element>
    <element>
      <path value="Encounter.type.coding.display" />
      <sliceName value="LOINC.display" />
      <short value="Representation defined by the system" />
      <definition value="A representation of the meaning of the code in the system, following the rules of the system." />
      <comment value="Note that FHIR strings may not exceed 1MB in size" />
      <requirements value="Need to be able to carry a human-readable meaning of the code for readers that do not know  the system." />
      <min value="0" />
      <max value="1" />
      <base>
        <path value="Coding.display" />
        <min value="0" />
        <max value="1" />
      </base>
      <type>
        <code value="string" />
      </type>
      <condition value="ele-1" />
      <constraint>
        <key value="ele-1" />
        <severity value="error" />
        <human value="All FHIR elements must have a @value or children" />
        <xpath value="@value|f:*|h:div" />
      </constraint>
      <isSummary value="true" />
      <mapping>
        <identity value="v2" />
        <map value="C*E.2 - but note this is not well followed" />
      </mapping>
      <mapping>
        <identity value="rim" />
        <map value="CV.displayName" />
      </mapping>
      <mapping>
        <identity value="orim" />
        <map value="fhir:Coding.display rdfs:subPropertyOf dt:CDCoding.displayName" />
      </mapping>
      <mapping>
        <identity value="rim" />
        <map value="n/a" />
      </mapping>
    </element>
    <element>
      <path value="Encounter.type.coding.userSelected" />
      <sliceName value="LOINC.userSelected" />
      <short value="If this coding was chosen directly by the user" />
      <definition value="Indicates that this coding was chosen by a user directly - i.e. off a pick list of available items (codes or displays)." />
      <comment value="Amongst a set of alternatives, a directly chosen code is the most appropriate starting point for new translations. There is some ambiguity about what exactly 'directly chosen' implies, and trading partner agreement may be needed to clarify the use of this element and its consequences more completely." />
      <requirements value="This has been identified as a clinical safety criterium - that this exact system/code pair was chosen explicitly, rather than inferred by the system based on some rules or language processing." />
      <min value="0" />
      <max value="1" />
      <base>
        <path value="Coding.userSelected" />
        <min value="0" />
        <max value="1" />
      </base>
      <type>
        <code value="boolean" />
      </type>
      <condition value="ele-1" />
      <constraint>
        <key value="ele-1" />
        <severity value="error" />
        <human value="All FHIR elements must have a @value or children" />
        <xpath value="@value|f:*|h:div" />
      </constraint>
      <isSummary value="true" />
      <mapping>
        <identity value="v2" />
        <map value="Sometimes implied by being first" />
      </mapping>
      <mapping>
        <identity value="rim" />
        <map value="CD.codingRationale" />
      </mapping>
      <mapping>
        <identity value="orim" />
        <map value="fhir:Coding.userSelected fhir:mapsTo dt:CDCoding.codingRationale. fhir:Coding.userSelected fhir:hasMap fhir:Coding.userSelected.map. fhir:Coding.userSelected.map a fhir:Map;   fhir:target dt:CDCoding.codingRationale. fhir:Coding.userSelected\#true a [     fhir:source &quot;true&quot;;     fhir:target dt:CDCoding.codingRationale\#O   ]" />
      </mapping>
      <mapping>
        <identity value="rim" />
        <map value="n/a" />
      </mapping>
    </element>
    <element>
      <path value="Encounter.type.coding" />
      <sliceName value="SNOMED" />
      <short value="Code defined by a terminology system" />
      <definition value="A reference to a code defined by a terminology system." />
      <comment value="Codes may be defined very casually in enumerations, or code lists, up to very formal definitions such as SNOMED CT - see the HL7 v3 Core Principles for more information.  Ordering of codings is undefined and SHALL NOT be used to infer meaning. Generally, at most only one of the coding values will be labelled as UserSelected = true." />
      <requirements value="Allows for translations and alternate encodings within a code system.  Also supports communication of the same instance to systems requiring different encodings." />
      <min value="0" />
      <max value="*" />
      <base>
        <path value="CodeableConcept.coding" />
        <min value="0" />
        <max value="*" />
      </base>
      <type>
        <code value="Coding" />
      </type>
      <condition value="ele-1" />
      <constraint>
        <key value="ele-1" />
        <severity value="error" />
        <human value="All FHIR elements must have a @value or children" />
        <xpath value="@value|f:*|h:div" />
      </constraint>
      <isSummary value="true" />
      <mapping>
        <identity value="v2" />
        <map value="C*E.1-8, C*E.10-22" />
      </mapping>
      <mapping>
        <identity value="rim" />
        <map value="union(., ./translation)" />
      </mapping>
      <mapping>
        <identity value="orim" />
        <map value="fhir:CodeableConcept.coding rdfs:subPropertyOf dt:CD.coding" />
      </mapping>
      <mapping>
        <identity value="v2" />
        <map value="CE/CNE/CWE subset one of the sets of component 1-3 or 4-6" />
      </mapping>
      <mapping>
        <identity value="rim" />
        <map value="CV" />
      </mapping>
      <mapping>
        <identity value="orim" />
        <map value="fhir:Coding rdfs:subClassOf dt:CDCoding" />
      </mapping>
      <mapping>
        <identity value="rim" />
        <map value="n/a" />
      </mapping>
    </element>
    <element>
      <path value="Encounter.type.coding.id" />
      <representation value="xmlAttr" />
      <sliceName value="SNOMED.id" />
      <short value="xml:id (or equivalent in JSON)" />
      <definition value="unique id for the element within a resource (for internal references)." />
      <comment value="RFC 4122" />
      <min value="0" />
      <max value="1" />
      <base>
        <path value="Element.id" />
        <min value="0" />
        <max value="1" />
      </base>
      <type>
        <code value="id" />
      </type>
      <condition value="ele-1" />
      <constraint>
        <key value="ele-1" />
        <severity value="error" />
        <human value="All FHIR elements must have a @value or children" />
        <xpath value="@value|f:*|h:div" />
      </constraint>
      <mapping>
        <identity value="rim" />
        <map value="n/a" />
      </mapping>
      <mapping>
        <identity value="rim" />
        <map value="n/a" />
      </mapping>
    </element>
    <element>
      <path value="Encounter.type.coding.extension" />
      <sliceName value="SNOMED.extension" />
      <short value="Additional Content defined by implementations" />
      <definition value="May be used to represent additional information that is not part of the basic definition of the element. In order to make the use of extensions safe and manageable, there is a strict set of governance  applied to the definition and use of extensions. Though any implementer is allowed to define an extension, there is a set of requirements that SHALL be met as part of the definition of the extension." />
      <comment value="There can be no stigma associated with the use of extensions by any application, project, or standard - regardless of the institution or jurisdiction that uses or defines the extensions.  The use of extensions is what allows the FHIR specification to retain a core level of simplicity for everyone." />
      <alias value="extensions" />
      <alias value="user content" />
      <min value="0" />
      <max value="*" />
      <base>
        <path value="Element.extension" />
        <min value="0" />
        <max value="*" />
      </base>
      <type>
        <code value="Extension" />
      </type>
      <condition value="ele-1" />
      <constraint>
        <key value="ele-1" />
        <severity value="error" />
        <human value="All FHIR elements must have a @value or children" />
        <xpath value="@value|f:*|h:div" />
      </constraint>
      <mapping>
        <identity value="rim" />
        <map value="n/a" />
      </mapping>
      <mapping>
        <identity value="rim" />
        <map value="N/A" />
      </mapping>
      <mapping>
        <identity value="rim" />
        <map value="n/a" />
      </mapping>
    </element>
    <element>
      <path value="Encounter.type.coding.system" />
      <sliceName value="SNOMED.system" />
      <short value="Identity of the terminology system" />
      <definition value="The identification of the code system that defines the meaning of the symbol in the code." />
      <comment value="The URI may be an OID (urn:oid:...) or a UUID (urn:uuid:...).  OIDs and UUIDs SHALL be references to the HL7 OID registry. Otherwise, the URI should come from HL7's list of FHIR defined special URIs or it should de-reference to some definition that establish the system clearly and unambiguously." />
      <requirements value="Need to be unambiguous about the source of the definition of the symbol." />
      <min value="1" />
      <max value="1" />
      <base>
        <path value="Coding.system" />
        <min value="0" />
        <max value="1" />
      </base>
      <type>
        <code value="uri" />
      </type>
      <fixedUri value="http://snomed.info/sct" />
      <condition value="ele-1" />
      <constraint>
        <key value="ele-1" />
        <severity value="error" />
        <human value="All FHIR elements must have a @value or children" />
        <xpath value="@value|f:*|h:div" />
      </constraint>
      <isSummary value="true" />
      <mapping>
        <identity value="v2" />
        <map value="C*E.3" />
      </mapping>
      <mapping>
        <identity value="rim" />
        <map value="./codeSystem" />
      </mapping>
      <mapping>
        <identity value="orim" />
        <map value="fhir:Coding.system rdfs:subPropertyOf dt:CDCoding.codeSystem" />
      </mapping>
      <mapping>
        <identity value="rim" />
        <map value="n/a" />
      </mapping>
    </element>
    <element>
      <path value="Encounter.type.coding.version" />
      <sliceName value="SNOMED.version" />
      <short value="Version of the system - if relevant" />
      <definition value="The version of the code system which was used when choosing this code. Note that a well-maintained code system does not need the version reported, because the meaning of codes is consistent across versions. However this cannot consistently be assured. and when the meaning is not guaranteed to be consistent, the version SHOULD be exchanged." />
      <comment value="Where the terminology does not clearly define what string should be used to identify code system versions, the recommendation is to use the date (expressed in FHIR date format) on which that version was officially published as the version date." />
      <min value="0" />
      <max value="1" />
      <base>
        <path value="Coding.version" />
        <min value="0" />
        <max value="1" />
      </base>
      <type>
        <code value="string" />
      </type>
      <condition value="ele-1" />
      <constraint>
        <key value="ele-1" />
        <severity value="error" />
        <human value="All FHIR elements must have a @value or children" />
        <xpath value="@value|f:*|h:div" />
      </constraint>
      <isSummary value="true" />
      <mapping>
        <identity value="v2" />
        <map value="C*E.7" />
      </mapping>
      <mapping>
        <identity value="rim" />
        <map value="./codeSystemVersion" />
      </mapping>
      <mapping>
        <identity value="orim" />
        <map value="fhir:Coding.version rdfs:subPropertyOf dt:CDCoding.codeSystemVersion" />
      </mapping>
      <mapping>
        <identity value="rim" />
        <map value="n/a" />
      </mapping>
    </element>
    <element>
      <path value="Encounter.type.coding.code" />
      <sliceName value="SNOMED.code" />
      <short value="Symbol in syntax defined by the system" />
      <definition value="A symbol in syntax defined by the system. The symbol may be a predefined code or an expression in a syntax defined by the coding system (e.g. post-coordination)." />
      <comment value="Note that FHIR strings may not exceed 1MB in size" />
      <requirements value="Need to refer to a particular code in the system." />
      <min value="0" />
      <max value="1" />
      <base>
        <path value="Coding.code" />
        <min value="0" />
        <max value="1" />
      </base>
      <type>
        <code value="code" />
      </type>
      <condition value="ele-1" />
      <constraint>
        <key value="ele-1" />
        <severity value="error" />
        <human value="All FHIR elements must have a @value or children" />
        <xpath value="@value|f:*|h:div" />
      </constraint>
      <isSummary value="true" />
      <mapping>
        <identity value="v2" />
        <map value="C*E.1" />
      </mapping>
      <mapping>
        <identity value="rim" />
        <map value="./code" />
      </mapping>
      <mapping>
        <identity value="orim" />
        <map value="fhir:Coding.code rdfs:subPropertyOf dt:CDCoding.code" />
      </mapping>
      <mapping>
        <identity value="rim" />
        <map value="n/a" />
      </mapping>
    </element>
    <element>
      <path value="Encounter.type.coding.display" />
      <sliceName value="SNOMED.display" />
      <short value="Representation defined by the system" />
      <definition value="A representation of the meaning of the code in the system, following the rules of the system." />
      <comment value="Note that FHIR strings may not exceed 1MB in size" />
      <requirements value="Need to be able to carry a human-readable meaning of the code for readers that do not know  the system." />
      <min value="0" />
      <max value="1" />
      <base>
        <path value="Coding.display" />
        <min value="0" />
        <max value="1" />
      </base>
      <type>
        <code value="string" />
      </type>
      <condition value="ele-1" />
      <constraint>
        <key value="ele-1" />
        <severity value="error" />
        <human value="All FHIR elements must have a @value or children" />
        <xpath value="@value|f:*|h:div" />
      </constraint>
      <isSummary value="true" />
      <mapping>
        <identity value="v2" />
        <map value="C*E.2 - but note this is not well followed" />
      </mapping>
      <mapping>
        <identity value="rim" />
        <map value="CV.displayName" />
      </mapping>
      <mapping>
        <identity value="orim" />
        <map value="fhir:Coding.display rdfs:subPropertyOf dt:CDCoding.displayName" />
      </mapping>
      <mapping>
        <identity value="rim" />
        <map value="n/a" />
      </mapping>
    </element>
    <element>
      <path value="Encounter.type.coding.userSelected" />
      <sliceName value="SNOMED.userSelected" />
      <short value="If this coding was chosen directly by the user" />
      <definition value="Indicates that this coding was chosen by a user directly - i.e. off a pick list of available items (codes or displays)." />
      <comment value="Amongst a set of alternatives, a directly chosen code is the most appropriate starting point for new translations. There is some ambiguity about what exactly 'directly chosen' implies, and trading partner agreement may be needed to clarify the use of this element and its consequences more completely." />
      <requirements value="This has been identified as a clinical safety criterium - that this exact system/code pair was chosen explicitly, rather than inferred by the system based on some rules or language processing." />
      <min value="0" />
      <max value="1" />
      <base>
        <path value="Coding.userSelected" />
        <min value="0" />
        <max value="1" />
      </base>
      <type>
        <code value="boolean" />
      </type>
      <condition value="ele-1" />
      <constraint>
        <key value="ele-1" />
        <severity value="error" />
        <human value="All FHIR elements must have a @value or children" />
        <xpath value="@value|f:*|h:div" />
      </constraint>
      <isSummary value="true" />
      <mapping>
        <identity value="v2" />
        <map value="Sometimes implied by being first" />
      </mapping>
      <mapping>
        <identity value="rim" />
        <map value="CD.codingRationale" />
      </mapping>
      <mapping>
        <identity value="orim" />
        <map value="fhir:Coding.userSelected fhir:mapsTo dt:CDCoding.codingRationale. fhir:Coding.userSelected fhir:hasMap fhir:Coding.userSelected.map. fhir:Coding.userSelected.map a fhir:Map;   fhir:target dt:CDCoding.codingRationale. fhir:Coding.userSelected\#true a [     fhir:source &quot;true&quot;;     fhir:target dt:CDCoding.codingRationale\#O   ]" />
      </mapping>
      <mapping>
        <identity value="rim" />
        <map value="n/a" />
      </mapping>
    </element>
    <element>
      <path value="Encounter.type.text" />
      <short value="Plain text representation of the concept" />
      <definition value="A human language representation of the concept as seen/selected/uttered by the user who entered the data and/or which represents the intended meaning of the user." />
      <comment value="Very often the text is the same as a displayName of one of the codings." />
      <requirements value="The codes from the terminologies do not always capture the correct meaning with all the nuances of the human using them, or sometimes there is no appropriate code at all. In these cases, the text is used to capture the full meaning of the source." />
      <min value="0" />
      <max value="1" />
      <base>
        <path value="CodeableConcept.text" />
        <min value="0" />
        <max value="1" />
      </base>
      <type>
        <code value="string" />
      </type>
      <condition value="ele-1" />
      <constraint>
        <key value="ele-1" />
        <severity value="error" />
        <human value="All FHIR elements must have a @value or children" />
        <xpath value="@value|f:*|h:div" />
      </constraint>
      <isSummary value="true" />
      <mapping>
        <identity value="v2" />
        <map value="C*E.9. But note many systems use C*E.2 for this" />
      </mapping>
      <mapping>
        <identity value="rim" />
        <map value="./originalText[mediaType/code=&quot;text/plain&quot;]/data" />
      </mapping>
      <mapping>
        <identity value="orim" />
        <map value="fhir:CodeableConcept.text rdfs:subPropertyOf dt:CD.originalText" />
      </mapping>
      <mapping>
        <identity value="rim" />
        <map value="n/a" />
      </mapping>
    </element>
    <element>
      <path value="Encounter.priority" />
      <short value="Indicates the urgency of the encounter" />
      <definition value="Indicates the urgency of the encounter." />
      <comment value="Not all terminology uses fit this general pattern. In some cases, models should not use CodeableConcept and use Coding directly and provide their own structure for managing text, codings, translations and the relationship between elements and pre- and post-coordination." />
      <min value="0" />
      <max value="*" />
      <base>
        <path value="Encounter.priority" />
        <min value="0" />
        <max value="1" />
      </base>
      <type>
        <code value="CodeableConcept" />
        <profile value="http://example.com/fhir/SD/codeable-with-systems" />
      </type>
      <condition value="ele-1" />
      <constraint>
        <key value="ele-1" />
        <severity value="error" />
        <human value="All FHIR elements must have a @value or children" />
        <xpath value="@value|f:*|h:div" />
      </constraint>
      <isSummary value="true" />
      <binding>
        <strength value="example" />
        <description value="Indicates the urgency of the encounter." />
        <valueSetUri value="http://hl7.org/fhir/ValueSet/encounter-priority" />
      </binding>
      <mapping>
        <identity value="v2" />
        <map value="CE/CNE/CWE" />
      </mapping>
      <mapping>
        <identity value="rim" />
        <map value="CD" />
      </mapping>
      <mapping>
        <identity value="orim" />
        <map value="fhir:CodeableConcept rdfs:subClassOf dt:CD" />
      </mapping>
      <mapping>
        <identity value="rim" />
        <map value="n/a" />
      </mapping>
      <mapping>
        <identity value="v2" />
        <map value="PV2-25" />
      </mapping>
      <mapping>
        <identity value="rim" />
        <map value=".priorityCode" />
      </mapping>
      <mapping>
        <identity value="w5" />
        <map value="grade" />
      </mapping>
    </element>
    <element>
      <path value="Encounter.priority.id" />
      <representation value="xmlAttr" />
      <short value="xml:id (or equivalent in JSON)" />
      <definition value="unique id for the element within a resource (for internal references)." />
      <comment value="RFC 4122" />
      <min value="0" />
      <max value="1" />
      <base>
        <path value="Element.id" />
        <min value="0" />
        <max value="1" />
      </base>
      <type>
        <code value="id" />
      </type>
      <condition value="ele-1" />
      <constraint>
        <key value="ele-1" />
        <severity value="error" />
        <human value="All FHIR elements must have a @value or children" />
        <xpath value="@value|f:*|h:div" />
      </constraint>
      <mapping>
        <identity value="rim" />
        <map value="n/a" />
      </mapping>
      <mapping>
        <identity value="rim" />
        <map value="n/a" />
      </mapping>
    </element>
    <element>
      <path value="Encounter.priority.extension" />
      <short value="Additional Content defined by implementations" />
      <definition value="May be used to represent additional information that is not part of the basic definition of the element. In order to make the use of extensions safe and manageable, there is a strict set of governance  applied to the definition and use of extensions. Though any implementer is allowed to define an extension, there is a set of requirements that SHALL be met as part of the definition of the extension." />
      <comment value="There can be no stigma associated with the use of extensions by any application, project, or standard - regardless of the institution or jurisdiction that uses or defines the extensions.  The use of extensions is what allows the FHIR specification to retain a core level of simplicity for everyone." />
      <alias value="extensions" />
      <alias value="user content" />
      <min value="0" />
      <max value="*" />
      <base>
        <path value="Element.extension" />
        <min value="0" />
        <max value="*" />
      </base>
      <type>
        <code value="Extension" />
      </type>
      <condition value="ele-1" />
      <constraint>
        <key value="ele-1" />
        <severity value="error" />
        <human value="All FHIR elements must have a @value or children" />
        <xpath value="@value|f:*|h:div" />
      </constraint>
      <mapping>
        <identity value="rim" />
        <map value="n/a" />
      </mapping>
      <mapping>
        <identity value="rim" />
        <map value="N/A" />
      </mapping>
      <mapping>
        <identity value="rim" />
        <map value="n/a" />
      </mapping>
    </element>
    <element>
      <path value="Encounter.priority.coding" />
      <slicing>
>>>>>>> 6d67c8a8
        <!-- [WMR 20170412] Fixed -->
        <discriminator>
          <type value="value" />
          <path value="system" />
        </discriminator>
<<<<<<< HEAD
				<rules value="open" />
			</slicing>
			<short value="Code defined by a terminology system" />
			<definition value="A reference to a code defined by a terminology system." />
			<comment value="Codes may be defined very casually in enumerations, or code lists, up to very formal definitions such as SNOMED CT - see the HL7 v3 Core Principles for more information.  Ordering of codings is undefined and SHALL NOT be used to infer meaning. Generally, at most only one of the coding values will be labelled as UserSelected = true." />
			<requirements value="Allows for translations and alternate encodings within a code system.  Also supports communication of the same instance to systems requiring different encodings." />
			<min value="0" />
			<max value="*" />
			<base>
				<path value="CodeableConcept.coding" />
				<min value="0" />
				<max value="*" />
			</base>
			<type>
				<code value="Coding" />
			</type>
			<condition value="ele-1" />
			<constraint>
				<key value="ele-1" />
				<severity value="error" />
				<human value="All FHIR elements must have a @value or children" />
				<xpath value="@value|f:*|h:div" />
			</constraint>
			<isSummary value="true" />
			<mapping>
				<identity value="v2" />
				<map value="C*E.1-8, C*E.10-22" />
			</mapping>
			<mapping>
				<identity value="rim" />
				<map value="union(., ./translation)" />
			</mapping>
			<mapping>
				<identity value="orim" />
				<map value="fhir:CodeableConcept.coding rdfs:subPropertyOf dt:CD.coding" />
			</mapping>
			<mapping>
				<identity value="v2" />
				<map value="CE/CNE/CWE subset one of the sets of component 1-3 or 4-6" />
			</mapping>
			<mapping>
				<identity value="rim" />
				<map value="CV" />
			</mapping>
			<mapping>
				<identity value="orim" />
				<map value="fhir:Coding rdfs:subClassOf dt:CDCoding" />
			</mapping>
			<mapping>
				<identity value="rim" />
				<map value="n/a" />
			</mapping>
		</element>
		<element>
			<path value="Encounter.priority.coding" />
			<sliceName value="LOINC" />
			<short value="Code defined by a terminology system" />
			<definition value="A reference to a code defined by a terminology system." />
			<comment value="Codes may be defined very casually in enumerations, or code lists, up to very formal definitions such as SNOMED CT - see the HL7 v3 Core Principles for more information.  Ordering of codings is undefined and SHALL NOT be used to infer meaning. Generally, at most only one of the coding values will be labelled as UserSelected = true." />
			<requirements value="Allows for translations and alternate encodings within a code system.  Also supports communication of the same instance to systems requiring different encodings." />
			<min value="0" />
			<max value="*" />
			<base>
				<path value="CodeableConcept.coding" />
				<min value="0" />
				<max value="*" />
			</base>
			<type>
				<code value="Coding" />
			</type>
			<condition value="ele-1" />
			<constraint>
				<key value="ele-1" />
				<severity value="error" />
				<human value="All FHIR elements must have a @value or children" />
				<xpath value="@value|f:*|h:div" />
			</constraint>
			<isSummary value="true" />
			<mapping>
				<identity value="v2" />
				<map value="C*E.1-8, C*E.10-22" />
			</mapping>
			<mapping>
				<identity value="rim" />
				<map value="union(., ./translation)" />
			</mapping>
			<mapping>
				<identity value="orim" />
				<map value="fhir:CodeableConcept.coding rdfs:subPropertyOf dt:CD.coding" />
			</mapping>
			<mapping>
				<identity value="v2" />
				<map value="CE/CNE/CWE subset one of the sets of component 1-3 or 4-6" />
			</mapping>
			<mapping>
				<identity value="rim" />
				<map value="CV" />
			</mapping>
			<mapping>
				<identity value="orim" />
				<map value="fhir:Coding rdfs:subClassOf dt:CDCoding" />
			</mapping>
			<mapping>
				<identity value="rim" />
				<map value="n/a" />
			</mapping>
		</element>
		<element>
			<path value="Encounter.priority.coding.id" />
			<representation value="xmlAttr" />
			<sliceName value="LOINC.id" />
			<short value="xml:id (or equivalent in JSON)" />
			<definition value="unique id for the element within a resource (for internal references)." />
			<comment value="RFC 4122" />
			<min value="0" />
			<max value="1" />
			<base>
				<path value="Element.id" />
				<min value="0" />
				<max value="1" />
			</base>
			<type>
				<code value="id" />
			</type>
			<condition value="ele-1" />
			<constraint>
				<key value="ele-1" />
				<severity value="error" />
				<human value="All FHIR elements must have a @value or children" />
				<xpath value="@value|f:*|h:div" />
			</constraint>
			<mapping>
				<identity value="rim" />
				<map value="n/a" />
			</mapping>
			<mapping>
				<identity value="rim" />
				<map value="n/a" />
			</mapping>
		</element>
		<element>
			<path value="Encounter.priority.coding.extension" />
			<sliceName value="LOINC.extension" />
			<short value="Additional Content defined by implementations" />
			<definition value="May be used to represent additional information that is not part of the basic definition of the element. In order to make the use of extensions safe and manageable, there is a strict set of governance  applied to the definition and use of extensions. Though any implementer is allowed to define an extension, there is a set of requirements that SHALL be met as part of the definition of the extension." />
			<comment value="There can be no stigma associated with the use of extensions by any application, project, or standard - regardless of the institution or jurisdiction that uses or defines the extensions.  The use of extensions is what allows the FHIR specification to retain a core level of simplicity for everyone." />
			<alias value="extensions" />
			<alias value="user content" />
			<min value="0" />
			<max value="*" />
			<base>
				<path value="Element.extension" />
				<min value="0" />
				<max value="*" />
			</base>
			<type>
				<code value="Extension" />
			</type>
			<condition value="ele-1" />
			<constraint>
				<key value="ele-1" />
				<severity value="error" />
				<human value="All FHIR elements must have a @value or children" />
				<xpath value="@value|f:*|h:div" />
			</constraint>
			<mapping>
				<identity value="rim" />
				<map value="n/a" />
			</mapping>
			<mapping>
				<identity value="rim" />
				<map value="N/A" />
			</mapping>
			<mapping>
				<identity value="rim" />
				<map value="n/a" />
			</mapping>
		</element>
		<element>
			<path value="Encounter.priority.coding.system" />
			<sliceName value="LOINC.system" />
			<short value="Identity of the terminology system" />
			<definition value="The identification of the code system that defines the meaning of the symbol in the code." />
			<comment value="The URI may be an OID (urn:oid:...) or a UUID (urn:uuid:...).  OIDs and UUIDs SHALL be references to the HL7 OID registry. Otherwise, the URI should come from HL7's list of FHIR defined special URIs or it should de-reference to some definition that establish the system clearly and unambiguously." />
			<requirements value="Need to be unambiguous about the source of the definition of the symbol." />
			<min value="1" />
			<max value="1" />
			<base>
				<path value="Coding.system" />
				<min value="0" />
				<max value="1" />
			</base>
			<type>
				<code value="uri" />
			</type>
			<fixedUri value="http://loinc.org" />
			<condition value="ele-1" />
			<constraint>
				<key value="ele-1" />
				<severity value="error" />
				<human value="All FHIR elements must have a @value or children" />
				<xpath value="@value|f:*|h:div" />
			</constraint>
			<isSummary value="true" />
			<mapping>
				<identity value="v2" />
				<map value="C*E.3" />
			</mapping>
			<mapping>
				<identity value="rim" />
				<map value="./codeSystem" />
			</mapping>
			<mapping>
				<identity value="orim" />
				<map value="fhir:Coding.system rdfs:subPropertyOf dt:CDCoding.codeSystem" />
			</mapping>
			<mapping>
				<identity value="rim" />
				<map value="n/a" />
			</mapping>
		</element>
		<element>
			<path value="Encounter.priority.coding.version" />
			<sliceName value="LOINC.version" />
			<short value="Version of the system - if relevant" />
			<definition value="The version of the code system which was used when choosing this code. Note that a well-maintained code system does not need the version reported, because the meaning of codes is consistent across versions. However this cannot consistently be assured. and when the meaning is not guaranteed to be consistent, the version SHOULD be exchanged." />
			<comment value="Where the terminology does not clearly define what string should be used to identify code system versions, the recommendation is to use the date (expressed in FHIR date format) on which that version was officially published as the version date." />
			<min value="0" />
			<max value="1" />
			<base>
				<path value="Coding.version" />
				<min value="0" />
				<max value="1" />
			</base>
			<type>
				<code value="string" />
			</type>
			<condition value="ele-1" />
			<constraint>
				<key value="ele-1" />
				<severity value="error" />
				<human value="All FHIR elements must have a @value or children" />
				<xpath value="@value|f:*|h:div" />
			</constraint>
			<isSummary value="true" />
			<mapping>
				<identity value="v2" />
				<map value="C*E.7" />
			</mapping>
			<mapping>
				<identity value="rim" />
				<map value="./codeSystemVersion" />
			</mapping>
			<mapping>
				<identity value="orim" />
				<map value="fhir:Coding.version rdfs:subPropertyOf dt:CDCoding.codeSystemVersion" />
			</mapping>
			<mapping>
				<identity value="rim" />
				<map value="n/a" />
			</mapping>
		</element>
		<element>
			<path value="Encounter.priority.coding.code" />
			<sliceName value="LOINC.code" />
			<short value="Symbol in syntax defined by the system" />
			<definition value="A symbol in syntax defined by the system. The symbol may be a predefined code or an expression in a syntax defined by the coding system (e.g. post-coordination)." />
			<comment value="Note that FHIR strings may not exceed 1MB in size" />
			<requirements value="Need to refer to a particular code in the system." />
			<min value="0" />
			<max value="1" />
			<base>
				<path value="Coding.code" />
				<min value="0" />
				<max value="1" />
			</base>
			<type>
				<code value="code" />
			</type>
			<condition value="ele-1" />
			<constraint>
				<key value="ele-1" />
				<severity value="error" />
				<human value="All FHIR elements must have a @value or children" />
				<xpath value="@value|f:*|h:div" />
			</constraint>
			<isSummary value="true" />
			<mapping>
				<identity value="v2" />
				<map value="C*E.1" />
			</mapping>
			<mapping>
				<identity value="rim" />
				<map value="./code" />
			</mapping>
			<mapping>
				<identity value="orim" />
				<map value="fhir:Coding.code rdfs:subPropertyOf dt:CDCoding.code" />
			</mapping>
			<mapping>
				<identity value="rim" />
				<map value="n/a" />
			</mapping>
		</element>
		<element>
			<path value="Encounter.priority.coding.display" />
			<sliceName value="LOINC.display" />
			<short value="Representation defined by the system" />
			<definition value="A representation of the meaning of the code in the system, following the rules of the system." />
			<comment value="Note that FHIR strings may not exceed 1MB in size" />
			<requirements value="Need to be able to carry a human-readable meaning of the code for readers that do not know  the system." />
			<min value="0" />
			<max value="1" />
			<base>
				<path value="Coding.display" />
				<min value="0" />
				<max value="1" />
			</base>
			<type>
				<code value="string" />
			</type>
			<condition value="ele-1" />
			<constraint>
				<key value="ele-1" />
				<severity value="error" />
				<human value="All FHIR elements must have a @value or children" />
				<xpath value="@value|f:*|h:div" />
			</constraint>
			<isSummary value="true" />
			<mapping>
				<identity value="v2" />
				<map value="C*E.2 - but note this is not well followed" />
			</mapping>
			<mapping>
				<identity value="rim" />
				<map value="CV.displayName" />
			</mapping>
			<mapping>
				<identity value="orim" />
				<map value="fhir:Coding.display rdfs:subPropertyOf dt:CDCoding.displayName" />
			</mapping>
			<mapping>
				<identity value="rim" />
				<map value="n/a" />
			</mapping>
		</element>
		<element>
			<path value="Encounter.priority.coding.userSelected" />
			<sliceName value="LOINC.userSelected" />
			<short value="If this coding was chosen directly by the user" />
			<definition value="Indicates that this coding was chosen by a user directly - i.e. off a pick list of available items (codes or displays)." />
			<comment value="Amongst a set of alternatives, a directly chosen code is the most appropriate starting point for new translations. There is some ambiguity about what exactly 'directly chosen' implies, and trading partner agreement may be needed to clarify the use of this element and its consequences more completely." />
			<requirements value="This has been identified as a clinical safety criterium - that this exact system/code pair was chosen explicitly, rather than inferred by the system based on some rules or language processing." />
			<min value="0" />
			<max value="1" />
			<base>
				<path value="Coding.userSelected" />
				<min value="0" />
				<max value="1" />
			</base>
			<type>
				<code value="boolean" />
			</type>
			<condition value="ele-1" />
			<constraint>
				<key value="ele-1" />
				<severity value="error" />
				<human value="All FHIR elements must have a @value or children" />
				<xpath value="@value|f:*|h:div" />
			</constraint>
			<isSummary value="true" />
			<mapping>
				<identity value="v2" />
				<map value="Sometimes implied by being first" />
			</mapping>
			<mapping>
				<identity value="rim" />
				<map value="CD.codingRationale" />
			</mapping>
			<mapping>
				<identity value="orim" />
				<map value="fhir:Coding.userSelected fhir:mapsTo dt:CDCoding.codingRationale. fhir:Coding.userSelected fhir:hasMap fhir:Coding.userSelected.map. fhir:Coding.userSelected.map a fhir:Map;   fhir:target dt:CDCoding.codingRationale. fhir:Coding.userSelected\#true a [     fhir:source &quot;true&quot;;     fhir:target dt:CDCoding.codingRationale\#O   ]" />
			</mapping>
			<mapping>
				<identity value="rim" />
				<map value="n/a" />
			</mapping>
		</element>
		<element>
			<path value="Encounter.priority.coding" />
			<sliceName value="SNOMED" />
			<short value="Code defined by a terminology system" />
			<definition value="A reference to a code defined by a terminology system." />
			<comment value="Codes may be defined very casually in enumerations, or code lists, up to very formal definitions such as SNOMED CT - see the HL7 v3 Core Principles for more information.  Ordering of codings is undefined and SHALL NOT be used to infer meaning. Generally, at most only one of the coding values will be labelled as UserSelected = true." />
			<requirements value="Allows for translations and alternate encodings within a code system.  Also supports communication of the same instance to systems requiring different encodings." />
			<min value="0" />
			<max value="*" />
			<base>
				<path value="CodeableConcept.coding" />
				<min value="0" />
				<max value="*" />
			</base>
			<type>
				<code value="Coding" />
			</type>
			<condition value="ele-1" />
			<constraint>
				<key value="ele-1" />
				<severity value="error" />
				<human value="All FHIR elements must have a @value or children" />
				<xpath value="@value|f:*|h:div" />
			</constraint>
			<isSummary value="true" />
			<mapping>
				<identity value="v2" />
				<map value="C*E.1-8, C*E.10-22" />
			</mapping>
			<mapping>
				<identity value="rim" />
				<map value="union(., ./translation)" />
			</mapping>
			<mapping>
				<identity value="orim" />
				<map value="fhir:CodeableConcept.coding rdfs:subPropertyOf dt:CD.coding" />
			</mapping>
			<mapping>
				<identity value="v2" />
				<map value="CE/CNE/CWE subset one of the sets of component 1-3 or 4-6" />
			</mapping>
			<mapping>
				<identity value="rim" />
				<map value="CV" />
			</mapping>
			<mapping>
				<identity value="orim" />
				<map value="fhir:Coding rdfs:subClassOf dt:CDCoding" />
			</mapping>
			<mapping>
				<identity value="rim" />
				<map value="n/a" />
			</mapping>
		</element>
		<element>
			<path value="Encounter.priority.coding.id" />
			<representation value="xmlAttr" />
			<sliceName value="SNOMED.id" />
			<short value="xml:id (or equivalent in JSON)" />
			<definition value="unique id for the element within a resource (for internal references)." />
			<comment value="RFC 4122" />
			<min value="0" />
			<max value="1" />
			<base>
				<path value="Element.id" />
				<min value="0" />
				<max value="1" />
			</base>
			<type>
				<code value="id" />
			</type>
			<condition value="ele-1" />
			<constraint>
				<key value="ele-1" />
				<severity value="error" />
				<human value="All FHIR elements must have a @value or children" />
				<xpath value="@value|f:*|h:div" />
			</constraint>
			<mapping>
				<identity value="rim" />
				<map value="n/a" />
			</mapping>
			<mapping>
				<identity value="rim" />
				<map value="n/a" />
			</mapping>
		</element>
		<element>
			<path value="Encounter.priority.coding.extension" />
			<sliceName value="SNOMED.extension" />
			<short value="Additional Content defined by implementations" />
			<definition value="May be used to represent additional information that is not part of the basic definition of the element. In order to make the use of extensions safe and manageable, there is a strict set of governance  applied to the definition and use of extensions. Though any implementer is allowed to define an extension, there is a set of requirements that SHALL be met as part of the definition of the extension." />
			<comment value="There can be no stigma associated with the use of extensions by any application, project, or standard - regardless of the institution or jurisdiction that uses or defines the extensions.  The use of extensions is what allows the FHIR specification to retain a core level of simplicity for everyone." />
			<alias value="extensions" />
			<alias value="user content" />
			<min value="0" />
			<max value="*" />
			<base>
				<path value="Element.extension" />
				<min value="0" />
				<max value="*" />
			</base>
			<type>
				<code value="Extension" />
			</type>
			<condition value="ele-1" />
			<constraint>
				<key value="ele-1" />
				<severity value="error" />
				<human value="All FHIR elements must have a @value or children" />
				<xpath value="@value|f:*|h:div" />
			</constraint>
			<mapping>
				<identity value="rim" />
				<map value="n/a" />
			</mapping>
			<mapping>
				<identity value="rim" />
				<map value="N/A" />
			</mapping>
			<mapping>
				<identity value="rim" />
				<map value="n/a" />
			</mapping>
		</element>
		<element>
			<path value="Encounter.priority.coding.system" />
			<sliceName value="SNOMED.system" />
			<short value="Identity of the terminology system" />
			<definition value="The identification of the code system that defines the meaning of the symbol in the code." />
			<comment value="The URI may be an OID (urn:oid:...) or a UUID (urn:uuid:...).  OIDs and UUIDs SHALL be references to the HL7 OID registry. Otherwise, the URI should come from HL7's list of FHIR defined special URIs or it should de-reference to some definition that establish the system clearly and unambiguously." />
			<requirements value="Need to be unambiguous about the source of the definition of the symbol." />
			<min value="1" />
			<max value="1" />
			<base>
				<path value="Coding.system" />
				<min value="0" />
				<max value="1" />
			</base>
			<type>
				<code value="uri" />
			</type>
			<fixedUri value="http://snomed.info/sct" />
			<condition value="ele-1" />
			<constraint>
				<key value="ele-1" />
				<severity value="error" />
				<human value="All FHIR elements must have a @value or children" />
				<xpath value="@value|f:*|h:div" />
			</constraint>
			<isSummary value="true" />
			<mapping>
				<identity value="v2" />
				<map value="C*E.3" />
			</mapping>
			<mapping>
				<identity value="rim" />
				<map value="./codeSystem" />
			</mapping>
			<mapping>
				<identity value="orim" />
				<map value="fhir:Coding.system rdfs:subPropertyOf dt:CDCoding.codeSystem" />
			</mapping>
			<mapping>
				<identity value="rim" />
				<map value="n/a" />
			</mapping>
		</element>
		<element>
			<path value="Encounter.priority.coding.version" />
			<sliceName value="SNOMED.version" />
			<short value="Version of the system - if relevant" />
			<definition value="The version of the code system which was used when choosing this code. Note that a well-maintained code system does not need the version reported, because the meaning of codes is consistent across versions. However this cannot consistently be assured. and when the meaning is not guaranteed to be consistent, the version SHOULD be exchanged." />
			<comment value="Where the terminology does not clearly define what string should be used to identify code system versions, the recommendation is to use the date (expressed in FHIR date format) on which that version was officially published as the version date." />
			<min value="0" />
			<max value="1" />
			<base>
				<path value="Coding.version" />
				<min value="0" />
				<max value="1" />
			</base>
			<type>
				<code value="string" />
			</type>
			<condition value="ele-1" />
			<constraint>
				<key value="ele-1" />
				<severity value="error" />
				<human value="All FHIR elements must have a @value or children" />
				<xpath value="@value|f:*|h:div" />
			</constraint>
			<isSummary value="true" />
			<mapping>
				<identity value="v2" />
				<map value="C*E.7" />
			</mapping>
			<mapping>
				<identity value="rim" />
				<map value="./codeSystemVersion" />
			</mapping>
			<mapping>
				<identity value="orim" />
				<map value="fhir:Coding.version rdfs:subPropertyOf dt:CDCoding.codeSystemVersion" />
			</mapping>
			<mapping>
				<identity value="rim" />
				<map value="n/a" />
			</mapping>
		</element>
		<element>
			<path value="Encounter.priority.coding.code" />
			<sliceName value="SNOMED.code" />
			<short value="Symbol in syntax defined by the system" />
			<definition value="A symbol in syntax defined by the system. The symbol may be a predefined code or an expression in a syntax defined by the coding system (e.g. post-coordination)." />
			<comment value="Note that FHIR strings may not exceed 1MB in size" />
			<requirements value="Need to refer to a particular code in the system." />
			<min value="0" />
			<max value="1" />
			<base>
				<path value="Coding.code" />
				<min value="0" />
				<max value="1" />
			</base>
			<type>
				<code value="code" />
			</type>
			<condition value="ele-1" />
			<constraint>
				<key value="ele-1" />
				<severity value="error" />
				<human value="All FHIR elements must have a @value or children" />
				<xpath value="@value|f:*|h:div" />
			</constraint>
			<isSummary value="true" />
			<mapping>
				<identity value="v2" />
				<map value="C*E.1" />
			</mapping>
			<mapping>
				<identity value="rim" />
				<map value="./code" />
			</mapping>
			<mapping>
				<identity value="orim" />
				<map value="fhir:Coding.code rdfs:subPropertyOf dt:CDCoding.code" />
			</mapping>
			<mapping>
				<identity value="rim" />
				<map value="n/a" />
			</mapping>
		</element>
		<element>
			<path value="Encounter.priority.coding.display" />
			<sliceName value="SNOMED.display" />
			<short value="Representation defined by the system" />
			<definition value="A representation of the meaning of the code in the system, following the rules of the system." />
			<comment value="Note that FHIR strings may not exceed 1MB in size" />
			<requirements value="Need to be able to carry a human-readable meaning of the code for readers that do not know  the system." />
			<min value="0" />
			<max value="1" />
			<base>
				<path value="Coding.display" />
				<min value="0" />
				<max value="1" />
			</base>
			<type>
				<code value="string" />
			</type>
			<condition value="ele-1" />
			<constraint>
				<key value="ele-1" />
				<severity value="error" />
				<human value="All FHIR elements must have a @value or children" />
				<xpath value="@value|f:*|h:div" />
			</constraint>
			<isSummary value="true" />
			<mapping>
				<identity value="v2" />
				<map value="C*E.2 - but note this is not well followed" />
			</mapping>
			<mapping>
				<identity value="rim" />
				<map value="CV.displayName" />
			</mapping>
			<mapping>
				<identity value="orim" />
				<map value="fhir:Coding.display rdfs:subPropertyOf dt:CDCoding.displayName" />
			</mapping>
			<mapping>
				<identity value="rim" />
				<map value="n/a" />
			</mapping>
		</element>
		<element>
			<path value="Encounter.priority.coding.userSelected" />
			<sliceName value="SNOMED.userSelected" />
			<short value="If this coding was chosen directly by the user" />
			<definition value="Indicates that this coding was chosen by a user directly - i.e. off a pick list of available items (codes or displays)." />
			<comment value="Amongst a set of alternatives, a directly chosen code is the most appropriate starting point for new translations. There is some ambiguity about what exactly 'directly chosen' implies, and trading partner agreement may be needed to clarify the use of this element and its consequences more completely." />
			<requirements value="This has been identified as a clinical safety criterium - that this exact system/code pair was chosen explicitly, rather than inferred by the system based on some rules or language processing." />
			<min value="0" />
			<max value="1" />
			<base>
				<path value="Coding.userSelected" />
				<min value="0" />
				<max value="1" />
			</base>
			<type>
				<code value="boolean" />
			</type>
			<condition value="ele-1" />
			<constraint>
				<key value="ele-1" />
				<severity value="error" />
				<human value="All FHIR elements must have a @value or children" />
				<xpath value="@value|f:*|h:div" />
			</constraint>
			<isSummary value="true" />
			<mapping>
				<identity value="v2" />
				<map value="Sometimes implied by being first" />
			</mapping>
			<mapping>
				<identity value="rim" />
				<map value="CD.codingRationale" />
			</mapping>
			<mapping>
				<identity value="orim" />
				<map value="fhir:Coding.userSelected fhir:mapsTo dt:CDCoding.codingRationale. fhir:Coding.userSelected fhir:hasMap fhir:Coding.userSelected.map. fhir:Coding.userSelected.map a fhir:Map;   fhir:target dt:CDCoding.codingRationale. fhir:Coding.userSelected\#true a [     fhir:source &quot;true&quot;;     fhir:target dt:CDCoding.codingRationale\#O   ]" />
			</mapping>
			<mapping>
				<identity value="rim" />
				<map value="n/a" />
			</mapping>
		</element>
		<element>
			<path value="Encounter.priority.text" />
			<short value="Plain text representation of the concept" />
			<definition value="A human language representation of the concept as seen/selected/uttered by the user who entered the data and/or which represents the intended meaning of the user." />
			<comment value="Very often the text is the same as a displayName of one of the codings." />
			<requirements value="The codes from the terminologies do not always capture the correct meaning with all the nuances of the human using them, or sometimes there is no appropriate code at all. In these cases, the text is used to capture the full meaning of the source." />
			<min value="0" />
			<max value="1" />
			<base>
				<path value="CodeableConcept.text" />
				<min value="0" />
				<max value="1" />
			</base>
			<type>
				<code value="string" />
			</type>
			<condition value="ele-1" />
			<constraint>
				<key value="ele-1" />
				<severity value="error" />
				<human value="All FHIR elements must have a @value or children" />
				<xpath value="@value|f:*|h:div" />
			</constraint>
			<isSummary value="true" />
			<mapping>
				<identity value="v2" />
				<map value="C*E.9. But note many systems use C*E.2 for this" />
			</mapping>
			<mapping>
				<identity value="rim" />
				<map value="./originalText[mediaType/code=&quot;text/plain&quot;]/data" />
			</mapping>
			<mapping>
				<identity value="orim" />
				<map value="fhir:CodeableConcept.text rdfs:subPropertyOf dt:CD.originalText" />
			</mapping>
			<mapping>
				<identity value="rim" />
				<map value="n/a" />
			</mapping>
		</element>
		<element>
			<path value="Encounter.patient" />
			<short value="The patient present at the encounter" />
			<definition value="The patient present at the encounter." />
			<comment value="While the encounter is always about the patient, the patient may not actually be known in all contexts of use." />
			<alias value="patient" />
			<min value="0" />
			<max value="1" />
			<base>
				<path value="Encounter.patient" />
				<min value="0" />
				<max value="1" />
			</base>
			<type>
				<code value="Reference" />
				<profile value="http://hl7.org/fhir/StructureDefinition/Patient" />
			</type>
			<condition value="ele-1" />
			<constraint>
				<key value="ref-1" />
				<severity value="error" />
				<human value="SHALL have a local reference if the resource is provided inline" />
				<xpath value="not(starts-with(f:reference/@value, '#')) or exists(ancestor::*[self::f:entry or self::f:parameter]/f:resource/f:*/f:contained/f:*[f:id/@value=substring-after(current()/f:reference/@value, '#')]|/*/f:contained/f:*[f:id/@value=substring-after(current()/f:reference/@value, '#')])" />
			</constraint>
			<constraint>
				<key value="ele-1" />
				<severity value="error" />
				<human value="All FHIR elements must have a @value or children" />
				<xpath value="@value|f:*|h:div" />
			</constraint>
			<isSummary value="true" />
			<mapping>
				<identity value="v2" />
				<map value="PID-3" />
			</mapping>
			<mapping>
				<identity value="rim" />
				<map value=".participation[typeCode=SBJ]/role[classCode=PAT]" />
			</mapping>
			<mapping>
				<identity value="w5" />
				<map value="who.focus" />
			</mapping>
			<mapping>
				<identity value="rim" />
				<map value="The target of a resource reference is a RIM entry point (Act, Role, or Entity)" />
			</mapping>
			<mapping>
				<identity value="rim" />
				<map value="n/a" />
			</mapping>
		</element>
		<element>
			<path value="Encounter.episodeOfCare" />
			<short value="Episode(s) of care that this encounter should be recorded against" />
			<definition value="Where a specific encounter should be classified as a part of a specific episode(s) of care this field should be used. This association can facilitate grouping of related encounters together for a specific purpose, such as government reporting, issue tracking, association via a common problem.  The association is recorded on the encounter as these are typically created after the episode of care, and grouped on entry rather than editing the episode of care to append another encounter to it (the episode of care could span years)." />
			<min value="0" />
			<max value="*" />
			<base>
				<path value="Encounter.episodeOfCare" />
				<min value="0" />
				<max value="*" />
			</base>
			<type>
				<code value="Reference" />
				<profile value="http://hl7.org/fhir/StructureDefinition/EpisodeOfCare" />
			</type>
			<condition value="ele-1" />
			<constraint>
				<key value="ref-1" />
				<severity value="error" />
				<human value="SHALL have a local reference if the resource is provided inline" />
				<xpath value="not(starts-with(f:reference/@value, '#')) or exists(ancestor::*[self::f:entry or self::f:parameter]/f:resource/f:*/f:contained/f:*[f:id/@value=substring-after(current()/f:reference/@value, '#')]|/*/f:contained/f:*[f:id/@value=substring-after(current()/f:reference/@value, '#')])" />
			</constraint>
			<constraint>
				<key value="ele-1" />
				<severity value="error" />
				<human value="All FHIR elements must have a @value or children" />
				<xpath value="@value|f:*|h:div" />
			</constraint>
			<isSummary value="true" />
			<mapping>
				<identity value="v2" />
				<map value="PV1-54, PV1-53" />
			</mapping>
			<mapping>
				<identity value="w5" />
				<map value="context" />
			</mapping>
			<mapping>
				<identity value="rim" />
				<map value="The target of a resource reference is a RIM entry point (Act, Role, or Entity)" />
			</mapping>
			<mapping>
				<identity value="rim" />
				<map value="n/a" />
			</mapping>
		</element>
		<element>
			<path value="Encounter.incomingReferral" />
			<short value="The ReferralRequest that initiated this encounter" />
			<definition value="The referral request this encounter satisfies (incoming referral)." />
			<min value="0" />
			<max value="*" />
			<base>
				<path value="Encounter.incomingReferral" />
				<min value="0" />
				<max value="*" />
			</base>
			<type>
				<code value="Reference" />
				<profile value="http://hl7.org/fhir/StructureDefinition/ReferralRequest" />
			</type>
			<condition value="ele-1" />
			<constraint>
				<key value="ref-1" />
				<severity value="error" />
				<human value="SHALL have a local reference if the resource is provided inline" />
				<xpath value="not(starts-with(f:reference/@value, '#')) or exists(ancestor::*[self::f:entry or self::f:parameter]/f:resource/f:*/f:contained/f:*[f:id/@value=substring-after(current()/f:reference/@value, '#')]|/*/f:contained/f:*[f:id/@value=substring-after(current()/f:reference/@value, '#')])" />
			</constraint>
			<constraint>
				<key value="ele-1" />
				<severity value="error" />
				<human value="All FHIR elements must have a @value or children" />
				<xpath value="@value|f:*|h:div" />
			</constraint>
			<isSummary value="true" />
			<mapping>
				<identity value="rim" />
				<map value="The target of a resource reference is a RIM entry point (Act, Role, or Entity)" />
			</mapping>
			<mapping>
				<identity value="rim" />
				<map value="n/a" />
			</mapping>
		</element>
		<element>
			<path value="Encounter.participant" />
			<short value="List of participants involved in the encounter" />
			<definition value="The list of people responsible for providing the service." />
			<min value="0" />
			<max value="*" />
			<base>
				<path value="Encounter.participant" />
				<min value="0" />
				<max value="*" />
			</base>
			<type>
				<code value="BackboneElement" />
			</type>
			<condition value="ele-1" />
			<constraint>
				<key value="ele-1" />
				<severity value="error" />
				<human value="All FHIR elements must have a @value or children" />
				<xpath value="@value|f:*|h:div" />
			</constraint>
			<isSummary value="true" />
			<mapping>
				<identity value="v2" />
				<map value="ROL" />
			</mapping>
			<mapping>
				<identity value="rim" />
				<map value=".participation[typeCode=PFM]" />
			</mapping>
			<mapping>
				<identity value="rim" />
				<map value="n/a" />
			</mapping>
			<mapping>
				<identity value="rim" />
				<map value="n/a" />
			</mapping>
		</element>
		<element>
			<path value="Encounter.participant.id" />
			<representation value="xmlAttr" />
			<short value="xml:id (or equivalent in JSON)" />
			<definition value="unique id for the element within a resource (for internal references)." />
			<comment value="RFC 4122" />
			<min value="0" />
			<max value="1" />
			<base>
				<path value="Element.id" />
				<min value="0" />
				<max value="1" />
			</base>
			<type>
				<code value="id" />
			</type>
			<condition value="ele-1" />
			<constraint>
				<key value="ele-1" />
				<severity value="error" />
				<human value="All FHIR elements must have a @value or children" />
				<xpath value="@value|f:*|h:div" />
			</constraint>
			<mapping>
				<identity value="rim" />
				<map value="n/a" />
			</mapping>
			<mapping>
				<identity value="rim" />
				<map value="n/a" />
			</mapping>
		</element>
		<element>
			<path value="Encounter.participant.extension" />
			<short value="Additional Content defined by implementations" />
			<definition value="May be used to represent additional information that is not part of the basic definition of the element. In order to make the use of extensions safe and manageable, there is a strict set of governance  applied to the definition and use of extensions. Though any implementer is allowed to define an extension, there is a set of requirements that SHALL be met as part of the definition of the extension." />
			<comment value="There can be no stigma associated with the use of extensions by any application, project, or standard - regardless of the institution or jurisdiction that uses or defines the extensions.  The use of extensions is what allows the FHIR specification to retain a core level of simplicity for everyone." />
			<alias value="extensions" />
			<alias value="user content" />
			<min value="0" />
			<max value="*" />
			<base>
				<path value="Element.extension" />
				<min value="0" />
				<max value="*" />
			</base>
			<type>
				<code value="Extension" />
			</type>
			<condition value="ele-1" />
			<constraint>
				<key value="ele-1" />
				<severity value="error" />
				<human value="All FHIR elements must have a @value or children" />
				<xpath value="@value|f:*|h:div" />
			</constraint>
			<mapping>
				<identity value="rim" />
				<map value="n/a" />
			</mapping>
			<mapping>
				<identity value="rim" />
				<map value="N/A" />
			</mapping>
			<mapping>
				<identity value="rim" />
				<map value="n/a" />
			</mapping>
		</element>
		<element>
			<path value="Encounter.participant.modifierExtension" />
			<short value="Extensions that cannot be ignored" />
			<definition value="May be used to represent additional information that is not part of the basic definition of the element, and that modifies the understanding of the element that contains it. Usually modifier elements provide negation or qualification. In order to make the use of extensions safe and manageable, there is a strict set of governance applied to the definition and use of extensions. Though any implementer is allowed to define an extension, there is a set of requirements that SHALL be met as part of the definition of the extension. Applications processing a resource are required to check for modifier extensions." />
			<comment value="There can be no stigma associated with the use of extensions by any application, project, or standard - regardless of the institution or jurisdiction that uses or defines the extensions.  The use of extensions is what allows the FHIR specification to retain a core level of simplicity for everyone." />
			<alias value="extensions" />
			<alias value="user content" />
			<alias value="modifiers" />
			<min value="0" />
			<max value="*" />
			<base>
				<path value="BackboneElement.modifierExtension" />
				<min value="0" />
				<max value="*" />
			</base>
			<type>
				<code value="Extension" />
			</type>
			<condition value="ele-1" />
			<constraint>
				<key value="ele-1" />
				<severity value="error" />
				<human value="All FHIR elements must have a @value or children" />
				<xpath value="@value|f:*|h:div" />
			</constraint>
			<isModifier value="true" />
			<mapping>
				<identity value="rim" />
				<map value="N/A" />
			</mapping>
			<mapping>
				<identity value="rim" />
				<map value="N/A" />
			</mapping>
			<mapping>
				<identity value="rim" />
				<map value="n/a" />
			</mapping>
		</element>
		<element>
			<path value="Encounter.participant.type" />
			<short value="Role of participant in encounter" />
			<definition value="Role of participant in encounter." />
			<comment value="The participant type indicates how an individual partitipates in an encounter. It includes non-practitioner participants, and for practitioners this is to describe the action type in the context of this encounter (e.g. Admitting Dr, Attending Dr, Translator, Consulting Dr). This is different to the practitioner roles which are functional roles, derived from terms of employment, education, licensing, etc." />
			<min value="0" />
			<max value="*" />
			<base>
				<path value="Encounter.participant.type" />
				<min value="0" />
				<max value="*" />
			</base>
			<type>
				<code value="CodeableConcept" />
			</type>
			<condition value="ele-1" />
			<constraint>
				<key value="ele-1" />
				<severity value="error" />
				<human value="All FHIR elements must have a @value or children" />
				<xpath value="@value|f:*|h:div" />
			</constraint>
			<isSummary value="true" />
			<binding>
				<strength value="extensible" />
				<description value="Role of participant in encounter" />
				<valueSet value="http://hl7.org/fhir/ValueSet/encounter-participant-type" />
			</binding>
			<mapping>
				<identity value="v2" />
				<map value="ROL-3 (or maybe PRT-4)" />
			</mapping>
			<mapping>
				<identity value="rim" />
				<map value=".functionCode" />
			</mapping>
			<mapping>
				<identity value="v2" />
				<map value="CE/CNE/CWE" />
			</mapping>
			<mapping>
				<identity value="rim" />
				<map value="CD" />
			</mapping>
			<mapping>
				<identity value="orim" />
				<map value="fhir:CodeableConcept rdfs:subClassOf dt:CD" />
			</mapping>
			<mapping>
				<identity value="rim" />
				<map value="n/a" />
			</mapping>
		</element>
		<element>
			<path value="Encounter.participant.period" />
			<short value="Period of time during the encounter participant was present" />
			<definition value="The period of time that the specified participant was present during the encounter. These can overlap or be sub-sets of the overall encounters period." />
			<comment value="This is not a duration - that's a measure of time (a separate type), but a duration that occurs at a fixed value of time. A Period specifies a range of time; the context of use will specify whether the entire range applies (e.g. &quot;the patient was an inpatient of the hospital for this time range&quot;) or one value from the range applies (e.g. &quot;give to the patient between these two times&quot;). If duration is required, specify the type as Interval|Duration." />
			<min value="0" />
			<max value="1" />
			<base>
				<path value="Encounter.participant.period" />
				<min value="0" />
				<max value="1" />
			</base>
			<type>
				<code value="Period" />
			</type>
			<condition value="ele-1" />
			<constraint>
				<key value="per-1" />
				<severity value="error" />
				<human value="If present, start SHALL have a lower value than end" />
				<xpath value="not(exists(f:start)) or not(exists(f:end)) or (f:start/@value &lt;= f:end/@value)" />
			</constraint>
			<constraint>
				<key value="ele-1" />
				<severity value="error" />
				<human value="All FHIR elements must have a @value or children" />
				<xpath value="@value|f:*|h:div" />
			</constraint>
			<isSummary value="true" />
			<mapping>
				<identity value="v2" />
				<map value="ROL-5, ROL-6 (or maybe PRT-5)" />
			</mapping>
			<mapping>
				<identity value="v2" />
				<map value="DR" />
			</mapping>
			<mapping>
				<identity value="rim" />
				<map value="IVL&lt;TS&gt;[lowClosed=&quot;true&quot; and highClosed=&quot;true&quot;] or URG&lt;TS&gt;[lowClosed=&quot;true&quot; and highClosed=&quot;true&quot;]" />
			</mapping>
			<mapping>
				<identity value="rim" />
				<map value="n/a" />
			</mapping>
		</element>
		<element>
			<path value="Encounter.participant.individual" />
			<short value="Persons involved in the encounter other than the patient" />
			<definition value="Persons involved in the encounter other than the patient." />
			<min value="0" />
			<max value="1" />
			<base>
				<path value="Encounter.participant.individual" />
				<min value="0" />
				<max value="1" />
			</base>
			<type>
				<code value="Reference" />
				<profile value="http://hl7.org/fhir/StructureDefinition/Practitioner" />
			</type>
			<type>
				<code value="Reference" />
				<profile value="http://hl7.org/fhir/StructureDefinition/RelatedPerson" />
			</type>
			<condition value="ele-1" />
			<constraint>
				<key value="ref-1" />
				<severity value="error" />
				<human value="SHALL have a local reference if the resource is provided inline" />
				<xpath value="not(starts-with(f:reference/@value, '#')) or exists(ancestor::*[self::f:entry or self::f:parameter]/f:resource/f:*/f:contained/f:*[f:id/@value=substring-after(current()/f:reference/@value, '#')]|/*/f:contained/f:*[f:id/@value=substring-after(current()/f:reference/@value, '#')])" />
			</constraint>
			<constraint>
				<key value="ele-1" />
				<severity value="error" />
				<human value="All FHIR elements must have a @value or children" />
				<xpath value="@value|f:*|h:div" />
			</constraint>
			<isSummary value="true" />
			<mapping>
				<identity value="v2" />
				<map value="ROL-4" />
			</mapping>
			<mapping>
				<identity value="rim" />
				<map value=".role" />
			</mapping>
			<mapping>
				<identity value="w5" />
				<map value="who" />
			</mapping>
			<mapping>
				<identity value="rim" />
				<map value="The target of a resource reference is a RIM entry point (Act, Role, or Entity)" />
			</mapping>
			<mapping>
				<identity value="rim" />
				<map value="n/a" />
			</mapping>
		</element>
		<element>
			<path value="Encounter.appointment" />
			<short value="The appointment that scheduled this encounter" />
			<definition value="The appointment that scheduled this encounter." />
			<min value="0" />
			<max value="1" />
			<base>
				<path value="Encounter.appointment" />
				<min value="0" />
				<max value="1" />
			</base>
			<type>
				<code value="Reference" />
				<profile value="http://hl7.org/fhir/StructureDefinition/Appointment" />
			</type>
			<condition value="ele-1" />
			<constraint>
				<key value="ref-1" />
				<severity value="error" />
				<human value="SHALL have a local reference if the resource is provided inline" />
				<xpath value="not(starts-with(f:reference/@value, '#')) or exists(ancestor::*[self::f:entry or self::f:parameter]/f:resource/f:*/f:contained/f:*[f:id/@value=substring-after(current()/f:reference/@value, '#')]|/*/f:contained/f:*[f:id/@value=substring-after(current()/f:reference/@value, '#')])" />
			</constraint>
			<constraint>
				<key value="ele-1" />
				<severity value="error" />
				<human value="All FHIR elements must have a @value or children" />
				<xpath value="@value|f:*|h:div" />
			</constraint>
			<isSummary value="true" />
			<mapping>
				<identity value="v2" />
				<map value="SCH-1 / SCH-2" />
			</mapping>
			<mapping>
				<identity value="rim" />
				<map value=".outboundRelationship[typeCode=FLFS].target[classCode=ENC, moodCode=APT]" />
			</mapping>
			<mapping>
				<identity value="rim" />
				<map value="The target of a resource reference is a RIM entry point (Act, Role, or Entity)" />
			</mapping>
			<mapping>
				<identity value="rim" />
				<map value="n/a" />
			</mapping>
		</element>
		<element>
			<path value="Encounter.period" />
			<short value="The start and end time of the encounter" />
			<definition value="The start and end time of the encounter." />
			<comment value="If not (yet) known, the end of the Period may be omitted." />
			<min value="0" />
			<max value="1" />
			<base>
				<path value="Encounter.period" />
				<min value="0" />
				<max value="1" />
			</base>
			<type>
				<code value="Period" />
			</type>
			<condition value="ele-1" />
			<constraint>
				<key value="per-1" />
				<severity value="error" />
				<human value="If present, start SHALL have a lower value than end" />
				<xpath value="not(exists(f:start)) or not(exists(f:end)) or (f:start/@value &lt;= f:end/@value)" />
			</constraint>
			<constraint>
				<key value="ele-1" />
				<severity value="error" />
				<human value="All FHIR elements must have a @value or children" />
				<xpath value="@value|f:*|h:div" />
			</constraint>
			<isSummary value="true" />
			<mapping>
				<identity value="v2" />
				<map value="PV1-44, PV1-45" />
			</mapping>
			<mapping>
				<identity value="rim" />
				<map value=".effectiveTime (low &amp; high)" />
			</mapping>
			<mapping>
				<identity value="w5" />
				<map value="when.done" />
			</mapping>
			<mapping>
				<identity value="v2" />
				<map value="DR" />
			</mapping>
			<mapping>
				<identity value="rim" />
				<map value="IVL&lt;TS&gt;[lowClosed=&quot;true&quot; and highClosed=&quot;true&quot;] or URG&lt;TS&gt;[lowClosed=&quot;true&quot; and highClosed=&quot;true&quot;]" />
			</mapping>
			<mapping>
				<identity value="rim" />
				<map value="n/a" />
			</mapping>
		</element>
		<element>
			<path value="Encounter.length" />
			<short value="Quantity of time the encounter lasted (less time absent)" />
			<definition value="Quantity of time the encounter lasted. This excludes the time during leaves of absence." />
			<comment value="May differ from the time the Encounter.period lasted because of leave of absence." />
			<min value="0" />
			<max value="1" />
			<base>
				<path value="Encounter.length" />
				<min value="0" />
				<max value="1" />
			</base>
			<type>
				<code value="Quantity" />
				<profile value="http://hl7.org/fhir/StructureDefinition/Duration" />
			</type>
			<condition value="ele-1" />
			<constraint>
				<key value="qty-3" />
				<severity value="error" />
				<human value="If a code for the unit is present, the system SHALL also be present" />
				<xpath value="not(exists(f:code)) or exists(f:system)" />
			</constraint>
			<constraint>
				<key value="ele-1" />
				<severity value="error" />
				<human value="All FHIR elements must have a @value or children" />
				<xpath value="@value|f:*|h:div" />
			</constraint>
			<mapping>
				<identity value="v2" />
				<map value="(PV1-45 less PV1-44) iff ( (PV1-44 not empty) and (PV1-45 not empty) ); units in minutes" />
			</mapping>
			<mapping>
				<identity value="rim" />
				<map value=".lengthOfStayQuantity" />
			</mapping>
			<mapping>
				<identity value="v2" />
				<map value="SN (see also Range) or CQ" />
			</mapping>
			<mapping>
				<identity value="rim" />
				<map value="PQ, IVL&lt;PQ&gt;, MO, CO, depending on the values" />
			</mapping>
			<mapping>
				<identity value="rim" />
				<map value="n/a" />
			</mapping>
		</element>
		<element>
			<path value="Encounter.reason" />
			<short value="Reason the encounter takes place (code)" />
			<definition value="Reason the encounter takes place, expressed as a code. For admissions, this can be used for a coded admission diagnosis." />
			<comment value="For systems that need to know which was the primary diagnosis, these will be marked with the standard extension primaryDiagnosis (which is a sequence value rather than a flag, 1 = primary diagnosis)." />
			<alias value="Indication" />
			<alias value="Admission diagnosis" />
			<min value="0" />
			<max value="*" />
			<base>
				<path value="Encounter.reason" />
				<min value="0" />
				<max value="*" />
			</base>
			<type>
				<code value="CodeableConcept" />
			</type>
			<condition value="ele-1" />
			<constraint>
				<key value="ele-1" />
				<severity value="error" />
				<human value="All FHIR elements must have a @value or children" />
				<xpath value="@value|f:*|h:div" />
			</constraint>
			<isSummary value="true" />
			<binding>
				<strength value="example" />
				<description value="Reason why the encounter takes place." />
				<valueSet value="http://hl7.org/fhir/ValueSet/encounter-reason" />
			</binding>
			<mapping>
				<identity value="v2" />
				<map value="EVN-4 / PV2-3 (note: PV2-3 is nominally constrained to inpatient admissions; HL7 v2 makes no vocabulary suggestions for PV2-3; would not expect PV2 segment or PV2-3 to be in use in all implementations )" />
			</mapping>
			<mapping>
				<identity value="rim" />
				<map value=".reasonCode" />
			</mapping>
			<mapping>
				<identity value="w5" />
				<map value="why" />
			</mapping>
			<mapping>
				<identity value="v2" />
				<map value="CE/CNE/CWE" />
			</mapping>
			<mapping>
				<identity value="rim" />
				<map value="CD" />
			</mapping>
			<mapping>
				<identity value="orim" />
				<map value="fhir:CodeableConcept rdfs:subClassOf dt:CD" />
			</mapping>
			<mapping>
				<identity value="rim" />
				<map value="n/a" />
			</mapping>
		</element>
		<element>
			<path value="Encounter.indication" />
			<short value="Reason the encounter takes place (resource)" />
			<definition value="Reason the encounter takes place, as specified using information from another resource. For admissions, this is the admission diagnosis. The indication will typically be a Condition (with other resources referenced in the evidence.detail), or a Procedure." />
			<comment value="For systems that need to know which was the primary diagnosis, these will be marked with the standard extension primaryDiagnosis (which is a sequence value rather than a flag, 1 = primary diagnosis)." />
			<alias value="Admission diagnosis" />
			<min value="0" />
			<max value="*" />
			<base>
				<path value="Encounter.indication" />
				<min value="0" />
				<max value="*" />
			</base>
			<type>
				<code value="Reference" />
				<profile value="http://hl7.org/fhir/StructureDefinition/Condition" />
			</type>
			<type>
				<code value="Reference" />
				<profile value="http://hl7.org/fhir/StructureDefinition/Procedure" />
			</type>
			<condition value="ele-1" />
			<constraint>
				<key value="ref-1" />
				<severity value="error" />
				<human value="SHALL have a local reference if the resource is provided inline" />
				<xpath value="not(starts-with(f:reference/@value, '#')) or exists(ancestor::*[self::f:entry or self::f:parameter]/f:resource/f:*/f:contained/f:*[f:id/@value=substring-after(current()/f:reference/@value, '#')]|/*/f:contained/f:*[f:id/@value=substring-after(current()/f:reference/@value, '#')])" />
			</constraint>
			<constraint>
				<key value="ele-1" />
				<severity value="error" />
				<human value="All FHIR elements must have a @value or children" />
				<xpath value="@value|f:*|h:div" />
			</constraint>
			<isSummary value="true" />
			<mapping>
				<identity value="v2" />
				<map value="Resources that would commonly referenced at Encounter.indication would be Condition and/or Procedure. These most closely align with DG1/PRB and PR1 respectively." />
			</mapping>
			<mapping>
				<identity value="rim" />
				<map value=".outboundRelationship[typeCode=RSON].target" />
			</mapping>
			<mapping>
				<identity value="w5" />
				<map value="why" />
			</mapping>
			<mapping>
				<identity value="rim" />
				<map value="The target of a resource reference is a RIM entry point (Act, Role, or Entity)" />
			</mapping>
			<mapping>
				<identity value="rim" />
				<map value="n/a" />
			</mapping>
		</element>
		<element>
			<path value="Encounter.hospitalization" />
			<short value="Details about the admission to a healthcare service" />
			<definition value="Details about the admission to a healthcare service." />
			<comment value="An Encounter may cover more than just the inpatient stay. Contexts such as outpatients, community clinics, and aged care facilities are also included.&#xD;&#xA;      The duration recorded in the period of this encounter covers the entire scope of this hospitalization record." />
			<min value="0" />
			<max value="1" />
			<base>
				<path value="Encounter.hospitalization" />
				<min value="0" />
				<max value="1" />
			</base>
			<type>
				<code value="BackboneElement" />
			</type>
			<condition value="ele-1" />
			<constraint>
				<key value="ele-1" />
				<severity value="error" />
				<human value="All FHIR elements must have a @value or children" />
				<xpath value="@value|f:*|h:div" />
			</constraint>
			<mapping>
				<identity value="rim" />
				<map value=".outboundRelationship[typeCode=COMP].target[classCode=ENC, moodCode=EVN]" />
			</mapping>
			<mapping>
				<identity value="rim" />
				<map value="n/a" />
			</mapping>
			<mapping>
				<identity value="rim" />
				<map value="n/a" />
			</mapping>
		</element>
		<element>
			<path value="Encounter.hospitalization.id" />
			<representation value="xmlAttr" />
			<short value="xml:id (or equivalent in JSON)" />
			<definition value="unique id for the element within a resource (for internal references)." />
			<comment value="RFC 4122" />
			<min value="0" />
			<max value="1" />
			<base>
				<path value="Element.id" />
				<min value="0" />
				<max value="1" />
			</base>
			<type>
				<code value="id" />
			</type>
			<condition value="ele-1" />
			<constraint>
				<key value="ele-1" />
				<severity value="error" />
				<human value="All FHIR elements must have a @value or children" />
				<xpath value="@value|f:*|h:div" />
			</constraint>
			<mapping>
				<identity value="rim" />
				<map value="n/a" />
			</mapping>
			<mapping>
				<identity value="rim" />
				<map value="n/a" />
			</mapping>
		</element>
		<element>
			<path value="Encounter.hospitalization.extension" />
			<short value="Additional Content defined by implementations" />
			<definition value="May be used to represent additional information that is not part of the basic definition of the element. In order to make the use of extensions safe and manageable, there is a strict set of governance  applied to the definition and use of extensions. Though any implementer is allowed to define an extension, there is a set of requirements that SHALL be met as part of the definition of the extension." />
			<comment value="There can be no stigma associated with the use of extensions by any application, project, or standard - regardless of the institution or jurisdiction that uses or defines the extensions.  The use of extensions is what allows the FHIR specification to retain a core level of simplicity for everyone." />
			<alias value="extensions" />
			<alias value="user content" />
			<min value="0" />
			<max value="*" />
			<base>
				<path value="Element.extension" />
				<min value="0" />
				<max value="*" />
			</base>
			<type>
				<code value="Extension" />
			</type>
			<condition value="ele-1" />
			<constraint>
				<key value="ele-1" />
				<severity value="error" />
				<human value="All FHIR elements must have a @value or children" />
				<xpath value="@value|f:*|h:div" />
			</constraint>
			<mapping>
				<identity value="rim" />
				<map value="n/a" />
			</mapping>
			<mapping>
				<identity value="rim" />
				<map value="N/A" />
			</mapping>
			<mapping>
				<identity value="rim" />
				<map value="n/a" />
			</mapping>
		</element>
		<element>
			<path value="Encounter.hospitalization.modifierExtension" />
			<short value="Extensions that cannot be ignored" />
			<definition value="May be used to represent additional information that is not part of the basic definition of the element, and that modifies the understanding of the element that contains it. Usually modifier elements provide negation or qualification. In order to make the use of extensions safe and manageable, there is a strict set of governance applied to the definition and use of extensions. Though any implementer is allowed to define an extension, there is a set of requirements that SHALL be met as part of the definition of the extension. Applications processing a resource are required to check for modifier extensions." />
			<comment value="There can be no stigma associated with the use of extensions by any application, project, or standard - regardless of the institution or jurisdiction that uses or defines the extensions.  The use of extensions is what allows the FHIR specification to retain a core level of simplicity for everyone." />
			<alias value="extensions" />
			<alias value="user content" />
			<alias value="modifiers" />
			<min value="0" />
			<max value="*" />
			<base>
				<path value="BackboneElement.modifierExtension" />
				<min value="0" />
				<max value="*" />
			</base>
			<type>
				<code value="Extension" />
			</type>
			<condition value="ele-1" />
			<constraint>
				<key value="ele-1" />
				<severity value="error" />
				<human value="All FHIR elements must have a @value or children" />
				<xpath value="@value|f:*|h:div" />
			</constraint>
			<isModifier value="true" />
			<mapping>
				<identity value="rim" />
				<map value="N/A" />
			</mapping>
			<mapping>
				<identity value="rim" />
				<map value="N/A" />
			</mapping>
			<mapping>
				<identity value="rim" />
				<map value="n/a" />
			</mapping>
		</element>
		<element>
			<path value="Encounter.hospitalization.preAdmissionIdentifier" />
			<short value="Pre-admission identifier" />
			<definition value="Pre-admission identifier." />
			<min value="0" />
			<max value="1" />
			<base>
				<path value="Encounter.hospitalization.preAdmissionIdentifier" />
				<min value="0" />
				<max value="1" />
			</base>
			<type>
				<code value="Identifier" />
			</type>
			<condition value="ele-1" />
			<constraint>
				<key value="ele-1" />
				<severity value="error" />
				<human value="All FHIR elements must have a @value or children" />
				<xpath value="@value|f:*|h:div" />
			</constraint>
			<isSummary value="true" />
			<mapping>
				<identity value="v2" />
				<map value="PV1-5" />
			</mapping>
			<mapping>
				<identity value="rim" />
				<map value=".id" />
			</mapping>
			<mapping>
				<identity value="v2" />
				<map value="CX / EI (occasionally, more often EI maps to a resource id or a URL)" />
			</mapping>
			<mapping>
				<identity value="rim" />
				<map value="II - see see identifier pattern at http://wiki.hl7.org/index.php?title=Common_Design_Patterns#Identifier_Pattern for relevant discussion. The Identifier class is a little looser than the v3 type II because it allows URIs as well as registered OIDs or GUIDs.  Also maps to Role[classCode=IDENT]" />
			</mapping>
			<mapping>
				<identity value="servd" />
				<map value="Identifier" />
			</mapping>
			<mapping>
				<identity value="rim" />
				<map value="n/a" />
			</mapping>
		</element>
		<element>
			<path value="Encounter.hospitalization.origin" />
			<short value="The location from which the patient came before admission" />
			<definition value="The location from which the patient came before admission." />
			<min value="0" />
			<max value="1" />
			<base>
				<path value="Encounter.hospitalization.origin" />
				<min value="0" />
				<max value="1" />
			</base>
			<type>
				<code value="Reference" />
				<profile value="http://hl7.org/fhir/StructureDefinition/Location" />
			</type>
			<condition value="ele-1" />
			<constraint>
				<key value="ref-1" />
				<severity value="error" />
				<human value="SHALL have a local reference if the resource is provided inline" />
				<xpath value="not(starts-with(f:reference/@value, '#')) or exists(ancestor::*[self::f:entry or self::f:parameter]/f:resource/f:*/f:contained/f:*[f:id/@value=substring-after(current()/f:reference/@value, '#')]|/*/f:contained/f:*[f:id/@value=substring-after(current()/f:reference/@value, '#')])" />
			</constraint>
			<constraint>
				<key value="ele-1" />
				<severity value="error" />
				<human value="All FHIR elements must have a @value or children" />
				<xpath value="@value|f:*|h:div" />
			</constraint>
			<isSummary value="true" />
			<mapping>
				<identity value="rim" />
				<map value=".participation[typeCode=ORG].role" />
			</mapping>
			<mapping>
				<identity value="rim" />
				<map value="The target of a resource reference is a RIM entry point (Act, Role, or Entity)" />
			</mapping>
			<mapping>
				<identity value="rim" />
				<map value="n/a" />
			</mapping>
		</element>
		<element>
			<path value="Encounter.hospitalization.admitSource" />
			<short value="From where patient was admitted (physician referral, transfer)" />
			<definition value="From where patient was admitted (physician referral, transfer)." />
			<comment value="Not all terminology uses fit this general pattern. In some cases, models should not use CodeableConcept and use Coding directly and provide their own structure for managing text, codings, translations and the relationship between elements and pre- and post-coordination." />
			<min value="0" />
			<max value="1" />
			<base>
				<path value="Encounter.hospitalization.admitSource" />
				<min value="0" />
				<max value="1" />
			</base>
			<type>
				<code value="CodeableConcept" />
			</type>
			<condition value="ele-1" />
			<constraint>
				<key value="ele-1" />
				<severity value="error" />
				<human value="All FHIR elements must have a @value or children" />
				<xpath value="@value|f:*|h:div" />
			</constraint>
			<isSummary value="true" />
			<binding>
				<strength value="preferred" />
				<description value="From where the patient was admitted." />
				<valueSet value="http://hl7.org/fhir/ValueSet/encounter-admit-source" />
			</binding>
			<mapping>
				<identity value="v2" />
				<map value="PV1-14" />
			</mapping>
			<mapping>
				<identity value="rim" />
				<map value=".admissionReferralSourceCode" />
			</mapping>
			<mapping>
				<identity value="v2" />
				<map value="CE/CNE/CWE" />
			</mapping>
			<mapping>
				<identity value="rim" />
				<map value="CD" />
			</mapping>
			<mapping>
				<identity value="orim" />
				<map value="fhir:CodeableConcept rdfs:subClassOf dt:CD" />
			</mapping>
			<mapping>
				<identity value="rim" />
				<map value="n/a" />
			</mapping>
		</element>
		<element>
			<path value="Encounter.hospitalization.admittingDiagnosis" />
			<short value="The admitting diagnosis as reported by admitting practitioner" />
			<definition value="The admitting diagnosis field is used to record the diagnosis codes as reported by admitting practitioner. This could be different or in addition to the conditions reported as reason-condition(s) for the encounter." />
			<min value="0" />
			<max value="*" />
			<base>
				<path value="Encounter.hospitalization.admittingDiagnosis" />
				<min value="0" />
				<max value="*" />
			</base>
			<type>
				<code value="Reference" />
				<profile value="http://hl7.org/fhir/StructureDefinition/Condition" />
			</type>
			<condition value="ele-1" />
			<constraint>
				<key value="ref-1" />
				<severity value="error" />
				<human value="SHALL have a local reference if the resource is provided inline" />
				<xpath value="not(starts-with(f:reference/@value, '#')) or exists(ancestor::*[self::f:entry or self::f:parameter]/f:resource/f:*/f:contained/f:*[f:id/@value=substring-after(current()/f:reference/@value, '#')]|/*/f:contained/f:*[f:id/@value=substring-after(current()/f:reference/@value, '#')])" />
			</constraint>
			<constraint>
				<key value="ele-1" />
				<severity value="error" />
				<human value="All FHIR elements must have a @value or children" />
				<xpath value="@value|f:*|h:div" />
			</constraint>
			<isSummary value="true" />
			<mapping>
				<identity value="rim" />
				<map value="The target of a resource reference is a RIM entry point (Act, Role, or Entity)" />
			</mapping>
			<mapping>
				<identity value="rim" />
				<map value="n/a" />
			</mapping>
		</element>
		<element>
			<path value="Encounter.hospitalization.reAdmission" />
			<short value="The type of hospital re-admission that has occurred (if any). If the value is absent, then this is not identified as a readmission" />
			<definition value="Whether this hospitalization is a readmission and why if known." />
			<comment value="Not all terminology uses fit this general pattern. In some cases, models should not use CodeableConcept and use Coding directly and provide their own structure for managing text, codings, translations and the relationship between elements and pre- and post-coordination." />
			<min value="0" />
			<max value="1" />
			<base>
				<path value="Encounter.hospitalization.reAdmission" />
				<min value="0" />
				<max value="1" />
			</base>
			<type>
				<code value="CodeableConcept" />
			</type>
			<condition value="ele-1" />
			<constraint>
				<key value="ele-1" />
				<severity value="error" />
				<human value="All FHIR elements must have a @value or children" />
				<xpath value="@value|f:*|h:div" />
			</constraint>
			<isSummary value="true" />
			<mapping>
				<identity value="v2" />
				<map value="PV1-13" />
			</mapping>
			<mapping>
				<identity value="rim" />
				<map value="Propose at harmonization" />
			</mapping>
			<mapping>
				<identity value="v2" />
				<map value="CE/CNE/CWE" />
			</mapping>
			<mapping>
				<identity value="rim" />
				<map value="CD" />
			</mapping>
			<mapping>
				<identity value="orim" />
				<map value="fhir:CodeableConcept rdfs:subClassOf dt:CD" />
			</mapping>
			<mapping>
				<identity value="rim" />
				<map value="n/a" />
			</mapping>
		</element>
		<element>
			<path value="Encounter.hospitalization.dietPreference" />
			<short value="Diet preferences reported by the patient" />
			<definition value="Diet preferences reported by the patient." />
			<comment value="For example a patient may request both a dairy-free and nut-free diet preference (not mutually exclusive)." />
			<requirements value="Used to track patient's diet restrictions and/or preference. For a complete description of the nutrition needs of a patient during their stay, one should use the nutritionOrder resource which links to Encounter." />
			<min value="0" />
			<max value="*" />
			<base>
				<path value="Encounter.hospitalization.dietPreference" />
				<min value="0" />
				<max value="*" />
			</base>
			<type>
				<code value="CodeableConcept" />
			</type>
			<condition value="ele-1" />
			<constraint>
				<key value="ele-1" />
				<severity value="error" />
				<human value="All FHIR elements must have a @value or children" />
				<xpath value="@value|f:*|h:div" />
			</constraint>
			<isSummary value="true" />
			<binding>
				<strength value="example" />
				<description value="Medical, cultural or ethical food preferences to help with catering requirements." />
				<valueSet value="http://hl7.org/fhir/ValueSet/encounter-diet" />
			</binding>
			<mapping>
				<identity value="v2" />
				<map value="PV1-38" />
			</mapping>
			<mapping>
				<identity value="rim" />
				<map value=".outboundRelationship[typeCode=COMP].target[classCode=SBADM, moodCode=EVN, code=&quot;diet&quot;]" />
			</mapping>
			<mapping>
				<identity value="v2" />
				<map value="CE/CNE/CWE" />
			</mapping>
			<mapping>
				<identity value="rim" />
				<map value="CD" />
			</mapping>
			<mapping>
				<identity value="orim" />
				<map value="fhir:CodeableConcept rdfs:subClassOf dt:CD" />
			</mapping>
			<mapping>
				<identity value="rim" />
				<map value="n/a" />
			</mapping>
		</element>
		<element>
			<path value="Encounter.hospitalization.specialCourtesy" />
			<short value="Special courtesies (VIP, board member)" />
			<definition value="Special courtesies (VIP, board member)." />
			<comment value="Not all terminology uses fit this general pattern. In some cases, models should not use CodeableConcept and use Coding directly and provide their own structure for managing text, codings, translations and the relationship between elements and pre- and post-coordination." />
			<min value="0" />
			<max value="*" />
			<base>
				<path value="Encounter.hospitalization.specialCourtesy" />
				<min value="0" />
				<max value="*" />
			</base>
			<type>
				<code value="CodeableConcept" />
			</type>
			<condition value="ele-1" />
			<constraint>
				<key value="ele-1" />
				<severity value="error" />
				<human value="All FHIR elements must have a @value or children" />
				<xpath value="@value|f:*|h:div" />
			</constraint>
			<isSummary value="true" />
			<binding>
				<strength value="preferred" />
				<description value="Special courtesies" />
				<valueSet value="http://hl7.org/fhir/ValueSet/encounter-special-courtesy" />
			</binding>
			<mapping>
				<identity value="v2" />
				<map value="PV1-16" />
			</mapping>
			<mapping>
				<identity value="rim" />
				<map value=".specialCourtesiesCode" />
			</mapping>
			<mapping>
				<identity value="v2" />
				<map value="CE/CNE/CWE" />
			</mapping>
			<mapping>
				<identity value="rim" />
				<map value="CD" />
			</mapping>
			<mapping>
				<identity value="orim" />
				<map value="fhir:CodeableConcept rdfs:subClassOf dt:CD" />
			</mapping>
			<mapping>
				<identity value="rim" />
				<map value="n/a" />
			</mapping>
		</element>
		<element>
			<path value="Encounter.hospitalization.specialArrangement" />
			<short value="Wheelchair, translator, stretcher, etc." />
			<definition value="Wheelchair, translator, stretcher, etc." />
			<comment value="Not all terminology uses fit this general pattern. In some cases, models should not use CodeableConcept and use Coding directly and provide their own structure for managing text, codings, translations and the relationship between elements and pre- and post-coordination." />
			<min value="0" />
			<max value="*" />
			<base>
				<path value="Encounter.hospitalization.specialArrangement" />
				<min value="0" />
				<max value="*" />
			</base>
			<type>
				<code value="CodeableConcept" />
			</type>
			<condition value="ele-1" />
			<constraint>
				<key value="ele-1" />
				<severity value="error" />
				<human value="All FHIR elements must have a @value or children" />
				<xpath value="@value|f:*|h:div" />
			</constraint>
			<isSummary value="true" />
			<binding>
				<strength value="preferred" />
				<description value="Special arrangements" />
				<valueSet value="http://hl7.org/fhir/ValueSet/encounter-special-arrangements" />
			</binding>
			<mapping>
				<identity value="v2" />
				<map value="PV1-15 / OBR-30 / OBR-43" />
			</mapping>
			<mapping>
				<identity value="rim" />
				<map value=".specialArrangementCode" />
			</mapping>
			<mapping>
				<identity value="v2" />
				<map value="CE/CNE/CWE" />
			</mapping>
			<mapping>
				<identity value="rim" />
				<map value="CD" />
			</mapping>
			<mapping>
				<identity value="orim" />
				<map value="fhir:CodeableConcept rdfs:subClassOf dt:CD" />
			</mapping>
			<mapping>
				<identity value="rim" />
				<map value="n/a" />
			</mapping>
		</element>
		<element>
			<path value="Encounter.hospitalization.destination" />
			<short value="Location to which the patient is discharged" />
			<definition value="Location to which the patient is discharged." />
			<min value="0" />
			<max value="1" />
			<base>
				<path value="Encounter.hospitalization.destination" />
				<min value="0" />
				<max value="1" />
			</base>
			<type>
				<code value="Reference" />
				<profile value="http://hl7.org/fhir/StructureDefinition/Location" />
			</type>
			<condition value="ele-1" />
			<constraint>
				<key value="ref-1" />
				<severity value="error" />
				<human value="SHALL have a local reference if the resource is provided inline" />
				<xpath value="not(starts-with(f:reference/@value, '#')) or exists(ancestor::*[self::f:entry or self::f:parameter]/f:resource/f:*/f:contained/f:*[f:id/@value=substring-after(current()/f:reference/@value, '#')]|/*/f:contained/f:*[f:id/@value=substring-after(current()/f:reference/@value, '#')])" />
			</constraint>
			<constraint>
				<key value="ele-1" />
				<severity value="error" />
				<human value="All FHIR elements must have a @value or children" />
				<xpath value="@value|f:*|h:div" />
			</constraint>
			<isSummary value="true" />
			<mapping>
				<identity value="v2" />
				<map value="PV1-37" />
			</mapping>
			<mapping>
				<identity value="rim" />
				<map value=".participation[typeCode=DST]" />
			</mapping>
			<mapping>
				<identity value="rim" />
				<map value="The target of a resource reference is a RIM entry point (Act, Role, or Entity)" />
			</mapping>
			<mapping>
				<identity value="rim" />
				<map value="n/a" />
			</mapping>
		</element>
		<element>
			<path value="Encounter.hospitalization.dischargeDisposition" />
			<short value="Category or kind of location after discharge" />
			<definition value="Category or kind of location after discharge." />
			<comment value="Not all terminology uses fit this general pattern. In some cases, models should not use CodeableConcept and use Coding directly and provide their own structure for managing text, codings, translations and the relationship between elements and pre- and post-coordination." />
			<min value="0" />
			<max value="1" />
			<base>
				<path value="Encounter.hospitalization.dischargeDisposition" />
				<min value="0" />
				<max value="1" />
			</base>
			<type>
				<code value="CodeableConcept" />
			</type>
			<condition value="ele-1" />
			<constraint>
				<key value="ele-1" />
				<severity value="error" />
				<human value="All FHIR elements must have a @value or children" />
				<xpath value="@value|f:*|h:div" />
			</constraint>
			<isSummary value="true" />
			<binding>
				<strength value="preferred" />
				<description value="Discharge Disposition" />
				<valueSet value="http://hl7.org/fhir/ValueSet/encounter-discharge-disposition" />
			</binding>
			<mapping>
				<identity value="v2" />
				<map value="PV1-36" />
			</mapping>
			<mapping>
				<identity value="rim" />
				<map value=".dischargeDispositionCode" />
			</mapping>
			<mapping>
				<identity value="v2" />
				<map value="CE/CNE/CWE" />
			</mapping>
			<mapping>
				<identity value="rim" />
				<map value="CD" />
			</mapping>
			<mapping>
				<identity value="orim" />
				<map value="fhir:CodeableConcept rdfs:subClassOf dt:CD" />
			</mapping>
			<mapping>
				<identity value="rim" />
				<map value="n/a" />
			</mapping>
		</element>
		<element>
			<path value="Encounter.hospitalization.dischargeDiagnosis" />
			<short value="The final diagnosis given a patient before release from the hospital after all testing, surgery, and workup are complete" />
			<definition value="The final diagnosis given a patient before release from the hospital after all testing, surgery, and workup are complete." />
			<min value="0" />
			<max value="*" />
			<base>
				<path value="Encounter.hospitalization.dischargeDiagnosis" />
				<min value="0" />
				<max value="*" />
			</base>
			<type>
				<code value="Reference" />
				<profile value="http://hl7.org/fhir/StructureDefinition/Condition" />
			</type>
			<condition value="ele-1" />
			<constraint>
				<key value="ref-1" />
				<severity value="error" />
				<human value="SHALL have a local reference if the resource is provided inline" />
				<xpath value="not(starts-with(f:reference/@value, '#')) or exists(ancestor::*[self::f:entry or self::f:parameter]/f:resource/f:*/f:contained/f:*[f:id/@value=substring-after(current()/f:reference/@value, '#')]|/*/f:contained/f:*[f:id/@value=substring-after(current()/f:reference/@value, '#')])" />
			</constraint>
			<constraint>
				<key value="ele-1" />
				<severity value="error" />
				<human value="All FHIR elements must have a @value or children" />
				<xpath value="@value|f:*|h:div" />
			</constraint>
			<isSummary value="true" />
			<mapping>
				<identity value="rim" />
				<map value=".outboundRelationship[typeCode=OUT].target[classCode=OBS, moodCode=EVN, code=ASSERTION].value" />
			</mapping>
			<mapping>
				<identity value="rim" />
				<map value="The target of a resource reference is a RIM entry point (Act, Role, or Entity)" />
			</mapping>
			<mapping>
				<identity value="rim" />
				<map value="n/a" />
			</mapping>
		</element>
		<element>
			<path value="Encounter.location" />
			<short value="List of locations where the patient has been" />
			<definition value="List of locations where  the patient has been during this encounter." />
			<comment value="Virtual encounters can be recorded in the Encounter by specifying a location reference to a location of type &quot;kind&quot; such as &quot;client's home&quot; and an encounter.class = &quot;virtual&quot;." />
			<min value="0" />
			<max value="*" />
			<base>
				<path value="Encounter.location" />
				<min value="0" />
				<max value="*" />
			</base>
			<type>
				<code value="BackboneElement" />
			</type>
			<condition value="ele-1" />
			<constraint>
				<key value="ele-1" />
				<severity value="error" />
				<human value="All FHIR elements must have a @value or children" />
				<xpath value="@value|f:*|h:div" />
			</constraint>
			<mapping>
				<identity value="rim" />
				<map value=".participation[typeCode=LOC]" />
			</mapping>
			<mapping>
				<identity value="rim" />
				<map value="n/a" />
			</mapping>
			<mapping>
				<identity value="rim" />
				<map value="n/a" />
			</mapping>
		</element>
		<element>
			<path value="Encounter.location.id" />
			<representation value="xmlAttr" />
			<short value="xml:id (or equivalent in JSON)" />
			<definition value="unique id for the element within a resource (for internal references)." />
			<comment value="RFC 4122" />
			<min value="0" />
			<max value="1" />
			<base>
				<path value="Element.id" />
				<min value="0" />
				<max value="1" />
			</base>
			<type>
				<code value="id" />
			</type>
			<condition value="ele-1" />
			<constraint>
				<key value="ele-1" />
				<severity value="error" />
				<human value="All FHIR elements must have a @value or children" />
				<xpath value="@value|f:*|h:div" />
			</constraint>
			<mapping>
				<identity value="rim" />
				<map value="n/a" />
			</mapping>
			<mapping>
				<identity value="rim" />
				<map value="n/a" />
			</mapping>
		</element>
		<element>
			<path value="Encounter.location.extension" />
			<short value="Additional Content defined by implementations" />
			<definition value="May be used to represent additional information that is not part of the basic definition of the element. In order to make the use of extensions safe and manageable, there is a strict set of governance  applied to the definition and use of extensions. Though any implementer is allowed to define an extension, there is a set of requirements that SHALL be met as part of the definition of the extension." />
			<comment value="There can be no stigma associated with the use of extensions by any application, project, or standard - regardless of the institution or jurisdiction that uses or defines the extensions.  The use of extensions is what allows the FHIR specification to retain a core level of simplicity for everyone." />
			<alias value="extensions" />
			<alias value="user content" />
			<min value="0" />
			<max value="*" />
			<base>
				<path value="Element.extension" />
				<min value="0" />
				<max value="*" />
			</base>
			<type>
				<code value="Extension" />
			</type>
			<condition value="ele-1" />
			<constraint>
				<key value="ele-1" />
				<severity value="error" />
				<human value="All FHIR elements must have a @value or children" />
				<xpath value="@value|f:*|h:div" />
			</constraint>
			<mapping>
				<identity value="rim" />
				<map value="n/a" />
			</mapping>
			<mapping>
				<identity value="rim" />
				<map value="N/A" />
			</mapping>
			<mapping>
				<identity value="rim" />
				<map value="n/a" />
			</mapping>
		</element>
		<element>
			<path value="Encounter.location.modifierExtension" />
			<short value="Extensions that cannot be ignored" />
			<definition value="May be used to represent additional information that is not part of the basic definition of the element, and that modifies the understanding of the element that contains it. Usually modifier elements provide negation or qualification. In order to make the use of extensions safe and manageable, there is a strict set of governance applied to the definition and use of extensions. Though any implementer is allowed to define an extension, there is a set of requirements that SHALL be met as part of the definition of the extension. Applications processing a resource are required to check for modifier extensions." />
			<comment value="There can be no stigma associated with the use of extensions by any application, project, or standard - regardless of the institution or jurisdiction that uses or defines the extensions.  The use of extensions is what allows the FHIR specification to retain a core level of simplicity for everyone." />
			<alias value="extensions" />
			<alias value="user content" />
			<alias value="modifiers" />
			<min value="0" />
			<max value="*" />
			<base>
				<path value="BackboneElement.modifierExtension" />
				<min value="0" />
				<max value="*" />
			</base>
			<type>
				<code value="Extension" />
			</type>
			<condition value="ele-1" />
			<constraint>
				<key value="ele-1" />
				<severity value="error" />
				<human value="All FHIR elements must have a @value or children" />
				<xpath value="@value|f:*|h:div" />
			</constraint>
			<isModifier value="true" />
			<mapping>
				<identity value="rim" />
				<map value="N/A" />
			</mapping>
			<mapping>
				<identity value="rim" />
				<map value="N/A" />
			</mapping>
			<mapping>
				<identity value="rim" />
				<map value="n/a" />
			</mapping>
		</element>
		<element>
			<path value="Encounter.location.location" />
			<short value="Location the encounter takes place" />
			<definition value="The location where the encounter takes place." />
			<min value="1" />
			<max value="1" />
			<base>
				<path value="Encounter.location.location" />
				<min value="1" />
				<max value="1" />
			</base>
			<type>
				<code value="Reference" />
				<profile value="http://hl7.org/fhir/StructureDefinition/Location" />
			</type>
			<condition value="ele-1" />
			<constraint>
				<key value="ref-1" />
				<severity value="error" />
				<human value="SHALL have a local reference if the resource is provided inline" />
				<xpath value="not(starts-with(f:reference/@value, '#')) or exists(ancestor::*[self::f:entry or self::f:parameter]/f:resource/f:*/f:contained/f:*[f:id/@value=substring-after(current()/f:reference/@value, '#')]|/*/f:contained/f:*[f:id/@value=substring-after(current()/f:reference/@value, '#')])" />
			</constraint>
			<constraint>
				<key value="ele-1" />
				<severity value="error" />
				<human value="All FHIR elements must have a @value or children" />
				<xpath value="@value|f:*|h:div" />
			</constraint>
			<isSummary value="true" />
			<mapping>
				<identity value="v2" />
				<map value="PV1-3 / PV1-6 / PV1-11 / PV1-42 / PV1-43" />
			</mapping>
			<mapping>
				<identity value="rim" />
				<map value=".role" />
			</mapping>
			<mapping>
				<identity value="w5" />
				<map value="where" />
			</mapping>
			<mapping>
				<identity value="rim" />
				<map value="The target of a resource reference is a RIM entry point (Act, Role, or Entity)" />
			</mapping>
			<mapping>
				<identity value="rim" />
				<map value="n/a" />
			</mapping>
		</element>
		<element>
			<path value="Encounter.location.status" />
			<short value="planned | active | reserved | completed" />
			<definition value="The status of the participants' presence at the specified location during the period specified. If the participant is is no longer at the location, then the period will have an end date/time." />
			<comment value="When the patient is no longer active at a location, then the period end date is entered, and the status may be changed to completed." />
			<min value="0" />
			<max value="1" />
			<base>
				<path value="Encounter.location.status" />
				<min value="0" />
				<max value="1" />
			</base>
			<type>
				<code value="code" />
			</type>
			<condition value="ele-1" />
			<constraint>
				<key value="ele-1" />
				<severity value="error" />
				<human value="All FHIR elements must have a @value or children" />
				<xpath value="@value|f:*|h:div" />
			</constraint>
			<binding>
				<strength value="required" />
				<description value="The status of the location." />
				<valueSet value="http://hl7.org/fhir/ValueSet/encounter-location-status" />
			</binding>
			<mapping>
				<identity value="rim" />
				<map value="n/a" />
			</mapping>
		</element>
		<element>
			<path value="Encounter.location.period" />
			<short value="Time period during which the patient was present at the location" />
			<definition value="Time period during which the patient was present at the location." />
			<comment value="This is not a duration - that's a measure of time (a separate type), but a duration that occurs at a fixed value of time. A Period specifies a range of time; the context of use will specify whether the entire range applies (e.g. &quot;the patient was an inpatient of the hospital for this time range&quot;) or one value from the range applies (e.g. &quot;give to the patient between these two times&quot;). If duration is required, specify the type as Interval|Duration." />
			<min value="0" />
			<max value="1" />
			<base>
				<path value="Encounter.location.period" />
				<min value="0" />
				<max value="1" />
			</base>
			<type>
				<code value="Period" />
			</type>
			<condition value="ele-1" />
			<constraint>
				<key value="per-1" />
				<severity value="error" />
				<human value="If present, start SHALL have a lower value than end" />
				<xpath value="not(exists(f:start)) or not(exists(f:end)) or (f:start/@value &lt;= f:end/@value)" />
			</constraint>
			<constraint>
				<key value="ele-1" />
				<severity value="error" />
				<human value="All FHIR elements must have a @value or children" />
				<xpath value="@value|f:*|h:div" />
			</constraint>
			<isSummary value="true" />
			<mapping>
				<identity value="rim" />
				<map value=".time" />
			</mapping>
			<mapping>
				<identity value="v2" />
				<map value="DR" />
			</mapping>
			<mapping>
				<identity value="rim" />
				<map value="IVL&lt;TS&gt;[lowClosed=&quot;true&quot; and highClosed=&quot;true&quot;] or URG&lt;TS&gt;[lowClosed=&quot;true&quot; and highClosed=&quot;true&quot;]" />
			</mapping>
			<mapping>
				<identity value="rim" />
				<map value="n/a" />
			</mapping>
		</element>
		<element>
			<path value="Encounter.serviceProvider" />
			<short value="The custodian organization of this Encounter record" />
			<definition value="An organization that is in charge of maintaining the information of this Encounter (e.g. who maintains the report or the master service catalog item, etc.). This MAY be the same as the organization on the Patient record, however it could be different. This MAY not be not the Service Delivery Location's Organization." />
			<min value="0" />
			<max value="1" />
			<base>
				<path value="Encounter.serviceProvider" />
				<min value="0" />
				<max value="1" />
			</base>
			<type>
				<code value="Reference" />
				<profile value="http://hl7.org/fhir/StructureDefinition/Organization" />
			</type>
			<condition value="ele-1" />
			<constraint>
				<key value="ref-1" />
				<severity value="error" />
				<human value="SHALL have a local reference if the resource is provided inline" />
				<xpath value="not(starts-with(f:reference/@value, '#')) or exists(ancestor::*[self::f:entry or self::f:parameter]/f:resource/f:*/f:contained/f:*[f:id/@value=substring-after(current()/f:reference/@value, '#')]|/*/f:contained/f:*[f:id/@value=substring-after(current()/f:reference/@value, '#')])" />
			</constraint>
			<constraint>
				<key value="ele-1" />
				<severity value="error" />
				<human value="All FHIR elements must have a @value or children" />
				<xpath value="@value|f:*|h:div" />
			</constraint>
			<isSummary value="true" />
			<mapping>
				<identity value="v2" />
				<map value="PV1-10 / PL.6  &amp; PL.1  (note: HL7 v2 definition is &quot;the treatment or type of surgery that the patient is scheduled to receive&quot;; seems slightly out of alignment with the concept name 'hospital service'. Would not trust that implementations apply this semantic by default)" />
			</mapping>
			<mapping>
				<identity value="rim" />
				<map value=".particiaption[typeCode=PFM].role" />
			</mapping>
			<mapping>
				<identity value="rim" />
				<map value="The target of a resource reference is a RIM entry point (Act, Role, or Entity)" />
			</mapping>
			<mapping>
				<identity value="rim" />
				<map value="n/a" />
			</mapping>
		</element>
		<element>
			<path value="Encounter.partOf" />
			<short value="Another Encounter this encounter is part of" />
			<definition value="Another Encounter of which this encounter is a part of (administratively or in time)." />
			<min value="0" />
			<max value="1" />
			<base>
				<path value="Encounter.partOf" />
				<min value="0" />
				<max value="1" />
			</base>
			<type>
				<code value="Reference" />
				<profile value="http://hl7.org/fhir/StructureDefinition/Encounter" />
			</type>
			<condition value="ele-1" />
			<constraint>
				<key value="ref-1" />
				<severity value="error" />
				<human value="SHALL have a local reference if the resource is provided inline" />
				<xpath value="not(starts-with(f:reference/@value, '#')) or exists(ancestor::*[self::f:entry or self::f:parameter]/f:resource/f:*/f:contained/f:*[f:id/@value=substring-after(current()/f:reference/@value, '#')]|/*/f:contained/f:*[f:id/@value=substring-after(current()/f:reference/@value, '#')])" />
			</constraint>
			<constraint>
				<key value="ele-1" />
				<severity value="error" />
				<human value="All FHIR elements must have a @value or children" />
				<xpath value="@value|f:*|h:div" />
			</constraint>
			<isSummary value="true" />
			<mapping>
				<identity value="rim" />
				<map value=".inboundRelationship[typeCode=COMP].source[classCode=COMP, moodCode=EVN]" />
			</mapping>
			<mapping>
				<identity value="rim" />
				<map value="The target of a resource reference is a RIM entry point (Act, Role, or Entity)" />
			</mapping>
			<mapping>
				<identity value="rim" />
				<map value="n/a" />
			</mapping>
		</element>
	</snapshot>
	<differential>
		<element>
			<path value="Encounter.type" />
			<type>
				<code value="CodeableConcept" />
				<profile value="http://example.com/fhir/SD/codeable-with-systems" />
			</type>
		</element>
		<element>
			<path value="Encounter.priority" />
			<type>
				<code value="CodeableConcept" />
				<profile value="http://example.com/fhir/SD/codeable-with-systems" />
			</type>
		</element>
	</differential>
=======
        <rules value="open" />
      </slicing>
      <short value="Code defined by a terminology system" />
      <definition value="A reference to a code defined by a terminology system." />
      <comment value="Codes may be defined very casually in enumerations, or code lists, up to very formal definitions such as SNOMED CT - see the HL7 v3 Core Principles for more information.  Ordering of codings is undefined and SHALL NOT be used to infer meaning. Generally, at most only one of the coding values will be labelled as UserSelected = true." />
      <requirements value="Allows for translations and alternate encodings within a code system.  Also supports communication of the same instance to systems requiring different encodings." />
      <min value="0" />
      <max value="*" />
      <base>
        <path value="CodeableConcept.coding" />
        <min value="0" />
        <max value="*" />
      </base>
      <type>
        <code value="Coding" />
      </type>
      <condition value="ele-1" />
      <constraint>
        <key value="ele-1" />
        <severity value="error" />
        <human value="All FHIR elements must have a @value or children" />
        <xpath value="@value|f:*|h:div" />
      </constraint>
      <isSummary value="true" />
      <mapping>
        <identity value="v2" />
        <map value="C*E.1-8, C*E.10-22" />
      </mapping>
      <mapping>
        <identity value="rim" />
        <map value="union(., ./translation)" />
      </mapping>
      <mapping>
        <identity value="orim" />
        <map value="fhir:CodeableConcept.coding rdfs:subPropertyOf dt:CD.coding" />
      </mapping>
      <mapping>
        <identity value="v2" />
        <map value="CE/CNE/CWE subset one of the sets of component 1-3 or 4-6" />
      </mapping>
      <mapping>
        <identity value="rim" />
        <map value="CV" />
      </mapping>
      <mapping>
        <identity value="orim" />
        <map value="fhir:Coding rdfs:subClassOf dt:CDCoding" />
      </mapping>
      <mapping>
        <identity value="rim" />
        <map value="n/a" />
      </mapping>
    </element>
    <element>
      <path value="Encounter.priority.coding" />
      <sliceName value="LOINC" />
      <short value="Code defined by a terminology system" />
      <definition value="A reference to a code defined by a terminology system." />
      <comment value="Codes may be defined very casually in enumerations, or code lists, up to very formal definitions such as SNOMED CT - see the HL7 v3 Core Principles for more information.  Ordering of codings is undefined and SHALL NOT be used to infer meaning. Generally, at most only one of the coding values will be labelled as UserSelected = true." />
      <requirements value="Allows for translations and alternate encodings within a code system.  Also supports communication of the same instance to systems requiring different encodings." />
      <min value="0" />
      <max value="*" />
      <base>
        <path value="CodeableConcept.coding" />
        <min value="0" />
        <max value="*" />
      </base>
      <type>
        <code value="Coding" />
      </type>
      <condition value="ele-1" />
      <constraint>
        <key value="ele-1" />
        <severity value="error" />
        <human value="All FHIR elements must have a @value or children" />
        <xpath value="@value|f:*|h:div" />
      </constraint>
      <isSummary value="true" />
      <mapping>
        <identity value="v2" />
        <map value="C*E.1-8, C*E.10-22" />
      </mapping>
      <mapping>
        <identity value="rim" />
        <map value="union(., ./translation)" />
      </mapping>
      <mapping>
        <identity value="orim" />
        <map value="fhir:CodeableConcept.coding rdfs:subPropertyOf dt:CD.coding" />
      </mapping>
      <mapping>
        <identity value="v2" />
        <map value="CE/CNE/CWE subset one of the sets of component 1-3 or 4-6" />
      </mapping>
      <mapping>
        <identity value="rim" />
        <map value="CV" />
      </mapping>
      <mapping>
        <identity value="orim" />
        <map value="fhir:Coding rdfs:subClassOf dt:CDCoding" />
      </mapping>
      <mapping>
        <identity value="rim" />
        <map value="n/a" />
      </mapping>
    </element>
    <element>
      <path value="Encounter.priority.coding.id" />
      <representation value="xmlAttr" />
      <sliceName value="LOINC.id" />
      <short value="xml:id (or equivalent in JSON)" />
      <definition value="unique id for the element within a resource (for internal references)." />
      <comment value="RFC 4122" />
      <min value="0" />
      <max value="1" />
      <base>
        <path value="Element.id" />
        <min value="0" />
        <max value="1" />
      </base>
      <type>
        <code value="id" />
      </type>
      <condition value="ele-1" />
      <constraint>
        <key value="ele-1" />
        <severity value="error" />
        <human value="All FHIR elements must have a @value or children" />
        <xpath value="@value|f:*|h:div" />
      </constraint>
      <mapping>
        <identity value="rim" />
        <map value="n/a" />
      </mapping>
      <mapping>
        <identity value="rim" />
        <map value="n/a" />
      </mapping>
    </element>
    <element>
      <path value="Encounter.priority.coding.extension" />
      <sliceName value="LOINC.extension" />
      <short value="Additional Content defined by implementations" />
      <definition value="May be used to represent additional information that is not part of the basic definition of the element. In order to make the use of extensions safe and manageable, there is a strict set of governance  applied to the definition and use of extensions. Though any implementer is allowed to define an extension, there is a set of requirements that SHALL be met as part of the definition of the extension." />
      <comment value="There can be no stigma associated with the use of extensions by any application, project, or standard - regardless of the institution or jurisdiction that uses or defines the extensions.  The use of extensions is what allows the FHIR specification to retain a core level of simplicity for everyone." />
      <alias value="extensions" />
      <alias value="user content" />
      <min value="0" />
      <max value="*" />
      <base>
        <path value="Element.extension" />
        <min value="0" />
        <max value="*" />
      </base>
      <type>
        <code value="Extension" />
      </type>
      <condition value="ele-1" />
      <constraint>
        <key value="ele-1" />
        <severity value="error" />
        <human value="All FHIR elements must have a @value or children" />
        <xpath value="@value|f:*|h:div" />
      </constraint>
      <mapping>
        <identity value="rim" />
        <map value="n/a" />
      </mapping>
      <mapping>
        <identity value="rim" />
        <map value="N/A" />
      </mapping>
      <mapping>
        <identity value="rim" />
        <map value="n/a" />
      </mapping>
    </element>
    <element>
      <path value="Encounter.priority.coding.system" />
      <sliceName value="LOINC.system" />
      <short value="Identity of the terminology system" />
      <definition value="The identification of the code system that defines the meaning of the symbol in the code." />
      <comment value="The URI may be an OID (urn:oid:...) or a UUID (urn:uuid:...).  OIDs and UUIDs SHALL be references to the HL7 OID registry. Otherwise, the URI should come from HL7's list of FHIR defined special URIs or it should de-reference to some definition that establish the system clearly and unambiguously." />
      <requirements value="Need to be unambiguous about the source of the definition of the symbol." />
      <min value="1" />
      <max value="1" />
      <base>
        <path value="Coding.system" />
        <min value="0" />
        <max value="1" />
      </base>
      <type>
        <code value="uri" />
      </type>
      <fixedUri value="http://loinc.org" />
      <condition value="ele-1" />
      <constraint>
        <key value="ele-1" />
        <severity value="error" />
        <human value="All FHIR elements must have a @value or children" />
        <xpath value="@value|f:*|h:div" />
      </constraint>
      <isSummary value="true" />
      <mapping>
        <identity value="v2" />
        <map value="C*E.3" />
      </mapping>
      <mapping>
        <identity value="rim" />
        <map value="./codeSystem" />
      </mapping>
      <mapping>
        <identity value="orim" />
        <map value="fhir:Coding.system rdfs:subPropertyOf dt:CDCoding.codeSystem" />
      </mapping>
      <mapping>
        <identity value="rim" />
        <map value="n/a" />
      </mapping>
    </element>
    <element>
      <path value="Encounter.priority.coding.version" />
      <sliceName value="LOINC.version" />
      <short value="Version of the system - if relevant" />
      <definition value="The version of the code system which was used when choosing this code. Note that a well-maintained code system does not need the version reported, because the meaning of codes is consistent across versions. However this cannot consistently be assured. and when the meaning is not guaranteed to be consistent, the version SHOULD be exchanged." />
      <comment value="Where the terminology does not clearly define what string should be used to identify code system versions, the recommendation is to use the date (expressed in FHIR date format) on which that version was officially published as the version date." />
      <min value="0" />
      <max value="1" />
      <base>
        <path value="Coding.version" />
        <min value="0" />
        <max value="1" />
      </base>
      <type>
        <code value="string" />
      </type>
      <condition value="ele-1" />
      <constraint>
        <key value="ele-1" />
        <severity value="error" />
        <human value="All FHIR elements must have a @value or children" />
        <xpath value="@value|f:*|h:div" />
      </constraint>
      <isSummary value="true" />
      <mapping>
        <identity value="v2" />
        <map value="C*E.7" />
      </mapping>
      <mapping>
        <identity value="rim" />
        <map value="./codeSystemVersion" />
      </mapping>
      <mapping>
        <identity value="orim" />
        <map value="fhir:Coding.version rdfs:subPropertyOf dt:CDCoding.codeSystemVersion" />
      </mapping>
      <mapping>
        <identity value="rim" />
        <map value="n/a" />
      </mapping>
    </element>
    <element>
      <path value="Encounter.priority.coding.code" />
      <sliceName value="LOINC.code" />
      <short value="Symbol in syntax defined by the system" />
      <definition value="A symbol in syntax defined by the system. The symbol may be a predefined code or an expression in a syntax defined by the coding system (e.g. post-coordination)." />
      <comment value="Note that FHIR strings may not exceed 1MB in size" />
      <requirements value="Need to refer to a particular code in the system." />
      <min value="0" />
      <max value="1" />
      <base>
        <path value="Coding.code" />
        <min value="0" />
        <max value="1" />
      </base>
      <type>
        <code value="code" />
      </type>
      <condition value="ele-1" />
      <constraint>
        <key value="ele-1" />
        <severity value="error" />
        <human value="All FHIR elements must have a @value or children" />
        <xpath value="@value|f:*|h:div" />
      </constraint>
      <isSummary value="true" />
      <mapping>
        <identity value="v2" />
        <map value="C*E.1" />
      </mapping>
      <mapping>
        <identity value="rim" />
        <map value="./code" />
      </mapping>
      <mapping>
        <identity value="orim" />
        <map value="fhir:Coding.code rdfs:subPropertyOf dt:CDCoding.code" />
      </mapping>
      <mapping>
        <identity value="rim" />
        <map value="n/a" />
      </mapping>
    </element>
    <element>
      <path value="Encounter.priority.coding.display" />
      <sliceName value="LOINC.display" />
      <short value="Representation defined by the system" />
      <definition value="A representation of the meaning of the code in the system, following the rules of the system." />
      <comment value="Note that FHIR strings may not exceed 1MB in size" />
      <requirements value="Need to be able to carry a human-readable meaning of the code for readers that do not know  the system." />
      <min value="0" />
      <max value="1" />
      <base>
        <path value="Coding.display" />
        <min value="0" />
        <max value="1" />
      </base>
      <type>
        <code value="string" />
      </type>
      <condition value="ele-1" />
      <constraint>
        <key value="ele-1" />
        <severity value="error" />
        <human value="All FHIR elements must have a @value or children" />
        <xpath value="@value|f:*|h:div" />
      </constraint>
      <isSummary value="true" />
      <mapping>
        <identity value="v2" />
        <map value="C*E.2 - but note this is not well followed" />
      </mapping>
      <mapping>
        <identity value="rim" />
        <map value="CV.displayName" />
      </mapping>
      <mapping>
        <identity value="orim" />
        <map value="fhir:Coding.display rdfs:subPropertyOf dt:CDCoding.displayName" />
      </mapping>
      <mapping>
        <identity value="rim" />
        <map value="n/a" />
      </mapping>
    </element>
    <element>
      <path value="Encounter.priority.coding.userSelected" />
      <sliceName value="LOINC.userSelected" />
      <short value="If this coding was chosen directly by the user" />
      <definition value="Indicates that this coding was chosen by a user directly - i.e. off a pick list of available items (codes or displays)." />
      <comment value="Amongst a set of alternatives, a directly chosen code is the most appropriate starting point for new translations. There is some ambiguity about what exactly 'directly chosen' implies, and trading partner agreement may be needed to clarify the use of this element and its consequences more completely." />
      <requirements value="This has been identified as a clinical safety criterium - that this exact system/code pair was chosen explicitly, rather than inferred by the system based on some rules or language processing." />
      <min value="0" />
      <max value="1" />
      <base>
        <path value="Coding.userSelected" />
        <min value="0" />
        <max value="1" />
      </base>
      <type>
        <code value="boolean" />
      </type>
      <condition value="ele-1" />
      <constraint>
        <key value="ele-1" />
        <severity value="error" />
        <human value="All FHIR elements must have a @value or children" />
        <xpath value="@value|f:*|h:div" />
      </constraint>
      <isSummary value="true" />
      <mapping>
        <identity value="v2" />
        <map value="Sometimes implied by being first" />
      </mapping>
      <mapping>
        <identity value="rim" />
        <map value="CD.codingRationale" />
      </mapping>
      <mapping>
        <identity value="orim" />
        <map value="fhir:Coding.userSelected fhir:mapsTo dt:CDCoding.codingRationale. fhir:Coding.userSelected fhir:hasMap fhir:Coding.userSelected.map. fhir:Coding.userSelected.map a fhir:Map;   fhir:target dt:CDCoding.codingRationale. fhir:Coding.userSelected\#true a [     fhir:source &quot;true&quot;;     fhir:target dt:CDCoding.codingRationale\#O   ]" />
      </mapping>
      <mapping>
        <identity value="rim" />
        <map value="n/a" />
      </mapping>
    </element>
    <element>
      <path value="Encounter.priority.coding" />
      <sliceName value="SNOMED" />
      <short value="Code defined by a terminology system" />
      <definition value="A reference to a code defined by a terminology system." />
      <comment value="Codes may be defined very casually in enumerations, or code lists, up to very formal definitions such as SNOMED CT - see the HL7 v3 Core Principles for more information.  Ordering of codings is undefined and SHALL NOT be used to infer meaning. Generally, at most only one of the coding values will be labelled as UserSelected = true." />
      <requirements value="Allows for translations and alternate encodings within a code system.  Also supports communication of the same instance to systems requiring different encodings." />
      <min value="0" />
      <max value="*" />
      <base>
        <path value="CodeableConcept.coding" />
        <min value="0" />
        <max value="*" />
      </base>
      <type>
        <code value="Coding" />
      </type>
      <condition value="ele-1" />
      <constraint>
        <key value="ele-1" />
        <severity value="error" />
        <human value="All FHIR elements must have a @value or children" />
        <xpath value="@value|f:*|h:div" />
      </constraint>
      <isSummary value="true" />
      <mapping>
        <identity value="v2" />
        <map value="C*E.1-8, C*E.10-22" />
      </mapping>
      <mapping>
        <identity value="rim" />
        <map value="union(., ./translation)" />
      </mapping>
      <mapping>
        <identity value="orim" />
        <map value="fhir:CodeableConcept.coding rdfs:subPropertyOf dt:CD.coding" />
      </mapping>
      <mapping>
        <identity value="v2" />
        <map value="CE/CNE/CWE subset one of the sets of component 1-3 or 4-6" />
      </mapping>
      <mapping>
        <identity value="rim" />
        <map value="CV" />
      </mapping>
      <mapping>
        <identity value="orim" />
        <map value="fhir:Coding rdfs:subClassOf dt:CDCoding" />
      </mapping>
      <mapping>
        <identity value="rim" />
        <map value="n/a" />
      </mapping>
    </element>
    <element>
      <path value="Encounter.priority.coding.id" />
      <representation value="xmlAttr" />
      <sliceName value="SNOMED.id" />
      <short value="xml:id (or equivalent in JSON)" />
      <definition value="unique id for the element within a resource (for internal references)." />
      <comment value="RFC 4122" />
      <min value="0" />
      <max value="1" />
      <base>
        <path value="Element.id" />
        <min value="0" />
        <max value="1" />
      </base>
      <type>
        <code value="id" />
      </type>
      <condition value="ele-1" />
      <constraint>
        <key value="ele-1" />
        <severity value="error" />
        <human value="All FHIR elements must have a @value or children" />
        <xpath value="@value|f:*|h:div" />
      </constraint>
      <mapping>
        <identity value="rim" />
        <map value="n/a" />
      </mapping>
      <mapping>
        <identity value="rim" />
        <map value="n/a" />
      </mapping>
    </element>
    <element>
      <path value="Encounter.priority.coding.extension" />
      <sliceName value="SNOMED.extension" />
      <short value="Additional Content defined by implementations" />
      <definition value="May be used to represent additional information that is not part of the basic definition of the element. In order to make the use of extensions safe and manageable, there is a strict set of governance  applied to the definition and use of extensions. Though any implementer is allowed to define an extension, there is a set of requirements that SHALL be met as part of the definition of the extension." />
      <comment value="There can be no stigma associated with the use of extensions by any application, project, or standard - regardless of the institution or jurisdiction that uses or defines the extensions.  The use of extensions is what allows the FHIR specification to retain a core level of simplicity for everyone." />
      <alias value="extensions" />
      <alias value="user content" />
      <min value="0" />
      <max value="*" />
      <base>
        <path value="Element.extension" />
        <min value="0" />
        <max value="*" />
      </base>
      <type>
        <code value="Extension" />
      </type>
      <condition value="ele-1" />
      <constraint>
        <key value="ele-1" />
        <severity value="error" />
        <human value="All FHIR elements must have a @value or children" />
        <xpath value="@value|f:*|h:div" />
      </constraint>
      <mapping>
        <identity value="rim" />
        <map value="n/a" />
      </mapping>
      <mapping>
        <identity value="rim" />
        <map value="N/A" />
      </mapping>
      <mapping>
        <identity value="rim" />
        <map value="n/a" />
      </mapping>
    </element>
    <element>
      <path value="Encounter.priority.coding.system" />
      <sliceName value="SNOMED.system" />
      <short value="Identity of the terminology system" />
      <definition value="The identification of the code system that defines the meaning of the symbol in the code." />
      <comment value="The URI may be an OID (urn:oid:...) or a UUID (urn:uuid:...).  OIDs and UUIDs SHALL be references to the HL7 OID registry. Otherwise, the URI should come from HL7's list of FHIR defined special URIs or it should de-reference to some definition that establish the system clearly and unambiguously." />
      <requirements value="Need to be unambiguous about the source of the definition of the symbol." />
      <min value="1" />
      <max value="1" />
      <base>
        <path value="Coding.system" />
        <min value="0" />
        <max value="1" />
      </base>
      <type>
        <code value="uri" />
      </type>
      <fixedUri value="http://snomed.info/sct" />
      <condition value="ele-1" />
      <constraint>
        <key value="ele-1" />
        <severity value="error" />
        <human value="All FHIR elements must have a @value or children" />
        <xpath value="@value|f:*|h:div" />
      </constraint>
      <isSummary value="true" />
      <mapping>
        <identity value="v2" />
        <map value="C*E.3" />
      </mapping>
      <mapping>
        <identity value="rim" />
        <map value="./codeSystem" />
      </mapping>
      <mapping>
        <identity value="orim" />
        <map value="fhir:Coding.system rdfs:subPropertyOf dt:CDCoding.codeSystem" />
      </mapping>
      <mapping>
        <identity value="rim" />
        <map value="n/a" />
      </mapping>
    </element>
    <element>
      <path value="Encounter.priority.coding.version" />
      <sliceName value="SNOMED.version" />
      <short value="Version of the system - if relevant" />
      <definition value="The version of the code system which was used when choosing this code. Note that a well-maintained code system does not need the version reported, because the meaning of codes is consistent across versions. However this cannot consistently be assured. and when the meaning is not guaranteed to be consistent, the version SHOULD be exchanged." />
      <comment value="Where the terminology does not clearly define what string should be used to identify code system versions, the recommendation is to use the date (expressed in FHIR date format) on which that version was officially published as the version date." />
      <min value="0" />
      <max value="1" />
      <base>
        <path value="Coding.version" />
        <min value="0" />
        <max value="1" />
      </base>
      <type>
        <code value="string" />
      </type>
      <condition value="ele-1" />
      <constraint>
        <key value="ele-1" />
        <severity value="error" />
        <human value="All FHIR elements must have a @value or children" />
        <xpath value="@value|f:*|h:div" />
      </constraint>
      <isSummary value="true" />
      <mapping>
        <identity value="v2" />
        <map value="C*E.7" />
      </mapping>
      <mapping>
        <identity value="rim" />
        <map value="./codeSystemVersion" />
      </mapping>
      <mapping>
        <identity value="orim" />
        <map value="fhir:Coding.version rdfs:subPropertyOf dt:CDCoding.codeSystemVersion" />
      </mapping>
      <mapping>
        <identity value="rim" />
        <map value="n/a" />
      </mapping>
    </element>
    <element>
      <path value="Encounter.priority.coding.code" />
      <sliceName value="SNOMED.code" />
      <short value="Symbol in syntax defined by the system" />
      <definition value="A symbol in syntax defined by the system. The symbol may be a predefined code or an expression in a syntax defined by the coding system (e.g. post-coordination)." />
      <comment value="Note that FHIR strings may not exceed 1MB in size" />
      <requirements value="Need to refer to a particular code in the system." />
      <min value="0" />
      <max value="1" />
      <base>
        <path value="Coding.code" />
        <min value="0" />
        <max value="1" />
      </base>
      <type>
        <code value="code" />
      </type>
      <condition value="ele-1" />
      <constraint>
        <key value="ele-1" />
        <severity value="error" />
        <human value="All FHIR elements must have a @value or children" />
        <xpath value="@value|f:*|h:div" />
      </constraint>
      <isSummary value="true" />
      <mapping>
        <identity value="v2" />
        <map value="C*E.1" />
      </mapping>
      <mapping>
        <identity value="rim" />
        <map value="./code" />
      </mapping>
      <mapping>
        <identity value="orim" />
        <map value="fhir:Coding.code rdfs:subPropertyOf dt:CDCoding.code" />
      </mapping>
      <mapping>
        <identity value="rim" />
        <map value="n/a" />
      </mapping>
    </element>
    <element>
      <path value="Encounter.priority.coding.display" />
      <sliceName value="SNOMED.display" />
      <short value="Representation defined by the system" />
      <definition value="A representation of the meaning of the code in the system, following the rules of the system." />
      <comment value="Note that FHIR strings may not exceed 1MB in size" />
      <requirements value="Need to be able to carry a human-readable meaning of the code for readers that do not know  the system." />
      <min value="0" />
      <max value="1" />
      <base>
        <path value="Coding.display" />
        <min value="0" />
        <max value="1" />
      </base>
      <type>
        <code value="string" />
      </type>
      <condition value="ele-1" />
      <constraint>
        <key value="ele-1" />
        <severity value="error" />
        <human value="All FHIR elements must have a @value or children" />
        <xpath value="@value|f:*|h:div" />
      </constraint>
      <isSummary value="true" />
      <mapping>
        <identity value="v2" />
        <map value="C*E.2 - but note this is not well followed" />
      </mapping>
      <mapping>
        <identity value="rim" />
        <map value="CV.displayName" />
      </mapping>
      <mapping>
        <identity value="orim" />
        <map value="fhir:Coding.display rdfs:subPropertyOf dt:CDCoding.displayName" />
      </mapping>
      <mapping>
        <identity value="rim" />
        <map value="n/a" />
      </mapping>
    </element>
    <element>
      <path value="Encounter.priority.coding.userSelected" />
      <sliceName value="SNOMED.userSelected" />
      <short value="If this coding was chosen directly by the user" />
      <definition value="Indicates that this coding was chosen by a user directly - i.e. off a pick list of available items (codes or displays)." />
      <comment value="Amongst a set of alternatives, a directly chosen code is the most appropriate starting point for new translations. There is some ambiguity about what exactly 'directly chosen' implies, and trading partner agreement may be needed to clarify the use of this element and its consequences more completely." />
      <requirements value="This has been identified as a clinical safety criterium - that this exact system/code pair was chosen explicitly, rather than inferred by the system based on some rules or language processing." />
      <min value="0" />
      <max value="1" />
      <base>
        <path value="Coding.userSelected" />
        <min value="0" />
        <max value="1" />
      </base>
      <type>
        <code value="boolean" />
      </type>
      <condition value="ele-1" />
      <constraint>
        <key value="ele-1" />
        <severity value="error" />
        <human value="All FHIR elements must have a @value or children" />
        <xpath value="@value|f:*|h:div" />
      </constraint>
      <isSummary value="true" />
      <mapping>
        <identity value="v2" />
        <map value="Sometimes implied by being first" />
      </mapping>
      <mapping>
        <identity value="rim" />
        <map value="CD.codingRationale" />
      </mapping>
      <mapping>
        <identity value="orim" />
        <map value="fhir:Coding.userSelected fhir:mapsTo dt:CDCoding.codingRationale. fhir:Coding.userSelected fhir:hasMap fhir:Coding.userSelected.map. fhir:Coding.userSelected.map a fhir:Map;   fhir:target dt:CDCoding.codingRationale. fhir:Coding.userSelected\#true a [     fhir:source &quot;true&quot;;     fhir:target dt:CDCoding.codingRationale\#O   ]" />
      </mapping>
      <mapping>
        <identity value="rim" />
        <map value="n/a" />
      </mapping>
    </element>
    <element>
      <path value="Encounter.priority.text" />
      <short value="Plain text representation of the concept" />
      <definition value="A human language representation of the concept as seen/selected/uttered by the user who entered the data and/or which represents the intended meaning of the user." />
      <comment value="Very often the text is the same as a displayName of one of the codings." />
      <requirements value="The codes from the terminologies do not always capture the correct meaning with all the nuances of the human using them, or sometimes there is no appropriate code at all. In these cases, the text is used to capture the full meaning of the source." />
      <min value="0" />
      <max value="1" />
      <base>
        <path value="CodeableConcept.text" />
        <min value="0" />
        <max value="1" />
      </base>
      <type>
        <code value="string" />
      </type>
      <condition value="ele-1" />
      <constraint>
        <key value="ele-1" />
        <severity value="error" />
        <human value="All FHIR elements must have a @value or children" />
        <xpath value="@value|f:*|h:div" />
      </constraint>
      <isSummary value="true" />
      <mapping>
        <identity value="v2" />
        <map value="C*E.9. But note many systems use C*E.2 for this" />
      </mapping>
      <mapping>
        <identity value="rim" />
        <map value="./originalText[mediaType/code=&quot;text/plain&quot;]/data" />
      </mapping>
      <mapping>
        <identity value="orim" />
        <map value="fhir:CodeableConcept.text rdfs:subPropertyOf dt:CD.originalText" />
      </mapping>
      <mapping>
        <identity value="rim" />
        <map value="n/a" />
      </mapping>
    </element>
    <element>
      <path value="Encounter.patient" />
      <short value="The patient present at the encounter" />
      <definition value="The patient present at the encounter." />
      <comment value="While the encounter is always about the patient, the patient may not actually be known in all contexts of use." />
      <alias value="patient" />
      <min value="0" />
      <max value="1" />
      <base>
        <path value="Encounter.patient" />
        <min value="0" />
        <max value="1" />
      </base>
      <type>
        <code value="Reference" />
        <profile value="http://hl7.org/fhir/StructureDefinition/Patient" />
      </type>
      <condition value="ele-1" />
      <constraint>
        <key value="ref-1" />
        <severity value="error" />
        <human value="SHALL have a local reference if the resource is provided inline" />
        <xpath value="not(starts-with(f:reference/@value, '#')) or exists(ancestor::*[self::f:entry or self::f:parameter]/f:resource/f:*/f:contained/f:*[f:id/@value=substring-after(current()/f:reference/@value, '#')]|/*/f:contained/f:*[f:id/@value=substring-after(current()/f:reference/@value, '#')])" />
      </constraint>
      <constraint>
        <key value="ele-1" />
        <severity value="error" />
        <human value="All FHIR elements must have a @value or children" />
        <xpath value="@value|f:*|h:div" />
      </constraint>
      <isSummary value="true" />
      <mapping>
        <identity value="v2" />
        <map value="PID-3" />
      </mapping>
      <mapping>
        <identity value="rim" />
        <map value=".participation[typeCode=SBJ]/role[classCode=PAT]" />
      </mapping>
      <mapping>
        <identity value="w5" />
        <map value="who.focus" />
      </mapping>
      <mapping>
        <identity value="rim" />
        <map value="The target of a resource reference is a RIM entry point (Act, Role, or Entity)" />
      </mapping>
      <mapping>
        <identity value="rim" />
        <map value="n/a" />
      </mapping>
    </element>
    <element>
      <path value="Encounter.episodeOfCare" />
      <short value="Episode(s) of care that this encounter should be recorded against" />
      <definition value="Where a specific encounter should be classified as a part of a specific episode(s) of care this field should be used. This association can facilitate grouping of related encounters together for a specific purpose, such as government reporting, issue tracking, association via a common problem.  The association is recorded on the encounter as these are typically created after the episode of care, and grouped on entry rather than editing the episode of care to append another encounter to it (the episode of care could span years)." />
      <min value="0" />
      <max value="*" />
      <base>
        <path value="Encounter.episodeOfCare" />
        <min value="0" />
        <max value="*" />
      </base>
      <type>
        <code value="Reference" />
        <profile value="http://hl7.org/fhir/StructureDefinition/EpisodeOfCare" />
      </type>
      <condition value="ele-1" />
      <constraint>
        <key value="ref-1" />
        <severity value="error" />
        <human value="SHALL have a local reference if the resource is provided inline" />
        <xpath value="not(starts-with(f:reference/@value, '#')) or exists(ancestor::*[self::f:entry or self::f:parameter]/f:resource/f:*/f:contained/f:*[f:id/@value=substring-after(current()/f:reference/@value, '#')]|/*/f:contained/f:*[f:id/@value=substring-after(current()/f:reference/@value, '#')])" />
      </constraint>
      <constraint>
        <key value="ele-1" />
        <severity value="error" />
        <human value="All FHIR elements must have a @value or children" />
        <xpath value="@value|f:*|h:div" />
      </constraint>
      <isSummary value="true" />
      <mapping>
        <identity value="v2" />
        <map value="PV1-54, PV1-53" />
      </mapping>
      <mapping>
        <identity value="w5" />
        <map value="context" />
      </mapping>
      <mapping>
        <identity value="rim" />
        <map value="The target of a resource reference is a RIM entry point (Act, Role, or Entity)" />
      </mapping>
      <mapping>
        <identity value="rim" />
        <map value="n/a" />
      </mapping>
    </element>
    <element>
      <path value="Encounter.incomingReferral" />
      <short value="The ReferralRequest that initiated this encounter" />
      <definition value="The referral request this encounter satisfies (incoming referral)." />
      <min value="0" />
      <max value="*" />
      <base>
        <path value="Encounter.incomingReferral" />
        <min value="0" />
        <max value="*" />
      </base>
      <type>
        <code value="Reference" />
        <profile value="http://hl7.org/fhir/StructureDefinition/ReferralRequest" />
      </type>
      <condition value="ele-1" />
      <constraint>
        <key value="ref-1" />
        <severity value="error" />
        <human value="SHALL have a local reference if the resource is provided inline" />
        <xpath value="not(starts-with(f:reference/@value, '#')) or exists(ancestor::*[self::f:entry or self::f:parameter]/f:resource/f:*/f:contained/f:*[f:id/@value=substring-after(current()/f:reference/@value, '#')]|/*/f:contained/f:*[f:id/@value=substring-after(current()/f:reference/@value, '#')])" />
      </constraint>
      <constraint>
        <key value="ele-1" />
        <severity value="error" />
        <human value="All FHIR elements must have a @value or children" />
        <xpath value="@value|f:*|h:div" />
      </constraint>
      <isSummary value="true" />
      <mapping>
        <identity value="rim" />
        <map value="The target of a resource reference is a RIM entry point (Act, Role, or Entity)" />
      </mapping>
      <mapping>
        <identity value="rim" />
        <map value="n/a" />
      </mapping>
    </element>
    <element>
      <path value="Encounter.participant" />
      <short value="List of participants involved in the encounter" />
      <definition value="The list of people responsible for providing the service." />
      <min value="0" />
      <max value="*" />
      <base>
        <path value="Encounter.participant" />
        <min value="0" />
        <max value="*" />
      </base>
      <type>
        <code value="BackboneElement" />
      </type>
      <condition value="ele-1" />
      <constraint>
        <key value="ele-1" />
        <severity value="error" />
        <human value="All FHIR elements must have a @value or children" />
        <xpath value="@value|f:*|h:div" />
      </constraint>
      <isSummary value="true" />
      <mapping>
        <identity value="v2" />
        <map value="ROL" />
      </mapping>
      <mapping>
        <identity value="rim" />
        <map value=".participation[typeCode=PFM]" />
      </mapping>
      <mapping>
        <identity value="rim" />
        <map value="n/a" />
      </mapping>
      <mapping>
        <identity value="rim" />
        <map value="n/a" />
      </mapping>
    </element>
    <element>
      <path value="Encounter.participant.id" />
      <representation value="xmlAttr" />
      <short value="xml:id (or equivalent in JSON)" />
      <definition value="unique id for the element within a resource (for internal references)." />
      <comment value="RFC 4122" />
      <min value="0" />
      <max value="1" />
      <base>
        <path value="Element.id" />
        <min value="0" />
        <max value="1" />
      </base>
      <type>
        <code value="id" />
      </type>
      <condition value="ele-1" />
      <constraint>
        <key value="ele-1" />
        <severity value="error" />
        <human value="All FHIR elements must have a @value or children" />
        <xpath value="@value|f:*|h:div" />
      </constraint>
      <mapping>
        <identity value="rim" />
        <map value="n/a" />
      </mapping>
      <mapping>
        <identity value="rim" />
        <map value="n/a" />
      </mapping>
    </element>
    <element>
      <path value="Encounter.participant.extension" />
      <short value="Additional Content defined by implementations" />
      <definition value="May be used to represent additional information that is not part of the basic definition of the element. In order to make the use of extensions safe and manageable, there is a strict set of governance  applied to the definition and use of extensions. Though any implementer is allowed to define an extension, there is a set of requirements that SHALL be met as part of the definition of the extension." />
      <comment value="There can be no stigma associated with the use of extensions by any application, project, or standard - regardless of the institution or jurisdiction that uses or defines the extensions.  The use of extensions is what allows the FHIR specification to retain a core level of simplicity for everyone." />
      <alias value="extensions" />
      <alias value="user content" />
      <min value="0" />
      <max value="*" />
      <base>
        <path value="Element.extension" />
        <min value="0" />
        <max value="*" />
      </base>
      <type>
        <code value="Extension" />
      </type>
      <condition value="ele-1" />
      <constraint>
        <key value="ele-1" />
        <severity value="error" />
        <human value="All FHIR elements must have a @value or children" />
        <xpath value="@value|f:*|h:div" />
      </constraint>
      <mapping>
        <identity value="rim" />
        <map value="n/a" />
      </mapping>
      <mapping>
        <identity value="rim" />
        <map value="N/A" />
      </mapping>
      <mapping>
        <identity value="rim" />
        <map value="n/a" />
      </mapping>
    </element>
    <element>
      <path value="Encounter.participant.modifierExtension" />
      <short value="Extensions that cannot be ignored" />
      <definition value="May be used to represent additional information that is not part of the basic definition of the element, and that modifies the understanding of the element that contains it. Usually modifier elements provide negation or qualification. In order to make the use of extensions safe and manageable, there is a strict set of governance applied to the definition and use of extensions. Though any implementer is allowed to define an extension, there is a set of requirements that SHALL be met as part of the definition of the extension. Applications processing a resource are required to check for modifier extensions." />
      <comment value="There can be no stigma associated with the use of extensions by any application, project, or standard - regardless of the institution or jurisdiction that uses or defines the extensions.  The use of extensions is what allows the FHIR specification to retain a core level of simplicity for everyone." />
      <alias value="extensions" />
      <alias value="user content" />
      <alias value="modifiers" />
      <min value="0" />
      <max value="*" />
      <base>
        <path value="BackboneElement.modifierExtension" />
        <min value="0" />
        <max value="*" />
      </base>
      <type>
        <code value="Extension" />
      </type>
      <condition value="ele-1" />
      <constraint>
        <key value="ele-1" />
        <severity value="error" />
        <human value="All FHIR elements must have a @value or children" />
        <xpath value="@value|f:*|h:div" />
      </constraint>
      <isModifier value="true" />
      <mapping>
        <identity value="rim" />
        <map value="N/A" />
      </mapping>
      <mapping>
        <identity value="rim" />
        <map value="N/A" />
      </mapping>
      <mapping>
        <identity value="rim" />
        <map value="n/a" />
      </mapping>
    </element>
    <element>
      <path value="Encounter.participant.type" />
      <short value="Role of participant in encounter" />
      <definition value="Role of participant in encounter." />
      <comment value="The participant type indicates how an individual partitipates in an encounter. It includes non-practitioner participants, and for practitioners this is to describe the action type in the context of this encounter (e.g. Admitting Dr, Attending Dr, Translator, Consulting Dr). This is different to the practitioner roles which are functional roles, derived from terms of employment, education, licensing, etc." />
      <min value="0" />
      <max value="*" />
      <base>
        <path value="Encounter.participant.type" />
        <min value="0" />
        <max value="*" />
      </base>
      <type>
        <code value="CodeableConcept" />
      </type>
      <condition value="ele-1" />
      <constraint>
        <key value="ele-1" />
        <severity value="error" />
        <human value="All FHIR elements must have a @value or children" />
        <xpath value="@value|f:*|h:div" />
      </constraint>
      <isSummary value="true" />
      <binding>
        <strength value="extensible" />
        <description value="Role of participant in encounter" />
        <valueSetUri value="http://hl7.org/fhir/ValueSet/encounter-participant-type" />
      </binding>
      <mapping>
        <identity value="v2" />
        <map value="ROL-3 (or maybe PRT-4)" />
      </mapping>
      <mapping>
        <identity value="rim" />
        <map value=".functionCode" />
      </mapping>
      <mapping>
        <identity value="v2" />
        <map value="CE/CNE/CWE" />
      </mapping>
      <mapping>
        <identity value="rim" />
        <map value="CD" />
      </mapping>
      <mapping>
        <identity value="orim" />
        <map value="fhir:CodeableConcept rdfs:subClassOf dt:CD" />
      </mapping>
      <mapping>
        <identity value="rim" />
        <map value="n/a" />
      </mapping>
    </element>
    <element>
      <path value="Encounter.participant.period" />
      <short value="Period of time during the encounter participant was present" />
      <definition value="The period of time that the specified participant was present during the encounter. These can overlap or be sub-sets of the overall encounters period." />
      <comment value="This is not a duration - that's a measure of time (a separate type), but a duration that occurs at a fixed value of time. A Period specifies a range of time; the context of use will specify whether the entire range applies (e.g. &quot;the patient was an inpatient of the hospital for this time range&quot;) or one value from the range applies (e.g. &quot;give to the patient between these two times&quot;). If duration is required, specify the type as Interval|Duration." />
      <min value="0" />
      <max value="1" />
      <base>
        <path value="Encounter.participant.period" />
        <min value="0" />
        <max value="1" />
      </base>
      <type>
        <code value="Period" />
      </type>
      <condition value="ele-1" />
      <constraint>
        <key value="per-1" />
        <severity value="error" />
        <human value="If present, start SHALL have a lower value than end" />
        <xpath value="not(exists(f:start)) or not(exists(f:end)) or (f:start/@value &lt;= f:end/@value)" />
      </constraint>
      <constraint>
        <key value="ele-1" />
        <severity value="error" />
        <human value="All FHIR elements must have a @value or children" />
        <xpath value="@value|f:*|h:div" />
      </constraint>
      <isSummary value="true" />
      <mapping>
        <identity value="v2" />
        <map value="ROL-5, ROL-6 (or maybe PRT-5)" />
      </mapping>
      <mapping>
        <identity value="v2" />
        <map value="DR" />
      </mapping>
      <mapping>
        <identity value="rim" />
        <map value="IVL&lt;TS&gt;[lowClosed=&quot;true&quot; and highClosed=&quot;true&quot;] or URG&lt;TS&gt;[lowClosed=&quot;true&quot; and highClosed=&quot;true&quot;]" />
      </mapping>
      <mapping>
        <identity value="rim" />
        <map value="n/a" />
      </mapping>
    </element>
    <element>
      <path value="Encounter.participant.individual" />
      <short value="Persons involved in the encounter other than the patient" />
      <definition value="Persons involved in the encounter other than the patient." />
      <min value="0" />
      <max value="1" />
      <base>
        <path value="Encounter.participant.individual" />
        <min value="0" />
        <max value="1" />
      </base>
      <type>
        <code value="Reference" />
        <profile value="http://hl7.org/fhir/StructureDefinition/Practitioner" />
      </type>
      <type>
        <code value="Reference" />
        <profile value="http://hl7.org/fhir/StructureDefinition/RelatedPerson" />
      </type>
      <condition value="ele-1" />
      <constraint>
        <key value="ref-1" />
        <severity value="error" />
        <human value="SHALL have a local reference if the resource is provided inline" />
        <xpath value="not(starts-with(f:reference/@value, '#')) or exists(ancestor::*[self::f:entry or self::f:parameter]/f:resource/f:*/f:contained/f:*[f:id/@value=substring-after(current()/f:reference/@value, '#')]|/*/f:contained/f:*[f:id/@value=substring-after(current()/f:reference/@value, '#')])" />
      </constraint>
      <constraint>
        <key value="ele-1" />
        <severity value="error" />
        <human value="All FHIR elements must have a @value or children" />
        <xpath value="@value|f:*|h:div" />
      </constraint>
      <isSummary value="true" />
      <mapping>
        <identity value="v2" />
        <map value="ROL-4" />
      </mapping>
      <mapping>
        <identity value="rim" />
        <map value=".role" />
      </mapping>
      <mapping>
        <identity value="w5" />
        <map value="who" />
      </mapping>
      <mapping>
        <identity value="rim" />
        <map value="The target of a resource reference is a RIM entry point (Act, Role, or Entity)" />
      </mapping>
      <mapping>
        <identity value="rim" />
        <map value="n/a" />
      </mapping>
    </element>
    <element>
      <path value="Encounter.appointment" />
      <short value="The appointment that scheduled this encounter" />
      <definition value="The appointment that scheduled this encounter." />
      <min value="0" />
      <max value="1" />
      <base>
        <path value="Encounter.appointment" />
        <min value="0" />
        <max value="1" />
      </base>
      <type>
        <code value="Reference" />
        <profile value="http://hl7.org/fhir/StructureDefinition/Appointment" />
      </type>
      <condition value="ele-1" />
      <constraint>
        <key value="ref-1" />
        <severity value="error" />
        <human value="SHALL have a local reference if the resource is provided inline" />
        <xpath value="not(starts-with(f:reference/@value, '#')) or exists(ancestor::*[self::f:entry or self::f:parameter]/f:resource/f:*/f:contained/f:*[f:id/@value=substring-after(current()/f:reference/@value, '#')]|/*/f:contained/f:*[f:id/@value=substring-after(current()/f:reference/@value, '#')])" />
      </constraint>
      <constraint>
        <key value="ele-1" />
        <severity value="error" />
        <human value="All FHIR elements must have a @value or children" />
        <xpath value="@value|f:*|h:div" />
      </constraint>
      <isSummary value="true" />
      <mapping>
        <identity value="v2" />
        <map value="SCH-1 / SCH-2" />
      </mapping>
      <mapping>
        <identity value="rim" />
        <map value=".outboundRelationship[typeCode=FLFS].target[classCode=ENC, moodCode=APT]" />
      </mapping>
      <mapping>
        <identity value="rim" />
        <map value="The target of a resource reference is a RIM entry point (Act, Role, or Entity)" />
      </mapping>
      <mapping>
        <identity value="rim" />
        <map value="n/a" />
      </mapping>
    </element>
    <element>
      <path value="Encounter.period" />
      <short value="The start and end time of the encounter" />
      <definition value="The start and end time of the encounter." />
      <comment value="If not (yet) known, the end of the Period may be omitted." />
      <min value="0" />
      <max value="1" />
      <base>
        <path value="Encounter.period" />
        <min value="0" />
        <max value="1" />
      </base>
      <type>
        <code value="Period" />
      </type>
      <condition value="ele-1" />
      <constraint>
        <key value="per-1" />
        <severity value="error" />
        <human value="If present, start SHALL have a lower value than end" />
        <xpath value="not(exists(f:start)) or not(exists(f:end)) or (f:start/@value &lt;= f:end/@value)" />
      </constraint>
      <constraint>
        <key value="ele-1" />
        <severity value="error" />
        <human value="All FHIR elements must have a @value or children" />
        <xpath value="@value|f:*|h:div" />
      </constraint>
      <isSummary value="true" />
      <mapping>
        <identity value="v2" />
        <map value="PV1-44, PV1-45" />
      </mapping>
      <mapping>
        <identity value="rim" />
        <map value=".effectiveTime (low &amp; high)" />
      </mapping>
      <mapping>
        <identity value="w5" />
        <map value="when.done" />
      </mapping>
      <mapping>
        <identity value="v2" />
        <map value="DR" />
      </mapping>
      <mapping>
        <identity value="rim" />
        <map value="IVL&lt;TS&gt;[lowClosed=&quot;true&quot; and highClosed=&quot;true&quot;] or URG&lt;TS&gt;[lowClosed=&quot;true&quot; and highClosed=&quot;true&quot;]" />
      </mapping>
      <mapping>
        <identity value="rim" />
        <map value="n/a" />
      </mapping>
    </element>
    <element>
      <path value="Encounter.length" />
      <short value="Quantity of time the encounter lasted (less time absent)" />
      <definition value="Quantity of time the encounter lasted. This excludes the time during leaves of absence." />
      <comment value="May differ from the time the Encounter.period lasted because of leave of absence." />
      <min value="0" />
      <max value="1" />
      <base>
        <path value="Encounter.length" />
        <min value="0" />
        <max value="1" />
      </base>
      <type>
        <code value="Quantity" />
        <profile value="http://hl7.org/fhir/StructureDefinition/Duration" />
      </type>
      <condition value="ele-1" />
      <constraint>
        <key value="qty-3" />
        <severity value="error" />
        <human value="If a code for the unit is present, the system SHALL also be present" />
        <xpath value="not(exists(f:code)) or exists(f:system)" />
      </constraint>
      <constraint>
        <key value="ele-1" />
        <severity value="error" />
        <human value="All FHIR elements must have a @value or children" />
        <xpath value="@value|f:*|h:div" />
      </constraint>
      <mapping>
        <identity value="v2" />
        <map value="(PV1-45 less PV1-44) iff ( (PV1-44 not empty) and (PV1-45 not empty) ); units in minutes" />
      </mapping>
      <mapping>
        <identity value="rim" />
        <map value=".lengthOfStayQuantity" />
      </mapping>
      <mapping>
        <identity value="v2" />
        <map value="SN (see also Range) or CQ" />
      </mapping>
      <mapping>
        <identity value="rim" />
        <map value="PQ, IVL&lt;PQ&gt;, MO, CO, depending on the values" />
      </mapping>
      <mapping>
        <identity value="rim" />
        <map value="n/a" />
      </mapping>
    </element>
    <element>
      <path value="Encounter.reason" />
      <short value="Reason the encounter takes place (code)" />
      <definition value="Reason the encounter takes place, expressed as a code. For admissions, this can be used for a coded admission diagnosis." />
      <comment value="For systems that need to know which was the primary diagnosis, these will be marked with the standard extension primaryDiagnosis (which is a sequence value rather than a flag, 1 = primary diagnosis)." />
      <alias value="Indication" />
      <alias value="Admission diagnosis" />
      <min value="0" />
      <max value="*" />
      <base>
        <path value="Encounter.reason" />
        <min value="0" />
        <max value="*" />
      </base>
      <type>
        <code value="CodeableConcept" />
      </type>
      <condition value="ele-1" />
      <constraint>
        <key value="ele-1" />
        <severity value="error" />
        <human value="All FHIR elements must have a @value or children" />
        <xpath value="@value|f:*|h:div" />
      </constraint>
      <isSummary value="true" />
      <binding>
        <strength value="example" />
        <description value="Reason why the encounter takes place." />
        <valueSetUri value="http://hl7.org/fhir/ValueSet/encounter-reason" />
      </binding>
      <mapping>
        <identity value="v2" />
        <map value="EVN-4 / PV2-3 (note: PV2-3 is nominally constrained to inpatient admissions; HL7 v2 makes no vocabulary suggestions for PV2-3; would not expect PV2 segment or PV2-3 to be in use in all implementations )" />
      </mapping>
      <mapping>
        <identity value="rim" />
        <map value=".reasonCode" />
      </mapping>
      <mapping>
        <identity value="w5" />
        <map value="why" />
      </mapping>
      <mapping>
        <identity value="v2" />
        <map value="CE/CNE/CWE" />
      </mapping>
      <mapping>
        <identity value="rim" />
        <map value="CD" />
      </mapping>
      <mapping>
        <identity value="orim" />
        <map value="fhir:CodeableConcept rdfs:subClassOf dt:CD" />
      </mapping>
      <mapping>
        <identity value="rim" />
        <map value="n/a" />
      </mapping>
    </element>
    <element>
      <path value="Encounter.indication" />
      <short value="Reason the encounter takes place (resource)" />
      <definition value="Reason the encounter takes place, as specified using information from another resource. For admissions, this is the admission diagnosis. The indication will typically be a Condition (with other resources referenced in the evidence.detail), or a Procedure." />
      <comment value="For systems that need to know which was the primary diagnosis, these will be marked with the standard extension primaryDiagnosis (which is a sequence value rather than a flag, 1 = primary diagnosis)." />
      <alias value="Admission diagnosis" />
      <min value="0" />
      <max value="*" />
      <base>
        <path value="Encounter.indication" />
        <min value="0" />
        <max value="*" />
      </base>
      <type>
        <code value="Reference" />
        <profile value="http://hl7.org/fhir/StructureDefinition/Condition" />
      </type>
      <type>
        <code value="Reference" />
        <profile value="http://hl7.org/fhir/StructureDefinition/Procedure" />
      </type>
      <condition value="ele-1" />
      <constraint>
        <key value="ref-1" />
        <severity value="error" />
        <human value="SHALL have a local reference if the resource is provided inline" />
        <xpath value="not(starts-with(f:reference/@value, '#')) or exists(ancestor::*[self::f:entry or self::f:parameter]/f:resource/f:*/f:contained/f:*[f:id/@value=substring-after(current()/f:reference/@value, '#')]|/*/f:contained/f:*[f:id/@value=substring-after(current()/f:reference/@value, '#')])" />
      </constraint>
      <constraint>
        <key value="ele-1" />
        <severity value="error" />
        <human value="All FHIR elements must have a @value or children" />
        <xpath value="@value|f:*|h:div" />
      </constraint>
      <isSummary value="true" />
      <mapping>
        <identity value="v2" />
        <map value="Resources that would commonly referenced at Encounter.indication would be Condition and/or Procedure. These most closely align with DG1/PRB and PR1 respectively." />
      </mapping>
      <mapping>
        <identity value="rim" />
        <map value=".outboundRelationship[typeCode=RSON].target" />
      </mapping>
      <mapping>
        <identity value="w5" />
        <map value="why" />
      </mapping>
      <mapping>
        <identity value="rim" />
        <map value="The target of a resource reference is a RIM entry point (Act, Role, or Entity)" />
      </mapping>
      <mapping>
        <identity value="rim" />
        <map value="n/a" />
      </mapping>
    </element>
    <element>
      <path value="Encounter.hospitalization" />
      <short value="Details about the admission to a healthcare service" />
      <definition value="Details about the admission to a healthcare service." />
      <comment value="An Encounter may cover more than just the inpatient stay. Contexts such as outpatients, community clinics, and aged care facilities are also included.&#xD;&#xA;      The duration recorded in the period of this encounter covers the entire scope of this hospitalization record." />
      <min value="0" />
      <max value="1" />
      <base>
        <path value="Encounter.hospitalization" />
        <min value="0" />
        <max value="1" />
      </base>
      <type>
        <code value="BackboneElement" />
      </type>
      <condition value="ele-1" />
      <constraint>
        <key value="ele-1" />
        <severity value="error" />
        <human value="All FHIR elements must have a @value or children" />
        <xpath value="@value|f:*|h:div" />
      </constraint>
      <mapping>
        <identity value="rim" />
        <map value=".outboundRelationship[typeCode=COMP].target[classCode=ENC, moodCode=EVN]" />
      </mapping>
      <mapping>
        <identity value="rim" />
        <map value="n/a" />
      </mapping>
      <mapping>
        <identity value="rim" />
        <map value="n/a" />
      </mapping>
    </element>
    <element>
      <path value="Encounter.hospitalization.id" />
      <representation value="xmlAttr" />
      <short value="xml:id (or equivalent in JSON)" />
      <definition value="unique id for the element within a resource (for internal references)." />
      <comment value="RFC 4122" />
      <min value="0" />
      <max value="1" />
      <base>
        <path value="Element.id" />
        <min value="0" />
        <max value="1" />
      </base>
      <type>
        <code value="id" />
      </type>
      <condition value="ele-1" />
      <constraint>
        <key value="ele-1" />
        <severity value="error" />
        <human value="All FHIR elements must have a @value or children" />
        <xpath value="@value|f:*|h:div" />
      </constraint>
      <mapping>
        <identity value="rim" />
        <map value="n/a" />
      </mapping>
      <mapping>
        <identity value="rim" />
        <map value="n/a" />
      </mapping>
    </element>
    <element>
      <path value="Encounter.hospitalization.extension" />
      <short value="Additional Content defined by implementations" />
      <definition value="May be used to represent additional information that is not part of the basic definition of the element. In order to make the use of extensions safe and manageable, there is a strict set of governance  applied to the definition and use of extensions. Though any implementer is allowed to define an extension, there is a set of requirements that SHALL be met as part of the definition of the extension." />
      <comment value="There can be no stigma associated with the use of extensions by any application, project, or standard - regardless of the institution or jurisdiction that uses or defines the extensions.  The use of extensions is what allows the FHIR specification to retain a core level of simplicity for everyone." />
      <alias value="extensions" />
      <alias value="user content" />
      <min value="0" />
      <max value="*" />
      <base>
        <path value="Element.extension" />
        <min value="0" />
        <max value="*" />
      </base>
      <type>
        <code value="Extension" />
      </type>
      <condition value="ele-1" />
      <constraint>
        <key value="ele-1" />
        <severity value="error" />
        <human value="All FHIR elements must have a @value or children" />
        <xpath value="@value|f:*|h:div" />
      </constraint>
      <mapping>
        <identity value="rim" />
        <map value="n/a" />
      </mapping>
      <mapping>
        <identity value="rim" />
        <map value="N/A" />
      </mapping>
      <mapping>
        <identity value="rim" />
        <map value="n/a" />
      </mapping>
    </element>
    <element>
      <path value="Encounter.hospitalization.modifierExtension" />
      <short value="Extensions that cannot be ignored" />
      <definition value="May be used to represent additional information that is not part of the basic definition of the element, and that modifies the understanding of the element that contains it. Usually modifier elements provide negation or qualification. In order to make the use of extensions safe and manageable, there is a strict set of governance applied to the definition and use of extensions. Though any implementer is allowed to define an extension, there is a set of requirements that SHALL be met as part of the definition of the extension. Applications processing a resource are required to check for modifier extensions." />
      <comment value="There can be no stigma associated with the use of extensions by any application, project, or standard - regardless of the institution or jurisdiction that uses or defines the extensions.  The use of extensions is what allows the FHIR specification to retain a core level of simplicity for everyone." />
      <alias value="extensions" />
      <alias value="user content" />
      <alias value="modifiers" />
      <min value="0" />
      <max value="*" />
      <base>
        <path value="BackboneElement.modifierExtension" />
        <min value="0" />
        <max value="*" />
      </base>
      <type>
        <code value="Extension" />
      </type>
      <condition value="ele-1" />
      <constraint>
        <key value="ele-1" />
        <severity value="error" />
        <human value="All FHIR elements must have a @value or children" />
        <xpath value="@value|f:*|h:div" />
      </constraint>
      <isModifier value="true" />
      <mapping>
        <identity value="rim" />
        <map value="N/A" />
      </mapping>
      <mapping>
        <identity value="rim" />
        <map value="N/A" />
      </mapping>
      <mapping>
        <identity value="rim" />
        <map value="n/a" />
      </mapping>
    </element>
    <element>
      <path value="Encounter.hospitalization.preAdmissionIdentifier" />
      <short value="Pre-admission identifier" />
      <definition value="Pre-admission identifier." />
      <min value="0" />
      <max value="1" />
      <base>
        <path value="Encounter.hospitalization.preAdmissionIdentifier" />
        <min value="0" />
        <max value="1" />
      </base>
      <type>
        <code value="Identifier" />
      </type>
      <condition value="ele-1" />
      <constraint>
        <key value="ele-1" />
        <severity value="error" />
        <human value="All FHIR elements must have a @value or children" />
        <xpath value="@value|f:*|h:div" />
      </constraint>
      <isSummary value="true" />
      <mapping>
        <identity value="v2" />
        <map value="PV1-5" />
      </mapping>
      <mapping>
        <identity value="rim" />
        <map value=".id" />
      </mapping>
      <mapping>
        <identity value="v2" />
        <map value="CX / EI (occasionally, more often EI maps to a resource id or a URL)" />
      </mapping>
      <mapping>
        <identity value="rim" />
        <map value="II - see see identifier pattern at http://wiki.hl7.org/index.php?title=Common_Design_Patterns#Identifier_Pattern for relevant discussion. The Identifier class is a little looser than the v3 type II because it allows URIs as well as registered OIDs or GUIDs.  Also maps to Role[classCode=IDENT]" />
      </mapping>
      <mapping>
        <identity value="servd" />
        <map value="Identifier" />
      </mapping>
      <mapping>
        <identity value="rim" />
        <map value="n/a" />
      </mapping>
    </element>
    <element>
      <path value="Encounter.hospitalization.origin" />
      <short value="The location from which the patient came before admission" />
      <definition value="The location from which the patient came before admission." />
      <min value="0" />
      <max value="1" />
      <base>
        <path value="Encounter.hospitalization.origin" />
        <min value="0" />
        <max value="1" />
      </base>
      <type>
        <code value="Reference" />
        <profile value="http://hl7.org/fhir/StructureDefinition/Location" />
      </type>
      <condition value="ele-1" />
      <constraint>
        <key value="ref-1" />
        <severity value="error" />
        <human value="SHALL have a local reference if the resource is provided inline" />
        <xpath value="not(starts-with(f:reference/@value, '#')) or exists(ancestor::*[self::f:entry or self::f:parameter]/f:resource/f:*/f:contained/f:*[f:id/@value=substring-after(current()/f:reference/@value, '#')]|/*/f:contained/f:*[f:id/@value=substring-after(current()/f:reference/@value, '#')])" />
      </constraint>
      <constraint>
        <key value="ele-1" />
        <severity value="error" />
        <human value="All FHIR elements must have a @value or children" />
        <xpath value="@value|f:*|h:div" />
      </constraint>
      <isSummary value="true" />
      <mapping>
        <identity value="rim" />
        <map value=".participation[typeCode=ORG].role" />
      </mapping>
      <mapping>
        <identity value="rim" />
        <map value="The target of a resource reference is a RIM entry point (Act, Role, or Entity)" />
      </mapping>
      <mapping>
        <identity value="rim" />
        <map value="n/a" />
      </mapping>
    </element>
    <element>
      <path value="Encounter.hospitalization.admitSource" />
      <short value="From where patient was admitted (physician referral, transfer)" />
      <definition value="From where patient was admitted (physician referral, transfer)." />
      <comment value="Not all terminology uses fit this general pattern. In some cases, models should not use CodeableConcept and use Coding directly and provide their own structure for managing text, codings, translations and the relationship between elements and pre- and post-coordination." />
      <min value="0" />
      <max value="1" />
      <base>
        <path value="Encounter.hospitalization.admitSource" />
        <min value="0" />
        <max value="1" />
      </base>
      <type>
        <code value="CodeableConcept" />
      </type>
      <condition value="ele-1" />
      <constraint>
        <key value="ele-1" />
        <severity value="error" />
        <human value="All FHIR elements must have a @value or children" />
        <xpath value="@value|f:*|h:div" />
      </constraint>
      <isSummary value="true" />
      <binding>
        <strength value="preferred" />
        <description value="From where the patient was admitted." />
        <valueSetUri value="http://hl7.org/fhir/ValueSet/encounter-admit-source" />
      </binding>
      <mapping>
        <identity value="v2" />
        <map value="PV1-14" />
      </mapping>
      <mapping>
        <identity value="rim" />
        <map value=".admissionReferralSourceCode" />
      </mapping>
      <mapping>
        <identity value="v2" />
        <map value="CE/CNE/CWE" />
      </mapping>
      <mapping>
        <identity value="rim" />
        <map value="CD" />
      </mapping>
      <mapping>
        <identity value="orim" />
        <map value="fhir:CodeableConcept rdfs:subClassOf dt:CD" />
      </mapping>
      <mapping>
        <identity value="rim" />
        <map value="n/a" />
      </mapping>
    </element>
    <element>
      <path value="Encounter.hospitalization.admittingDiagnosis" />
      <short value="The admitting diagnosis as reported by admitting practitioner" />
      <definition value="The admitting diagnosis field is used to record the diagnosis codes as reported by admitting practitioner. This could be different or in addition to the conditions reported as reason-condition(s) for the encounter." />
      <min value="0" />
      <max value="*" />
      <base>
        <path value="Encounter.hospitalization.admittingDiagnosis" />
        <min value="0" />
        <max value="*" />
      </base>
      <type>
        <code value="Reference" />
        <profile value="http://hl7.org/fhir/StructureDefinition/Condition" />
      </type>
      <condition value="ele-1" />
      <constraint>
        <key value="ref-1" />
        <severity value="error" />
        <human value="SHALL have a local reference if the resource is provided inline" />
        <xpath value="not(starts-with(f:reference/@value, '#')) or exists(ancestor::*[self::f:entry or self::f:parameter]/f:resource/f:*/f:contained/f:*[f:id/@value=substring-after(current()/f:reference/@value, '#')]|/*/f:contained/f:*[f:id/@value=substring-after(current()/f:reference/@value, '#')])" />
      </constraint>
      <constraint>
        <key value="ele-1" />
        <severity value="error" />
        <human value="All FHIR elements must have a @value or children" />
        <xpath value="@value|f:*|h:div" />
      </constraint>
      <isSummary value="true" />
      <mapping>
        <identity value="rim" />
        <map value="The target of a resource reference is a RIM entry point (Act, Role, or Entity)" />
      </mapping>
      <mapping>
        <identity value="rim" />
        <map value="n/a" />
      </mapping>
    </element>
    <element>
      <path value="Encounter.hospitalization.reAdmission" />
      <short value="The type of hospital re-admission that has occurred (if any). If the value is absent, then this is not identified as a readmission" />
      <definition value="Whether this hospitalization is a readmission and why if known." />
      <comment value="Not all terminology uses fit this general pattern. In some cases, models should not use CodeableConcept and use Coding directly and provide their own structure for managing text, codings, translations and the relationship between elements and pre- and post-coordination." />
      <min value="0" />
      <max value="1" />
      <base>
        <path value="Encounter.hospitalization.reAdmission" />
        <min value="0" />
        <max value="1" />
      </base>
      <type>
        <code value="CodeableConcept" />
      </type>
      <condition value="ele-1" />
      <constraint>
        <key value="ele-1" />
        <severity value="error" />
        <human value="All FHIR elements must have a @value or children" />
        <xpath value="@value|f:*|h:div" />
      </constraint>
      <isSummary value="true" />
      <mapping>
        <identity value="v2" />
        <map value="PV1-13" />
      </mapping>
      <mapping>
        <identity value="rim" />
        <map value="Propose at harmonization" />
      </mapping>
      <mapping>
        <identity value="v2" />
        <map value="CE/CNE/CWE" />
      </mapping>
      <mapping>
        <identity value="rim" />
        <map value="CD" />
      </mapping>
      <mapping>
        <identity value="orim" />
        <map value="fhir:CodeableConcept rdfs:subClassOf dt:CD" />
      </mapping>
      <mapping>
        <identity value="rim" />
        <map value="n/a" />
      </mapping>
    </element>
    <element>
      <path value="Encounter.hospitalization.dietPreference" />
      <short value="Diet preferences reported by the patient" />
      <definition value="Diet preferences reported by the patient." />
      <comment value="For example a patient may request both a dairy-free and nut-free diet preference (not mutually exclusive)." />
      <requirements value="Used to track patient's diet restrictions and/or preference. For a complete description of the nutrition needs of a patient during their stay, one should use the nutritionOrder resource which links to Encounter." />
      <min value="0" />
      <max value="*" />
      <base>
        <path value="Encounter.hospitalization.dietPreference" />
        <min value="0" />
        <max value="*" />
      </base>
      <type>
        <code value="CodeableConcept" />
      </type>
      <condition value="ele-1" />
      <constraint>
        <key value="ele-1" />
        <severity value="error" />
        <human value="All FHIR elements must have a @value or children" />
        <xpath value="@value|f:*|h:div" />
      </constraint>
      <isSummary value="true" />
      <binding>
        <strength value="example" />
        <description value="Medical, cultural or ethical food preferences to help with catering requirements." />
        <valueSetUri value="http://hl7.org/fhir/ValueSet/encounter-diet" />
      </binding>
      <mapping>
        <identity value="v2" />
        <map value="PV1-38" />
      </mapping>
      <mapping>
        <identity value="rim" />
        <map value=".outboundRelationship[typeCode=COMP].target[classCode=SBADM, moodCode=EVN, code=&quot;diet&quot;]" />
      </mapping>
      <mapping>
        <identity value="v2" />
        <map value="CE/CNE/CWE" />
      </mapping>
      <mapping>
        <identity value="rim" />
        <map value="CD" />
      </mapping>
      <mapping>
        <identity value="orim" />
        <map value="fhir:CodeableConcept rdfs:subClassOf dt:CD" />
      </mapping>
      <mapping>
        <identity value="rim" />
        <map value="n/a" />
      </mapping>
    </element>
    <element>
      <path value="Encounter.hospitalization.specialCourtesy" />
      <short value="Special courtesies (VIP, board member)" />
      <definition value="Special courtesies (VIP, board member)." />
      <comment value="Not all terminology uses fit this general pattern. In some cases, models should not use CodeableConcept and use Coding directly and provide their own structure for managing text, codings, translations and the relationship between elements and pre- and post-coordination." />
      <min value="0" />
      <max value="*" />
      <base>
        <path value="Encounter.hospitalization.specialCourtesy" />
        <min value="0" />
        <max value="*" />
      </base>
      <type>
        <code value="CodeableConcept" />
      </type>
      <condition value="ele-1" />
      <constraint>
        <key value="ele-1" />
        <severity value="error" />
        <human value="All FHIR elements must have a @value or children" />
        <xpath value="@value|f:*|h:div" />
      </constraint>
      <isSummary value="true" />
      <binding>
        <strength value="preferred" />
        <description value="Special courtesies" />
        <valueSetUri value="http://hl7.org/fhir/ValueSet/encounter-special-courtesy" />
      </binding>
      <mapping>
        <identity value="v2" />
        <map value="PV1-16" />
      </mapping>
      <mapping>
        <identity value="rim" />
        <map value=".specialCourtesiesCode" />
      </mapping>
      <mapping>
        <identity value="v2" />
        <map value="CE/CNE/CWE" />
      </mapping>
      <mapping>
        <identity value="rim" />
        <map value="CD" />
      </mapping>
      <mapping>
        <identity value="orim" />
        <map value="fhir:CodeableConcept rdfs:subClassOf dt:CD" />
      </mapping>
      <mapping>
        <identity value="rim" />
        <map value="n/a" />
      </mapping>
    </element>
    <element>
      <path value="Encounter.hospitalization.specialArrangement" />
      <short value="Wheelchair, translator, stretcher, etc." />
      <definition value="Wheelchair, translator, stretcher, etc." />
      <comment value="Not all terminology uses fit this general pattern. In some cases, models should not use CodeableConcept and use Coding directly and provide their own structure for managing text, codings, translations and the relationship between elements and pre- and post-coordination." />
      <min value="0" />
      <max value="*" />
      <base>
        <path value="Encounter.hospitalization.specialArrangement" />
        <min value="0" />
        <max value="*" />
      </base>
      <type>
        <code value="CodeableConcept" />
      </type>
      <condition value="ele-1" />
      <constraint>
        <key value="ele-1" />
        <severity value="error" />
        <human value="All FHIR elements must have a @value or children" />
        <xpath value="@value|f:*|h:div" />
      </constraint>
      <isSummary value="true" />
      <binding>
        <strength value="preferred" />
        <description value="Special arrangements" />
        <valueSetUri value="http://hl7.org/fhir/ValueSet/encounter-special-arrangements" />
      </binding>
      <mapping>
        <identity value="v2" />
        <map value="PV1-15 / OBR-30 / OBR-43" />
      </mapping>
      <mapping>
        <identity value="rim" />
        <map value=".specialArrangementCode" />
      </mapping>
      <mapping>
        <identity value="v2" />
        <map value="CE/CNE/CWE" />
      </mapping>
      <mapping>
        <identity value="rim" />
        <map value="CD" />
      </mapping>
      <mapping>
        <identity value="orim" />
        <map value="fhir:CodeableConcept rdfs:subClassOf dt:CD" />
      </mapping>
      <mapping>
        <identity value="rim" />
        <map value="n/a" />
      </mapping>
    </element>
    <element>
      <path value="Encounter.hospitalization.destination" />
      <short value="Location to which the patient is discharged" />
      <definition value="Location to which the patient is discharged." />
      <min value="0" />
      <max value="1" />
      <base>
        <path value="Encounter.hospitalization.destination" />
        <min value="0" />
        <max value="1" />
      </base>
      <type>
        <code value="Reference" />
        <profile value="http://hl7.org/fhir/StructureDefinition/Location" />
      </type>
      <condition value="ele-1" />
      <constraint>
        <key value="ref-1" />
        <severity value="error" />
        <human value="SHALL have a local reference if the resource is provided inline" />
        <xpath value="not(starts-with(f:reference/@value, '#')) or exists(ancestor::*[self::f:entry or self::f:parameter]/f:resource/f:*/f:contained/f:*[f:id/@value=substring-after(current()/f:reference/@value, '#')]|/*/f:contained/f:*[f:id/@value=substring-after(current()/f:reference/@value, '#')])" />
      </constraint>
      <constraint>
        <key value="ele-1" />
        <severity value="error" />
        <human value="All FHIR elements must have a @value or children" />
        <xpath value="@value|f:*|h:div" />
      </constraint>
      <isSummary value="true" />
      <mapping>
        <identity value="v2" />
        <map value="PV1-37" />
      </mapping>
      <mapping>
        <identity value="rim" />
        <map value=".participation[typeCode=DST]" />
      </mapping>
      <mapping>
        <identity value="rim" />
        <map value="The target of a resource reference is a RIM entry point (Act, Role, or Entity)" />
      </mapping>
      <mapping>
        <identity value="rim" />
        <map value="n/a" />
      </mapping>
    </element>
    <element>
      <path value="Encounter.hospitalization.dischargeDisposition" />
      <short value="Category or kind of location after discharge" />
      <definition value="Category or kind of location after discharge." />
      <comment value="Not all terminology uses fit this general pattern. In some cases, models should not use CodeableConcept and use Coding directly and provide their own structure for managing text, codings, translations and the relationship between elements and pre- and post-coordination." />
      <min value="0" />
      <max value="1" />
      <base>
        <path value="Encounter.hospitalization.dischargeDisposition" />
        <min value="0" />
        <max value="1" />
      </base>
      <type>
        <code value="CodeableConcept" />
      </type>
      <condition value="ele-1" />
      <constraint>
        <key value="ele-1" />
        <severity value="error" />
        <human value="All FHIR elements must have a @value or children" />
        <xpath value="@value|f:*|h:div" />
      </constraint>
      <isSummary value="true" />
      <binding>
        <strength value="preferred" />
        <description value="Discharge Disposition" />
        <valueSetUri value="http://hl7.org/fhir/ValueSet/encounter-discharge-disposition" />
      </binding>
      <mapping>
        <identity value="v2" />
        <map value="PV1-36" />
      </mapping>
      <mapping>
        <identity value="rim" />
        <map value=".dischargeDispositionCode" />
      </mapping>
      <mapping>
        <identity value="v2" />
        <map value="CE/CNE/CWE" />
      </mapping>
      <mapping>
        <identity value="rim" />
        <map value="CD" />
      </mapping>
      <mapping>
        <identity value="orim" />
        <map value="fhir:CodeableConcept rdfs:subClassOf dt:CD" />
      </mapping>
      <mapping>
        <identity value="rim" />
        <map value="n/a" />
      </mapping>
    </element>
    <element>
      <path value="Encounter.hospitalization.dischargeDiagnosis" />
      <short value="The final diagnosis given a patient before release from the hospital after all testing, surgery, and workup are complete" />
      <definition value="The final diagnosis given a patient before release from the hospital after all testing, surgery, and workup are complete." />
      <min value="0" />
      <max value="*" />
      <base>
        <path value="Encounter.hospitalization.dischargeDiagnosis" />
        <min value="0" />
        <max value="*" />
      </base>
      <type>
        <code value="Reference" />
        <profile value="http://hl7.org/fhir/StructureDefinition/Condition" />
      </type>
      <condition value="ele-1" />
      <constraint>
        <key value="ref-1" />
        <severity value="error" />
        <human value="SHALL have a local reference if the resource is provided inline" />
        <xpath value="not(starts-with(f:reference/@value, '#')) or exists(ancestor::*[self::f:entry or self::f:parameter]/f:resource/f:*/f:contained/f:*[f:id/@value=substring-after(current()/f:reference/@value, '#')]|/*/f:contained/f:*[f:id/@value=substring-after(current()/f:reference/@value, '#')])" />
      </constraint>
      <constraint>
        <key value="ele-1" />
        <severity value="error" />
        <human value="All FHIR elements must have a @value or children" />
        <xpath value="@value|f:*|h:div" />
      </constraint>
      <isSummary value="true" />
      <mapping>
        <identity value="rim" />
        <map value=".outboundRelationship[typeCode=OUT].target[classCode=OBS, moodCode=EVN, code=ASSERTION].value" />
      </mapping>
      <mapping>
        <identity value="rim" />
        <map value="The target of a resource reference is a RIM entry point (Act, Role, or Entity)" />
      </mapping>
      <mapping>
        <identity value="rim" />
        <map value="n/a" />
      </mapping>
    </element>
    <element>
      <path value="Encounter.location" />
      <short value="List of locations where the patient has been" />
      <definition value="List of locations where  the patient has been during this encounter." />
      <comment value="Virtual encounters can be recorded in the Encounter by specifying a location reference to a location of type &quot;kind&quot; such as &quot;client's home&quot; and an encounter.class = &quot;virtual&quot;." />
      <min value="0" />
      <max value="*" />
      <base>
        <path value="Encounter.location" />
        <min value="0" />
        <max value="*" />
      </base>
      <type>
        <code value="BackboneElement" />
      </type>
      <condition value="ele-1" />
      <constraint>
        <key value="ele-1" />
        <severity value="error" />
        <human value="All FHIR elements must have a @value or children" />
        <xpath value="@value|f:*|h:div" />
      </constraint>
      <mapping>
        <identity value="rim" />
        <map value=".participation[typeCode=LOC]" />
      </mapping>
      <mapping>
        <identity value="rim" />
        <map value="n/a" />
      </mapping>
      <mapping>
        <identity value="rim" />
        <map value="n/a" />
      </mapping>
    </element>
    <element>
      <path value="Encounter.location.id" />
      <representation value="xmlAttr" />
      <short value="xml:id (or equivalent in JSON)" />
      <definition value="unique id for the element within a resource (for internal references)." />
      <comment value="RFC 4122" />
      <min value="0" />
      <max value="1" />
      <base>
        <path value="Element.id" />
        <min value="0" />
        <max value="1" />
      </base>
      <type>
        <code value="id" />
      </type>
      <condition value="ele-1" />
      <constraint>
        <key value="ele-1" />
        <severity value="error" />
        <human value="All FHIR elements must have a @value or children" />
        <xpath value="@value|f:*|h:div" />
      </constraint>
      <mapping>
        <identity value="rim" />
        <map value="n/a" />
      </mapping>
      <mapping>
        <identity value="rim" />
        <map value="n/a" />
      </mapping>
    </element>
    <element>
      <path value="Encounter.location.extension" />
      <short value="Additional Content defined by implementations" />
      <definition value="May be used to represent additional information that is not part of the basic definition of the element. In order to make the use of extensions safe and manageable, there is a strict set of governance  applied to the definition and use of extensions. Though any implementer is allowed to define an extension, there is a set of requirements that SHALL be met as part of the definition of the extension." />
      <comment value="There can be no stigma associated with the use of extensions by any application, project, or standard - regardless of the institution or jurisdiction that uses or defines the extensions.  The use of extensions is what allows the FHIR specification to retain a core level of simplicity for everyone." />
      <alias value="extensions" />
      <alias value="user content" />
      <min value="0" />
      <max value="*" />
      <base>
        <path value="Element.extension" />
        <min value="0" />
        <max value="*" />
      </base>
      <type>
        <code value="Extension" />
      </type>
      <condition value="ele-1" />
      <constraint>
        <key value="ele-1" />
        <severity value="error" />
        <human value="All FHIR elements must have a @value or children" />
        <xpath value="@value|f:*|h:div" />
      </constraint>
      <mapping>
        <identity value="rim" />
        <map value="n/a" />
      </mapping>
      <mapping>
        <identity value="rim" />
        <map value="N/A" />
      </mapping>
      <mapping>
        <identity value="rim" />
        <map value="n/a" />
      </mapping>
    </element>
    <element>
      <path value="Encounter.location.modifierExtension" />
      <short value="Extensions that cannot be ignored" />
      <definition value="May be used to represent additional information that is not part of the basic definition of the element, and that modifies the understanding of the element that contains it. Usually modifier elements provide negation or qualification. In order to make the use of extensions safe and manageable, there is a strict set of governance applied to the definition and use of extensions. Though any implementer is allowed to define an extension, there is a set of requirements that SHALL be met as part of the definition of the extension. Applications processing a resource are required to check for modifier extensions." />
      <comment value="There can be no stigma associated with the use of extensions by any application, project, or standard - regardless of the institution or jurisdiction that uses or defines the extensions.  The use of extensions is what allows the FHIR specification to retain a core level of simplicity for everyone." />
      <alias value="extensions" />
      <alias value="user content" />
      <alias value="modifiers" />
      <min value="0" />
      <max value="*" />
      <base>
        <path value="BackboneElement.modifierExtension" />
        <min value="0" />
        <max value="*" />
      </base>
      <type>
        <code value="Extension" />
      </type>
      <condition value="ele-1" />
      <constraint>
        <key value="ele-1" />
        <severity value="error" />
        <human value="All FHIR elements must have a @value or children" />
        <xpath value="@value|f:*|h:div" />
      </constraint>
      <isModifier value="true" />
      <mapping>
        <identity value="rim" />
        <map value="N/A" />
      </mapping>
      <mapping>
        <identity value="rim" />
        <map value="N/A" />
      </mapping>
      <mapping>
        <identity value="rim" />
        <map value="n/a" />
      </mapping>
    </element>
    <element>
      <path value="Encounter.location.location" />
      <short value="Location the encounter takes place" />
      <definition value="The location where the encounter takes place." />
      <min value="1" />
      <max value="1" />
      <base>
        <path value="Encounter.location.location" />
        <min value="1" />
        <max value="1" />
      </base>
      <type>
        <code value="Reference" />
        <profile value="http://hl7.org/fhir/StructureDefinition/Location" />
      </type>
      <condition value="ele-1" />
      <constraint>
        <key value="ref-1" />
        <severity value="error" />
        <human value="SHALL have a local reference if the resource is provided inline" />
        <xpath value="not(starts-with(f:reference/@value, '#')) or exists(ancestor::*[self::f:entry or self::f:parameter]/f:resource/f:*/f:contained/f:*[f:id/@value=substring-after(current()/f:reference/@value, '#')]|/*/f:contained/f:*[f:id/@value=substring-after(current()/f:reference/@value, '#')])" />
      </constraint>
      <constraint>
        <key value="ele-1" />
        <severity value="error" />
        <human value="All FHIR elements must have a @value or children" />
        <xpath value="@value|f:*|h:div" />
      </constraint>
      <isSummary value="true" />
      <mapping>
        <identity value="v2" />
        <map value="PV1-3 / PV1-6 / PV1-11 / PV1-42 / PV1-43" />
      </mapping>
      <mapping>
        <identity value="rim" />
        <map value=".role" />
      </mapping>
      <mapping>
        <identity value="w5" />
        <map value="where" />
      </mapping>
      <mapping>
        <identity value="rim" />
        <map value="The target of a resource reference is a RIM entry point (Act, Role, or Entity)" />
      </mapping>
      <mapping>
        <identity value="rim" />
        <map value="n/a" />
      </mapping>
    </element>
    <element>
      <path value="Encounter.location.status" />
      <short value="planned | active | reserved | completed" />
      <definition value="The status of the participants' presence at the specified location during the period specified. If the participant is is no longer at the location, then the period will have an end date/time." />
      <comment value="When the patient is no longer active at a location, then the period end date is entered, and the status may be changed to completed." />
      <min value="0" />
      <max value="1" />
      <base>
        <path value="Encounter.location.status" />
        <min value="0" />
        <max value="1" />
      </base>
      <type>
        <code value="code" />
      </type>
      <condition value="ele-1" />
      <constraint>
        <key value="ele-1" />
        <severity value="error" />
        <human value="All FHIR elements must have a @value or children" />
        <xpath value="@value|f:*|h:div" />
      </constraint>
      <binding>
        <strength value="required" />
        <description value="The status of the location." />
        <valueSetUri value="http://hl7.org/fhir/ValueSet/encounter-location-status" />
      </binding>
      <mapping>
        <identity value="rim" />
        <map value="n/a" />
      </mapping>
    </element>
    <element>
      <path value="Encounter.location.period" />
      <short value="Time period during which the patient was present at the location" />
      <definition value="Time period during which the patient was present at the location." />
      <comment value="This is not a duration - that's a measure of time (a separate type), but a duration that occurs at a fixed value of time. A Period specifies a range of time; the context of use will specify whether the entire range applies (e.g. &quot;the patient was an inpatient of the hospital for this time range&quot;) or one value from the range applies (e.g. &quot;give to the patient between these two times&quot;). If duration is required, specify the type as Interval|Duration." />
      <min value="0" />
      <max value="1" />
      <base>
        <path value="Encounter.location.period" />
        <min value="0" />
        <max value="1" />
      </base>
      <type>
        <code value="Period" />
      </type>
      <condition value="ele-1" />
      <constraint>
        <key value="per-1" />
        <severity value="error" />
        <human value="If present, start SHALL have a lower value than end" />
        <xpath value="not(exists(f:start)) or not(exists(f:end)) or (f:start/@value &lt;= f:end/@value)" />
      </constraint>
      <constraint>
        <key value="ele-1" />
        <severity value="error" />
        <human value="All FHIR elements must have a @value or children" />
        <xpath value="@value|f:*|h:div" />
      </constraint>
      <isSummary value="true" />
      <mapping>
        <identity value="rim" />
        <map value=".time" />
      </mapping>
      <mapping>
        <identity value="v2" />
        <map value="DR" />
      </mapping>
      <mapping>
        <identity value="rim" />
        <map value="IVL&lt;TS&gt;[lowClosed=&quot;true&quot; and highClosed=&quot;true&quot;] or URG&lt;TS&gt;[lowClosed=&quot;true&quot; and highClosed=&quot;true&quot;]" />
      </mapping>
      <mapping>
        <identity value="rim" />
        <map value="n/a" />
      </mapping>
    </element>
    <element>
      <path value="Encounter.serviceProvider" />
      <short value="The custodian organization of this Encounter record" />
      <definition value="An organization that is in charge of maintaining the information of this Encounter (e.g. who maintains the report or the master service catalog item, etc.). This MAY be the same as the organization on the Patient record, however it could be different. This MAY not be not the Service Delivery Location's Organization." />
      <min value="0" />
      <max value="1" />
      <base>
        <path value="Encounter.serviceProvider" />
        <min value="0" />
        <max value="1" />
      </base>
      <type>
        <code value="Reference" />
        <profile value="http://hl7.org/fhir/StructureDefinition/Organization" />
      </type>
      <condition value="ele-1" />
      <constraint>
        <key value="ref-1" />
        <severity value="error" />
        <human value="SHALL have a local reference if the resource is provided inline" />
        <xpath value="not(starts-with(f:reference/@value, '#')) or exists(ancestor::*[self::f:entry or self::f:parameter]/f:resource/f:*/f:contained/f:*[f:id/@value=substring-after(current()/f:reference/@value, '#')]|/*/f:contained/f:*[f:id/@value=substring-after(current()/f:reference/@value, '#')])" />
      </constraint>
      <constraint>
        <key value="ele-1" />
        <severity value="error" />
        <human value="All FHIR elements must have a @value or children" />
        <xpath value="@value|f:*|h:div" />
      </constraint>
      <isSummary value="true" />
      <mapping>
        <identity value="v2" />
        <map value="PV1-10 / PL.6  &amp; PL.1  (note: HL7 v2 definition is &quot;the treatment or type of surgery that the patient is scheduled to receive&quot;; seems slightly out of alignment with the concept name 'hospital service'. Would not trust that implementations apply this semantic by default)" />
      </mapping>
      <mapping>
        <identity value="rim" />
        <map value=".particiaption[typeCode=PFM].role" />
      </mapping>
      <mapping>
        <identity value="rim" />
        <map value="The target of a resource reference is a RIM entry point (Act, Role, or Entity)" />
      </mapping>
      <mapping>
        <identity value="rim" />
        <map value="n/a" />
      </mapping>
    </element>
    <element>
      <path value="Encounter.partOf" />
      <short value="Another Encounter this encounter is part of" />
      <definition value="Another Encounter of which this encounter is a part of (administratively or in time)." />
      <min value="0" />
      <max value="1" />
      <base>
        <path value="Encounter.partOf" />
        <min value="0" />
        <max value="1" />
      </base>
      <type>
        <code value="Reference" />
        <profile value="http://hl7.org/fhir/StructureDefinition/Encounter" />
      </type>
      <condition value="ele-1" />
      <constraint>
        <key value="ref-1" />
        <severity value="error" />
        <human value="SHALL have a local reference if the resource is provided inline" />
        <xpath value="not(starts-with(f:reference/@value, '#')) or exists(ancestor::*[self::f:entry or self::f:parameter]/f:resource/f:*/f:contained/f:*[f:id/@value=substring-after(current()/f:reference/@value, '#')]|/*/f:contained/f:*[f:id/@value=substring-after(current()/f:reference/@value, '#')])" />
      </constraint>
      <constraint>
        <key value="ele-1" />
        <severity value="error" />
        <human value="All FHIR elements must have a @value or children" />
        <xpath value="@value|f:*|h:div" />
      </constraint>
      <isSummary value="true" />
      <mapping>
        <identity value="rim" />
        <map value=".inboundRelationship[typeCode=COMP].source[classCode=COMP, moodCode=EVN]" />
      </mapping>
      <mapping>
        <identity value="rim" />
        <map value="The target of a resource reference is a RIM entry point (Act, Role, or Entity)" />
      </mapping>
      <mapping>
        <identity value="rim" />
        <map value="n/a" />
      </mapping>
    </element>
  </snapshot>
  <differential>
    <element>
      <path value="Encounter.type" />
      <type>
        <code value="CodeableConcept" />
        <profile value="http://example.com/fhir/SD/codeable-with-systems" />
      </type>
    </element>
    <element>
      <path value="Encounter.priority" />
      <type>
        <code value="CodeableConcept" />
        <profile value="http://example.com/fhir/SD/codeable-with-systems" />
      </type>
    </element>
  </differential>
>>>>>>> 6d67c8a8
</StructureDefinition><|MERGE_RESOLUTION|>--- conflicted
+++ resolved
@@ -5,7 +5,6 @@
   <status value="draft" />
   <fhirVersion value="3.0.0" />
   <mapping>
-<<<<<<< HEAD
 		<identity value="rim" />
 		<uri value="http://hl7.org/v3" />
 		<name value="RIM" />
@@ -824,832 +823,11 @@
 		<element>
 			<path value="Encounter.type.coding" />
 			<slicing>
-=======
-    <identity value="rim" />
-    <uri value="http://hl7.org/v3" />
-    <name value="RIM" />
-  </mapping>
-  <mapping>
-    <identity value="w5" />
-    <uri value="http://hl7.org/fhir/w5" />
-    <name value="W5 Mapping" />
-  </mapping>
-  <mapping>
-    <identity value="v2" />
-    <uri value="http://hl7.org/v2" />
-    <name value="HL7 v2" />
-  </mapping>
-  <kind value="resource" />
-  <abstract value="false" />
-  <type value="Encounter" />
-  <baseDefinition value="http://hl7.org/fhir/StructureDefinition/Encounter" />
-  <snapshot>
-    <element>
-      <path value="Encounter" />
-      <short value="An interaction during which services are provided to the patient" />
-      <definition value="An interaction between a patient and healthcare provider(s) for the purpose of providing healthcare service(s) or assessing the health status of a patient." />
-      <alias value="Visit" />
-      <min value="0" />
-      <max value="*" />
-      <base>
-        <path value="Encounter" />
-        <min value="0" />
-        <max value="*" />
-      </base>
-      <type>
-        <code value="DomainResource" />
-      </type>
-      <constraint>
-        <key value="dom-2" />
-        <severity value="error" />
-        <human value="If the resource is contained in another resource, it SHALL NOT contain nested Resources" />
-        <xpath value="not(parent::f:contained and f:contained)" />
-      </constraint>
-      <constraint>
-        <key value="dom-1" />
-        <severity value="error" />
-        <human value="If the resource is contained in another resource, it SHALL NOT contain any narrative" />
-        <xpath value="not(parent::f:contained and f:text)" />
-      </constraint>
-      <constraint>
-        <key value="dom-4" />
-        <severity value="error" />
-        <human value="If a resource is contained in another resource, it SHALL NOT have a meta.versionId or a meta.lastUpdated" />
-        <xpath value="not(exists(f:contained/*/f:meta/f:versionId)) and not(exists(f:contained/*/f:meta/f:lastUpdated))" />
-      </constraint>
-      <constraint>
-        <key value="dom-3" />
-        <severity value="error" />
-        <human value="If the resource is contained in another resource, it SHALL be referred to from elsewhere in the resource" />
-        <xpath value="not(exists(for $id in f:contained/*/@id return $id[not(ancestor::f:contained/parent::*/descendant::f:reference/@value=concat('#', $id))]))" />
-      </constraint>
-      <mapping>
-        <identity value="rim" />
-        <map value="Encounter[moodCode=EVN]" />
-      </mapping>
-      <mapping>
-        <identity value="w5" />
-        <map value="workflow.encounter" />
-      </mapping>
-      <mapping>
-        <identity value="rim" />
-        <map value="Entity. Role, or Act" />
-      </mapping>
-      <mapping>
-        <identity value="rim" />
-        <map value="Entity. Role, or Act" />
-      </mapping>
-    </element>
-    <element>
-      <path value="Encounter.id" />
-      <short value="Logical id of this artifact" />
-      <definition value="The logical id of the resource, as used in the URL for the resource. Once assigned, this value never changes." />
-      <comment value="The only time that a resource does not have an id is when it is being submitted to the server using a create operation. Bundles always have an id, though it is usually a generated UUID." />
-      <min value="0" />
-      <max value="1" />
-      <base>
-        <path value="Resource.id" />
-        <min value="0" />
-        <max value="1" />
-      </base>
-      <type>
-        <code value="id" />
-      </type>
-      <condition value="ele-1" />
-      <constraint>
-        <key value="ele-1" />
-        <severity value="error" />
-        <human value="All FHIR elements must have a @value or children" />
-        <xpath value="@value|f:*|h:div" />
-      </constraint>
-      <isSummary value="true" />
-      <mapping>
-        <identity value="rim" />
-        <map value="n/a" />
-      </mapping>
-    </element>
-    <element>
-      <path value="Encounter.meta" />
-      <short value="Metadata about the resource" />
-      <definition value="The metadata about the resource. This is content that is maintained by the infrastructure. Changes to the content may not always be associated with version changes to the resource." />
-      <min value="0" />
-      <max value="1" />
-      <base>
-        <path value="Resource.meta" />
-        <min value="0" />
-        <max value="1" />
-      </base>
-      <type>
-        <code value="Meta" />
-      </type>
-      <condition value="ele-1" />
-      <constraint>
-        <key value="ele-1" />
-        <severity value="error" />
-        <human value="All FHIR elements must have a @value or children" />
-        <xpath value="@value|f:*|h:div" />
-      </constraint>
-      <isSummary value="true" />
-      <mapping>
-        <identity value="rim" />
-        <map value="n/a" />
-      </mapping>
-    </element>
-    <element>
-      <path value="Encounter.implicitRules" />
-      <short value="A set of rules under which this content was created" />
-      <definition value="A reference to a set of rules that were followed when the resource was constructed, and which must be understood when processing the content." />
-      <comment value="Asserting this rule set restricts the content to be only understood by a limited set of trading partners. This inherently limits the usefulness of the data in the long term. However, the existing health eco-system is highly fractured, and not yet ready to define, collect, and exchange data in a generally computable sense. Wherever possible, implementers and/or specification writers should avoid using this element as much as possible." />
-      <min value="0" />
-      <max value="1" />
-      <base>
-        <path value="Resource.implicitRules" />
-        <min value="0" />
-        <max value="1" />
-      </base>
-      <type>
-        <code value="uri" />
-      </type>
-      <condition value="ele-1" />
-      <constraint>
-        <key value="ele-1" />
-        <severity value="error" />
-        <human value="All FHIR elements must have a @value or children" />
-        <xpath value="@value|f:*|h:div" />
-      </constraint>
-      <isModifier value="true" />
-      <isSummary value="true" />
-      <mapping>
-        <identity value="rim" />
-        <map value="n/a" />
-      </mapping>
-    </element>
-    <element>
-      <path value="Encounter.language" />
-      <short value="Language of the resource content" />
-      <definition value="The base language in which the resource is written." />
-      <comment value="Language is provided to support indexing and accessibility (typically, services such as text to speech use the language tag). The html language tag in the narrative applies  to the narrative. The language tag on the resource may be used to specify the language of other presentations generated from the data in the resource  Not all the content has to be in the base language. The Resource.language should not be assumed to apply to the narrative automatically. If a language is specified, it should it also be specified on the div element in the html (see rules in HTML5 for information about the relationship between xml:lang and the html lang attribute)." />
-      <min value="0" />
-      <max value="1" />
-      <base>
-        <path value="Resource.language" />
-        <min value="0" />
-        <max value="1" />
-      </base>
-      <type>
-        <code value="code" />
-      </type>
-      <condition value="ele-1" />
-      <constraint>
-        <key value="ele-1" />
-        <severity value="error" />
-        <human value="All FHIR elements must have a @value or children" />
-        <xpath value="@value|f:*|h:div" />
-      </constraint>
-      <binding>
-        <strength value="required" />
-        <description value="A human language." />
-        <valueSetUri value="http://tools.ietf.org/html/bcp47" />
-      </binding>
-      <mapping>
-        <identity value="rim" />
-        <map value="n/a" />
-      </mapping>
-    </element>
-    <element>
-      <path value="Encounter.text" />
-      <short value="Text summary of the resource, for human interpretation" />
-      <definition value="A human-readable narrative that contains a summary of the resource, and may be used to represent the content of the resource to a human. The narrative need not encode all the structured data, but is required to contain sufficient detail to make it &quot;clinically safe&quot; for a human to just read the narrative. Resource definitions may define what content should be represented in the narrative to ensure clinical safety." />
-      <comment value="Contained resources do not have narrative. Resources that are not contained SHOULD have a narrative." />
-      <alias value="narrative" />
-      <alias value="html" />
-      <alias value="xhtml" />
-      <alias value="display" />
-      <min value="0" />
-      <max value="1" />
-      <base>
-        <path value="DomainResource.text" />
-        <min value="0" />
-        <max value="1" />
-      </base>
-      <type>
-        <code value="Narrative" />
-      </type>
-      <condition value="dom-1" />
-      <condition value="ele-1" />
-      <constraint>
-        <key value="ele-1" />
-        <severity value="error" />
-        <human value="All FHIR elements must have a @value or children" />
-        <xpath value="@value|f:*|h:div" />
-      </constraint>
-      <mapping>
-        <identity value="rim" />
-        <map value="Act.text?" />
-      </mapping>
-      <mapping>
-        <identity value="rim" />
-        <map value="N/A" />
-      </mapping>
-      <mapping>
-        <identity value="rim" />
-        <map value="n/a" />
-      </mapping>
-    </element>
-    <element>
-      <path value="Encounter.contained" />
-      <short value="Contained, inline Resources" />
-      <definition value="These resources do not have an independent existence apart from the resource that contains them - they cannot be identified independently, and nor can they have their own independent transaction scope." />
-      <comment value="This should never be done when the content can be identified properly, as once identification is lost, it is extremely difficult (and context dependent) to restore it again." />
-      <alias value="inline resources" />
-      <alias value="anonymous resources" />
-      <alias value="contained resources" />
-      <min value="0" />
-      <max value="*" />
-      <base>
-        <path value="DomainResource.contained" />
-        <min value="0" />
-        <max value="*" />
-      </base>
-      <type>
-        <code value="Resource" />
-      </type>
-      <mapping>
-        <identity value="rim" />
-        <map value="N/A" />
-      </mapping>
-      <mapping>
-        <identity value="rim" />
-        <map value="Entity. Role, or Act" />
-      </mapping>
-    </element>
-    <element>
-      <path value="Encounter.extension" />
-      <short value="Additional Content defined by implementations" />
-      <definition value="May be used to represent additional information that is not part of the basic definition of the resource. In order to make the use of extensions safe and manageable, there is a strict set of governance  applied to the definition and use of extensions. Though any implementer is allowed to define an extension, there is a set of requirements that SHALL be met as part of the definition of the extension." />
-      <comment value="There can be no stigma associated with the use of extensions by any application, project, or standard - regardless of the institution or jurisdiction that uses or defines the extensions.  The use of extensions is what allows the FHIR specification to retain a core level of simplicity for everyone." />
-      <alias value="extensions" />
-      <alias value="user content" />
-      <min value="0" />
-      <max value="*" />
-      <base>
-        <path value="DomainResource.extension" />
-        <min value="0" />
-        <max value="*" />
-      </base>
-      <type>
-        <code value="Extension" />
-      </type>
-      <condition value="ele-1" />
-      <constraint>
-        <key value="ele-1" />
-        <severity value="error" />
-        <human value="All FHIR elements must have a @value or children" />
-        <xpath value="@value|f:*|h:div" />
-      </constraint>
-      <mapping>
-        <identity value="rim" />
-        <map value="N/A" />
-      </mapping>
-      <mapping>
-        <identity value="rim" />
-        <map value="N/A" />
-      </mapping>
-      <mapping>
-        <identity value="rim" />
-        <map value="n/a" />
-      </mapping>
-    </element>
-    <element>
-      <path value="Encounter.modifierExtension" />
-      <short value="Extensions that cannot be ignored" />
-      <definition value="May be used to represent additional information that is not part of the basic definition of the resource, and that modifies the understanding of the element that contains it. Usually modifier elements provide negation or qualification. In order to make the use of extensions safe and manageable, there is a strict set of governance applied to the definition and use of extensions. Though any implementer is allowed to define an extension, there is a set of requirements that SHALL be met as part of the definition of the extension. Applications processing a resource are required to check for modifier extensions." />
-      <comment value="There can be no stigma associated with the use of extensions by any application, project, or standard - regardless of the institution or jurisdiction that uses or defines the extensions.  The use of extensions is what allows the FHIR specification to retain a core level of simplicity for everyone." />
-      <alias value="extensions" />
-      <alias value="user content" />
-      <min value="0" />
-      <max value="*" />
-      <base>
-        <path value="DomainResource.modifierExtension" />
-        <min value="0" />
-        <max value="*" />
-      </base>
-      <type>
-        <code value="Extension" />
-      </type>
-      <condition value="ele-1" />
-      <constraint>
-        <key value="ele-1" />
-        <severity value="error" />
-        <human value="All FHIR elements must have a @value or children" />
-        <xpath value="@value|f:*|h:div" />
-      </constraint>
-      <isModifier value="true" />
-      <mapping>
-        <identity value="rim" />
-        <map value="N/A" />
-      </mapping>
-      <mapping>
-        <identity value="rim" />
-        <map value="N/A" />
-      </mapping>
-      <mapping>
-        <identity value="rim" />
-        <map value="n/a" />
-      </mapping>
-    </element>
-    <element>
-      <path value="Encounter.identifier" />
-      <short value="Identifier(s) by which this encounter is known" />
-      <definition value="Identifier(s) by which this encounter is known." />
-      <min value="0" />
-      <max value="*" />
-      <base>
-        <path value="Encounter.identifier" />
-        <min value="0" />
-        <max value="*" />
-      </base>
-      <type>
-        <code value="Identifier" />
-      </type>
-      <condition value="ele-1" />
-      <constraint>
-        <key value="ele-1" />
-        <severity value="error" />
-        <human value="All FHIR elements must have a @value or children" />
-        <xpath value="@value|f:*|h:div" />
-      </constraint>
-      <isSummary value="true" />
-      <mapping>
-        <identity value="v2" />
-        <map value="PV1-19" />
-      </mapping>
-      <mapping>
-        <identity value="rim" />
-        <map value=".id" />
-      </mapping>
-      <mapping>
-        <identity value="w5" />
-        <map value="id" />
-      </mapping>
-      <mapping>
-        <identity value="v2" />
-        <map value="CX / EI (occasionally, more often EI maps to a resource id or a URL)" />
-      </mapping>
-      <mapping>
-        <identity value="rim" />
-        <map value="II - see see identifier pattern at http://wiki.hl7.org/index.php?title=Common_Design_Patterns#Identifier_Pattern for relevant discussion. The Identifier class is a little looser than the v3 type II because it allows URIs as well as registered OIDs or GUIDs.  Also maps to Role[classCode=IDENT]" />
-      </mapping>
-      <mapping>
-        <identity value="servd" />
-        <map value="Identifier" />
-      </mapping>
-      <mapping>
-        <identity value="rim" />
-        <map value="n/a" />
-      </mapping>
-    </element>
-    <element>
-      <path value="Encounter.status" />
-      <short value="planned | arrived | in-progress | onleave | finished | cancelled" />
-      <definition value="planned | arrived | in-progress | onleave | finished | cancelled." />
-      <comment value="Note that FHIR strings may not exceed 1MB in size" />
-      <min value="1" />
-      <max value="1" />
-      <base>
-        <path value="Encounter.status" />
-        <min value="1" />
-        <max value="1" />
-      </base>
-      <type>
-        <code value="code" />
-      </type>
-      <condition value="ele-1" />
-      <constraint>
-        <key value="ele-1" />
-        <severity value="error" />
-        <human value="All FHIR elements must have a @value or children" />
-        <xpath value="@value|f:*|h:div" />
-      </constraint>
-      <isModifier value="true" />
-      <isSummary value="true" />
-      <binding>
-        <strength value="required" />
-        <description value="Current state of the encounter" />
-        <valueSetUri value="http://hl7.org/fhir/ValueSet/encounter-state" />
-      </binding>
-      <mapping>
-        <identity value="v2" />
-        <map value="No clear equivalent in HL7 v2; active/finished could be inferred from PV1-44, PV1-45, PV2-24; inactive could be inferred from PV2-16" />
-      </mapping>
-      <mapping>
-        <identity value="rim" />
-        <map value=".statusCode" />
-      </mapping>
-      <mapping>
-        <identity value="w5" />
-        <map value="status" />
-      </mapping>
-      <mapping>
-        <identity value="rim" />
-        <map value="n/a" />
-      </mapping>
-    </element>
-    <element>
-      <path value="Encounter.statusHistory" />
-      <short value="List of past encounter statuses" />
-      <definition value="The status history permits the encounter resource to contain the status history without needing to read through the historical versions of the resource, or even have the server store them." />
-      <comment value="The current status is always found in the current version of the resource, not the status history." />
-      <min value="0" />
-      <max value="*" />
-      <base>
-        <path value="Encounter.statusHistory" />
-        <min value="0" />
-        <max value="*" />
-      </base>
-      <type>
-        <code value="BackboneElement" />
-      </type>
-      <condition value="ele-1" />
-      <constraint>
-        <key value="ele-1" />
-        <severity value="error" />
-        <human value="All FHIR elements must have a @value or children" />
-        <xpath value="@value|f:*|h:div" />
-      </constraint>
-      <mapping>
-        <identity value="rim" />
-        <map value="n/a" />
-      </mapping>
-      <mapping>
-        <identity value="rim" />
-        <map value="n/a" />
-      </mapping>
-    </element>
-    <element>
-      <path value="Encounter.statusHistory.id" />
-      <representation value="xmlAttr" />
-      <short value="xml:id (or equivalent in JSON)" />
-      <definition value="unique id for the element within a resource (for internal references)." />
-      <comment value="RFC 4122" />
-      <min value="0" />
-      <max value="1" />
-      <base>
-        <path value="Element.id" />
-        <min value="0" />
-        <max value="1" />
-      </base>
-      <type>
-        <code value="id" />
-      </type>
-      <condition value="ele-1" />
-      <constraint>
-        <key value="ele-1" />
-        <severity value="error" />
-        <human value="All FHIR elements must have a @value or children" />
-        <xpath value="@value|f:*|h:div" />
-      </constraint>
-      <mapping>
-        <identity value="rim" />
-        <map value="n/a" />
-      </mapping>
-      <mapping>
-        <identity value="rim" />
-        <map value="n/a" />
-      </mapping>
-    </element>
-    <element>
-      <path value="Encounter.statusHistory.extension" />
-      <short value="Additional Content defined by implementations" />
-      <definition value="May be used to represent additional information that is not part of the basic definition of the element. In order to make the use of extensions safe and manageable, there is a strict set of governance  applied to the definition and use of extensions. Though any implementer is allowed to define an extension, there is a set of requirements that SHALL be met as part of the definition of the extension." />
-      <comment value="There can be no stigma associated with the use of extensions by any application, project, or standard - regardless of the institution or jurisdiction that uses or defines the extensions.  The use of extensions is what allows the FHIR specification to retain a core level of simplicity for everyone." />
-      <alias value="extensions" />
-      <alias value="user content" />
-      <min value="0" />
-      <max value="*" />
-      <base>
-        <path value="Element.extension" />
-        <min value="0" />
-        <max value="*" />
-      </base>
-      <type>
-        <code value="Extension" />
-      </type>
-      <condition value="ele-1" />
-      <constraint>
-        <key value="ele-1" />
-        <severity value="error" />
-        <human value="All FHIR elements must have a @value or children" />
-        <xpath value="@value|f:*|h:div" />
-      </constraint>
-      <mapping>
-        <identity value="rim" />
-        <map value="n/a" />
-      </mapping>
-      <mapping>
-        <identity value="rim" />
-        <map value="N/A" />
-      </mapping>
-      <mapping>
-        <identity value="rim" />
-        <map value="n/a" />
-      </mapping>
-    </element>
-    <element>
-      <path value="Encounter.statusHistory.modifierExtension" />
-      <short value="Extensions that cannot be ignored" />
-      <definition value="May be used to represent additional information that is not part of the basic definition of the element, and that modifies the understanding of the element that contains it. Usually modifier elements provide negation or qualification. In order to make the use of extensions safe and manageable, there is a strict set of governance applied to the definition and use of extensions. Though any implementer is allowed to define an extension, there is a set of requirements that SHALL be met as part of the definition of the extension. Applications processing a resource are required to check for modifier extensions." />
-      <comment value="There can be no stigma associated with the use of extensions by any application, project, or standard - regardless of the institution or jurisdiction that uses or defines the extensions.  The use of extensions is what allows the FHIR specification to retain a core level of simplicity for everyone." />
-      <alias value="extensions" />
-      <alias value="user content" />
-      <alias value="modifiers" />
-      <min value="0" />
-      <max value="*" />
-      <base>
-        <path value="BackboneElement.modifierExtension" />
-        <min value="0" />
-        <max value="*" />
-      </base>
-      <type>
-        <code value="Extension" />
-      </type>
-      <condition value="ele-1" />
-      <constraint>
-        <key value="ele-1" />
-        <severity value="error" />
-        <human value="All FHIR elements must have a @value or children" />
-        <xpath value="@value|f:*|h:div" />
-      </constraint>
-      <isModifier value="true" />
-      <mapping>
-        <identity value="rim" />
-        <map value="N/A" />
-      </mapping>
-      <mapping>
-        <identity value="rim" />
-        <map value="N/A" />
-      </mapping>
-      <mapping>
-        <identity value="rim" />
-        <map value="n/a" />
-      </mapping>
-    </element>
-    <element>
-      <path value="Encounter.statusHistory.status" />
-      <short value="planned | arrived | in-progress | onleave | finished | cancelled" />
-      <definition value="planned | arrived | in-progress | onleave | finished | cancelled." />
-      <comment value="Note that FHIR strings may not exceed 1MB in size" />
-      <min value="1" />
-      <max value="1" />
-      <base>
-        <path value="Encounter.statusHistory.status" />
-        <min value="1" />
-        <max value="1" />
-      </base>
-      <type>
-        <code value="code" />
-      </type>
-      <condition value="ele-1" />
-      <constraint>
-        <key value="ele-1" />
-        <severity value="error" />
-        <human value="All FHIR elements must have a @value or children" />
-        <xpath value="@value|f:*|h:div" />
-      </constraint>
-      <binding>
-        <strength value="required" />
-        <description value="Current state of the encounter" />
-        <valueSetUri value="http://hl7.org/fhir/ValueSet/encounter-state" />
-      </binding>
-      <mapping>
-        <identity value="rim" />
-        <map value="n/a" />
-      </mapping>
-    </element>
-    <element>
-      <path value="Encounter.statusHistory.period" />
-      <short value="The time that the episode was in the specified status" />
-      <definition value="The time that the episode was in the specified status." />
-      <comment value="This is not a duration - that's a measure of time (a separate type), but a duration that occurs at a fixed value of time. A Period specifies a range of time; the context of use will specify whether the entire range applies (e.g. &quot;the patient was an inpatient of the hospital for this time range&quot;) or one value from the range applies (e.g. &quot;give to the patient between these two times&quot;). If duration is required, specify the type as Interval|Duration." />
-      <min value="1" />
-      <max value="1" />
-      <base>
-        <path value="Encounter.statusHistory.period" />
-        <min value="1" />
-        <max value="1" />
-      </base>
-      <type>
-        <code value="Period" />
-      </type>
-      <condition value="ele-1" />
-      <constraint>
-        <key value="per-1" />
-        <severity value="error" />
-        <human value="If present, start SHALL have a lower value than end" />
-        <xpath value="not(exists(f:start)) or not(exists(f:end)) or (f:start/@value &lt;= f:end/@value)" />
-      </constraint>
-      <constraint>
-        <key value="ele-1" />
-        <severity value="error" />
-        <human value="All FHIR elements must have a @value or children" />
-        <xpath value="@value|f:*|h:div" />
-      </constraint>
-      <isSummary value="true" />
-      <mapping>
-        <identity value="v2" />
-        <map value="DR" />
-      </mapping>
-      <mapping>
-        <identity value="rim" />
-        <map value="IVL&lt;TS&gt;[lowClosed=&quot;true&quot; and highClosed=&quot;true&quot;] or URG&lt;TS&gt;[lowClosed=&quot;true&quot; and highClosed=&quot;true&quot;]" />
-      </mapping>
-      <mapping>
-        <identity value="rim" />
-        <map value="n/a" />
-      </mapping>
-    </element>
-    <element>
-      <path value="Encounter.class" />
-      <short value="inpatient | outpatient | ambulatory | emergency +" />
-      <definition value="inpatient | outpatient | ambulatory | emergency +." />
-      <comment value="Note that FHIR strings may not exceed 1MB in size" />
-      <min value="0" />
-      <max value="1" />
-      <base>
-        <path value="Encounter.class" />
-        <min value="0" />
-        <max value="1" />
-      </base>
-      <type>
-        <code value="code" />
-      </type>
-      <condition value="ele-1" />
-      <constraint>
-        <key value="ele-1" />
-        <severity value="error" />
-        <human value="All FHIR elements must have a @value or children" />
-        <xpath value="@value|f:*|h:div" />
-      </constraint>
-      <isSummary value="true" />
-      <binding>
-        <strength value="required" />
-        <description value="Classification of the encounter" />
-        <valueSetUri value="http://hl7.org/fhir/ValueSet/encounter-class" />
-      </binding>
-      <mapping>
-        <identity value="v2" />
-        <map value="PV1-2" />
-      </mapping>
-      <mapping>
-        <identity value="rim" />
-        <map value=".inboundRelationship[typeCode=SUBJ].source[classCode=LIST].code" />
-      </mapping>
-      <mapping>
-        <identity value="w5" />
-        <map value="class" />
-      </mapping>
-      <mapping>
-        <identity value="rim" />
-        <map value="n/a" />
-      </mapping>
-    </element>
-    <element>
-      <path value="Encounter.type" />
-      <short value="Specific type of encounter" />
-      <definition value="Specific type of encounter (e.g. e-mail consultation, surgical day-care, skilled nursing, rehabilitation)." />
-      <comment value="Since there are many ways to further classify encounters, this element is 0..*." />
-      <min value="0" />
-      <max value="*" />
-      <base>
-        <path value="Encounter.type" />
-        <min value="0" />
-        <max value="*" />
-      </base>
-      <type>
-        <code value="CodeableConcept" />
-        <profile value="http://example.com/fhir/SD/codeable-with-systems" />
-      </type>
-      <condition value="ele-1" />
-      <constraint>
-        <key value="ele-1" />
-        <severity value="error" />
-        <human value="All FHIR elements must have a @value or children" />
-        <xpath value="@value|f:*|h:div" />
-      </constraint>
-      <isSummary value="true" />
-      <binding>
-        <strength value="example" />
-        <description value="The type of encounter" />
-        <valueSetUri value="http://hl7.org/fhir/ValueSet/encounter-type" />
-      </binding>
-      <mapping>
-        <identity value="v2" />
-        <map value="CE/CNE/CWE" />
-      </mapping>
-      <mapping>
-        <identity value="rim" />
-        <map value="CD" />
-      </mapping>
-      <mapping>
-        <identity value="orim" />
-        <map value="fhir:CodeableConcept rdfs:subClassOf dt:CD" />
-      </mapping>
-      <mapping>
-        <identity value="rim" />
-        <map value="n/a" />
-      </mapping>
-      <mapping>
-        <identity value="v2" />
-        <map value="PV1-4 / PV1-18" />
-      </mapping>
-      <mapping>
-        <identity value="rim" />
-        <map value=".code" />
-      </mapping>
-      <mapping>
-        <identity value="w5" />
-        <map value="class" />
-      </mapping>
-    </element>
-    <element>
-      <path value="Encounter.type.id" />
-      <representation value="xmlAttr" />
-      <short value="xml:id (or equivalent in JSON)" />
-      <definition value="unique id for the element within a resource (for internal references)." />
-      <comment value="RFC 4122" />
-      <min value="0" />
-      <max value="1" />
-      <base>
-        <path value="Element.id" />
-        <min value="0" />
-        <max value="1" />
-      </base>
-      <type>
-        <code value="id" />
-      </type>
-      <condition value="ele-1" />
-      <constraint>
-        <key value="ele-1" />
-        <severity value="error" />
-        <human value="All FHIR elements must have a @value or children" />
-        <xpath value="@value|f:*|h:div" />
-      </constraint>
-      <mapping>
-        <identity value="rim" />
-        <map value="n/a" />
-      </mapping>
-      <mapping>
-        <identity value="rim" />
-        <map value="n/a" />
-      </mapping>
-    </element>
-    <element>
-      <path value="Encounter.type.extension" />
-      <short value="Additional Content defined by implementations" />
-      <definition value="May be used to represent additional information that is not part of the basic definition of the element. In order to make the use of extensions safe and manageable, there is a strict set of governance  applied to the definition and use of extensions. Though any implementer is allowed to define an extension, there is a set of requirements that SHALL be met as part of the definition of the extension." />
-      <comment value="There can be no stigma associated with the use of extensions by any application, project, or standard - regardless of the institution or jurisdiction that uses or defines the extensions.  The use of extensions is what allows the FHIR specification to retain a core level of simplicity for everyone." />
-      <alias value="extensions" />
-      <alias value="user content" />
-      <min value="0" />
-      <max value="*" />
-      <base>
-        <path value="Element.extension" />
-        <min value="0" />
-        <max value="*" />
-      </base>
-      <type>
-        <code value="Extension" />
-      </type>
-      <condition value="ele-1" />
-      <constraint>
-        <key value="ele-1" />
-        <severity value="error" />
-        <human value="All FHIR elements must have a @value or children" />
-        <xpath value="@value|f:*|h:div" />
-      </constraint>
-      <mapping>
-        <identity value="rim" />
-        <map value="n/a" />
-      </mapping>
-      <mapping>
-        <identity value="rim" />
-        <map value="N/A" />
-      </mapping>
-      <mapping>
-        <identity value="rim" />
-        <map value="n/a" />
-      </mapping>
-    </element>
-    <element>
-      <path value="Encounter.type.coding" />
-      <slicing>
->>>>>>> 6d67c8a8
         <!-- [WMR 20170412] Fixed -->
         <discriminator>
           <type value="value" />
           <path value="system" />
         </discriminator>
-<<<<<<< HEAD
 				<rules value="open" />
 			</slicing>
 			<short value="Code defined by a terminology system" />
@@ -2544,908 +1722,11 @@
 		<element>
 			<path value="Encounter.priority.coding" />
 			<slicing>
-=======
-        <rules value="open" />
-      </slicing>
-      <short value="Code defined by a terminology system" />
-      <definition value="A reference to a code defined by a terminology system." />
-      <comment value="Codes may be defined very casually in enumerations, or code lists, up to very formal definitions such as SNOMED CT - see the HL7 v3 Core Principles for more information.  Ordering of codings is undefined and SHALL NOT be used to infer meaning. Generally, at most only one of the coding values will be labelled as UserSelected = true." />
-      <requirements value="Allows for translations and alternate encodings within a code system.  Also supports communication of the same instance to systems requiring different encodings." />
-      <min value="0" />
-      <max value="*" />
-      <base>
-        <path value="CodeableConcept.coding" />
-        <min value="0" />
-        <max value="*" />
-      </base>
-      <type>
-        <code value="Coding" />
-      </type>
-      <condition value="ele-1" />
-      <constraint>
-        <key value="ele-1" />
-        <severity value="error" />
-        <human value="All FHIR elements must have a @value or children" />
-        <xpath value="@value|f:*|h:div" />
-      </constraint>
-      <isSummary value="true" />
-      <mapping>
-        <identity value="v2" />
-        <map value="C*E.1-8, C*E.10-22" />
-      </mapping>
-      <mapping>
-        <identity value="rim" />
-        <map value="union(., ./translation)" />
-      </mapping>
-      <mapping>
-        <identity value="orim" />
-        <map value="fhir:CodeableConcept.coding rdfs:subPropertyOf dt:CD.coding" />
-      </mapping>
-      <mapping>
-        <identity value="v2" />
-        <map value="CE/CNE/CWE subset one of the sets of component 1-3 or 4-6" />
-      </mapping>
-      <mapping>
-        <identity value="rim" />
-        <map value="CV" />
-      </mapping>
-      <mapping>
-        <identity value="orim" />
-        <map value="fhir:Coding rdfs:subClassOf dt:CDCoding" />
-      </mapping>
-      <mapping>
-        <identity value="rim" />
-        <map value="n/a" />
-      </mapping>
-    </element>
-    <element>
-      <path value="Encounter.type.coding" />
-      <sliceName value="LOINC" />
-      <short value="Code defined by a terminology system" />
-      <definition value="A reference to a code defined by a terminology system." />
-      <comment value="Codes may be defined very casually in enumerations, or code lists, up to very formal definitions such as SNOMED CT - see the HL7 v3 Core Principles for more information.  Ordering of codings is undefined and SHALL NOT be used to infer meaning. Generally, at most only one of the coding values will be labelled as UserSelected = true." />
-      <requirements value="Allows for translations and alternate encodings within a code system.  Also supports communication of the same instance to systems requiring different encodings." />
-      <min value="0" />
-      <max value="*" />
-      <base>
-        <path value="CodeableConcept.coding" />
-        <min value="0" />
-        <max value="*" />
-      </base>
-      <type>
-        <code value="Coding" />
-      </type>
-      <condition value="ele-1" />
-      <constraint>
-        <key value="ele-1" />
-        <severity value="error" />
-        <human value="All FHIR elements must have a @value or children" />
-        <xpath value="@value|f:*|h:div" />
-      </constraint>
-      <isSummary value="true" />
-      <mapping>
-        <identity value="v2" />
-        <map value="C*E.1-8, C*E.10-22" />
-      </mapping>
-      <mapping>
-        <identity value="rim" />
-        <map value="union(., ./translation)" />
-      </mapping>
-      <mapping>
-        <identity value="orim" />
-        <map value="fhir:CodeableConcept.coding rdfs:subPropertyOf dt:CD.coding" />
-      </mapping>
-      <mapping>
-        <identity value="v2" />
-        <map value="CE/CNE/CWE subset one of the sets of component 1-3 or 4-6" />
-      </mapping>
-      <mapping>
-        <identity value="rim" />
-        <map value="CV" />
-      </mapping>
-      <mapping>
-        <identity value="orim" />
-        <map value="fhir:Coding rdfs:subClassOf dt:CDCoding" />
-      </mapping>
-      <mapping>
-        <identity value="rim" />
-        <map value="n/a" />
-      </mapping>
-    </element>
-    <element>
-      <path value="Encounter.type.coding.id" />
-      <representation value="xmlAttr" />
-      <sliceName value="LOINC.id" />
-      <short value="xml:id (or equivalent in JSON)" />
-      <definition value="unique id for the element within a resource (for internal references)." />
-      <comment value="RFC 4122" />
-      <min value="0" />
-      <max value="1" />
-      <base>
-        <path value="Element.id" />
-        <min value="0" />
-        <max value="1" />
-      </base>
-      <type>
-        <code value="id" />
-      </type>
-      <condition value="ele-1" />
-      <constraint>
-        <key value="ele-1" />
-        <severity value="error" />
-        <human value="All FHIR elements must have a @value or children" />
-        <xpath value="@value|f:*|h:div" />
-      </constraint>
-      <mapping>
-        <identity value="rim" />
-        <map value="n/a" />
-      </mapping>
-      <mapping>
-        <identity value="rim" />
-        <map value="n/a" />
-      </mapping>
-    </element>
-    <element>
-      <path value="Encounter.type.coding.extension" />
-      <sliceName value="LOINC.extension" />
-      <short value="Additional Content defined by implementations" />
-      <definition value="May be used to represent additional information that is not part of the basic definition of the element. In order to make the use of extensions safe and manageable, there is a strict set of governance  applied to the definition and use of extensions. Though any implementer is allowed to define an extension, there is a set of requirements that SHALL be met as part of the definition of the extension." />
-      <comment value="There can be no stigma associated with the use of extensions by any application, project, or standard - regardless of the institution or jurisdiction that uses or defines the extensions.  The use of extensions is what allows the FHIR specification to retain a core level of simplicity for everyone." />
-      <alias value="extensions" />
-      <alias value="user content" />
-      <min value="0" />
-      <max value="*" />
-      <base>
-        <path value="Element.extension" />
-        <min value="0" />
-        <max value="*" />
-      </base>
-      <type>
-        <code value="Extension" />
-      </type>
-      <condition value="ele-1" />
-      <constraint>
-        <key value="ele-1" />
-        <severity value="error" />
-        <human value="All FHIR elements must have a @value or children" />
-        <xpath value="@value|f:*|h:div" />
-      </constraint>
-      <mapping>
-        <identity value="rim" />
-        <map value="n/a" />
-      </mapping>
-      <mapping>
-        <identity value="rim" />
-        <map value="N/A" />
-      </mapping>
-      <mapping>
-        <identity value="rim" />
-        <map value="n/a" />
-      </mapping>
-    </element>
-    <element>
-      <path value="Encounter.type.coding.system" />
-      <sliceName value="LOINC.system" />
-      <short value="Identity of the terminology system" />
-      <definition value="The identification of the code system that defines the meaning of the symbol in the code." />
-      <comment value="The URI may be an OID (urn:oid:...) or a UUID (urn:uuid:...).  OIDs and UUIDs SHALL be references to the HL7 OID registry. Otherwise, the URI should come from HL7's list of FHIR defined special URIs or it should de-reference to some definition that establish the system clearly and unambiguously." />
-      <requirements value="Need to be unambiguous about the source of the definition of the symbol." />
-      <min value="1" />
-      <max value="1" />
-      <base>
-        <path value="Coding.system" />
-        <min value="0" />
-        <max value="1" />
-      </base>
-      <type>
-        <code value="uri" />
-      </type>
-      <fixedUri value="http://loinc.org" />
-      <condition value="ele-1" />
-      <constraint>
-        <key value="ele-1" />
-        <severity value="error" />
-        <human value="All FHIR elements must have a @value or children" />
-        <xpath value="@value|f:*|h:div" />
-      </constraint>
-      <isSummary value="true" />
-      <mapping>
-        <identity value="v2" />
-        <map value="C*E.3" />
-      </mapping>
-      <mapping>
-        <identity value="rim" />
-        <map value="./codeSystem" />
-      </mapping>
-      <mapping>
-        <identity value="orim" />
-        <map value="fhir:Coding.system rdfs:subPropertyOf dt:CDCoding.codeSystem" />
-      </mapping>
-      <mapping>
-        <identity value="rim" />
-        <map value="n/a" />
-      </mapping>
-    </element>
-    <element>
-      <path value="Encounter.type.coding.version" />
-      <sliceName value="LOINC.version" />
-      <short value="Version of the system - if relevant" />
-      <definition value="The version of the code system which was used when choosing this code. Note that a well-maintained code system does not need the version reported, because the meaning of codes is consistent across versions. However this cannot consistently be assured. and when the meaning is not guaranteed to be consistent, the version SHOULD be exchanged." />
-      <comment value="Where the terminology does not clearly define what string should be used to identify code system versions, the recommendation is to use the date (expressed in FHIR date format) on which that version was officially published as the version date." />
-      <min value="0" />
-      <max value="1" />
-      <base>
-        <path value="Coding.version" />
-        <min value="0" />
-        <max value="1" />
-      </base>
-      <type>
-        <code value="string" />
-      </type>
-      <condition value="ele-1" />
-      <constraint>
-        <key value="ele-1" />
-        <severity value="error" />
-        <human value="All FHIR elements must have a @value or children" />
-        <xpath value="@value|f:*|h:div" />
-      </constraint>
-      <isSummary value="true" />
-      <mapping>
-        <identity value="v2" />
-        <map value="C*E.7" />
-      </mapping>
-      <mapping>
-        <identity value="rim" />
-        <map value="./codeSystemVersion" />
-      </mapping>
-      <mapping>
-        <identity value="orim" />
-        <map value="fhir:Coding.version rdfs:subPropertyOf dt:CDCoding.codeSystemVersion" />
-      </mapping>
-      <mapping>
-        <identity value="rim" />
-        <map value="n/a" />
-      </mapping>
-    </element>
-    <element>
-      <path value="Encounter.type.coding.code" />
-      <sliceName value="LOINC.code" />
-      <short value="Symbol in syntax defined by the system" />
-      <definition value="A symbol in syntax defined by the system. The symbol may be a predefined code or an expression in a syntax defined by the coding system (e.g. post-coordination)." />
-      <comment value="Note that FHIR strings may not exceed 1MB in size" />
-      <requirements value="Need to refer to a particular code in the system." />
-      <min value="0" />
-      <max value="1" />
-      <base>
-        <path value="Coding.code" />
-        <min value="0" />
-        <max value="1" />
-      </base>
-      <type>
-        <code value="code" />
-      </type>
-      <condition value="ele-1" />
-      <constraint>
-        <key value="ele-1" />
-        <severity value="error" />
-        <human value="All FHIR elements must have a @value or children" />
-        <xpath value="@value|f:*|h:div" />
-      </constraint>
-      <isSummary value="true" />
-      <mapping>
-        <identity value="v2" />
-        <map value="C*E.1" />
-      </mapping>
-      <mapping>
-        <identity value="rim" />
-        <map value="./code" />
-      </mapping>
-      <mapping>
-        <identity value="orim" />
-        <map value="fhir:Coding.code rdfs:subPropertyOf dt:CDCoding.code" />
-      </mapping>
-      <mapping>
-        <identity value="rim" />
-        <map value="n/a" />
-      </mapping>
-    </element>
-    <element>
-      <path value="Encounter.type.coding.display" />
-      <sliceName value="LOINC.display" />
-      <short value="Representation defined by the system" />
-      <definition value="A representation of the meaning of the code in the system, following the rules of the system." />
-      <comment value="Note that FHIR strings may not exceed 1MB in size" />
-      <requirements value="Need to be able to carry a human-readable meaning of the code for readers that do not know  the system." />
-      <min value="0" />
-      <max value="1" />
-      <base>
-        <path value="Coding.display" />
-        <min value="0" />
-        <max value="1" />
-      </base>
-      <type>
-        <code value="string" />
-      </type>
-      <condition value="ele-1" />
-      <constraint>
-        <key value="ele-1" />
-        <severity value="error" />
-        <human value="All FHIR elements must have a @value or children" />
-        <xpath value="@value|f:*|h:div" />
-      </constraint>
-      <isSummary value="true" />
-      <mapping>
-        <identity value="v2" />
-        <map value="C*E.2 - but note this is not well followed" />
-      </mapping>
-      <mapping>
-        <identity value="rim" />
-        <map value="CV.displayName" />
-      </mapping>
-      <mapping>
-        <identity value="orim" />
-        <map value="fhir:Coding.display rdfs:subPropertyOf dt:CDCoding.displayName" />
-      </mapping>
-      <mapping>
-        <identity value="rim" />
-        <map value="n/a" />
-      </mapping>
-    </element>
-    <element>
-      <path value="Encounter.type.coding.userSelected" />
-      <sliceName value="LOINC.userSelected" />
-      <short value="If this coding was chosen directly by the user" />
-      <definition value="Indicates that this coding was chosen by a user directly - i.e. off a pick list of available items (codes or displays)." />
-      <comment value="Amongst a set of alternatives, a directly chosen code is the most appropriate starting point for new translations. There is some ambiguity about what exactly 'directly chosen' implies, and trading partner agreement may be needed to clarify the use of this element and its consequences more completely." />
-      <requirements value="This has been identified as a clinical safety criterium - that this exact system/code pair was chosen explicitly, rather than inferred by the system based on some rules or language processing." />
-      <min value="0" />
-      <max value="1" />
-      <base>
-        <path value="Coding.userSelected" />
-        <min value="0" />
-        <max value="1" />
-      </base>
-      <type>
-        <code value="boolean" />
-      </type>
-      <condition value="ele-1" />
-      <constraint>
-        <key value="ele-1" />
-        <severity value="error" />
-        <human value="All FHIR elements must have a @value or children" />
-        <xpath value="@value|f:*|h:div" />
-      </constraint>
-      <isSummary value="true" />
-      <mapping>
-        <identity value="v2" />
-        <map value="Sometimes implied by being first" />
-      </mapping>
-      <mapping>
-        <identity value="rim" />
-        <map value="CD.codingRationale" />
-      </mapping>
-      <mapping>
-        <identity value="orim" />
-        <map value="fhir:Coding.userSelected fhir:mapsTo dt:CDCoding.codingRationale. fhir:Coding.userSelected fhir:hasMap fhir:Coding.userSelected.map. fhir:Coding.userSelected.map a fhir:Map;   fhir:target dt:CDCoding.codingRationale. fhir:Coding.userSelected\#true a [     fhir:source &quot;true&quot;;     fhir:target dt:CDCoding.codingRationale\#O   ]" />
-      </mapping>
-      <mapping>
-        <identity value="rim" />
-        <map value="n/a" />
-      </mapping>
-    </element>
-    <element>
-      <path value="Encounter.type.coding" />
-      <sliceName value="SNOMED" />
-      <short value="Code defined by a terminology system" />
-      <definition value="A reference to a code defined by a terminology system." />
-      <comment value="Codes may be defined very casually in enumerations, or code lists, up to very formal definitions such as SNOMED CT - see the HL7 v3 Core Principles for more information.  Ordering of codings is undefined and SHALL NOT be used to infer meaning. Generally, at most only one of the coding values will be labelled as UserSelected = true." />
-      <requirements value="Allows for translations and alternate encodings within a code system.  Also supports communication of the same instance to systems requiring different encodings." />
-      <min value="0" />
-      <max value="*" />
-      <base>
-        <path value="CodeableConcept.coding" />
-        <min value="0" />
-        <max value="*" />
-      </base>
-      <type>
-        <code value="Coding" />
-      </type>
-      <condition value="ele-1" />
-      <constraint>
-        <key value="ele-1" />
-        <severity value="error" />
-        <human value="All FHIR elements must have a @value or children" />
-        <xpath value="@value|f:*|h:div" />
-      </constraint>
-      <isSummary value="true" />
-      <mapping>
-        <identity value="v2" />
-        <map value="C*E.1-8, C*E.10-22" />
-      </mapping>
-      <mapping>
-        <identity value="rim" />
-        <map value="union(., ./translation)" />
-      </mapping>
-      <mapping>
-        <identity value="orim" />
-        <map value="fhir:CodeableConcept.coding rdfs:subPropertyOf dt:CD.coding" />
-      </mapping>
-      <mapping>
-        <identity value="v2" />
-        <map value="CE/CNE/CWE subset one of the sets of component 1-3 or 4-6" />
-      </mapping>
-      <mapping>
-        <identity value="rim" />
-        <map value="CV" />
-      </mapping>
-      <mapping>
-        <identity value="orim" />
-        <map value="fhir:Coding rdfs:subClassOf dt:CDCoding" />
-      </mapping>
-      <mapping>
-        <identity value="rim" />
-        <map value="n/a" />
-      </mapping>
-    </element>
-    <element>
-      <path value="Encounter.type.coding.id" />
-      <representation value="xmlAttr" />
-      <sliceName value="SNOMED.id" />
-      <short value="xml:id (or equivalent in JSON)" />
-      <definition value="unique id for the element within a resource (for internal references)." />
-      <comment value="RFC 4122" />
-      <min value="0" />
-      <max value="1" />
-      <base>
-        <path value="Element.id" />
-        <min value="0" />
-        <max value="1" />
-      </base>
-      <type>
-        <code value="id" />
-      </type>
-      <condition value="ele-1" />
-      <constraint>
-        <key value="ele-1" />
-        <severity value="error" />
-        <human value="All FHIR elements must have a @value or children" />
-        <xpath value="@value|f:*|h:div" />
-      </constraint>
-      <mapping>
-        <identity value="rim" />
-        <map value="n/a" />
-      </mapping>
-      <mapping>
-        <identity value="rim" />
-        <map value="n/a" />
-      </mapping>
-    </element>
-    <element>
-      <path value="Encounter.type.coding.extension" />
-      <sliceName value="SNOMED.extension" />
-      <short value="Additional Content defined by implementations" />
-      <definition value="May be used to represent additional information that is not part of the basic definition of the element. In order to make the use of extensions safe and manageable, there is a strict set of governance  applied to the definition and use of extensions. Though any implementer is allowed to define an extension, there is a set of requirements that SHALL be met as part of the definition of the extension." />
-      <comment value="There can be no stigma associated with the use of extensions by any application, project, or standard - regardless of the institution or jurisdiction that uses or defines the extensions.  The use of extensions is what allows the FHIR specification to retain a core level of simplicity for everyone." />
-      <alias value="extensions" />
-      <alias value="user content" />
-      <min value="0" />
-      <max value="*" />
-      <base>
-        <path value="Element.extension" />
-        <min value="0" />
-        <max value="*" />
-      </base>
-      <type>
-        <code value="Extension" />
-      </type>
-      <condition value="ele-1" />
-      <constraint>
-        <key value="ele-1" />
-        <severity value="error" />
-        <human value="All FHIR elements must have a @value or children" />
-        <xpath value="@value|f:*|h:div" />
-      </constraint>
-      <mapping>
-        <identity value="rim" />
-        <map value="n/a" />
-      </mapping>
-      <mapping>
-        <identity value="rim" />
-        <map value="N/A" />
-      </mapping>
-      <mapping>
-        <identity value="rim" />
-        <map value="n/a" />
-      </mapping>
-    </element>
-    <element>
-      <path value="Encounter.type.coding.system" />
-      <sliceName value="SNOMED.system" />
-      <short value="Identity of the terminology system" />
-      <definition value="The identification of the code system that defines the meaning of the symbol in the code." />
-      <comment value="The URI may be an OID (urn:oid:...) or a UUID (urn:uuid:...).  OIDs and UUIDs SHALL be references to the HL7 OID registry. Otherwise, the URI should come from HL7's list of FHIR defined special URIs or it should de-reference to some definition that establish the system clearly and unambiguously." />
-      <requirements value="Need to be unambiguous about the source of the definition of the symbol." />
-      <min value="1" />
-      <max value="1" />
-      <base>
-        <path value="Coding.system" />
-        <min value="0" />
-        <max value="1" />
-      </base>
-      <type>
-        <code value="uri" />
-      </type>
-      <fixedUri value="http://snomed.info/sct" />
-      <condition value="ele-1" />
-      <constraint>
-        <key value="ele-1" />
-        <severity value="error" />
-        <human value="All FHIR elements must have a @value or children" />
-        <xpath value="@value|f:*|h:div" />
-      </constraint>
-      <isSummary value="true" />
-      <mapping>
-        <identity value="v2" />
-        <map value="C*E.3" />
-      </mapping>
-      <mapping>
-        <identity value="rim" />
-        <map value="./codeSystem" />
-      </mapping>
-      <mapping>
-        <identity value="orim" />
-        <map value="fhir:Coding.system rdfs:subPropertyOf dt:CDCoding.codeSystem" />
-      </mapping>
-      <mapping>
-        <identity value="rim" />
-        <map value="n/a" />
-      </mapping>
-    </element>
-    <element>
-      <path value="Encounter.type.coding.version" />
-      <sliceName value="SNOMED.version" />
-      <short value="Version of the system - if relevant" />
-      <definition value="The version of the code system which was used when choosing this code. Note that a well-maintained code system does not need the version reported, because the meaning of codes is consistent across versions. However this cannot consistently be assured. and when the meaning is not guaranteed to be consistent, the version SHOULD be exchanged." />
-      <comment value="Where the terminology does not clearly define what string should be used to identify code system versions, the recommendation is to use the date (expressed in FHIR date format) on which that version was officially published as the version date." />
-      <min value="0" />
-      <max value="1" />
-      <base>
-        <path value="Coding.version" />
-        <min value="0" />
-        <max value="1" />
-      </base>
-      <type>
-        <code value="string" />
-      </type>
-      <condition value="ele-1" />
-      <constraint>
-        <key value="ele-1" />
-        <severity value="error" />
-        <human value="All FHIR elements must have a @value or children" />
-        <xpath value="@value|f:*|h:div" />
-      </constraint>
-      <isSummary value="true" />
-      <mapping>
-        <identity value="v2" />
-        <map value="C*E.7" />
-      </mapping>
-      <mapping>
-        <identity value="rim" />
-        <map value="./codeSystemVersion" />
-      </mapping>
-      <mapping>
-        <identity value="orim" />
-        <map value="fhir:Coding.version rdfs:subPropertyOf dt:CDCoding.codeSystemVersion" />
-      </mapping>
-      <mapping>
-        <identity value="rim" />
-        <map value="n/a" />
-      </mapping>
-    </element>
-    <element>
-      <path value="Encounter.type.coding.code" />
-      <sliceName value="SNOMED.code" />
-      <short value="Symbol in syntax defined by the system" />
-      <definition value="A symbol in syntax defined by the system. The symbol may be a predefined code or an expression in a syntax defined by the coding system (e.g. post-coordination)." />
-      <comment value="Note that FHIR strings may not exceed 1MB in size" />
-      <requirements value="Need to refer to a particular code in the system." />
-      <min value="0" />
-      <max value="1" />
-      <base>
-        <path value="Coding.code" />
-        <min value="0" />
-        <max value="1" />
-      </base>
-      <type>
-        <code value="code" />
-      </type>
-      <condition value="ele-1" />
-      <constraint>
-        <key value="ele-1" />
-        <severity value="error" />
-        <human value="All FHIR elements must have a @value or children" />
-        <xpath value="@value|f:*|h:div" />
-      </constraint>
-      <isSummary value="true" />
-      <mapping>
-        <identity value="v2" />
-        <map value="C*E.1" />
-      </mapping>
-      <mapping>
-        <identity value="rim" />
-        <map value="./code" />
-      </mapping>
-      <mapping>
-        <identity value="orim" />
-        <map value="fhir:Coding.code rdfs:subPropertyOf dt:CDCoding.code" />
-      </mapping>
-      <mapping>
-        <identity value="rim" />
-        <map value="n/a" />
-      </mapping>
-    </element>
-    <element>
-      <path value="Encounter.type.coding.display" />
-      <sliceName value="SNOMED.display" />
-      <short value="Representation defined by the system" />
-      <definition value="A representation of the meaning of the code in the system, following the rules of the system." />
-      <comment value="Note that FHIR strings may not exceed 1MB in size" />
-      <requirements value="Need to be able to carry a human-readable meaning of the code for readers that do not know  the system." />
-      <min value="0" />
-      <max value="1" />
-      <base>
-        <path value="Coding.display" />
-        <min value="0" />
-        <max value="1" />
-      </base>
-      <type>
-        <code value="string" />
-      </type>
-      <condition value="ele-1" />
-      <constraint>
-        <key value="ele-1" />
-        <severity value="error" />
-        <human value="All FHIR elements must have a @value or children" />
-        <xpath value="@value|f:*|h:div" />
-      </constraint>
-      <isSummary value="true" />
-      <mapping>
-        <identity value="v2" />
-        <map value="C*E.2 - but note this is not well followed" />
-      </mapping>
-      <mapping>
-        <identity value="rim" />
-        <map value="CV.displayName" />
-      </mapping>
-      <mapping>
-        <identity value="orim" />
-        <map value="fhir:Coding.display rdfs:subPropertyOf dt:CDCoding.displayName" />
-      </mapping>
-      <mapping>
-        <identity value="rim" />
-        <map value="n/a" />
-      </mapping>
-    </element>
-    <element>
-      <path value="Encounter.type.coding.userSelected" />
-      <sliceName value="SNOMED.userSelected" />
-      <short value="If this coding was chosen directly by the user" />
-      <definition value="Indicates that this coding was chosen by a user directly - i.e. off a pick list of available items (codes or displays)." />
-      <comment value="Amongst a set of alternatives, a directly chosen code is the most appropriate starting point for new translations. There is some ambiguity about what exactly 'directly chosen' implies, and trading partner agreement may be needed to clarify the use of this element and its consequences more completely." />
-      <requirements value="This has been identified as a clinical safety criterium - that this exact system/code pair was chosen explicitly, rather than inferred by the system based on some rules or language processing." />
-      <min value="0" />
-      <max value="1" />
-      <base>
-        <path value="Coding.userSelected" />
-        <min value="0" />
-        <max value="1" />
-      </base>
-      <type>
-        <code value="boolean" />
-      </type>
-      <condition value="ele-1" />
-      <constraint>
-        <key value="ele-1" />
-        <severity value="error" />
-        <human value="All FHIR elements must have a @value or children" />
-        <xpath value="@value|f:*|h:div" />
-      </constraint>
-      <isSummary value="true" />
-      <mapping>
-        <identity value="v2" />
-        <map value="Sometimes implied by being first" />
-      </mapping>
-      <mapping>
-        <identity value="rim" />
-        <map value="CD.codingRationale" />
-      </mapping>
-      <mapping>
-        <identity value="orim" />
-        <map value="fhir:Coding.userSelected fhir:mapsTo dt:CDCoding.codingRationale. fhir:Coding.userSelected fhir:hasMap fhir:Coding.userSelected.map. fhir:Coding.userSelected.map a fhir:Map;   fhir:target dt:CDCoding.codingRationale. fhir:Coding.userSelected\#true a [     fhir:source &quot;true&quot;;     fhir:target dt:CDCoding.codingRationale\#O   ]" />
-      </mapping>
-      <mapping>
-        <identity value="rim" />
-        <map value="n/a" />
-      </mapping>
-    </element>
-    <element>
-      <path value="Encounter.type.text" />
-      <short value="Plain text representation of the concept" />
-      <definition value="A human language representation of the concept as seen/selected/uttered by the user who entered the data and/or which represents the intended meaning of the user." />
-      <comment value="Very often the text is the same as a displayName of one of the codings." />
-      <requirements value="The codes from the terminologies do not always capture the correct meaning with all the nuances of the human using them, or sometimes there is no appropriate code at all. In these cases, the text is used to capture the full meaning of the source." />
-      <min value="0" />
-      <max value="1" />
-      <base>
-        <path value="CodeableConcept.text" />
-        <min value="0" />
-        <max value="1" />
-      </base>
-      <type>
-        <code value="string" />
-      </type>
-      <condition value="ele-1" />
-      <constraint>
-        <key value="ele-1" />
-        <severity value="error" />
-        <human value="All FHIR elements must have a @value or children" />
-        <xpath value="@value|f:*|h:div" />
-      </constraint>
-      <isSummary value="true" />
-      <mapping>
-        <identity value="v2" />
-        <map value="C*E.9. But note many systems use C*E.2 for this" />
-      </mapping>
-      <mapping>
-        <identity value="rim" />
-        <map value="./originalText[mediaType/code=&quot;text/plain&quot;]/data" />
-      </mapping>
-      <mapping>
-        <identity value="orim" />
-        <map value="fhir:CodeableConcept.text rdfs:subPropertyOf dt:CD.originalText" />
-      </mapping>
-      <mapping>
-        <identity value="rim" />
-        <map value="n/a" />
-      </mapping>
-    </element>
-    <element>
-      <path value="Encounter.priority" />
-      <short value="Indicates the urgency of the encounter" />
-      <definition value="Indicates the urgency of the encounter." />
-      <comment value="Not all terminology uses fit this general pattern. In some cases, models should not use CodeableConcept and use Coding directly and provide their own structure for managing text, codings, translations and the relationship between elements and pre- and post-coordination." />
-      <min value="0" />
-      <max value="*" />
-      <base>
-        <path value="Encounter.priority" />
-        <min value="0" />
-        <max value="1" />
-      </base>
-      <type>
-        <code value="CodeableConcept" />
-        <profile value="http://example.com/fhir/SD/codeable-with-systems" />
-      </type>
-      <condition value="ele-1" />
-      <constraint>
-        <key value="ele-1" />
-        <severity value="error" />
-        <human value="All FHIR elements must have a @value or children" />
-        <xpath value="@value|f:*|h:div" />
-      </constraint>
-      <isSummary value="true" />
-      <binding>
-        <strength value="example" />
-        <description value="Indicates the urgency of the encounter." />
-        <valueSetUri value="http://hl7.org/fhir/ValueSet/encounter-priority" />
-      </binding>
-      <mapping>
-        <identity value="v2" />
-        <map value="CE/CNE/CWE" />
-      </mapping>
-      <mapping>
-        <identity value="rim" />
-        <map value="CD" />
-      </mapping>
-      <mapping>
-        <identity value="orim" />
-        <map value="fhir:CodeableConcept rdfs:subClassOf dt:CD" />
-      </mapping>
-      <mapping>
-        <identity value="rim" />
-        <map value="n/a" />
-      </mapping>
-      <mapping>
-        <identity value="v2" />
-        <map value="PV2-25" />
-      </mapping>
-      <mapping>
-        <identity value="rim" />
-        <map value=".priorityCode" />
-      </mapping>
-      <mapping>
-        <identity value="w5" />
-        <map value="grade" />
-      </mapping>
-    </element>
-    <element>
-      <path value="Encounter.priority.id" />
-      <representation value="xmlAttr" />
-      <short value="xml:id (or equivalent in JSON)" />
-      <definition value="unique id for the element within a resource (for internal references)." />
-      <comment value="RFC 4122" />
-      <min value="0" />
-      <max value="1" />
-      <base>
-        <path value="Element.id" />
-        <min value="0" />
-        <max value="1" />
-      </base>
-      <type>
-        <code value="id" />
-      </type>
-      <condition value="ele-1" />
-      <constraint>
-        <key value="ele-1" />
-        <severity value="error" />
-        <human value="All FHIR elements must have a @value or children" />
-        <xpath value="@value|f:*|h:div" />
-      </constraint>
-      <mapping>
-        <identity value="rim" />
-        <map value="n/a" />
-      </mapping>
-      <mapping>
-        <identity value="rim" />
-        <map value="n/a" />
-      </mapping>
-    </element>
-    <element>
-      <path value="Encounter.priority.extension" />
-      <short value="Additional Content defined by implementations" />
-      <definition value="May be used to represent additional information that is not part of the basic definition of the element. In order to make the use of extensions safe and manageable, there is a strict set of governance  applied to the definition and use of extensions. Though any implementer is allowed to define an extension, there is a set of requirements that SHALL be met as part of the definition of the extension." />
-      <comment value="There can be no stigma associated with the use of extensions by any application, project, or standard - regardless of the institution or jurisdiction that uses or defines the extensions.  The use of extensions is what allows the FHIR specification to retain a core level of simplicity for everyone." />
-      <alias value="extensions" />
-      <alias value="user content" />
-      <min value="0" />
-      <max value="*" />
-      <base>
-        <path value="Element.extension" />
-        <min value="0" />
-        <max value="*" />
-      </base>
-      <type>
-        <code value="Extension" />
-      </type>
-      <condition value="ele-1" />
-      <constraint>
-        <key value="ele-1" />
-        <severity value="error" />
-        <human value="All FHIR elements must have a @value or children" />
-        <xpath value="@value|f:*|h:div" />
-      </constraint>
-      <mapping>
-        <identity value="rim" />
-        <map value="n/a" />
-      </mapping>
-      <mapping>
-        <identity value="rim" />
-        <map value="N/A" />
-      </mapping>
-      <mapping>
-        <identity value="rim" />
-        <map value="n/a" />
-      </mapping>
-    </element>
-    <element>
-      <path value="Encounter.priority.coding" />
-      <slicing>
->>>>>>> 6d67c8a8
         <!-- [WMR 20170412] Fixed -->
         <discriminator>
           <type value="value" />
           <path value="system" />
         </discriminator>
-<<<<<<< HEAD
 				<rules value="open" />
 			</slicing>
 			<short value="Code defined by a terminology system" />
@@ -5959,2519 +4240,4 @@
 			</type>
 		</element>
 	</differential>
-=======
-        <rules value="open" />
-      </slicing>
-      <short value="Code defined by a terminology system" />
-      <definition value="A reference to a code defined by a terminology system." />
-      <comment value="Codes may be defined very casually in enumerations, or code lists, up to very formal definitions such as SNOMED CT - see the HL7 v3 Core Principles for more information.  Ordering of codings is undefined and SHALL NOT be used to infer meaning. Generally, at most only one of the coding values will be labelled as UserSelected = true." />
-      <requirements value="Allows for translations and alternate encodings within a code system.  Also supports communication of the same instance to systems requiring different encodings." />
-      <min value="0" />
-      <max value="*" />
-      <base>
-        <path value="CodeableConcept.coding" />
-        <min value="0" />
-        <max value="*" />
-      </base>
-      <type>
-        <code value="Coding" />
-      </type>
-      <condition value="ele-1" />
-      <constraint>
-        <key value="ele-1" />
-        <severity value="error" />
-        <human value="All FHIR elements must have a @value or children" />
-        <xpath value="@value|f:*|h:div" />
-      </constraint>
-      <isSummary value="true" />
-      <mapping>
-        <identity value="v2" />
-        <map value="C*E.1-8, C*E.10-22" />
-      </mapping>
-      <mapping>
-        <identity value="rim" />
-        <map value="union(., ./translation)" />
-      </mapping>
-      <mapping>
-        <identity value="orim" />
-        <map value="fhir:CodeableConcept.coding rdfs:subPropertyOf dt:CD.coding" />
-      </mapping>
-      <mapping>
-        <identity value="v2" />
-        <map value="CE/CNE/CWE subset one of the sets of component 1-3 or 4-6" />
-      </mapping>
-      <mapping>
-        <identity value="rim" />
-        <map value="CV" />
-      </mapping>
-      <mapping>
-        <identity value="orim" />
-        <map value="fhir:Coding rdfs:subClassOf dt:CDCoding" />
-      </mapping>
-      <mapping>
-        <identity value="rim" />
-        <map value="n/a" />
-      </mapping>
-    </element>
-    <element>
-      <path value="Encounter.priority.coding" />
-      <sliceName value="LOINC" />
-      <short value="Code defined by a terminology system" />
-      <definition value="A reference to a code defined by a terminology system." />
-      <comment value="Codes may be defined very casually in enumerations, or code lists, up to very formal definitions such as SNOMED CT - see the HL7 v3 Core Principles for more information.  Ordering of codings is undefined and SHALL NOT be used to infer meaning. Generally, at most only one of the coding values will be labelled as UserSelected = true." />
-      <requirements value="Allows for translations and alternate encodings within a code system.  Also supports communication of the same instance to systems requiring different encodings." />
-      <min value="0" />
-      <max value="*" />
-      <base>
-        <path value="CodeableConcept.coding" />
-        <min value="0" />
-        <max value="*" />
-      </base>
-      <type>
-        <code value="Coding" />
-      </type>
-      <condition value="ele-1" />
-      <constraint>
-        <key value="ele-1" />
-        <severity value="error" />
-        <human value="All FHIR elements must have a @value or children" />
-        <xpath value="@value|f:*|h:div" />
-      </constraint>
-      <isSummary value="true" />
-      <mapping>
-        <identity value="v2" />
-        <map value="C*E.1-8, C*E.10-22" />
-      </mapping>
-      <mapping>
-        <identity value="rim" />
-        <map value="union(., ./translation)" />
-      </mapping>
-      <mapping>
-        <identity value="orim" />
-        <map value="fhir:CodeableConcept.coding rdfs:subPropertyOf dt:CD.coding" />
-      </mapping>
-      <mapping>
-        <identity value="v2" />
-        <map value="CE/CNE/CWE subset one of the sets of component 1-3 or 4-6" />
-      </mapping>
-      <mapping>
-        <identity value="rim" />
-        <map value="CV" />
-      </mapping>
-      <mapping>
-        <identity value="orim" />
-        <map value="fhir:Coding rdfs:subClassOf dt:CDCoding" />
-      </mapping>
-      <mapping>
-        <identity value="rim" />
-        <map value="n/a" />
-      </mapping>
-    </element>
-    <element>
-      <path value="Encounter.priority.coding.id" />
-      <representation value="xmlAttr" />
-      <sliceName value="LOINC.id" />
-      <short value="xml:id (or equivalent in JSON)" />
-      <definition value="unique id for the element within a resource (for internal references)." />
-      <comment value="RFC 4122" />
-      <min value="0" />
-      <max value="1" />
-      <base>
-        <path value="Element.id" />
-        <min value="0" />
-        <max value="1" />
-      </base>
-      <type>
-        <code value="id" />
-      </type>
-      <condition value="ele-1" />
-      <constraint>
-        <key value="ele-1" />
-        <severity value="error" />
-        <human value="All FHIR elements must have a @value or children" />
-        <xpath value="@value|f:*|h:div" />
-      </constraint>
-      <mapping>
-        <identity value="rim" />
-        <map value="n/a" />
-      </mapping>
-      <mapping>
-        <identity value="rim" />
-        <map value="n/a" />
-      </mapping>
-    </element>
-    <element>
-      <path value="Encounter.priority.coding.extension" />
-      <sliceName value="LOINC.extension" />
-      <short value="Additional Content defined by implementations" />
-      <definition value="May be used to represent additional information that is not part of the basic definition of the element. In order to make the use of extensions safe and manageable, there is a strict set of governance  applied to the definition and use of extensions. Though any implementer is allowed to define an extension, there is a set of requirements that SHALL be met as part of the definition of the extension." />
-      <comment value="There can be no stigma associated with the use of extensions by any application, project, or standard - regardless of the institution or jurisdiction that uses or defines the extensions.  The use of extensions is what allows the FHIR specification to retain a core level of simplicity for everyone." />
-      <alias value="extensions" />
-      <alias value="user content" />
-      <min value="0" />
-      <max value="*" />
-      <base>
-        <path value="Element.extension" />
-        <min value="0" />
-        <max value="*" />
-      </base>
-      <type>
-        <code value="Extension" />
-      </type>
-      <condition value="ele-1" />
-      <constraint>
-        <key value="ele-1" />
-        <severity value="error" />
-        <human value="All FHIR elements must have a @value or children" />
-        <xpath value="@value|f:*|h:div" />
-      </constraint>
-      <mapping>
-        <identity value="rim" />
-        <map value="n/a" />
-      </mapping>
-      <mapping>
-        <identity value="rim" />
-        <map value="N/A" />
-      </mapping>
-      <mapping>
-        <identity value="rim" />
-        <map value="n/a" />
-      </mapping>
-    </element>
-    <element>
-      <path value="Encounter.priority.coding.system" />
-      <sliceName value="LOINC.system" />
-      <short value="Identity of the terminology system" />
-      <definition value="The identification of the code system that defines the meaning of the symbol in the code." />
-      <comment value="The URI may be an OID (urn:oid:...) or a UUID (urn:uuid:...).  OIDs and UUIDs SHALL be references to the HL7 OID registry. Otherwise, the URI should come from HL7's list of FHIR defined special URIs or it should de-reference to some definition that establish the system clearly and unambiguously." />
-      <requirements value="Need to be unambiguous about the source of the definition of the symbol." />
-      <min value="1" />
-      <max value="1" />
-      <base>
-        <path value="Coding.system" />
-        <min value="0" />
-        <max value="1" />
-      </base>
-      <type>
-        <code value="uri" />
-      </type>
-      <fixedUri value="http://loinc.org" />
-      <condition value="ele-1" />
-      <constraint>
-        <key value="ele-1" />
-        <severity value="error" />
-        <human value="All FHIR elements must have a @value or children" />
-        <xpath value="@value|f:*|h:div" />
-      </constraint>
-      <isSummary value="true" />
-      <mapping>
-        <identity value="v2" />
-        <map value="C*E.3" />
-      </mapping>
-      <mapping>
-        <identity value="rim" />
-        <map value="./codeSystem" />
-      </mapping>
-      <mapping>
-        <identity value="orim" />
-        <map value="fhir:Coding.system rdfs:subPropertyOf dt:CDCoding.codeSystem" />
-      </mapping>
-      <mapping>
-        <identity value="rim" />
-        <map value="n/a" />
-      </mapping>
-    </element>
-    <element>
-      <path value="Encounter.priority.coding.version" />
-      <sliceName value="LOINC.version" />
-      <short value="Version of the system - if relevant" />
-      <definition value="The version of the code system which was used when choosing this code. Note that a well-maintained code system does not need the version reported, because the meaning of codes is consistent across versions. However this cannot consistently be assured. and when the meaning is not guaranteed to be consistent, the version SHOULD be exchanged." />
-      <comment value="Where the terminology does not clearly define what string should be used to identify code system versions, the recommendation is to use the date (expressed in FHIR date format) on which that version was officially published as the version date." />
-      <min value="0" />
-      <max value="1" />
-      <base>
-        <path value="Coding.version" />
-        <min value="0" />
-        <max value="1" />
-      </base>
-      <type>
-        <code value="string" />
-      </type>
-      <condition value="ele-1" />
-      <constraint>
-        <key value="ele-1" />
-        <severity value="error" />
-        <human value="All FHIR elements must have a @value or children" />
-        <xpath value="@value|f:*|h:div" />
-      </constraint>
-      <isSummary value="true" />
-      <mapping>
-        <identity value="v2" />
-        <map value="C*E.7" />
-      </mapping>
-      <mapping>
-        <identity value="rim" />
-        <map value="./codeSystemVersion" />
-      </mapping>
-      <mapping>
-        <identity value="orim" />
-        <map value="fhir:Coding.version rdfs:subPropertyOf dt:CDCoding.codeSystemVersion" />
-      </mapping>
-      <mapping>
-        <identity value="rim" />
-        <map value="n/a" />
-      </mapping>
-    </element>
-    <element>
-      <path value="Encounter.priority.coding.code" />
-      <sliceName value="LOINC.code" />
-      <short value="Symbol in syntax defined by the system" />
-      <definition value="A symbol in syntax defined by the system. The symbol may be a predefined code or an expression in a syntax defined by the coding system (e.g. post-coordination)." />
-      <comment value="Note that FHIR strings may not exceed 1MB in size" />
-      <requirements value="Need to refer to a particular code in the system." />
-      <min value="0" />
-      <max value="1" />
-      <base>
-        <path value="Coding.code" />
-        <min value="0" />
-        <max value="1" />
-      </base>
-      <type>
-        <code value="code" />
-      </type>
-      <condition value="ele-1" />
-      <constraint>
-        <key value="ele-1" />
-        <severity value="error" />
-        <human value="All FHIR elements must have a @value or children" />
-        <xpath value="@value|f:*|h:div" />
-      </constraint>
-      <isSummary value="true" />
-      <mapping>
-        <identity value="v2" />
-        <map value="C*E.1" />
-      </mapping>
-      <mapping>
-        <identity value="rim" />
-        <map value="./code" />
-      </mapping>
-      <mapping>
-        <identity value="orim" />
-        <map value="fhir:Coding.code rdfs:subPropertyOf dt:CDCoding.code" />
-      </mapping>
-      <mapping>
-        <identity value="rim" />
-        <map value="n/a" />
-      </mapping>
-    </element>
-    <element>
-      <path value="Encounter.priority.coding.display" />
-      <sliceName value="LOINC.display" />
-      <short value="Representation defined by the system" />
-      <definition value="A representation of the meaning of the code in the system, following the rules of the system." />
-      <comment value="Note that FHIR strings may not exceed 1MB in size" />
-      <requirements value="Need to be able to carry a human-readable meaning of the code for readers that do not know  the system." />
-      <min value="0" />
-      <max value="1" />
-      <base>
-        <path value="Coding.display" />
-        <min value="0" />
-        <max value="1" />
-      </base>
-      <type>
-        <code value="string" />
-      </type>
-      <condition value="ele-1" />
-      <constraint>
-        <key value="ele-1" />
-        <severity value="error" />
-        <human value="All FHIR elements must have a @value or children" />
-        <xpath value="@value|f:*|h:div" />
-      </constraint>
-      <isSummary value="true" />
-      <mapping>
-        <identity value="v2" />
-        <map value="C*E.2 - but note this is not well followed" />
-      </mapping>
-      <mapping>
-        <identity value="rim" />
-        <map value="CV.displayName" />
-      </mapping>
-      <mapping>
-        <identity value="orim" />
-        <map value="fhir:Coding.display rdfs:subPropertyOf dt:CDCoding.displayName" />
-      </mapping>
-      <mapping>
-        <identity value="rim" />
-        <map value="n/a" />
-      </mapping>
-    </element>
-    <element>
-      <path value="Encounter.priority.coding.userSelected" />
-      <sliceName value="LOINC.userSelected" />
-      <short value="If this coding was chosen directly by the user" />
-      <definition value="Indicates that this coding was chosen by a user directly - i.e. off a pick list of available items (codes or displays)." />
-      <comment value="Amongst a set of alternatives, a directly chosen code is the most appropriate starting point for new translations. There is some ambiguity about what exactly 'directly chosen' implies, and trading partner agreement may be needed to clarify the use of this element and its consequences more completely." />
-      <requirements value="This has been identified as a clinical safety criterium - that this exact system/code pair was chosen explicitly, rather than inferred by the system based on some rules or language processing." />
-      <min value="0" />
-      <max value="1" />
-      <base>
-        <path value="Coding.userSelected" />
-        <min value="0" />
-        <max value="1" />
-      </base>
-      <type>
-        <code value="boolean" />
-      </type>
-      <condition value="ele-1" />
-      <constraint>
-        <key value="ele-1" />
-        <severity value="error" />
-        <human value="All FHIR elements must have a @value or children" />
-        <xpath value="@value|f:*|h:div" />
-      </constraint>
-      <isSummary value="true" />
-      <mapping>
-        <identity value="v2" />
-        <map value="Sometimes implied by being first" />
-      </mapping>
-      <mapping>
-        <identity value="rim" />
-        <map value="CD.codingRationale" />
-      </mapping>
-      <mapping>
-        <identity value="orim" />
-        <map value="fhir:Coding.userSelected fhir:mapsTo dt:CDCoding.codingRationale. fhir:Coding.userSelected fhir:hasMap fhir:Coding.userSelected.map. fhir:Coding.userSelected.map a fhir:Map;   fhir:target dt:CDCoding.codingRationale. fhir:Coding.userSelected\#true a [     fhir:source &quot;true&quot;;     fhir:target dt:CDCoding.codingRationale\#O   ]" />
-      </mapping>
-      <mapping>
-        <identity value="rim" />
-        <map value="n/a" />
-      </mapping>
-    </element>
-    <element>
-      <path value="Encounter.priority.coding" />
-      <sliceName value="SNOMED" />
-      <short value="Code defined by a terminology system" />
-      <definition value="A reference to a code defined by a terminology system." />
-      <comment value="Codes may be defined very casually in enumerations, or code lists, up to very formal definitions such as SNOMED CT - see the HL7 v3 Core Principles for more information.  Ordering of codings is undefined and SHALL NOT be used to infer meaning. Generally, at most only one of the coding values will be labelled as UserSelected = true." />
-      <requirements value="Allows for translations and alternate encodings within a code system.  Also supports communication of the same instance to systems requiring different encodings." />
-      <min value="0" />
-      <max value="*" />
-      <base>
-        <path value="CodeableConcept.coding" />
-        <min value="0" />
-        <max value="*" />
-      </base>
-      <type>
-        <code value="Coding" />
-      </type>
-      <condition value="ele-1" />
-      <constraint>
-        <key value="ele-1" />
-        <severity value="error" />
-        <human value="All FHIR elements must have a @value or children" />
-        <xpath value="@value|f:*|h:div" />
-      </constraint>
-      <isSummary value="true" />
-      <mapping>
-        <identity value="v2" />
-        <map value="C*E.1-8, C*E.10-22" />
-      </mapping>
-      <mapping>
-        <identity value="rim" />
-        <map value="union(., ./translation)" />
-      </mapping>
-      <mapping>
-        <identity value="orim" />
-        <map value="fhir:CodeableConcept.coding rdfs:subPropertyOf dt:CD.coding" />
-      </mapping>
-      <mapping>
-        <identity value="v2" />
-        <map value="CE/CNE/CWE subset one of the sets of component 1-3 or 4-6" />
-      </mapping>
-      <mapping>
-        <identity value="rim" />
-        <map value="CV" />
-      </mapping>
-      <mapping>
-        <identity value="orim" />
-        <map value="fhir:Coding rdfs:subClassOf dt:CDCoding" />
-      </mapping>
-      <mapping>
-        <identity value="rim" />
-        <map value="n/a" />
-      </mapping>
-    </element>
-    <element>
-      <path value="Encounter.priority.coding.id" />
-      <representation value="xmlAttr" />
-      <sliceName value="SNOMED.id" />
-      <short value="xml:id (or equivalent in JSON)" />
-      <definition value="unique id for the element within a resource (for internal references)." />
-      <comment value="RFC 4122" />
-      <min value="0" />
-      <max value="1" />
-      <base>
-        <path value="Element.id" />
-        <min value="0" />
-        <max value="1" />
-      </base>
-      <type>
-        <code value="id" />
-      </type>
-      <condition value="ele-1" />
-      <constraint>
-        <key value="ele-1" />
-        <severity value="error" />
-        <human value="All FHIR elements must have a @value or children" />
-        <xpath value="@value|f:*|h:div" />
-      </constraint>
-      <mapping>
-        <identity value="rim" />
-        <map value="n/a" />
-      </mapping>
-      <mapping>
-        <identity value="rim" />
-        <map value="n/a" />
-      </mapping>
-    </element>
-    <element>
-      <path value="Encounter.priority.coding.extension" />
-      <sliceName value="SNOMED.extension" />
-      <short value="Additional Content defined by implementations" />
-      <definition value="May be used to represent additional information that is not part of the basic definition of the element. In order to make the use of extensions safe and manageable, there is a strict set of governance  applied to the definition and use of extensions. Though any implementer is allowed to define an extension, there is a set of requirements that SHALL be met as part of the definition of the extension." />
-      <comment value="There can be no stigma associated with the use of extensions by any application, project, or standard - regardless of the institution or jurisdiction that uses or defines the extensions.  The use of extensions is what allows the FHIR specification to retain a core level of simplicity for everyone." />
-      <alias value="extensions" />
-      <alias value="user content" />
-      <min value="0" />
-      <max value="*" />
-      <base>
-        <path value="Element.extension" />
-        <min value="0" />
-        <max value="*" />
-      </base>
-      <type>
-        <code value="Extension" />
-      </type>
-      <condition value="ele-1" />
-      <constraint>
-        <key value="ele-1" />
-        <severity value="error" />
-        <human value="All FHIR elements must have a @value or children" />
-        <xpath value="@value|f:*|h:div" />
-      </constraint>
-      <mapping>
-        <identity value="rim" />
-        <map value="n/a" />
-      </mapping>
-      <mapping>
-        <identity value="rim" />
-        <map value="N/A" />
-      </mapping>
-      <mapping>
-        <identity value="rim" />
-        <map value="n/a" />
-      </mapping>
-    </element>
-    <element>
-      <path value="Encounter.priority.coding.system" />
-      <sliceName value="SNOMED.system" />
-      <short value="Identity of the terminology system" />
-      <definition value="The identification of the code system that defines the meaning of the symbol in the code." />
-      <comment value="The URI may be an OID (urn:oid:...) or a UUID (urn:uuid:...).  OIDs and UUIDs SHALL be references to the HL7 OID registry. Otherwise, the URI should come from HL7's list of FHIR defined special URIs or it should de-reference to some definition that establish the system clearly and unambiguously." />
-      <requirements value="Need to be unambiguous about the source of the definition of the symbol." />
-      <min value="1" />
-      <max value="1" />
-      <base>
-        <path value="Coding.system" />
-        <min value="0" />
-        <max value="1" />
-      </base>
-      <type>
-        <code value="uri" />
-      </type>
-      <fixedUri value="http://snomed.info/sct" />
-      <condition value="ele-1" />
-      <constraint>
-        <key value="ele-1" />
-        <severity value="error" />
-        <human value="All FHIR elements must have a @value or children" />
-        <xpath value="@value|f:*|h:div" />
-      </constraint>
-      <isSummary value="true" />
-      <mapping>
-        <identity value="v2" />
-        <map value="C*E.3" />
-      </mapping>
-      <mapping>
-        <identity value="rim" />
-        <map value="./codeSystem" />
-      </mapping>
-      <mapping>
-        <identity value="orim" />
-        <map value="fhir:Coding.system rdfs:subPropertyOf dt:CDCoding.codeSystem" />
-      </mapping>
-      <mapping>
-        <identity value="rim" />
-        <map value="n/a" />
-      </mapping>
-    </element>
-    <element>
-      <path value="Encounter.priority.coding.version" />
-      <sliceName value="SNOMED.version" />
-      <short value="Version of the system - if relevant" />
-      <definition value="The version of the code system which was used when choosing this code. Note that a well-maintained code system does not need the version reported, because the meaning of codes is consistent across versions. However this cannot consistently be assured. and when the meaning is not guaranteed to be consistent, the version SHOULD be exchanged." />
-      <comment value="Where the terminology does not clearly define what string should be used to identify code system versions, the recommendation is to use the date (expressed in FHIR date format) on which that version was officially published as the version date." />
-      <min value="0" />
-      <max value="1" />
-      <base>
-        <path value="Coding.version" />
-        <min value="0" />
-        <max value="1" />
-      </base>
-      <type>
-        <code value="string" />
-      </type>
-      <condition value="ele-1" />
-      <constraint>
-        <key value="ele-1" />
-        <severity value="error" />
-        <human value="All FHIR elements must have a @value or children" />
-        <xpath value="@value|f:*|h:div" />
-      </constraint>
-      <isSummary value="true" />
-      <mapping>
-        <identity value="v2" />
-        <map value="C*E.7" />
-      </mapping>
-      <mapping>
-        <identity value="rim" />
-        <map value="./codeSystemVersion" />
-      </mapping>
-      <mapping>
-        <identity value="orim" />
-        <map value="fhir:Coding.version rdfs:subPropertyOf dt:CDCoding.codeSystemVersion" />
-      </mapping>
-      <mapping>
-        <identity value="rim" />
-        <map value="n/a" />
-      </mapping>
-    </element>
-    <element>
-      <path value="Encounter.priority.coding.code" />
-      <sliceName value="SNOMED.code" />
-      <short value="Symbol in syntax defined by the system" />
-      <definition value="A symbol in syntax defined by the system. The symbol may be a predefined code or an expression in a syntax defined by the coding system (e.g. post-coordination)." />
-      <comment value="Note that FHIR strings may not exceed 1MB in size" />
-      <requirements value="Need to refer to a particular code in the system." />
-      <min value="0" />
-      <max value="1" />
-      <base>
-        <path value="Coding.code" />
-        <min value="0" />
-        <max value="1" />
-      </base>
-      <type>
-        <code value="code" />
-      </type>
-      <condition value="ele-1" />
-      <constraint>
-        <key value="ele-1" />
-        <severity value="error" />
-        <human value="All FHIR elements must have a @value or children" />
-        <xpath value="@value|f:*|h:div" />
-      </constraint>
-      <isSummary value="true" />
-      <mapping>
-        <identity value="v2" />
-        <map value="C*E.1" />
-      </mapping>
-      <mapping>
-        <identity value="rim" />
-        <map value="./code" />
-      </mapping>
-      <mapping>
-        <identity value="orim" />
-        <map value="fhir:Coding.code rdfs:subPropertyOf dt:CDCoding.code" />
-      </mapping>
-      <mapping>
-        <identity value="rim" />
-        <map value="n/a" />
-      </mapping>
-    </element>
-    <element>
-      <path value="Encounter.priority.coding.display" />
-      <sliceName value="SNOMED.display" />
-      <short value="Representation defined by the system" />
-      <definition value="A representation of the meaning of the code in the system, following the rules of the system." />
-      <comment value="Note that FHIR strings may not exceed 1MB in size" />
-      <requirements value="Need to be able to carry a human-readable meaning of the code for readers that do not know  the system." />
-      <min value="0" />
-      <max value="1" />
-      <base>
-        <path value="Coding.display" />
-        <min value="0" />
-        <max value="1" />
-      </base>
-      <type>
-        <code value="string" />
-      </type>
-      <condition value="ele-1" />
-      <constraint>
-        <key value="ele-1" />
-        <severity value="error" />
-        <human value="All FHIR elements must have a @value or children" />
-        <xpath value="@value|f:*|h:div" />
-      </constraint>
-      <isSummary value="true" />
-      <mapping>
-        <identity value="v2" />
-        <map value="C*E.2 - but note this is not well followed" />
-      </mapping>
-      <mapping>
-        <identity value="rim" />
-        <map value="CV.displayName" />
-      </mapping>
-      <mapping>
-        <identity value="orim" />
-        <map value="fhir:Coding.display rdfs:subPropertyOf dt:CDCoding.displayName" />
-      </mapping>
-      <mapping>
-        <identity value="rim" />
-        <map value="n/a" />
-      </mapping>
-    </element>
-    <element>
-      <path value="Encounter.priority.coding.userSelected" />
-      <sliceName value="SNOMED.userSelected" />
-      <short value="If this coding was chosen directly by the user" />
-      <definition value="Indicates that this coding was chosen by a user directly - i.e. off a pick list of available items (codes or displays)." />
-      <comment value="Amongst a set of alternatives, a directly chosen code is the most appropriate starting point for new translations. There is some ambiguity about what exactly 'directly chosen' implies, and trading partner agreement may be needed to clarify the use of this element and its consequences more completely." />
-      <requirements value="This has been identified as a clinical safety criterium - that this exact system/code pair was chosen explicitly, rather than inferred by the system based on some rules or language processing." />
-      <min value="0" />
-      <max value="1" />
-      <base>
-        <path value="Coding.userSelected" />
-        <min value="0" />
-        <max value="1" />
-      </base>
-      <type>
-        <code value="boolean" />
-      </type>
-      <condition value="ele-1" />
-      <constraint>
-        <key value="ele-1" />
-        <severity value="error" />
-        <human value="All FHIR elements must have a @value or children" />
-        <xpath value="@value|f:*|h:div" />
-      </constraint>
-      <isSummary value="true" />
-      <mapping>
-        <identity value="v2" />
-        <map value="Sometimes implied by being first" />
-      </mapping>
-      <mapping>
-        <identity value="rim" />
-        <map value="CD.codingRationale" />
-      </mapping>
-      <mapping>
-        <identity value="orim" />
-        <map value="fhir:Coding.userSelected fhir:mapsTo dt:CDCoding.codingRationale. fhir:Coding.userSelected fhir:hasMap fhir:Coding.userSelected.map. fhir:Coding.userSelected.map a fhir:Map;   fhir:target dt:CDCoding.codingRationale. fhir:Coding.userSelected\#true a [     fhir:source &quot;true&quot;;     fhir:target dt:CDCoding.codingRationale\#O   ]" />
-      </mapping>
-      <mapping>
-        <identity value="rim" />
-        <map value="n/a" />
-      </mapping>
-    </element>
-    <element>
-      <path value="Encounter.priority.text" />
-      <short value="Plain text representation of the concept" />
-      <definition value="A human language representation of the concept as seen/selected/uttered by the user who entered the data and/or which represents the intended meaning of the user." />
-      <comment value="Very often the text is the same as a displayName of one of the codings." />
-      <requirements value="The codes from the terminologies do not always capture the correct meaning with all the nuances of the human using them, or sometimes there is no appropriate code at all. In these cases, the text is used to capture the full meaning of the source." />
-      <min value="0" />
-      <max value="1" />
-      <base>
-        <path value="CodeableConcept.text" />
-        <min value="0" />
-        <max value="1" />
-      </base>
-      <type>
-        <code value="string" />
-      </type>
-      <condition value="ele-1" />
-      <constraint>
-        <key value="ele-1" />
-        <severity value="error" />
-        <human value="All FHIR elements must have a @value or children" />
-        <xpath value="@value|f:*|h:div" />
-      </constraint>
-      <isSummary value="true" />
-      <mapping>
-        <identity value="v2" />
-        <map value="C*E.9. But note many systems use C*E.2 for this" />
-      </mapping>
-      <mapping>
-        <identity value="rim" />
-        <map value="./originalText[mediaType/code=&quot;text/plain&quot;]/data" />
-      </mapping>
-      <mapping>
-        <identity value="orim" />
-        <map value="fhir:CodeableConcept.text rdfs:subPropertyOf dt:CD.originalText" />
-      </mapping>
-      <mapping>
-        <identity value="rim" />
-        <map value="n/a" />
-      </mapping>
-    </element>
-    <element>
-      <path value="Encounter.patient" />
-      <short value="The patient present at the encounter" />
-      <definition value="The patient present at the encounter." />
-      <comment value="While the encounter is always about the patient, the patient may not actually be known in all contexts of use." />
-      <alias value="patient" />
-      <min value="0" />
-      <max value="1" />
-      <base>
-        <path value="Encounter.patient" />
-        <min value="0" />
-        <max value="1" />
-      </base>
-      <type>
-        <code value="Reference" />
-        <profile value="http://hl7.org/fhir/StructureDefinition/Patient" />
-      </type>
-      <condition value="ele-1" />
-      <constraint>
-        <key value="ref-1" />
-        <severity value="error" />
-        <human value="SHALL have a local reference if the resource is provided inline" />
-        <xpath value="not(starts-with(f:reference/@value, '#')) or exists(ancestor::*[self::f:entry or self::f:parameter]/f:resource/f:*/f:contained/f:*[f:id/@value=substring-after(current()/f:reference/@value, '#')]|/*/f:contained/f:*[f:id/@value=substring-after(current()/f:reference/@value, '#')])" />
-      </constraint>
-      <constraint>
-        <key value="ele-1" />
-        <severity value="error" />
-        <human value="All FHIR elements must have a @value or children" />
-        <xpath value="@value|f:*|h:div" />
-      </constraint>
-      <isSummary value="true" />
-      <mapping>
-        <identity value="v2" />
-        <map value="PID-3" />
-      </mapping>
-      <mapping>
-        <identity value="rim" />
-        <map value=".participation[typeCode=SBJ]/role[classCode=PAT]" />
-      </mapping>
-      <mapping>
-        <identity value="w5" />
-        <map value="who.focus" />
-      </mapping>
-      <mapping>
-        <identity value="rim" />
-        <map value="The target of a resource reference is a RIM entry point (Act, Role, or Entity)" />
-      </mapping>
-      <mapping>
-        <identity value="rim" />
-        <map value="n/a" />
-      </mapping>
-    </element>
-    <element>
-      <path value="Encounter.episodeOfCare" />
-      <short value="Episode(s) of care that this encounter should be recorded against" />
-      <definition value="Where a specific encounter should be classified as a part of a specific episode(s) of care this field should be used. This association can facilitate grouping of related encounters together for a specific purpose, such as government reporting, issue tracking, association via a common problem.  The association is recorded on the encounter as these are typically created after the episode of care, and grouped on entry rather than editing the episode of care to append another encounter to it (the episode of care could span years)." />
-      <min value="0" />
-      <max value="*" />
-      <base>
-        <path value="Encounter.episodeOfCare" />
-        <min value="0" />
-        <max value="*" />
-      </base>
-      <type>
-        <code value="Reference" />
-        <profile value="http://hl7.org/fhir/StructureDefinition/EpisodeOfCare" />
-      </type>
-      <condition value="ele-1" />
-      <constraint>
-        <key value="ref-1" />
-        <severity value="error" />
-        <human value="SHALL have a local reference if the resource is provided inline" />
-        <xpath value="not(starts-with(f:reference/@value, '#')) or exists(ancestor::*[self::f:entry or self::f:parameter]/f:resource/f:*/f:contained/f:*[f:id/@value=substring-after(current()/f:reference/@value, '#')]|/*/f:contained/f:*[f:id/@value=substring-after(current()/f:reference/@value, '#')])" />
-      </constraint>
-      <constraint>
-        <key value="ele-1" />
-        <severity value="error" />
-        <human value="All FHIR elements must have a @value or children" />
-        <xpath value="@value|f:*|h:div" />
-      </constraint>
-      <isSummary value="true" />
-      <mapping>
-        <identity value="v2" />
-        <map value="PV1-54, PV1-53" />
-      </mapping>
-      <mapping>
-        <identity value="w5" />
-        <map value="context" />
-      </mapping>
-      <mapping>
-        <identity value="rim" />
-        <map value="The target of a resource reference is a RIM entry point (Act, Role, or Entity)" />
-      </mapping>
-      <mapping>
-        <identity value="rim" />
-        <map value="n/a" />
-      </mapping>
-    </element>
-    <element>
-      <path value="Encounter.incomingReferral" />
-      <short value="The ReferralRequest that initiated this encounter" />
-      <definition value="The referral request this encounter satisfies (incoming referral)." />
-      <min value="0" />
-      <max value="*" />
-      <base>
-        <path value="Encounter.incomingReferral" />
-        <min value="0" />
-        <max value="*" />
-      </base>
-      <type>
-        <code value="Reference" />
-        <profile value="http://hl7.org/fhir/StructureDefinition/ReferralRequest" />
-      </type>
-      <condition value="ele-1" />
-      <constraint>
-        <key value="ref-1" />
-        <severity value="error" />
-        <human value="SHALL have a local reference if the resource is provided inline" />
-        <xpath value="not(starts-with(f:reference/@value, '#')) or exists(ancestor::*[self::f:entry or self::f:parameter]/f:resource/f:*/f:contained/f:*[f:id/@value=substring-after(current()/f:reference/@value, '#')]|/*/f:contained/f:*[f:id/@value=substring-after(current()/f:reference/@value, '#')])" />
-      </constraint>
-      <constraint>
-        <key value="ele-1" />
-        <severity value="error" />
-        <human value="All FHIR elements must have a @value or children" />
-        <xpath value="@value|f:*|h:div" />
-      </constraint>
-      <isSummary value="true" />
-      <mapping>
-        <identity value="rim" />
-        <map value="The target of a resource reference is a RIM entry point (Act, Role, or Entity)" />
-      </mapping>
-      <mapping>
-        <identity value="rim" />
-        <map value="n/a" />
-      </mapping>
-    </element>
-    <element>
-      <path value="Encounter.participant" />
-      <short value="List of participants involved in the encounter" />
-      <definition value="The list of people responsible for providing the service." />
-      <min value="0" />
-      <max value="*" />
-      <base>
-        <path value="Encounter.participant" />
-        <min value="0" />
-        <max value="*" />
-      </base>
-      <type>
-        <code value="BackboneElement" />
-      </type>
-      <condition value="ele-1" />
-      <constraint>
-        <key value="ele-1" />
-        <severity value="error" />
-        <human value="All FHIR elements must have a @value or children" />
-        <xpath value="@value|f:*|h:div" />
-      </constraint>
-      <isSummary value="true" />
-      <mapping>
-        <identity value="v2" />
-        <map value="ROL" />
-      </mapping>
-      <mapping>
-        <identity value="rim" />
-        <map value=".participation[typeCode=PFM]" />
-      </mapping>
-      <mapping>
-        <identity value="rim" />
-        <map value="n/a" />
-      </mapping>
-      <mapping>
-        <identity value="rim" />
-        <map value="n/a" />
-      </mapping>
-    </element>
-    <element>
-      <path value="Encounter.participant.id" />
-      <representation value="xmlAttr" />
-      <short value="xml:id (or equivalent in JSON)" />
-      <definition value="unique id for the element within a resource (for internal references)." />
-      <comment value="RFC 4122" />
-      <min value="0" />
-      <max value="1" />
-      <base>
-        <path value="Element.id" />
-        <min value="0" />
-        <max value="1" />
-      </base>
-      <type>
-        <code value="id" />
-      </type>
-      <condition value="ele-1" />
-      <constraint>
-        <key value="ele-1" />
-        <severity value="error" />
-        <human value="All FHIR elements must have a @value or children" />
-        <xpath value="@value|f:*|h:div" />
-      </constraint>
-      <mapping>
-        <identity value="rim" />
-        <map value="n/a" />
-      </mapping>
-      <mapping>
-        <identity value="rim" />
-        <map value="n/a" />
-      </mapping>
-    </element>
-    <element>
-      <path value="Encounter.participant.extension" />
-      <short value="Additional Content defined by implementations" />
-      <definition value="May be used to represent additional information that is not part of the basic definition of the element. In order to make the use of extensions safe and manageable, there is a strict set of governance  applied to the definition and use of extensions. Though any implementer is allowed to define an extension, there is a set of requirements that SHALL be met as part of the definition of the extension." />
-      <comment value="There can be no stigma associated with the use of extensions by any application, project, or standard - regardless of the institution or jurisdiction that uses or defines the extensions.  The use of extensions is what allows the FHIR specification to retain a core level of simplicity for everyone." />
-      <alias value="extensions" />
-      <alias value="user content" />
-      <min value="0" />
-      <max value="*" />
-      <base>
-        <path value="Element.extension" />
-        <min value="0" />
-        <max value="*" />
-      </base>
-      <type>
-        <code value="Extension" />
-      </type>
-      <condition value="ele-1" />
-      <constraint>
-        <key value="ele-1" />
-        <severity value="error" />
-        <human value="All FHIR elements must have a @value or children" />
-        <xpath value="@value|f:*|h:div" />
-      </constraint>
-      <mapping>
-        <identity value="rim" />
-        <map value="n/a" />
-      </mapping>
-      <mapping>
-        <identity value="rim" />
-        <map value="N/A" />
-      </mapping>
-      <mapping>
-        <identity value="rim" />
-        <map value="n/a" />
-      </mapping>
-    </element>
-    <element>
-      <path value="Encounter.participant.modifierExtension" />
-      <short value="Extensions that cannot be ignored" />
-      <definition value="May be used to represent additional information that is not part of the basic definition of the element, and that modifies the understanding of the element that contains it. Usually modifier elements provide negation or qualification. In order to make the use of extensions safe and manageable, there is a strict set of governance applied to the definition and use of extensions. Though any implementer is allowed to define an extension, there is a set of requirements that SHALL be met as part of the definition of the extension. Applications processing a resource are required to check for modifier extensions." />
-      <comment value="There can be no stigma associated with the use of extensions by any application, project, or standard - regardless of the institution or jurisdiction that uses or defines the extensions.  The use of extensions is what allows the FHIR specification to retain a core level of simplicity for everyone." />
-      <alias value="extensions" />
-      <alias value="user content" />
-      <alias value="modifiers" />
-      <min value="0" />
-      <max value="*" />
-      <base>
-        <path value="BackboneElement.modifierExtension" />
-        <min value="0" />
-        <max value="*" />
-      </base>
-      <type>
-        <code value="Extension" />
-      </type>
-      <condition value="ele-1" />
-      <constraint>
-        <key value="ele-1" />
-        <severity value="error" />
-        <human value="All FHIR elements must have a @value or children" />
-        <xpath value="@value|f:*|h:div" />
-      </constraint>
-      <isModifier value="true" />
-      <mapping>
-        <identity value="rim" />
-        <map value="N/A" />
-      </mapping>
-      <mapping>
-        <identity value="rim" />
-        <map value="N/A" />
-      </mapping>
-      <mapping>
-        <identity value="rim" />
-        <map value="n/a" />
-      </mapping>
-    </element>
-    <element>
-      <path value="Encounter.participant.type" />
-      <short value="Role of participant in encounter" />
-      <definition value="Role of participant in encounter." />
-      <comment value="The participant type indicates how an individual partitipates in an encounter. It includes non-practitioner participants, and for practitioners this is to describe the action type in the context of this encounter (e.g. Admitting Dr, Attending Dr, Translator, Consulting Dr). This is different to the practitioner roles which are functional roles, derived from terms of employment, education, licensing, etc." />
-      <min value="0" />
-      <max value="*" />
-      <base>
-        <path value="Encounter.participant.type" />
-        <min value="0" />
-        <max value="*" />
-      </base>
-      <type>
-        <code value="CodeableConcept" />
-      </type>
-      <condition value="ele-1" />
-      <constraint>
-        <key value="ele-1" />
-        <severity value="error" />
-        <human value="All FHIR elements must have a @value or children" />
-        <xpath value="@value|f:*|h:div" />
-      </constraint>
-      <isSummary value="true" />
-      <binding>
-        <strength value="extensible" />
-        <description value="Role of participant in encounter" />
-        <valueSetUri value="http://hl7.org/fhir/ValueSet/encounter-participant-type" />
-      </binding>
-      <mapping>
-        <identity value="v2" />
-        <map value="ROL-3 (or maybe PRT-4)" />
-      </mapping>
-      <mapping>
-        <identity value="rim" />
-        <map value=".functionCode" />
-      </mapping>
-      <mapping>
-        <identity value="v2" />
-        <map value="CE/CNE/CWE" />
-      </mapping>
-      <mapping>
-        <identity value="rim" />
-        <map value="CD" />
-      </mapping>
-      <mapping>
-        <identity value="orim" />
-        <map value="fhir:CodeableConcept rdfs:subClassOf dt:CD" />
-      </mapping>
-      <mapping>
-        <identity value="rim" />
-        <map value="n/a" />
-      </mapping>
-    </element>
-    <element>
-      <path value="Encounter.participant.period" />
-      <short value="Period of time during the encounter participant was present" />
-      <definition value="The period of time that the specified participant was present during the encounter. These can overlap or be sub-sets of the overall encounters period." />
-      <comment value="This is not a duration - that's a measure of time (a separate type), but a duration that occurs at a fixed value of time. A Period specifies a range of time; the context of use will specify whether the entire range applies (e.g. &quot;the patient was an inpatient of the hospital for this time range&quot;) or one value from the range applies (e.g. &quot;give to the patient between these two times&quot;). If duration is required, specify the type as Interval|Duration." />
-      <min value="0" />
-      <max value="1" />
-      <base>
-        <path value="Encounter.participant.period" />
-        <min value="0" />
-        <max value="1" />
-      </base>
-      <type>
-        <code value="Period" />
-      </type>
-      <condition value="ele-1" />
-      <constraint>
-        <key value="per-1" />
-        <severity value="error" />
-        <human value="If present, start SHALL have a lower value than end" />
-        <xpath value="not(exists(f:start)) or not(exists(f:end)) or (f:start/@value &lt;= f:end/@value)" />
-      </constraint>
-      <constraint>
-        <key value="ele-1" />
-        <severity value="error" />
-        <human value="All FHIR elements must have a @value or children" />
-        <xpath value="@value|f:*|h:div" />
-      </constraint>
-      <isSummary value="true" />
-      <mapping>
-        <identity value="v2" />
-        <map value="ROL-5, ROL-6 (or maybe PRT-5)" />
-      </mapping>
-      <mapping>
-        <identity value="v2" />
-        <map value="DR" />
-      </mapping>
-      <mapping>
-        <identity value="rim" />
-        <map value="IVL&lt;TS&gt;[lowClosed=&quot;true&quot; and highClosed=&quot;true&quot;] or URG&lt;TS&gt;[lowClosed=&quot;true&quot; and highClosed=&quot;true&quot;]" />
-      </mapping>
-      <mapping>
-        <identity value="rim" />
-        <map value="n/a" />
-      </mapping>
-    </element>
-    <element>
-      <path value="Encounter.participant.individual" />
-      <short value="Persons involved in the encounter other than the patient" />
-      <definition value="Persons involved in the encounter other than the patient." />
-      <min value="0" />
-      <max value="1" />
-      <base>
-        <path value="Encounter.participant.individual" />
-        <min value="0" />
-        <max value="1" />
-      </base>
-      <type>
-        <code value="Reference" />
-        <profile value="http://hl7.org/fhir/StructureDefinition/Practitioner" />
-      </type>
-      <type>
-        <code value="Reference" />
-        <profile value="http://hl7.org/fhir/StructureDefinition/RelatedPerson" />
-      </type>
-      <condition value="ele-1" />
-      <constraint>
-        <key value="ref-1" />
-        <severity value="error" />
-        <human value="SHALL have a local reference if the resource is provided inline" />
-        <xpath value="not(starts-with(f:reference/@value, '#')) or exists(ancestor::*[self::f:entry or self::f:parameter]/f:resource/f:*/f:contained/f:*[f:id/@value=substring-after(current()/f:reference/@value, '#')]|/*/f:contained/f:*[f:id/@value=substring-after(current()/f:reference/@value, '#')])" />
-      </constraint>
-      <constraint>
-        <key value="ele-1" />
-        <severity value="error" />
-        <human value="All FHIR elements must have a @value or children" />
-        <xpath value="@value|f:*|h:div" />
-      </constraint>
-      <isSummary value="true" />
-      <mapping>
-        <identity value="v2" />
-        <map value="ROL-4" />
-      </mapping>
-      <mapping>
-        <identity value="rim" />
-        <map value=".role" />
-      </mapping>
-      <mapping>
-        <identity value="w5" />
-        <map value="who" />
-      </mapping>
-      <mapping>
-        <identity value="rim" />
-        <map value="The target of a resource reference is a RIM entry point (Act, Role, or Entity)" />
-      </mapping>
-      <mapping>
-        <identity value="rim" />
-        <map value="n/a" />
-      </mapping>
-    </element>
-    <element>
-      <path value="Encounter.appointment" />
-      <short value="The appointment that scheduled this encounter" />
-      <definition value="The appointment that scheduled this encounter." />
-      <min value="0" />
-      <max value="1" />
-      <base>
-        <path value="Encounter.appointment" />
-        <min value="0" />
-        <max value="1" />
-      </base>
-      <type>
-        <code value="Reference" />
-        <profile value="http://hl7.org/fhir/StructureDefinition/Appointment" />
-      </type>
-      <condition value="ele-1" />
-      <constraint>
-        <key value="ref-1" />
-        <severity value="error" />
-        <human value="SHALL have a local reference if the resource is provided inline" />
-        <xpath value="not(starts-with(f:reference/@value, '#')) or exists(ancestor::*[self::f:entry or self::f:parameter]/f:resource/f:*/f:contained/f:*[f:id/@value=substring-after(current()/f:reference/@value, '#')]|/*/f:contained/f:*[f:id/@value=substring-after(current()/f:reference/@value, '#')])" />
-      </constraint>
-      <constraint>
-        <key value="ele-1" />
-        <severity value="error" />
-        <human value="All FHIR elements must have a @value or children" />
-        <xpath value="@value|f:*|h:div" />
-      </constraint>
-      <isSummary value="true" />
-      <mapping>
-        <identity value="v2" />
-        <map value="SCH-1 / SCH-2" />
-      </mapping>
-      <mapping>
-        <identity value="rim" />
-        <map value=".outboundRelationship[typeCode=FLFS].target[classCode=ENC, moodCode=APT]" />
-      </mapping>
-      <mapping>
-        <identity value="rim" />
-        <map value="The target of a resource reference is a RIM entry point (Act, Role, or Entity)" />
-      </mapping>
-      <mapping>
-        <identity value="rim" />
-        <map value="n/a" />
-      </mapping>
-    </element>
-    <element>
-      <path value="Encounter.period" />
-      <short value="The start and end time of the encounter" />
-      <definition value="The start and end time of the encounter." />
-      <comment value="If not (yet) known, the end of the Period may be omitted." />
-      <min value="0" />
-      <max value="1" />
-      <base>
-        <path value="Encounter.period" />
-        <min value="0" />
-        <max value="1" />
-      </base>
-      <type>
-        <code value="Period" />
-      </type>
-      <condition value="ele-1" />
-      <constraint>
-        <key value="per-1" />
-        <severity value="error" />
-        <human value="If present, start SHALL have a lower value than end" />
-        <xpath value="not(exists(f:start)) or not(exists(f:end)) or (f:start/@value &lt;= f:end/@value)" />
-      </constraint>
-      <constraint>
-        <key value="ele-1" />
-        <severity value="error" />
-        <human value="All FHIR elements must have a @value or children" />
-        <xpath value="@value|f:*|h:div" />
-      </constraint>
-      <isSummary value="true" />
-      <mapping>
-        <identity value="v2" />
-        <map value="PV1-44, PV1-45" />
-      </mapping>
-      <mapping>
-        <identity value="rim" />
-        <map value=".effectiveTime (low &amp; high)" />
-      </mapping>
-      <mapping>
-        <identity value="w5" />
-        <map value="when.done" />
-      </mapping>
-      <mapping>
-        <identity value="v2" />
-        <map value="DR" />
-      </mapping>
-      <mapping>
-        <identity value="rim" />
-        <map value="IVL&lt;TS&gt;[lowClosed=&quot;true&quot; and highClosed=&quot;true&quot;] or URG&lt;TS&gt;[lowClosed=&quot;true&quot; and highClosed=&quot;true&quot;]" />
-      </mapping>
-      <mapping>
-        <identity value="rim" />
-        <map value="n/a" />
-      </mapping>
-    </element>
-    <element>
-      <path value="Encounter.length" />
-      <short value="Quantity of time the encounter lasted (less time absent)" />
-      <definition value="Quantity of time the encounter lasted. This excludes the time during leaves of absence." />
-      <comment value="May differ from the time the Encounter.period lasted because of leave of absence." />
-      <min value="0" />
-      <max value="1" />
-      <base>
-        <path value="Encounter.length" />
-        <min value="0" />
-        <max value="1" />
-      </base>
-      <type>
-        <code value="Quantity" />
-        <profile value="http://hl7.org/fhir/StructureDefinition/Duration" />
-      </type>
-      <condition value="ele-1" />
-      <constraint>
-        <key value="qty-3" />
-        <severity value="error" />
-        <human value="If a code for the unit is present, the system SHALL also be present" />
-        <xpath value="not(exists(f:code)) or exists(f:system)" />
-      </constraint>
-      <constraint>
-        <key value="ele-1" />
-        <severity value="error" />
-        <human value="All FHIR elements must have a @value or children" />
-        <xpath value="@value|f:*|h:div" />
-      </constraint>
-      <mapping>
-        <identity value="v2" />
-        <map value="(PV1-45 less PV1-44) iff ( (PV1-44 not empty) and (PV1-45 not empty) ); units in minutes" />
-      </mapping>
-      <mapping>
-        <identity value="rim" />
-        <map value=".lengthOfStayQuantity" />
-      </mapping>
-      <mapping>
-        <identity value="v2" />
-        <map value="SN (see also Range) or CQ" />
-      </mapping>
-      <mapping>
-        <identity value="rim" />
-        <map value="PQ, IVL&lt;PQ&gt;, MO, CO, depending on the values" />
-      </mapping>
-      <mapping>
-        <identity value="rim" />
-        <map value="n/a" />
-      </mapping>
-    </element>
-    <element>
-      <path value="Encounter.reason" />
-      <short value="Reason the encounter takes place (code)" />
-      <definition value="Reason the encounter takes place, expressed as a code. For admissions, this can be used for a coded admission diagnosis." />
-      <comment value="For systems that need to know which was the primary diagnosis, these will be marked with the standard extension primaryDiagnosis (which is a sequence value rather than a flag, 1 = primary diagnosis)." />
-      <alias value="Indication" />
-      <alias value="Admission diagnosis" />
-      <min value="0" />
-      <max value="*" />
-      <base>
-        <path value="Encounter.reason" />
-        <min value="0" />
-        <max value="*" />
-      </base>
-      <type>
-        <code value="CodeableConcept" />
-      </type>
-      <condition value="ele-1" />
-      <constraint>
-        <key value="ele-1" />
-        <severity value="error" />
-        <human value="All FHIR elements must have a @value or children" />
-        <xpath value="@value|f:*|h:div" />
-      </constraint>
-      <isSummary value="true" />
-      <binding>
-        <strength value="example" />
-        <description value="Reason why the encounter takes place." />
-        <valueSetUri value="http://hl7.org/fhir/ValueSet/encounter-reason" />
-      </binding>
-      <mapping>
-        <identity value="v2" />
-        <map value="EVN-4 / PV2-3 (note: PV2-3 is nominally constrained to inpatient admissions; HL7 v2 makes no vocabulary suggestions for PV2-3; would not expect PV2 segment or PV2-3 to be in use in all implementations )" />
-      </mapping>
-      <mapping>
-        <identity value="rim" />
-        <map value=".reasonCode" />
-      </mapping>
-      <mapping>
-        <identity value="w5" />
-        <map value="why" />
-      </mapping>
-      <mapping>
-        <identity value="v2" />
-        <map value="CE/CNE/CWE" />
-      </mapping>
-      <mapping>
-        <identity value="rim" />
-        <map value="CD" />
-      </mapping>
-      <mapping>
-        <identity value="orim" />
-        <map value="fhir:CodeableConcept rdfs:subClassOf dt:CD" />
-      </mapping>
-      <mapping>
-        <identity value="rim" />
-        <map value="n/a" />
-      </mapping>
-    </element>
-    <element>
-      <path value="Encounter.indication" />
-      <short value="Reason the encounter takes place (resource)" />
-      <definition value="Reason the encounter takes place, as specified using information from another resource. For admissions, this is the admission diagnosis. The indication will typically be a Condition (with other resources referenced in the evidence.detail), or a Procedure." />
-      <comment value="For systems that need to know which was the primary diagnosis, these will be marked with the standard extension primaryDiagnosis (which is a sequence value rather than a flag, 1 = primary diagnosis)." />
-      <alias value="Admission diagnosis" />
-      <min value="0" />
-      <max value="*" />
-      <base>
-        <path value="Encounter.indication" />
-        <min value="0" />
-        <max value="*" />
-      </base>
-      <type>
-        <code value="Reference" />
-        <profile value="http://hl7.org/fhir/StructureDefinition/Condition" />
-      </type>
-      <type>
-        <code value="Reference" />
-        <profile value="http://hl7.org/fhir/StructureDefinition/Procedure" />
-      </type>
-      <condition value="ele-1" />
-      <constraint>
-        <key value="ref-1" />
-        <severity value="error" />
-        <human value="SHALL have a local reference if the resource is provided inline" />
-        <xpath value="not(starts-with(f:reference/@value, '#')) or exists(ancestor::*[self::f:entry or self::f:parameter]/f:resource/f:*/f:contained/f:*[f:id/@value=substring-after(current()/f:reference/@value, '#')]|/*/f:contained/f:*[f:id/@value=substring-after(current()/f:reference/@value, '#')])" />
-      </constraint>
-      <constraint>
-        <key value="ele-1" />
-        <severity value="error" />
-        <human value="All FHIR elements must have a @value or children" />
-        <xpath value="@value|f:*|h:div" />
-      </constraint>
-      <isSummary value="true" />
-      <mapping>
-        <identity value="v2" />
-        <map value="Resources that would commonly referenced at Encounter.indication would be Condition and/or Procedure. These most closely align with DG1/PRB and PR1 respectively." />
-      </mapping>
-      <mapping>
-        <identity value="rim" />
-        <map value=".outboundRelationship[typeCode=RSON].target" />
-      </mapping>
-      <mapping>
-        <identity value="w5" />
-        <map value="why" />
-      </mapping>
-      <mapping>
-        <identity value="rim" />
-        <map value="The target of a resource reference is a RIM entry point (Act, Role, or Entity)" />
-      </mapping>
-      <mapping>
-        <identity value="rim" />
-        <map value="n/a" />
-      </mapping>
-    </element>
-    <element>
-      <path value="Encounter.hospitalization" />
-      <short value="Details about the admission to a healthcare service" />
-      <definition value="Details about the admission to a healthcare service." />
-      <comment value="An Encounter may cover more than just the inpatient stay. Contexts such as outpatients, community clinics, and aged care facilities are also included.&#xD;&#xA;      The duration recorded in the period of this encounter covers the entire scope of this hospitalization record." />
-      <min value="0" />
-      <max value="1" />
-      <base>
-        <path value="Encounter.hospitalization" />
-        <min value="0" />
-        <max value="1" />
-      </base>
-      <type>
-        <code value="BackboneElement" />
-      </type>
-      <condition value="ele-1" />
-      <constraint>
-        <key value="ele-1" />
-        <severity value="error" />
-        <human value="All FHIR elements must have a @value or children" />
-        <xpath value="@value|f:*|h:div" />
-      </constraint>
-      <mapping>
-        <identity value="rim" />
-        <map value=".outboundRelationship[typeCode=COMP].target[classCode=ENC, moodCode=EVN]" />
-      </mapping>
-      <mapping>
-        <identity value="rim" />
-        <map value="n/a" />
-      </mapping>
-      <mapping>
-        <identity value="rim" />
-        <map value="n/a" />
-      </mapping>
-    </element>
-    <element>
-      <path value="Encounter.hospitalization.id" />
-      <representation value="xmlAttr" />
-      <short value="xml:id (or equivalent in JSON)" />
-      <definition value="unique id for the element within a resource (for internal references)." />
-      <comment value="RFC 4122" />
-      <min value="0" />
-      <max value="1" />
-      <base>
-        <path value="Element.id" />
-        <min value="0" />
-        <max value="1" />
-      </base>
-      <type>
-        <code value="id" />
-      </type>
-      <condition value="ele-1" />
-      <constraint>
-        <key value="ele-1" />
-        <severity value="error" />
-        <human value="All FHIR elements must have a @value or children" />
-        <xpath value="@value|f:*|h:div" />
-      </constraint>
-      <mapping>
-        <identity value="rim" />
-        <map value="n/a" />
-      </mapping>
-      <mapping>
-        <identity value="rim" />
-        <map value="n/a" />
-      </mapping>
-    </element>
-    <element>
-      <path value="Encounter.hospitalization.extension" />
-      <short value="Additional Content defined by implementations" />
-      <definition value="May be used to represent additional information that is not part of the basic definition of the element. In order to make the use of extensions safe and manageable, there is a strict set of governance  applied to the definition and use of extensions. Though any implementer is allowed to define an extension, there is a set of requirements that SHALL be met as part of the definition of the extension." />
-      <comment value="There can be no stigma associated with the use of extensions by any application, project, or standard - regardless of the institution or jurisdiction that uses or defines the extensions.  The use of extensions is what allows the FHIR specification to retain a core level of simplicity for everyone." />
-      <alias value="extensions" />
-      <alias value="user content" />
-      <min value="0" />
-      <max value="*" />
-      <base>
-        <path value="Element.extension" />
-        <min value="0" />
-        <max value="*" />
-      </base>
-      <type>
-        <code value="Extension" />
-      </type>
-      <condition value="ele-1" />
-      <constraint>
-        <key value="ele-1" />
-        <severity value="error" />
-        <human value="All FHIR elements must have a @value or children" />
-        <xpath value="@value|f:*|h:div" />
-      </constraint>
-      <mapping>
-        <identity value="rim" />
-        <map value="n/a" />
-      </mapping>
-      <mapping>
-        <identity value="rim" />
-        <map value="N/A" />
-      </mapping>
-      <mapping>
-        <identity value="rim" />
-        <map value="n/a" />
-      </mapping>
-    </element>
-    <element>
-      <path value="Encounter.hospitalization.modifierExtension" />
-      <short value="Extensions that cannot be ignored" />
-      <definition value="May be used to represent additional information that is not part of the basic definition of the element, and that modifies the understanding of the element that contains it. Usually modifier elements provide negation or qualification. In order to make the use of extensions safe and manageable, there is a strict set of governance applied to the definition and use of extensions. Though any implementer is allowed to define an extension, there is a set of requirements that SHALL be met as part of the definition of the extension. Applications processing a resource are required to check for modifier extensions." />
-      <comment value="There can be no stigma associated with the use of extensions by any application, project, or standard - regardless of the institution or jurisdiction that uses or defines the extensions.  The use of extensions is what allows the FHIR specification to retain a core level of simplicity for everyone." />
-      <alias value="extensions" />
-      <alias value="user content" />
-      <alias value="modifiers" />
-      <min value="0" />
-      <max value="*" />
-      <base>
-        <path value="BackboneElement.modifierExtension" />
-        <min value="0" />
-        <max value="*" />
-      </base>
-      <type>
-        <code value="Extension" />
-      </type>
-      <condition value="ele-1" />
-      <constraint>
-        <key value="ele-1" />
-        <severity value="error" />
-        <human value="All FHIR elements must have a @value or children" />
-        <xpath value="@value|f:*|h:div" />
-      </constraint>
-      <isModifier value="true" />
-      <mapping>
-        <identity value="rim" />
-        <map value="N/A" />
-      </mapping>
-      <mapping>
-        <identity value="rim" />
-        <map value="N/A" />
-      </mapping>
-      <mapping>
-        <identity value="rim" />
-        <map value="n/a" />
-      </mapping>
-    </element>
-    <element>
-      <path value="Encounter.hospitalization.preAdmissionIdentifier" />
-      <short value="Pre-admission identifier" />
-      <definition value="Pre-admission identifier." />
-      <min value="0" />
-      <max value="1" />
-      <base>
-        <path value="Encounter.hospitalization.preAdmissionIdentifier" />
-        <min value="0" />
-        <max value="1" />
-      </base>
-      <type>
-        <code value="Identifier" />
-      </type>
-      <condition value="ele-1" />
-      <constraint>
-        <key value="ele-1" />
-        <severity value="error" />
-        <human value="All FHIR elements must have a @value or children" />
-        <xpath value="@value|f:*|h:div" />
-      </constraint>
-      <isSummary value="true" />
-      <mapping>
-        <identity value="v2" />
-        <map value="PV1-5" />
-      </mapping>
-      <mapping>
-        <identity value="rim" />
-        <map value=".id" />
-      </mapping>
-      <mapping>
-        <identity value="v2" />
-        <map value="CX / EI (occasionally, more often EI maps to a resource id or a URL)" />
-      </mapping>
-      <mapping>
-        <identity value="rim" />
-        <map value="II - see see identifier pattern at http://wiki.hl7.org/index.php?title=Common_Design_Patterns#Identifier_Pattern for relevant discussion. The Identifier class is a little looser than the v3 type II because it allows URIs as well as registered OIDs or GUIDs.  Also maps to Role[classCode=IDENT]" />
-      </mapping>
-      <mapping>
-        <identity value="servd" />
-        <map value="Identifier" />
-      </mapping>
-      <mapping>
-        <identity value="rim" />
-        <map value="n/a" />
-      </mapping>
-    </element>
-    <element>
-      <path value="Encounter.hospitalization.origin" />
-      <short value="The location from which the patient came before admission" />
-      <definition value="The location from which the patient came before admission." />
-      <min value="0" />
-      <max value="1" />
-      <base>
-        <path value="Encounter.hospitalization.origin" />
-        <min value="0" />
-        <max value="1" />
-      </base>
-      <type>
-        <code value="Reference" />
-        <profile value="http://hl7.org/fhir/StructureDefinition/Location" />
-      </type>
-      <condition value="ele-1" />
-      <constraint>
-        <key value="ref-1" />
-        <severity value="error" />
-        <human value="SHALL have a local reference if the resource is provided inline" />
-        <xpath value="not(starts-with(f:reference/@value, '#')) or exists(ancestor::*[self::f:entry or self::f:parameter]/f:resource/f:*/f:contained/f:*[f:id/@value=substring-after(current()/f:reference/@value, '#')]|/*/f:contained/f:*[f:id/@value=substring-after(current()/f:reference/@value, '#')])" />
-      </constraint>
-      <constraint>
-        <key value="ele-1" />
-        <severity value="error" />
-        <human value="All FHIR elements must have a @value or children" />
-        <xpath value="@value|f:*|h:div" />
-      </constraint>
-      <isSummary value="true" />
-      <mapping>
-        <identity value="rim" />
-        <map value=".participation[typeCode=ORG].role" />
-      </mapping>
-      <mapping>
-        <identity value="rim" />
-        <map value="The target of a resource reference is a RIM entry point (Act, Role, or Entity)" />
-      </mapping>
-      <mapping>
-        <identity value="rim" />
-        <map value="n/a" />
-      </mapping>
-    </element>
-    <element>
-      <path value="Encounter.hospitalization.admitSource" />
-      <short value="From where patient was admitted (physician referral, transfer)" />
-      <definition value="From where patient was admitted (physician referral, transfer)." />
-      <comment value="Not all terminology uses fit this general pattern. In some cases, models should not use CodeableConcept and use Coding directly and provide their own structure for managing text, codings, translations and the relationship between elements and pre- and post-coordination." />
-      <min value="0" />
-      <max value="1" />
-      <base>
-        <path value="Encounter.hospitalization.admitSource" />
-        <min value="0" />
-        <max value="1" />
-      </base>
-      <type>
-        <code value="CodeableConcept" />
-      </type>
-      <condition value="ele-1" />
-      <constraint>
-        <key value="ele-1" />
-        <severity value="error" />
-        <human value="All FHIR elements must have a @value or children" />
-        <xpath value="@value|f:*|h:div" />
-      </constraint>
-      <isSummary value="true" />
-      <binding>
-        <strength value="preferred" />
-        <description value="From where the patient was admitted." />
-        <valueSetUri value="http://hl7.org/fhir/ValueSet/encounter-admit-source" />
-      </binding>
-      <mapping>
-        <identity value="v2" />
-        <map value="PV1-14" />
-      </mapping>
-      <mapping>
-        <identity value="rim" />
-        <map value=".admissionReferralSourceCode" />
-      </mapping>
-      <mapping>
-        <identity value="v2" />
-        <map value="CE/CNE/CWE" />
-      </mapping>
-      <mapping>
-        <identity value="rim" />
-        <map value="CD" />
-      </mapping>
-      <mapping>
-        <identity value="orim" />
-        <map value="fhir:CodeableConcept rdfs:subClassOf dt:CD" />
-      </mapping>
-      <mapping>
-        <identity value="rim" />
-        <map value="n/a" />
-      </mapping>
-    </element>
-    <element>
-      <path value="Encounter.hospitalization.admittingDiagnosis" />
-      <short value="The admitting diagnosis as reported by admitting practitioner" />
-      <definition value="The admitting diagnosis field is used to record the diagnosis codes as reported by admitting practitioner. This could be different or in addition to the conditions reported as reason-condition(s) for the encounter." />
-      <min value="0" />
-      <max value="*" />
-      <base>
-        <path value="Encounter.hospitalization.admittingDiagnosis" />
-        <min value="0" />
-        <max value="*" />
-      </base>
-      <type>
-        <code value="Reference" />
-        <profile value="http://hl7.org/fhir/StructureDefinition/Condition" />
-      </type>
-      <condition value="ele-1" />
-      <constraint>
-        <key value="ref-1" />
-        <severity value="error" />
-        <human value="SHALL have a local reference if the resource is provided inline" />
-        <xpath value="not(starts-with(f:reference/@value, '#')) or exists(ancestor::*[self::f:entry or self::f:parameter]/f:resource/f:*/f:contained/f:*[f:id/@value=substring-after(current()/f:reference/@value, '#')]|/*/f:contained/f:*[f:id/@value=substring-after(current()/f:reference/@value, '#')])" />
-      </constraint>
-      <constraint>
-        <key value="ele-1" />
-        <severity value="error" />
-        <human value="All FHIR elements must have a @value or children" />
-        <xpath value="@value|f:*|h:div" />
-      </constraint>
-      <isSummary value="true" />
-      <mapping>
-        <identity value="rim" />
-        <map value="The target of a resource reference is a RIM entry point (Act, Role, or Entity)" />
-      </mapping>
-      <mapping>
-        <identity value="rim" />
-        <map value="n/a" />
-      </mapping>
-    </element>
-    <element>
-      <path value="Encounter.hospitalization.reAdmission" />
-      <short value="The type of hospital re-admission that has occurred (if any). If the value is absent, then this is not identified as a readmission" />
-      <definition value="Whether this hospitalization is a readmission and why if known." />
-      <comment value="Not all terminology uses fit this general pattern. In some cases, models should not use CodeableConcept and use Coding directly and provide their own structure for managing text, codings, translations and the relationship between elements and pre- and post-coordination." />
-      <min value="0" />
-      <max value="1" />
-      <base>
-        <path value="Encounter.hospitalization.reAdmission" />
-        <min value="0" />
-        <max value="1" />
-      </base>
-      <type>
-        <code value="CodeableConcept" />
-      </type>
-      <condition value="ele-1" />
-      <constraint>
-        <key value="ele-1" />
-        <severity value="error" />
-        <human value="All FHIR elements must have a @value or children" />
-        <xpath value="@value|f:*|h:div" />
-      </constraint>
-      <isSummary value="true" />
-      <mapping>
-        <identity value="v2" />
-        <map value="PV1-13" />
-      </mapping>
-      <mapping>
-        <identity value="rim" />
-        <map value="Propose at harmonization" />
-      </mapping>
-      <mapping>
-        <identity value="v2" />
-        <map value="CE/CNE/CWE" />
-      </mapping>
-      <mapping>
-        <identity value="rim" />
-        <map value="CD" />
-      </mapping>
-      <mapping>
-        <identity value="orim" />
-        <map value="fhir:CodeableConcept rdfs:subClassOf dt:CD" />
-      </mapping>
-      <mapping>
-        <identity value="rim" />
-        <map value="n/a" />
-      </mapping>
-    </element>
-    <element>
-      <path value="Encounter.hospitalization.dietPreference" />
-      <short value="Diet preferences reported by the patient" />
-      <definition value="Diet preferences reported by the patient." />
-      <comment value="For example a patient may request both a dairy-free and nut-free diet preference (not mutually exclusive)." />
-      <requirements value="Used to track patient's diet restrictions and/or preference. For a complete description of the nutrition needs of a patient during their stay, one should use the nutritionOrder resource which links to Encounter." />
-      <min value="0" />
-      <max value="*" />
-      <base>
-        <path value="Encounter.hospitalization.dietPreference" />
-        <min value="0" />
-        <max value="*" />
-      </base>
-      <type>
-        <code value="CodeableConcept" />
-      </type>
-      <condition value="ele-1" />
-      <constraint>
-        <key value="ele-1" />
-        <severity value="error" />
-        <human value="All FHIR elements must have a @value or children" />
-        <xpath value="@value|f:*|h:div" />
-      </constraint>
-      <isSummary value="true" />
-      <binding>
-        <strength value="example" />
-        <description value="Medical, cultural or ethical food preferences to help with catering requirements." />
-        <valueSetUri value="http://hl7.org/fhir/ValueSet/encounter-diet" />
-      </binding>
-      <mapping>
-        <identity value="v2" />
-        <map value="PV1-38" />
-      </mapping>
-      <mapping>
-        <identity value="rim" />
-        <map value=".outboundRelationship[typeCode=COMP].target[classCode=SBADM, moodCode=EVN, code=&quot;diet&quot;]" />
-      </mapping>
-      <mapping>
-        <identity value="v2" />
-        <map value="CE/CNE/CWE" />
-      </mapping>
-      <mapping>
-        <identity value="rim" />
-        <map value="CD" />
-      </mapping>
-      <mapping>
-        <identity value="orim" />
-        <map value="fhir:CodeableConcept rdfs:subClassOf dt:CD" />
-      </mapping>
-      <mapping>
-        <identity value="rim" />
-        <map value="n/a" />
-      </mapping>
-    </element>
-    <element>
-      <path value="Encounter.hospitalization.specialCourtesy" />
-      <short value="Special courtesies (VIP, board member)" />
-      <definition value="Special courtesies (VIP, board member)." />
-      <comment value="Not all terminology uses fit this general pattern. In some cases, models should not use CodeableConcept and use Coding directly and provide their own structure for managing text, codings, translations and the relationship between elements and pre- and post-coordination." />
-      <min value="0" />
-      <max value="*" />
-      <base>
-        <path value="Encounter.hospitalization.specialCourtesy" />
-        <min value="0" />
-        <max value="*" />
-      </base>
-      <type>
-        <code value="CodeableConcept" />
-      </type>
-      <condition value="ele-1" />
-      <constraint>
-        <key value="ele-1" />
-        <severity value="error" />
-        <human value="All FHIR elements must have a @value or children" />
-        <xpath value="@value|f:*|h:div" />
-      </constraint>
-      <isSummary value="true" />
-      <binding>
-        <strength value="preferred" />
-        <description value="Special courtesies" />
-        <valueSetUri value="http://hl7.org/fhir/ValueSet/encounter-special-courtesy" />
-      </binding>
-      <mapping>
-        <identity value="v2" />
-        <map value="PV1-16" />
-      </mapping>
-      <mapping>
-        <identity value="rim" />
-        <map value=".specialCourtesiesCode" />
-      </mapping>
-      <mapping>
-        <identity value="v2" />
-        <map value="CE/CNE/CWE" />
-      </mapping>
-      <mapping>
-        <identity value="rim" />
-        <map value="CD" />
-      </mapping>
-      <mapping>
-        <identity value="orim" />
-        <map value="fhir:CodeableConcept rdfs:subClassOf dt:CD" />
-      </mapping>
-      <mapping>
-        <identity value="rim" />
-        <map value="n/a" />
-      </mapping>
-    </element>
-    <element>
-      <path value="Encounter.hospitalization.specialArrangement" />
-      <short value="Wheelchair, translator, stretcher, etc." />
-      <definition value="Wheelchair, translator, stretcher, etc." />
-      <comment value="Not all terminology uses fit this general pattern. In some cases, models should not use CodeableConcept and use Coding directly and provide their own structure for managing text, codings, translations and the relationship between elements and pre- and post-coordination." />
-      <min value="0" />
-      <max value="*" />
-      <base>
-        <path value="Encounter.hospitalization.specialArrangement" />
-        <min value="0" />
-        <max value="*" />
-      </base>
-      <type>
-        <code value="CodeableConcept" />
-      </type>
-      <condition value="ele-1" />
-      <constraint>
-        <key value="ele-1" />
-        <severity value="error" />
-        <human value="All FHIR elements must have a @value or children" />
-        <xpath value="@value|f:*|h:div" />
-      </constraint>
-      <isSummary value="true" />
-      <binding>
-        <strength value="preferred" />
-        <description value="Special arrangements" />
-        <valueSetUri value="http://hl7.org/fhir/ValueSet/encounter-special-arrangements" />
-      </binding>
-      <mapping>
-        <identity value="v2" />
-        <map value="PV1-15 / OBR-30 / OBR-43" />
-      </mapping>
-      <mapping>
-        <identity value="rim" />
-        <map value=".specialArrangementCode" />
-      </mapping>
-      <mapping>
-        <identity value="v2" />
-        <map value="CE/CNE/CWE" />
-      </mapping>
-      <mapping>
-        <identity value="rim" />
-        <map value="CD" />
-      </mapping>
-      <mapping>
-        <identity value="orim" />
-        <map value="fhir:CodeableConcept rdfs:subClassOf dt:CD" />
-      </mapping>
-      <mapping>
-        <identity value="rim" />
-        <map value="n/a" />
-      </mapping>
-    </element>
-    <element>
-      <path value="Encounter.hospitalization.destination" />
-      <short value="Location to which the patient is discharged" />
-      <definition value="Location to which the patient is discharged." />
-      <min value="0" />
-      <max value="1" />
-      <base>
-        <path value="Encounter.hospitalization.destination" />
-        <min value="0" />
-        <max value="1" />
-      </base>
-      <type>
-        <code value="Reference" />
-        <profile value="http://hl7.org/fhir/StructureDefinition/Location" />
-      </type>
-      <condition value="ele-1" />
-      <constraint>
-        <key value="ref-1" />
-        <severity value="error" />
-        <human value="SHALL have a local reference if the resource is provided inline" />
-        <xpath value="not(starts-with(f:reference/@value, '#')) or exists(ancestor::*[self::f:entry or self::f:parameter]/f:resource/f:*/f:contained/f:*[f:id/@value=substring-after(current()/f:reference/@value, '#')]|/*/f:contained/f:*[f:id/@value=substring-after(current()/f:reference/@value, '#')])" />
-      </constraint>
-      <constraint>
-        <key value="ele-1" />
-        <severity value="error" />
-        <human value="All FHIR elements must have a @value or children" />
-        <xpath value="@value|f:*|h:div" />
-      </constraint>
-      <isSummary value="true" />
-      <mapping>
-        <identity value="v2" />
-        <map value="PV1-37" />
-      </mapping>
-      <mapping>
-        <identity value="rim" />
-        <map value=".participation[typeCode=DST]" />
-      </mapping>
-      <mapping>
-        <identity value="rim" />
-        <map value="The target of a resource reference is a RIM entry point (Act, Role, or Entity)" />
-      </mapping>
-      <mapping>
-        <identity value="rim" />
-        <map value="n/a" />
-      </mapping>
-    </element>
-    <element>
-      <path value="Encounter.hospitalization.dischargeDisposition" />
-      <short value="Category or kind of location after discharge" />
-      <definition value="Category or kind of location after discharge." />
-      <comment value="Not all terminology uses fit this general pattern. In some cases, models should not use CodeableConcept and use Coding directly and provide their own structure for managing text, codings, translations and the relationship between elements and pre- and post-coordination." />
-      <min value="0" />
-      <max value="1" />
-      <base>
-        <path value="Encounter.hospitalization.dischargeDisposition" />
-        <min value="0" />
-        <max value="1" />
-      </base>
-      <type>
-        <code value="CodeableConcept" />
-      </type>
-      <condition value="ele-1" />
-      <constraint>
-        <key value="ele-1" />
-        <severity value="error" />
-        <human value="All FHIR elements must have a @value or children" />
-        <xpath value="@value|f:*|h:div" />
-      </constraint>
-      <isSummary value="true" />
-      <binding>
-        <strength value="preferred" />
-        <description value="Discharge Disposition" />
-        <valueSetUri value="http://hl7.org/fhir/ValueSet/encounter-discharge-disposition" />
-      </binding>
-      <mapping>
-        <identity value="v2" />
-        <map value="PV1-36" />
-      </mapping>
-      <mapping>
-        <identity value="rim" />
-        <map value=".dischargeDispositionCode" />
-      </mapping>
-      <mapping>
-        <identity value="v2" />
-        <map value="CE/CNE/CWE" />
-      </mapping>
-      <mapping>
-        <identity value="rim" />
-        <map value="CD" />
-      </mapping>
-      <mapping>
-        <identity value="orim" />
-        <map value="fhir:CodeableConcept rdfs:subClassOf dt:CD" />
-      </mapping>
-      <mapping>
-        <identity value="rim" />
-        <map value="n/a" />
-      </mapping>
-    </element>
-    <element>
-      <path value="Encounter.hospitalization.dischargeDiagnosis" />
-      <short value="The final diagnosis given a patient before release from the hospital after all testing, surgery, and workup are complete" />
-      <definition value="The final diagnosis given a patient before release from the hospital after all testing, surgery, and workup are complete." />
-      <min value="0" />
-      <max value="*" />
-      <base>
-        <path value="Encounter.hospitalization.dischargeDiagnosis" />
-        <min value="0" />
-        <max value="*" />
-      </base>
-      <type>
-        <code value="Reference" />
-        <profile value="http://hl7.org/fhir/StructureDefinition/Condition" />
-      </type>
-      <condition value="ele-1" />
-      <constraint>
-        <key value="ref-1" />
-        <severity value="error" />
-        <human value="SHALL have a local reference if the resource is provided inline" />
-        <xpath value="not(starts-with(f:reference/@value, '#')) or exists(ancestor::*[self::f:entry or self::f:parameter]/f:resource/f:*/f:contained/f:*[f:id/@value=substring-after(current()/f:reference/@value, '#')]|/*/f:contained/f:*[f:id/@value=substring-after(current()/f:reference/@value, '#')])" />
-      </constraint>
-      <constraint>
-        <key value="ele-1" />
-        <severity value="error" />
-        <human value="All FHIR elements must have a @value or children" />
-        <xpath value="@value|f:*|h:div" />
-      </constraint>
-      <isSummary value="true" />
-      <mapping>
-        <identity value="rim" />
-        <map value=".outboundRelationship[typeCode=OUT].target[classCode=OBS, moodCode=EVN, code=ASSERTION].value" />
-      </mapping>
-      <mapping>
-        <identity value="rim" />
-        <map value="The target of a resource reference is a RIM entry point (Act, Role, or Entity)" />
-      </mapping>
-      <mapping>
-        <identity value="rim" />
-        <map value="n/a" />
-      </mapping>
-    </element>
-    <element>
-      <path value="Encounter.location" />
-      <short value="List of locations where the patient has been" />
-      <definition value="List of locations where  the patient has been during this encounter." />
-      <comment value="Virtual encounters can be recorded in the Encounter by specifying a location reference to a location of type &quot;kind&quot; such as &quot;client's home&quot; and an encounter.class = &quot;virtual&quot;." />
-      <min value="0" />
-      <max value="*" />
-      <base>
-        <path value="Encounter.location" />
-        <min value="0" />
-        <max value="*" />
-      </base>
-      <type>
-        <code value="BackboneElement" />
-      </type>
-      <condition value="ele-1" />
-      <constraint>
-        <key value="ele-1" />
-        <severity value="error" />
-        <human value="All FHIR elements must have a @value or children" />
-        <xpath value="@value|f:*|h:div" />
-      </constraint>
-      <mapping>
-        <identity value="rim" />
-        <map value=".participation[typeCode=LOC]" />
-      </mapping>
-      <mapping>
-        <identity value="rim" />
-        <map value="n/a" />
-      </mapping>
-      <mapping>
-        <identity value="rim" />
-        <map value="n/a" />
-      </mapping>
-    </element>
-    <element>
-      <path value="Encounter.location.id" />
-      <representation value="xmlAttr" />
-      <short value="xml:id (or equivalent in JSON)" />
-      <definition value="unique id for the element within a resource (for internal references)." />
-      <comment value="RFC 4122" />
-      <min value="0" />
-      <max value="1" />
-      <base>
-        <path value="Element.id" />
-        <min value="0" />
-        <max value="1" />
-      </base>
-      <type>
-        <code value="id" />
-      </type>
-      <condition value="ele-1" />
-      <constraint>
-        <key value="ele-1" />
-        <severity value="error" />
-        <human value="All FHIR elements must have a @value or children" />
-        <xpath value="@value|f:*|h:div" />
-      </constraint>
-      <mapping>
-        <identity value="rim" />
-        <map value="n/a" />
-      </mapping>
-      <mapping>
-        <identity value="rim" />
-        <map value="n/a" />
-      </mapping>
-    </element>
-    <element>
-      <path value="Encounter.location.extension" />
-      <short value="Additional Content defined by implementations" />
-      <definition value="May be used to represent additional information that is not part of the basic definition of the element. In order to make the use of extensions safe and manageable, there is a strict set of governance  applied to the definition and use of extensions. Though any implementer is allowed to define an extension, there is a set of requirements that SHALL be met as part of the definition of the extension." />
-      <comment value="There can be no stigma associated with the use of extensions by any application, project, or standard - regardless of the institution or jurisdiction that uses or defines the extensions.  The use of extensions is what allows the FHIR specification to retain a core level of simplicity for everyone." />
-      <alias value="extensions" />
-      <alias value="user content" />
-      <min value="0" />
-      <max value="*" />
-      <base>
-        <path value="Element.extension" />
-        <min value="0" />
-        <max value="*" />
-      </base>
-      <type>
-        <code value="Extension" />
-      </type>
-      <condition value="ele-1" />
-      <constraint>
-        <key value="ele-1" />
-        <severity value="error" />
-        <human value="All FHIR elements must have a @value or children" />
-        <xpath value="@value|f:*|h:div" />
-      </constraint>
-      <mapping>
-        <identity value="rim" />
-        <map value="n/a" />
-      </mapping>
-      <mapping>
-        <identity value="rim" />
-        <map value="N/A" />
-      </mapping>
-      <mapping>
-        <identity value="rim" />
-        <map value="n/a" />
-      </mapping>
-    </element>
-    <element>
-      <path value="Encounter.location.modifierExtension" />
-      <short value="Extensions that cannot be ignored" />
-      <definition value="May be used to represent additional information that is not part of the basic definition of the element, and that modifies the understanding of the element that contains it. Usually modifier elements provide negation or qualification. In order to make the use of extensions safe and manageable, there is a strict set of governance applied to the definition and use of extensions. Though any implementer is allowed to define an extension, there is a set of requirements that SHALL be met as part of the definition of the extension. Applications processing a resource are required to check for modifier extensions." />
-      <comment value="There can be no stigma associated with the use of extensions by any application, project, or standard - regardless of the institution or jurisdiction that uses or defines the extensions.  The use of extensions is what allows the FHIR specification to retain a core level of simplicity for everyone." />
-      <alias value="extensions" />
-      <alias value="user content" />
-      <alias value="modifiers" />
-      <min value="0" />
-      <max value="*" />
-      <base>
-        <path value="BackboneElement.modifierExtension" />
-        <min value="0" />
-        <max value="*" />
-      </base>
-      <type>
-        <code value="Extension" />
-      </type>
-      <condition value="ele-1" />
-      <constraint>
-        <key value="ele-1" />
-        <severity value="error" />
-        <human value="All FHIR elements must have a @value or children" />
-        <xpath value="@value|f:*|h:div" />
-      </constraint>
-      <isModifier value="true" />
-      <mapping>
-        <identity value="rim" />
-        <map value="N/A" />
-      </mapping>
-      <mapping>
-        <identity value="rim" />
-        <map value="N/A" />
-      </mapping>
-      <mapping>
-        <identity value="rim" />
-        <map value="n/a" />
-      </mapping>
-    </element>
-    <element>
-      <path value="Encounter.location.location" />
-      <short value="Location the encounter takes place" />
-      <definition value="The location where the encounter takes place." />
-      <min value="1" />
-      <max value="1" />
-      <base>
-        <path value="Encounter.location.location" />
-        <min value="1" />
-        <max value="1" />
-      </base>
-      <type>
-        <code value="Reference" />
-        <profile value="http://hl7.org/fhir/StructureDefinition/Location" />
-      </type>
-      <condition value="ele-1" />
-      <constraint>
-        <key value="ref-1" />
-        <severity value="error" />
-        <human value="SHALL have a local reference if the resource is provided inline" />
-        <xpath value="not(starts-with(f:reference/@value, '#')) or exists(ancestor::*[self::f:entry or self::f:parameter]/f:resource/f:*/f:contained/f:*[f:id/@value=substring-after(current()/f:reference/@value, '#')]|/*/f:contained/f:*[f:id/@value=substring-after(current()/f:reference/@value, '#')])" />
-      </constraint>
-      <constraint>
-        <key value="ele-1" />
-        <severity value="error" />
-        <human value="All FHIR elements must have a @value or children" />
-        <xpath value="@value|f:*|h:div" />
-      </constraint>
-      <isSummary value="true" />
-      <mapping>
-        <identity value="v2" />
-        <map value="PV1-3 / PV1-6 / PV1-11 / PV1-42 / PV1-43" />
-      </mapping>
-      <mapping>
-        <identity value="rim" />
-        <map value=".role" />
-      </mapping>
-      <mapping>
-        <identity value="w5" />
-        <map value="where" />
-      </mapping>
-      <mapping>
-        <identity value="rim" />
-        <map value="The target of a resource reference is a RIM entry point (Act, Role, or Entity)" />
-      </mapping>
-      <mapping>
-        <identity value="rim" />
-        <map value="n/a" />
-      </mapping>
-    </element>
-    <element>
-      <path value="Encounter.location.status" />
-      <short value="planned | active | reserved | completed" />
-      <definition value="The status of the participants' presence at the specified location during the period specified. If the participant is is no longer at the location, then the period will have an end date/time." />
-      <comment value="When the patient is no longer active at a location, then the period end date is entered, and the status may be changed to completed." />
-      <min value="0" />
-      <max value="1" />
-      <base>
-        <path value="Encounter.location.status" />
-        <min value="0" />
-        <max value="1" />
-      </base>
-      <type>
-        <code value="code" />
-      </type>
-      <condition value="ele-1" />
-      <constraint>
-        <key value="ele-1" />
-        <severity value="error" />
-        <human value="All FHIR elements must have a @value or children" />
-        <xpath value="@value|f:*|h:div" />
-      </constraint>
-      <binding>
-        <strength value="required" />
-        <description value="The status of the location." />
-        <valueSetUri value="http://hl7.org/fhir/ValueSet/encounter-location-status" />
-      </binding>
-      <mapping>
-        <identity value="rim" />
-        <map value="n/a" />
-      </mapping>
-    </element>
-    <element>
-      <path value="Encounter.location.period" />
-      <short value="Time period during which the patient was present at the location" />
-      <definition value="Time period during which the patient was present at the location." />
-      <comment value="This is not a duration - that's a measure of time (a separate type), but a duration that occurs at a fixed value of time. A Period specifies a range of time; the context of use will specify whether the entire range applies (e.g. &quot;the patient was an inpatient of the hospital for this time range&quot;) or one value from the range applies (e.g. &quot;give to the patient between these two times&quot;). If duration is required, specify the type as Interval|Duration." />
-      <min value="0" />
-      <max value="1" />
-      <base>
-        <path value="Encounter.location.period" />
-        <min value="0" />
-        <max value="1" />
-      </base>
-      <type>
-        <code value="Period" />
-      </type>
-      <condition value="ele-1" />
-      <constraint>
-        <key value="per-1" />
-        <severity value="error" />
-        <human value="If present, start SHALL have a lower value than end" />
-        <xpath value="not(exists(f:start)) or not(exists(f:end)) or (f:start/@value &lt;= f:end/@value)" />
-      </constraint>
-      <constraint>
-        <key value="ele-1" />
-        <severity value="error" />
-        <human value="All FHIR elements must have a @value or children" />
-        <xpath value="@value|f:*|h:div" />
-      </constraint>
-      <isSummary value="true" />
-      <mapping>
-        <identity value="rim" />
-        <map value=".time" />
-      </mapping>
-      <mapping>
-        <identity value="v2" />
-        <map value="DR" />
-      </mapping>
-      <mapping>
-        <identity value="rim" />
-        <map value="IVL&lt;TS&gt;[lowClosed=&quot;true&quot; and highClosed=&quot;true&quot;] or URG&lt;TS&gt;[lowClosed=&quot;true&quot; and highClosed=&quot;true&quot;]" />
-      </mapping>
-      <mapping>
-        <identity value="rim" />
-        <map value="n/a" />
-      </mapping>
-    </element>
-    <element>
-      <path value="Encounter.serviceProvider" />
-      <short value="The custodian organization of this Encounter record" />
-      <definition value="An organization that is in charge of maintaining the information of this Encounter (e.g. who maintains the report or the master service catalog item, etc.). This MAY be the same as the organization on the Patient record, however it could be different. This MAY not be not the Service Delivery Location's Organization." />
-      <min value="0" />
-      <max value="1" />
-      <base>
-        <path value="Encounter.serviceProvider" />
-        <min value="0" />
-        <max value="1" />
-      </base>
-      <type>
-        <code value="Reference" />
-        <profile value="http://hl7.org/fhir/StructureDefinition/Organization" />
-      </type>
-      <condition value="ele-1" />
-      <constraint>
-        <key value="ref-1" />
-        <severity value="error" />
-        <human value="SHALL have a local reference if the resource is provided inline" />
-        <xpath value="not(starts-with(f:reference/@value, '#')) or exists(ancestor::*[self::f:entry or self::f:parameter]/f:resource/f:*/f:contained/f:*[f:id/@value=substring-after(current()/f:reference/@value, '#')]|/*/f:contained/f:*[f:id/@value=substring-after(current()/f:reference/@value, '#')])" />
-      </constraint>
-      <constraint>
-        <key value="ele-1" />
-        <severity value="error" />
-        <human value="All FHIR elements must have a @value or children" />
-        <xpath value="@value|f:*|h:div" />
-      </constraint>
-      <isSummary value="true" />
-      <mapping>
-        <identity value="v2" />
-        <map value="PV1-10 / PL.6  &amp; PL.1  (note: HL7 v2 definition is &quot;the treatment or type of surgery that the patient is scheduled to receive&quot;; seems slightly out of alignment with the concept name 'hospital service'. Would not trust that implementations apply this semantic by default)" />
-      </mapping>
-      <mapping>
-        <identity value="rim" />
-        <map value=".particiaption[typeCode=PFM].role" />
-      </mapping>
-      <mapping>
-        <identity value="rim" />
-        <map value="The target of a resource reference is a RIM entry point (Act, Role, or Entity)" />
-      </mapping>
-      <mapping>
-        <identity value="rim" />
-        <map value="n/a" />
-      </mapping>
-    </element>
-    <element>
-      <path value="Encounter.partOf" />
-      <short value="Another Encounter this encounter is part of" />
-      <definition value="Another Encounter of which this encounter is a part of (administratively or in time)." />
-      <min value="0" />
-      <max value="1" />
-      <base>
-        <path value="Encounter.partOf" />
-        <min value="0" />
-        <max value="1" />
-      </base>
-      <type>
-        <code value="Reference" />
-        <profile value="http://hl7.org/fhir/StructureDefinition/Encounter" />
-      </type>
-      <condition value="ele-1" />
-      <constraint>
-        <key value="ref-1" />
-        <severity value="error" />
-        <human value="SHALL have a local reference if the resource is provided inline" />
-        <xpath value="not(starts-with(f:reference/@value, '#')) or exists(ancestor::*[self::f:entry or self::f:parameter]/f:resource/f:*/f:contained/f:*[f:id/@value=substring-after(current()/f:reference/@value, '#')]|/*/f:contained/f:*[f:id/@value=substring-after(current()/f:reference/@value, '#')])" />
-      </constraint>
-      <constraint>
-        <key value="ele-1" />
-        <severity value="error" />
-        <human value="All FHIR elements must have a @value or children" />
-        <xpath value="@value|f:*|h:div" />
-      </constraint>
-      <isSummary value="true" />
-      <mapping>
-        <identity value="rim" />
-        <map value=".inboundRelationship[typeCode=COMP].source[classCode=COMP, moodCode=EVN]" />
-      </mapping>
-      <mapping>
-        <identity value="rim" />
-        <map value="The target of a resource reference is a RIM entry point (Act, Role, or Entity)" />
-      </mapping>
-      <mapping>
-        <identity value="rim" />
-        <map value="n/a" />
-      </mapping>
-    </element>
-  </snapshot>
-  <differential>
-    <element>
-      <path value="Encounter.type" />
-      <type>
-        <code value="CodeableConcept" />
-        <profile value="http://example.com/fhir/SD/codeable-with-systems" />
-      </type>
-    </element>
-    <element>
-      <path value="Encounter.priority" />
-      <type>
-        <code value="CodeableConcept" />
-        <profile value="http://example.com/fhir/SD/codeable-with-systems" />
-      </type>
-    </element>
-  </differential>
->>>>>>> 6d67c8a8
 </StructureDefinition>