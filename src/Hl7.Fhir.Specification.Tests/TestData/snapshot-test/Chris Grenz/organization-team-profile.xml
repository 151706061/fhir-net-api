﻿<?xml version="1.0" encoding="utf-8"?>
<StructureDefinition xmlns="http://hl7.org/fhir">
  <url value="http://example.com/fhir/SD/organization-team" />
  <name value="organization-team" />
  <status value="draft" />
  <description value="An organization of type &quot;team&quot;." />
  <fhirVersion value="3.0.0" />
  <mapping>
    <identity value="v2" />
    <uri value="http://hl7.org/v2" />
    <name value="HL7 v2" />
  </mapping>
  <mapping>
    <identity value="rim" />
    <uri value="http://hl7.org/v3" />
    <name value="RIM" />
  </mapping>
  <mapping>
    <identity value="servd" />
    <uri value="http://www.omg.org/spec/ServD/1.0/" />
    <name value="ServD" />
  </mapping>
  <mapping>
    <identity value="w5" />
    <uri value="http://hl7.org/fhir/w5" />
    <name value="W5 Mapping" />
  </mapping>
  <kind value="resource" />
  <abstract value="false" />
  <type value="Organization" />
  <baseDefinition value="http://hl7.org/fhir/StructureDefinition/Organization" />
  <derivation value="constraint" />
<<<<<<< HEAD
	<snapshot>
		<element>
			<path value="Organization" />
			<short value="A grouping of people or organizations with a common purpose" />
			<definition value="A formally or informally recognized grouping of people or organizations formed for the purpose of achieving some form of collective action.  Includes companies, institutions, corporations, departments, community groups, healthcare practice groups, etc." />
			<min value="0" />
			<max value="*" />
			<base>
				<path value="Organization" />
				<min value="0" />
				<max value="*" />
			</base>
			<type>
				<code value="DomainResource" />
			</type>
			<constraint>
				<key value="org-1" />
				<severity value="error" />
				<human value="The organization SHALL at least have a name or an id, and possibly more than one" />
				<xpath value="count(f:identifier | f:name) &gt; 0" />
			</constraint>
			<constraint>
				<key value="dom-2" />
				<severity value="error" />
				<human value="If the resource is contained in another resource, it SHALL NOT contain nested Resources" />
				<xpath value="not(parent::f:contained and f:contained)" />
			</constraint>
			<constraint>
				<key value="dom-1" />
				<severity value="error" />
				<human value="If the resource is contained in another resource, it SHALL NOT contain any narrative" />
				<xpath value="not(parent::f:contained and f:text)" />
			</constraint>
			<constraint>
				<key value="dom-4" />
				<severity value="error" />
				<human value="If a resource is contained in another resource, it SHALL NOT have a meta.versionId or a meta.lastUpdated" />
				<xpath value="not(exists(f:contained/*/f:meta/f:versionId)) and not(exists(f:contained/*/f:meta/f:lastUpdated))" />
			</constraint>
			<constraint>
				<key value="dom-3" />
				<severity value="error" />
				<human value="If the resource is contained in another resource, it SHALL be referred to from elsewhere in the resource" />
				<xpath value="not(exists(for $id in f:contained/*/@id return $id[not(ancestor::f:contained/parent::*/descendant::f:reference/@value=concat('#', $id))]))" />
			</constraint>
			<mapping>
				<identity value="v2" />
				<map value="(also see master files messages)" />
			</mapping>
			<mapping>
				<identity value="rim" />
				<map value="Organization(classCode=ORG, determinerCode=INST)" />
			</mapping>
			<mapping>
				<identity value="servd" />
				<map value="Organization" />
			</mapping>
			<mapping>
				<identity value="w5" />
				<map value="administrative.group" />
			</mapping>
			<mapping>
				<identity value="rim" />
				<map value="Entity. Role, or Act" />
			</mapping>
			<mapping>
				<identity value="rim" />
				<map value="Entity. Role, or Act" />
			</mapping>
		</element>
		<element>
			<path value="Organization.id" />
			<short value="Logical id of this artifact" />
			<definition value="The logical id of the resource, as used in the URL for the resource. Once assigned, this value never changes." />
			<comment value="The only time that a resource does not have an id is when it is being submitted to the server using a create operation. Bundles always have an id, though it is usually a generated UUID." />
			<min value="0" />
			<max value="1" />
			<base>
				<path value="Resource.id" />
				<min value="0" />
				<max value="1" />
			</base>
			<type>
				<code value="id" />
			</type>
			<condition value="ele-1" />
			<constraint>
				<key value="ele-1" />
				<severity value="error" />
				<human value="All FHIR elements must have a @value or children" />
				<xpath value="@value|f:*|h:div" />
			</constraint>
			<isSummary value="true" />
			<mapping>
				<identity value="rim" />
				<map value="n/a" />
			</mapping>
		</element>
		<element>
			<path value="Organization.meta" />
			<short value="Metadata about the resource" />
			<definition value="The metadata about the resource. This is content that is maintained by the infrastructure. Changes to the content may not always be associated with version changes to the resource." />
			<min value="0" />
			<max value="1" />
			<base>
				<path value="Resource.meta" />
				<min value="0" />
				<max value="1" />
			</base>
			<type>
				<code value="Meta" />
			</type>
			<condition value="ele-1" />
			<constraint>
				<key value="ele-1" />
				<severity value="error" />
				<human value="All FHIR elements must have a @value or children" />
				<xpath value="@value|f:*|h:div" />
			</constraint>
			<isSummary value="true" />
			<mapping>
				<identity value="rim" />
				<map value="n/a" />
			</mapping>
		</element>
		<element>
			<path value="Organization.implicitRules" />
			<short value="A set of rules under which this content was created" />
			<definition value="A reference to a set of rules that were followed when the resource was constructed, and which must be understood when processing the content." />
			<comment value="Asserting this rule set restricts the content to be only understood by a limited set of trading partners. This inherently limits the usefulness of the data in the long term. However, the existing health eco-system is highly fractured, and not yet ready to define, collect, and exchange data in a generally computable sense. Wherever possible, implementers and/or specification writers should avoid using this element as much as possible." />
			<min value="0" />
			<max value="1" />
			<base>
				<path value="Resource.implicitRules" />
				<min value="0" />
				<max value="1" />
			</base>
			<type>
				<code value="uri" />
			</type>
			<condition value="ele-1" />
			<constraint>
				<key value="ele-1" />
				<severity value="error" />
				<human value="All FHIR elements must have a @value or children" />
				<xpath value="@value|f:*|h:div" />
			</constraint>
			<isModifier value="true" />
			<isSummary value="true" />
			<mapping>
				<identity value="rim" />
				<map value="n/a" />
			</mapping>
		</element>
		<element>
			<path value="Organization.language" />
			<short value="Language of the resource content" />
			<definition value="The base language in which the resource is written." />
			<comment value="Language is provided to support indexing and accessibility (typically, services such as text to speech use the language tag). The html language tag in the narrative applies  to the narrative. The language tag on the resource may be used to specify the language of other presentations generated from the data in the resource  Not all the content has to be in the base language. The Resource.language should not be assumed to apply to the narrative automatically. If a language is specified, it should it also be specified on the div element in the html (see rules in HTML5 for information about the relationship between xml:lang and the html lang attribute)." />
			<min value="0" />
			<max value="1" />
			<base>
				<path value="Resource.language" />
				<min value="0" />
				<max value="1" />
			</base>
			<type>
				<code value="code" />
			</type>
			<condition value="ele-1" />
			<constraint>
				<key value="ele-1" />
				<severity value="error" />
				<human value="All FHIR elements must have a @value or children" />
				<xpath value="@value|f:*|h:div" />
			</constraint>
			<binding>
				<strength value="required" />
				<description value="A human language." />
				<valueSet value="http://tools.ietf.org/html/bcp47" />
			</binding>
			<mapping>
				<identity value="rim" />
				<map value="n/a" />
			</mapping>
		</element>
		<element>
			<path value="Organization.text" />
			<short value="Text summary of the resource, for human interpretation" />
			<definition value="A human-readable narrative that contains a summary of the resource, and may be used to represent the content of the resource to a human. The narrative need not encode all the structured data, but is required to contain sufficient detail to make it &quot;clinically safe&quot; for a human to just read the narrative. Resource definitions may define what content should be represented in the narrative to ensure clinical safety." />
			<comment value="Contained resources do not have narrative. Resources that are not contained SHOULD have a narrative." />
			<alias value="narrative" />
			<alias value="html" />
			<alias value="xhtml" />
			<alias value="display" />
			<min value="0" />
			<max value="1" />
			<base>
				<path value="DomainResource.text" />
				<min value="0" />
				<max value="1" />
			</base>
			<type>
				<code value="Narrative" />
			</type>
			<condition value="dom-1" />
			<condition value="ele-1" />
			<constraint>
				<key value="ele-1" />
				<severity value="error" />
				<human value="All FHIR elements must have a @value or children" />
				<xpath value="@value|f:*|h:div" />
			</constraint>
			<mapping>
				<identity value="rim" />
				<map value="Act.text?" />
			</mapping>
			<mapping>
				<identity value="rim" />
				<map value="N/A" />
			</mapping>
			<mapping>
				<identity value="rim" />
				<map value="n/a" />
			</mapping>
		</element>
		<element>
			<path value="Organization.contained" />
			<short value="Contained, inline Resources" />
			<definition value="These resources do not have an independent existence apart from the resource that contains them - they cannot be identified independently, and nor can they have their own independent transaction scope." />
			<comment value="This should never be done when the content can be identified properly, as once identification is lost, it is extremely difficult (and context dependent) to restore it again." />
			<alias value="inline resources" />
			<alias value="anonymous resources" />
			<alias value="contained resources" />
			<min value="0" />
			<max value="*" />
			<base>
				<path value="DomainResource.contained" />
				<min value="0" />
				<max value="*" />
			</base>
			<type>
				<code value="Resource" />
			</type>
			<mapping>
				<identity value="rim" />
				<map value="N/A" />
			</mapping>
			<mapping>
				<identity value="rim" />
				<map value="Entity. Role, or Act" />
			</mapping>
		</element>
		<element>
			<path value="Organization.extension" />
			<short value="Additional Content defined by implementations" />
			<definition value="May be used to represent additional information that is not part of the basic definition of the resource. In order to make the use of extensions safe and manageable, there is a strict set of governance  applied to the definition and use of extensions. Though any implementer is allowed to define an extension, there is a set of requirements that SHALL be met as part of the definition of the extension." />
			<comment value="There can be no stigma associated with the use of extensions by any application, project, or standard - regardless of the institution or jurisdiction that uses or defines the extensions.  The use of extensions is what allows the FHIR specification to retain a core level of simplicity for everyone." />
			<alias value="extensions" />
			<alias value="user content" />
			<min value="0" />
			<max value="*" />
			<base>
				<path value="DomainResource.extension" />
				<min value="0" />
				<max value="*" />
			</base>
			<type>
				<code value="Extension" />
			</type>
			<condition value="ele-1" />
			<constraint>
				<key value="ele-1" />
				<severity value="error" />
				<human value="All FHIR elements must have a @value or children" />
				<xpath value="@value|f:*|h:div" />
			</constraint>
			<mapping>
				<identity value="rim" />
				<map value="N/A" />
			</mapping>
			<mapping>
				<identity value="rim" />
				<map value="N/A" />
			</mapping>
			<mapping>
				<identity value="rim" />
				<map value="n/a" />
			</mapping>
		</element>
		<element>
			<path value="Organization.modifierExtension" />
			<short value="Extensions that cannot be ignored" />
			<definition value="May be used to represent additional information that is not part of the basic definition of the resource, and that modifies the understanding of the element that contains it. Usually modifier elements provide negation or qualification. In order to make the use of extensions safe and manageable, there is a strict set of governance applied to the definition and use of extensions. Though any implementer is allowed to define an extension, there is a set of requirements that SHALL be met as part of the definition of the extension. Applications processing a resource are required to check for modifier extensions." />
			<comment value="There can be no stigma associated with the use of extensions by any application, project, or standard - regardless of the institution or jurisdiction that uses or defines the extensions.  The use of extensions is what allows the FHIR specification to retain a core level of simplicity for everyone." />
			<alias value="extensions" />
			<alias value="user content" />
			<min value="0" />
			<max value="*" />
			<base>
				<path value="DomainResource.modifierExtension" />
				<min value="0" />
				<max value="*" />
			</base>
			<type>
				<code value="Extension" />
			</type>
			<condition value="ele-1" />
			<constraint>
				<key value="ele-1" />
				<severity value="error" />
				<human value="All FHIR elements must have a @value or children" />
				<xpath value="@value|f:*|h:div" />
			</constraint>
			<isModifier value="true" />
			<mapping>
				<identity value="rim" />
				<map value="N/A" />
			</mapping>
			<mapping>
				<identity value="rim" />
				<map value="N/A" />
			</mapping>
			<mapping>
				<identity value="rim" />
				<map value="n/a" />
			</mapping>
		</element>
		<element>
			<path value="Organization.identifier" />
			<short value="Identifies this organization  across multiple systems" />
			<definition value="Identifier for the organization that is used to identify the organization across multiple disparate systems." />
			<requirements value="Organizations are known by a variety of ids. Some institutions maintain several, and most collect identifiers for exchange with other organizations concerning the organization." />
			<min value="0" />
			<max value="*" />
			<base>
				<path value="Organization.identifier" />
				<min value="0" />
				<max value="*" />
			</base>
			<type>
				<code value="Identifier" />
			</type>
			<condition value="org-1" />
			<condition value="ele-1" />
			<constraint>
				<key value="ele-1" />
				<severity value="error" />
				<human value="All FHIR elements must have a @value or children" />
				<xpath value="@value|f:*|h:div" />
			</constraint>
			<isSummary value="true" />
			<mapping>
				<identity value="v2" />
				<map value="XON.10 / XON.3" />
			</mapping>
			<mapping>
				<identity value="rim" />
				<map value=".scopes[Role](classCode=IDENT)" />
			</mapping>
			<mapping>
				<identity value="servd" />
				<map value="./Identifiers" />
			</mapping>
			<mapping>
				<identity value="w5" />
				<map value="id" />
			</mapping>
			<mapping>
				<identity value="v2" />
				<map value="CX / EI (occasionally, more often EI maps to a resource id or a URL)" />
			</mapping>
			<mapping>
				<identity value="rim" />
				<map value="II - see see identifier pattern at http://wiki.hl7.org/index.php?title=Common_Design_Patterns#Identifier_Pattern for relevant discussion. The Identifier class is a little looser than the v3 type II because it allows URIs as well as registered OIDs or GUIDs.  Also maps to Role[classCode=IDENT]" />
			</mapping>
			<mapping>
				<identity value="servd" />
				<map value="Identifier" />
			</mapping>
			<mapping>
				<identity value="rim" />
				<map value="n/a" />
			</mapping>
		</element>
		<element>
			<path value="Organization.active" />
			<short value="Whether the organization's record is still in active use" />
			<definition value="Whether the organization's record is still in active use." />
			<comment value="Default is true." />
			<requirements value="Need a flag to indicate a record is no longer to be used and should generally be hidden for the user in the UI." />
			<min value="0" />
			<max value="1" />
			<base>
				<path value="Organization.active" />
				<min value="0" />
				<max value="1" />
			</base>
			<type>
				<code value="boolean" />
			</type>
			<defaultValueBoolean value="true" />
			<condition value="ele-1" />
			<constraint>
				<key value="ele-1" />
				<severity value="error" />
				<human value="All FHIR elements must have a @value or children" />
				<xpath value="@value|f:*|h:div" />
			</constraint>
			<isModifier value="true" />
			<isSummary value="true" />
			<mapping>
				<identity value="v2" />
				<map value="No equivalent in HL7 v2" />
			</mapping>
			<mapping>
				<identity value="rim" />
				<map value=".status" />
			</mapping>
			<mapping>
				<identity value="servd" />
				<map value="./Status (however this concept in ServD more covers why the organization is active or not, could be delisted, deregistered, not operational yet) this could alternatively be derived from ./StartDate and ./EndDate and given a context date." />
			</mapping>
			<mapping>
				<identity value="w5" />
				<map value="status" />
			</mapping>
			<mapping>
				<identity value="rim" />
				<map value="n/a" />
			</mapping>
		</element>
		<element>
			<path value="Organization.type" />
			<short value="Kind of organization" />
			<definition value="The kind of organization that this is." />
			<comment value="Organizations can be corporations, wards, sections, clinical teams, government departments, etc. Note that code is generally a classifier of the type of organization; in many applications, codes are used to identity a particular organization (say, ward) as opposed to another of the same type - these are identifiers, not codes." />
			<requirements value="Need to be able to track the kind of organization that this is - different organization types have different uses." />
			<min value="1" />
			<max value="1" />
			<base>
				<path value="Organization.type" />
				<min value="0" />
				<max value="1" />
			</base>
			<type>
				<code value="CodeableConcept" />
			</type>
			<condition value="ele-1" />
			<constraint>
				<key value="ele-1" />
				<severity value="error" />
				<human value="All FHIR elements must have a @value or children" />
				<xpath value="@value|f:*|h:div" />
			</constraint>
			<isSummary value="true" />
			<binding>
				<strength value="example" />
				<description value="Used to categorize the organization" />
				<valueSet value="http://hl7.org/fhir/ValueSet/organization-type" />
			</binding>
			<mapping>
				<identity value="v2" />
				<map value="No equivalent in v2" />
			</mapping>
			<mapping>
				<identity value="rim" />
				<map value=".code" />
			</mapping>
			<mapping>
				<identity value="servd" />
				<map value="n/a" />
			</mapping>
			<mapping>
				<identity value="w5" />
				<map value="class" />
			</mapping>
			<mapping>
				<identity value="v2" />
				<map value="CE/CNE/CWE" />
			</mapping>
			<mapping>
				<identity value="rim" />
				<map value="CD" />
			</mapping>
			<mapping>
				<identity value="orim" />
				<map value="fhir:CodeableConcept rdfs:subClassOf dt:CD" />
			</mapping>
			<mapping>
				<identity value="rim" />
				<map value="n/a" />
			</mapping>
		</element>
		<element>
			<path value="Organization.name" />
			<short value="Name used for the organization" />
			<definition value="A name associated with the organization." />
			<comment value="Note that FHIR strings may not exceed 1MB in size" />
			<requirements value="Need to use the name as the label of the organization." />
			<min value="0" />
			<max value="1" />
			<base>
				<path value="Organization.name" />
				<min value="0" />
				<max value="1" />
			</base>
			<type>
				<code value="string" />
			</type>
			<condition value="org-1" />
			<condition value="ele-1" />
			<constraint>
				<key value="ele-1" />
				<severity value="error" />
				<human value="All FHIR elements must have a @value or children" />
				<xpath value="@value|f:*|h:div" />
			</constraint>
			<isSummary value="true" />
			<mapping>
				<identity value="v2" />
				<map value="XON.1" />
			</mapping>
			<mapping>
				<identity value="rim" />
				<map value=".name" />
			</mapping>
			<mapping>
				<identity value="servd" />
				<map value=".PreferredName/Name" />
			</mapping>
			<mapping>
				<identity value="rim" />
				<map value="n/a" />
			</mapping>
		</element>
		<element>
			<path value="Organization.telecom" />
			<short value="A contact detail for the organization" />
			<definition value="A contact detail for the organization." />
			<comment value="The use code home is not to be used. Note that these contacts are not the contact details of people who are employed by or represent the organization, but official contacts for the organization itself." />
			<requirements value="Human contact for the organization." />
			<min value="0" />
			<max value="*" />
			<base>
				<path value="Organization.telecom" />
				<min value="0" />
				<max value="*" />
			</base>
			<type>
				<code value="ContactPoint" />
			</type>
			<condition value="org-3" />
			<condition value="ele-1" />
			<constraint>
				<key value="org-3" />
				<severity value="error" />
				<human value="The telecom of an organization can never be of use 'home'" />
				<xpath value="count(f:use[@value='home']) = 0" />
			</constraint>
			<constraint>
				<key value="cpt-2" />
				<severity value="error" />
				<human value="A system is required if a value is provided." />
				<xpath value="not(exists(f:value)) or exists(f:system)" />
			</constraint>
			<constraint>
				<key value="ele-1" />
				<severity value="error" />
				<human value="All FHIR elements must have a @value or children" />
				<xpath value="@value|f:*|h:div" />
			</constraint>
			<isSummary value="true" />
			<mapping>
				<identity value="v2" />
				<map value="ORC-22?" />
			</mapping>
			<mapping>
				<identity value="rim" />
				<map value=".telecom" />
			</mapping>
			<mapping>
				<identity value="servd" />
				<map value="./ContactPoints" />
			</mapping>
			<mapping>
				<identity value="v2" />
				<map value="XTN" />
			</mapping>
			<mapping>
				<identity value="rim" />
				<map value="TEL" />
			</mapping>
			<mapping>
				<identity value="servd" />
				<map value="ContactPoint" />
			</mapping>
			<mapping>
				<identity value="rim" />
				<map value="n/a" />
			</mapping>
		</element>
		<element>
			<path value="Organization.address" />
			<short value="An address for the organization" />
			<definition value="An address for the organization." />
			<comment value="Organization may have multiple addresses with different uses or applicable periods. The use code home is not to be used." />
			<requirements value="May need to keep track of the organization's addresses for contacting, billing or reporting requirements." />
			<min value="0" />
			<max value="*" />
			<base>
				<path value="Organization.address" />
				<min value="0" />
				<max value="*" />
			</base>
			<type>
				<code value="Address" />
			</type>
			<condition value="org-2" />
			<condition value="ele-1" />
			<constraint>
				<key value="org-2" />
				<severity value="error" />
				<human value="An address of an organization can never be of use 'home'" />
				<xpath value="count(f:use[@value='home']) = 0" />
			</constraint>
			<constraint>
				<key value="ele-1" />
				<severity value="error" />
				<human value="All FHIR elements must have a @value or children" />
				<xpath value="@value|f:*|h:div" />
			</constraint>
			<isSummary value="true" />
			<mapping>
				<identity value="v2" />
				<map value="ORC-23?" />
			</mapping>
			<mapping>
				<identity value="rim" />
				<map value=".address" />
			</mapping>
			<mapping>
				<identity value="servd" />
				<map value="./PrimaryAddress and ./OtherAddresses" />
			</mapping>
			<mapping>
				<identity value="v2" />
				<map value="XAD" />
			</mapping>
			<mapping>
				<identity value="rim" />
				<map value="AD" />
			</mapping>
			<mapping>
				<identity value="servd" />
				<map value="Address" />
			</mapping>
			<mapping>
				<identity value="rim" />
				<map value="n/a" />
			</mapping>
		</element>
		<element>
			<path value="Organization.partOf" />
			<short value="The organization of which this organization forms a part" />
			<definition value="The organization of which this organization forms a part." />
			<requirements value="Need to be able to track the hierarchy of organizations within an organization." />
			<min value="0" />
			<max value="1" />
			<base>
				<path value="Organization.partOf" />
				<min value="0" />
				<max value="1" />
			</base>
			<type>
				<code value="Reference" />
				<profile value="http://hl7.org/fhir/StructureDefinition/Organization" />
			</type>
			<condition value="ele-1" />
			<constraint>
				<key value="ref-1" />
				<severity value="error" />
				<human value="SHALL have a local reference if the resource is provided inline" />
				<xpath value="not(starts-with(f:reference/@value, '#')) or exists(ancestor::*[self::f:entry or self::f:parameter]/f:resource/f:*/f:contained/f:*[f:id/@value=substring-after(current()/f:reference/@value, '#')]|/*/f:contained/f:*[f:id/@value=substring-after(current()/f:reference/@value, '#')])" />
			</constraint>
			<constraint>
				<key value="ele-1" />
				<severity value="error" />
				<human value="All FHIR elements must have a @value or children" />
				<xpath value="@value|f:*|h:div" />
			</constraint>
			<isSummary value="true" />
			<mapping>
				<identity value="v2" />
				<map value="No equivalent in HL7 v2" />
			</mapping>
			<mapping>
				<identity value="rim" />
				<map value=".playedBy[classCode=Part].scoper" />
			</mapping>
			<mapping>
				<identity value="servd" />
				<map value="n/a" />
			</mapping>
			<mapping>
				<identity value="rim" />
				<map value="The target of a resource reference is a RIM entry point (Act, Role, or Entity)" />
			</mapping>
			<mapping>
				<identity value="rim" />
				<map value="n/a" />
			</mapping>
		</element>
		<element>
			<path value="Organization.contact" />
			<short value="Contact for the organization for a certain purpose" />
			<definition value="Contact for the organization for a certain purpose." />
			<comment value="Where multiple contacts for the same purpose are provided there is a standard extension that can be used to determine which one is the preferred contact to use." />
			<requirements value="Need to keep track of assigned contact points within bigger organization." />
			<min value="0" />
			<max value="*" />
			<base>
				<path value="Organization.contact" />
				<min value="0" />
				<max value="*" />
			</base>
			<type>
				<code value="BackboneElement" />
			</type>
			<condition value="ele-1" />
			<constraint>
				<key value="ele-1" />
				<severity value="error" />
				<human value="All FHIR elements must have a @value or children" />
				<xpath value="@value|f:*|h:div" />
			</constraint>
			<mapping>
				<identity value="rim" />
				<map value=".contactParty" />
			</mapping>
			<mapping>
				<identity value="rim" />
				<map value="n/a" />
			</mapping>
			<mapping>
				<identity value="rim" />
				<map value="n/a" />
			</mapping>
		</element>
		<element>
			<path value="Organization.contact.id" />
			<representation value="xmlAttr" />
			<short value="xml:id (or equivalent in JSON)" />
			<definition value="unique id for the element within a resource (for internal references)." />
			<comment value="RFC 4122" />
			<min value="0" />
			<max value="1" />
			<base>
				<path value="Element.id" />
				<min value="0" />
				<max value="1" />
			</base>
			<type>
				<code value="id" />
			</type>
			<condition value="ele-1" />
			<constraint>
				<key value="ele-1" />
				<severity value="error" />
				<human value="All FHIR elements must have a @value or children" />
				<xpath value="@value|f:*|h:div" />
			</constraint>
			<mapping>
				<identity value="rim" />
				<map value="n/a" />
			</mapping>
			<mapping>
				<identity value="rim" />
				<map value="n/a" />
			</mapping>
		</element>
		<element>
			<path value="Organization.contact.extension" />
			<short value="Additional Content defined by implementations" />
			<definition value="May be used to represent additional information that is not part of the basic definition of the element. In order to make the use of extensions safe and manageable, there is a strict set of governance  applied to the definition and use of extensions. Though any implementer is allowed to define an extension, there is a set of requirements that SHALL be met as part of the definition of the extension." />
			<comment value="There can be no stigma associated with the use of extensions by any application, project, or standard - regardless of the institution or jurisdiction that uses or defines the extensions.  The use of extensions is what allows the FHIR specification to retain a core level of simplicity for everyone." />
			<alias value="extensions" />
			<alias value="user content" />
			<min value="0" />
			<max value="*" />
			<base>
				<path value="Element.extension" />
				<min value="0" />
				<max value="*" />
			</base>
			<type>
				<code value="Extension" />
			</type>
			<condition value="ele-1" />
			<constraint>
				<key value="ele-1" />
				<severity value="error" />
				<human value="All FHIR elements must have a @value or children" />
				<xpath value="@value|f:*|h:div" />
			</constraint>
			<mapping>
				<identity value="rim" />
				<map value="n/a" />
			</mapping>
			<mapping>
				<identity value="rim" />
				<map value="N/A" />
			</mapping>
			<mapping>
				<identity value="rim" />
				<map value="n/a" />
			</mapping>
		</element>
		<element>
			<path value="Organization.contact.modifierExtension" />
			<short value="Extensions that cannot be ignored" />
			<definition value="May be used to represent additional information that is not part of the basic definition of the element, and that modifies the understanding of the element that contains it. Usually modifier elements provide negation or qualification. In order to make the use of extensions safe and manageable, there is a strict set of governance applied to the definition and use of extensions. Though any implementer is allowed to define an extension, there is a set of requirements that SHALL be met as part of the definition of the extension. Applications processing a resource are required to check for modifier extensions." />
			<comment value="There can be no stigma associated with the use of extensions by any application, project, or standard - regardless of the institution or jurisdiction that uses or defines the extensions.  The use of extensions is what allows the FHIR specification to retain a core level of simplicity for everyone." />
			<alias value="extensions" />
			<alias value="user content" />
			<alias value="modifiers" />
			<min value="0" />
			<max value="*" />
			<base>
				<path value="BackboneElement.modifierExtension" />
				<min value="0" />
				<max value="*" />
			</base>
			<type>
				<code value="Extension" />
			</type>
			<condition value="ele-1" />
			<constraint>
				<key value="ele-1" />
				<severity value="error" />
				<human value="All FHIR elements must have a @value or children" />
				<xpath value="@value|f:*|h:div" />
			</constraint>
			<isModifier value="true" />
			<mapping>
				<identity value="rim" />
				<map value="N/A" />
			</mapping>
			<mapping>
				<identity value="rim" />
				<map value="N/A" />
			</mapping>
			<mapping>
				<identity value="rim" />
				<map value="n/a" />
			</mapping>
		</element>
		<element>
			<path value="Organization.contact.purpose" />
			<short value="The type of contact" />
			<definition value="Indicates a purpose for which the contact can be reached." />
			<comment value="Not all terminology uses fit this general pattern. In some cases, models should not use CodeableConcept and use Coding directly and provide their own structure for managing text, codings, translations and the relationship between elements and pre- and post-coordination." />
			<requirements value="Need to distinguish between multiple contact persons." />
			<min value="0" />
			<max value="1" />
			<base>
				<path value="Organization.contact.purpose" />
				<min value="0" />
				<max value="1" />
			</base>
			<type>
				<code value="CodeableConcept" />
			</type>
			<condition value="ele-1" />
			<constraint>
				<key value="ele-1" />
				<severity value="error" />
				<human value="All FHIR elements must have a @value or children" />
				<xpath value="@value|f:*|h:div" />
			</constraint>
			<isSummary value="true" />
			<binding>
				<strength value="extensible" />
				<description value="The purpose for which you would contact a contact party" />
				<valueSet value="http://hl7.org/fhir/ValueSet/contactentity-type" />
			</binding>
			<mapping>
				<identity value="rim" />
				<map value="./type" />
			</mapping>
			<mapping>
				<identity value="v2" />
				<map value="CE/CNE/CWE" />
			</mapping>
			<mapping>
				<identity value="rim" />
				<map value="CD" />
			</mapping>
			<mapping>
				<identity value="orim" />
				<map value="fhir:CodeableConcept rdfs:subClassOf dt:CD" />
			</mapping>
			<mapping>
				<identity value="rim" />
				<map value="n/a" />
			</mapping>
		</element>
		<element>
			<path value="Organization.contact.name" />
			<short value="A name associated with the contact" />
			<definition value="A name associated with the contact." />
			<comment value="Names may be changed, or repudiated, or people may have different names in different contexts. Names may be divided into parts of different type that have variable significance depending on context, though the division into parts does not always matter. With personal names, the different parts may or may not be imbued with some implicit meaning; various cultures associate different importance with the name parts and the degree to which systems must care about name parts around the world varies widely." />
			<requirements value="Need to be able to track the person by name." />
			<min value="0" />
			<max value="1" />
			<base>
				<path value="Organization.contact.name" />
				<min value="0" />
				<max value="1" />
			</base>
			<type>
				<code value="HumanName" />
			</type>
			<condition value="ele-1" />
			<constraint>
				<key value="ele-1" />
				<severity value="error" />
				<human value="All FHIR elements must have a @value or children" />
				<xpath value="@value|f:*|h:div" />
			</constraint>
			<isSummary value="true" />
			<mapping>
				<identity value="v2" />
				<map value="PID-5, PID-9" />
			</mapping>
			<mapping>
				<identity value="rim" />
				<map value="./name" />
			</mapping>
			<mapping>
				<identity value="v2" />
				<map value="XPN" />
			</mapping>
			<mapping>
				<identity value="rim" />
				<map value="EN (actually, PN)" />
			</mapping>
			<mapping>
				<identity value="servd" />
				<map value="ProviderName" />
			</mapping>
			<mapping>
				<identity value="rim" />
				<map value="n/a" />
			</mapping>
		</element>
		<element>
			<path value="Organization.contact.telecom" />
			<short value="Contact details (telephone, email, etc.)  for a contact" />
			<definition value="A contact detail (e.g. a telephone number or an email address) by which the party may be contacted." />
			<requirements value="People have (primary) ways to contact them in some way such as phone, email." />
			<min value="0" />
			<max value="*" />
			<base>
				<path value="Organization.contact.telecom" />
				<min value="0" />
				<max value="*" />
			</base>
			<type>
				<code value="ContactPoint" />
			</type>
			<condition value="ele-1" />
			<constraint>
				<key value="cpt-2" />
				<severity value="error" />
				<human value="A system is required if a value is provided." />
				<xpath value="not(exists(f:value)) or exists(f:system)" />
			</constraint>
			<constraint>
				<key value="ele-1" />
				<severity value="error" />
				<human value="All FHIR elements must have a @value or children" />
				<xpath value="@value|f:*|h:div" />
			</constraint>
			<isSummary value="true" />
			<mapping>
				<identity value="v2" />
				<map value="PID-13, PID-14" />
			</mapping>
			<mapping>
				<identity value="rim" />
				<map value="./telecom" />
			</mapping>
			<mapping>
				<identity value="v2" />
				<map value="XTN" />
			</mapping>
			<mapping>
				<identity value="rim" />
				<map value="TEL" />
			</mapping>
			<mapping>
				<identity value="servd" />
				<map value="ContactPoint" />
			</mapping>
			<mapping>
				<identity value="rim" />
				<map value="n/a" />
			</mapping>
		</element>
		<element>
			<path value="Organization.contact.address" />
			<short value="Visiting or postal addresses for the contact" />
			<definition value="Visiting or postal addresses for the contact." />
			<comment value="Note: address is for postal addresses, not physical locations." />
			<requirements value="May need to keep track of a contact party's address for contacting, billing or reporting requirements." />
			<min value="0" />
			<max value="1" />
			<base>
				<path value="Organization.contact.address" />
				<min value="0" />
				<max value="1" />
			</base>
			<type>
				<code value="Address" />
			</type>
			<condition value="ele-1" />
			<constraint>
				<key value="ele-1" />
				<severity value="error" />
				<human value="All FHIR elements must have a @value or children" />
				<xpath value="@value|f:*|h:div" />
			</constraint>
			<isSummary value="true" />
			<mapping>
				<identity value="v2" />
				<map value="PID-11" />
			</mapping>
			<mapping>
				<identity value="rim" />
				<map value="./addr" />
			</mapping>
			<mapping>
				<identity value="v2" />
				<map value="XAD" />
			</mapping>
			<mapping>
				<identity value="rim" />
				<map value="AD" />
			</mapping>
			<mapping>
				<identity value="servd" />
				<map value="Address" />
			</mapping>
			<mapping>
				<identity value="rim" />
				<map value="n/a" />
			</mapping>
		</element>
	</snapshot>
	<differential>
		<element>
			<path value="Organization.type" />
			<min value="1" />
		</element>
	</differential>
=======
  <snapshot>
    <element>
      <path value="Organization" />
      <short value="A grouping of people or organizations with a common purpose" />
      <definition value="A formally or informally recognized grouping of people or organizations formed for the purpose of achieving some form of collective action.  Includes companies, institutions, corporations, departments, community groups, healthcare practice groups, etc." />
      <min value="0" />
      <max value="*" />
      <base>
        <path value="Organization" />
        <min value="0" />
        <max value="*" />
      </base>
      <type>
        <code value="DomainResource" />
      </type>
      <constraint>
        <key value="org-1" />
        <severity value="error" />
        <human value="The organization SHALL at least have a name or an id, and possibly more than one" />
        <xpath value="count(f:identifier | f:name) &gt; 0" />
      </constraint>
      <constraint>
        <key value="dom-2" />
        <severity value="error" />
        <human value="If the resource is contained in another resource, it SHALL NOT contain nested Resources" />
        <xpath value="not(parent::f:contained and f:contained)" />
      </constraint>
      <constraint>
        <key value="dom-1" />
        <severity value="error" />
        <human value="If the resource is contained in another resource, it SHALL NOT contain any narrative" />
        <xpath value="not(parent::f:contained and f:text)" />
      </constraint>
      <constraint>
        <key value="dom-4" />
        <severity value="error" />
        <human value="If a resource is contained in another resource, it SHALL NOT have a meta.versionId or a meta.lastUpdated" />
        <xpath value="not(exists(f:contained/*/f:meta/f:versionId)) and not(exists(f:contained/*/f:meta/f:lastUpdated))" />
      </constraint>
      <constraint>
        <key value="dom-3" />
        <severity value="error" />
        <human value="If the resource is contained in another resource, it SHALL be referred to from elsewhere in the resource" />
        <xpath value="not(exists(for $id in f:contained/*/@id return $id[not(ancestor::f:contained/parent::*/descendant::f:reference/@value=concat('#', $id))]))" />
      </constraint>
      <mapping>
        <identity value="v2" />
        <map value="(also see master files messages)" />
      </mapping>
      <mapping>
        <identity value="rim" />
        <map value="Organization(classCode=ORG, determinerCode=INST)" />
      </mapping>
      <mapping>
        <identity value="servd" />
        <map value="Organization" />
      </mapping>
      <mapping>
        <identity value="w5" />
        <map value="administrative.group" />
      </mapping>
      <mapping>
        <identity value="rim" />
        <map value="Entity. Role, or Act" />
      </mapping>
      <mapping>
        <identity value="rim" />
        <map value="Entity. Role, or Act" />
      </mapping>
    </element>
    <element>
      <path value="Organization.id" />
      <short value="Logical id of this artifact" />
      <definition value="The logical id of the resource, as used in the URL for the resource. Once assigned, this value never changes." />
      <comment value="The only time that a resource does not have an id is when it is being submitted to the server using a create operation. Bundles always have an id, though it is usually a generated UUID." />
      <min value="0" />
      <max value="1" />
      <base>
        <path value="Resource.id" />
        <min value="0" />
        <max value="1" />
      </base>
      <type>
        <code value="id" />
      </type>
      <condition value="ele-1" />
      <constraint>
        <key value="ele-1" />
        <severity value="error" />
        <human value="All FHIR elements must have a @value or children" />
        <xpath value="@value|f:*|h:div" />
      </constraint>
      <isSummary value="true" />
      <mapping>
        <identity value="rim" />
        <map value="n/a" />
      </mapping>
    </element>
    <element>
      <path value="Organization.meta" />
      <short value="Metadata about the resource" />
      <definition value="The metadata about the resource. This is content that is maintained by the infrastructure. Changes to the content may not always be associated with version changes to the resource." />
      <min value="0" />
      <max value="1" />
      <base>
        <path value="Resource.meta" />
        <min value="0" />
        <max value="1" />
      </base>
      <type>
        <code value="Meta" />
      </type>
      <condition value="ele-1" />
      <constraint>
        <key value="ele-1" />
        <severity value="error" />
        <human value="All FHIR elements must have a @value or children" />
        <xpath value="@value|f:*|h:div" />
      </constraint>
      <isSummary value="true" />
      <mapping>
        <identity value="rim" />
        <map value="n/a" />
      </mapping>
    </element>
    <element>
      <path value="Organization.implicitRules" />
      <short value="A set of rules under which this content was created" />
      <definition value="A reference to a set of rules that were followed when the resource was constructed, and which must be understood when processing the content." />
      <comment value="Asserting this rule set restricts the content to be only understood by a limited set of trading partners. This inherently limits the usefulness of the data in the long term. However, the existing health eco-system is highly fractured, and not yet ready to define, collect, and exchange data in a generally computable sense. Wherever possible, implementers and/or specification writers should avoid using this element as much as possible." />
      <min value="0" />
      <max value="1" />
      <base>
        <path value="Resource.implicitRules" />
        <min value="0" />
        <max value="1" />
      </base>
      <type>
        <code value="uri" />
      </type>
      <condition value="ele-1" />
      <constraint>
        <key value="ele-1" />
        <severity value="error" />
        <human value="All FHIR elements must have a @value or children" />
        <xpath value="@value|f:*|h:div" />
      </constraint>
      <isModifier value="true" />
      <isSummary value="true" />
      <mapping>
        <identity value="rim" />
        <map value="n/a" />
      </mapping>
    </element>
    <element>
      <path value="Organization.language" />
      <short value="Language of the resource content" />
      <definition value="The base language in which the resource is written." />
      <comment value="Language is provided to support indexing and accessibility (typically, services such as text to speech use the language tag). The html language tag in the narrative applies  to the narrative. The language tag on the resource may be used to specify the language of other presentations generated from the data in the resource  Not all the content has to be in the base language. The Resource.language should not be assumed to apply to the narrative automatically. If a language is specified, it should it also be specified on the div element in the html (see rules in HTML5 for information about the relationship between xml:lang and the html lang attribute)." />
      <min value="0" />
      <max value="1" />
      <base>
        <path value="Resource.language" />
        <min value="0" />
        <max value="1" />
      </base>
      <type>
        <code value="code" />
      </type>
      <condition value="ele-1" />
      <constraint>
        <key value="ele-1" />
        <severity value="error" />
        <human value="All FHIR elements must have a @value or children" />
        <xpath value="@value|f:*|h:div" />
      </constraint>
      <binding>
        <strength value="required" />
        <description value="A human language." />
        <valueSetUri value="http://tools.ietf.org/html/bcp47" />
      </binding>
      <mapping>
        <identity value="rim" />
        <map value="n/a" />
      </mapping>
    </element>
    <element>
      <path value="Organization.text" />
      <short value="Text summary of the resource, for human interpretation" />
      <definition value="A human-readable narrative that contains a summary of the resource, and may be used to represent the content of the resource to a human. The narrative need not encode all the structured data, but is required to contain sufficient detail to make it &quot;clinically safe&quot; for a human to just read the narrative. Resource definitions may define what content should be represented in the narrative to ensure clinical safety." />
      <comment value="Contained resources do not have narrative. Resources that are not contained SHOULD have a narrative." />
      <alias value="narrative" />
      <alias value="html" />
      <alias value="xhtml" />
      <alias value="display" />
      <min value="0" />
      <max value="1" />
      <base>
        <path value="DomainResource.text" />
        <min value="0" />
        <max value="1" />
      </base>
      <type>
        <code value="Narrative" />
      </type>
      <condition value="dom-1" />
      <condition value="ele-1" />
      <constraint>
        <key value="ele-1" />
        <severity value="error" />
        <human value="All FHIR elements must have a @value or children" />
        <xpath value="@value|f:*|h:div" />
      </constraint>
      <mapping>
        <identity value="rim" />
        <map value="Act.text?" />
      </mapping>
      <mapping>
        <identity value="rim" />
        <map value="N/A" />
      </mapping>
      <mapping>
        <identity value="rim" />
        <map value="n/a" />
      </mapping>
    </element>
    <element>
      <path value="Organization.contained" />
      <short value="Contained, inline Resources" />
      <definition value="These resources do not have an independent existence apart from the resource that contains them - they cannot be identified independently, and nor can they have their own independent transaction scope." />
      <comment value="This should never be done when the content can be identified properly, as once identification is lost, it is extremely difficult (and context dependent) to restore it again." />
      <alias value="inline resources" />
      <alias value="anonymous resources" />
      <alias value="contained resources" />
      <min value="0" />
      <max value="*" />
      <base>
        <path value="DomainResource.contained" />
        <min value="0" />
        <max value="*" />
      </base>
      <type>
        <code value="Resource" />
      </type>
      <mapping>
        <identity value="rim" />
        <map value="N/A" />
      </mapping>
      <mapping>
        <identity value="rim" />
        <map value="Entity. Role, or Act" />
      </mapping>
    </element>
    <element>
      <path value="Organization.extension" />
      <short value="Additional Content defined by implementations" />
      <definition value="May be used to represent additional information that is not part of the basic definition of the resource. In order to make the use of extensions safe and manageable, there is a strict set of governance  applied to the definition and use of extensions. Though any implementer is allowed to define an extension, there is a set of requirements that SHALL be met as part of the definition of the extension." />
      <comment value="There can be no stigma associated with the use of extensions by any application, project, or standard - regardless of the institution or jurisdiction that uses or defines the extensions.  The use of extensions is what allows the FHIR specification to retain a core level of simplicity for everyone." />
      <alias value="extensions" />
      <alias value="user content" />
      <min value="0" />
      <max value="*" />
      <base>
        <path value="DomainResource.extension" />
        <min value="0" />
        <max value="*" />
      </base>
      <type>
        <code value="Extension" />
      </type>
      <condition value="ele-1" />
      <constraint>
        <key value="ele-1" />
        <severity value="error" />
        <human value="All FHIR elements must have a @value or children" />
        <xpath value="@value|f:*|h:div" />
      </constraint>
      <mapping>
        <identity value="rim" />
        <map value="N/A" />
      </mapping>
      <mapping>
        <identity value="rim" />
        <map value="N/A" />
      </mapping>
      <mapping>
        <identity value="rim" />
        <map value="n/a" />
      </mapping>
    </element>
    <element>
      <path value="Organization.modifierExtension" />
      <short value="Extensions that cannot be ignored" />
      <definition value="May be used to represent additional information that is not part of the basic definition of the resource, and that modifies the understanding of the element that contains it. Usually modifier elements provide negation or qualification. In order to make the use of extensions safe and manageable, there is a strict set of governance applied to the definition and use of extensions. Though any implementer is allowed to define an extension, there is a set of requirements that SHALL be met as part of the definition of the extension. Applications processing a resource are required to check for modifier extensions." />
      <comment value="There can be no stigma associated with the use of extensions by any application, project, or standard - regardless of the institution or jurisdiction that uses or defines the extensions.  The use of extensions is what allows the FHIR specification to retain a core level of simplicity for everyone." />
      <alias value="extensions" />
      <alias value="user content" />
      <min value="0" />
      <max value="*" />
      <base>
        <path value="DomainResource.modifierExtension" />
        <min value="0" />
        <max value="*" />
      </base>
      <type>
        <code value="Extension" />
      </type>
      <condition value="ele-1" />
      <constraint>
        <key value="ele-1" />
        <severity value="error" />
        <human value="All FHIR elements must have a @value or children" />
        <xpath value="@value|f:*|h:div" />
      </constraint>
      <isModifier value="true" />
      <mapping>
        <identity value="rim" />
        <map value="N/A" />
      </mapping>
      <mapping>
        <identity value="rim" />
        <map value="N/A" />
      </mapping>
      <mapping>
        <identity value="rim" />
        <map value="n/a" />
      </mapping>
    </element>
    <element>
      <path value="Organization.identifier" />
      <short value="Identifies this organization  across multiple systems" />
      <definition value="Identifier for the organization that is used to identify the organization across multiple disparate systems." />
      <requirements value="Organizations are known by a variety of ids. Some institutions maintain several, and most collect identifiers for exchange with other organizations concerning the organization." />
      <min value="0" />
      <max value="*" />
      <base>
        <path value="Organization.identifier" />
        <min value="0" />
        <max value="*" />
      </base>
      <type>
        <code value="Identifier" />
      </type>
      <condition value="org-1" />
      <condition value="ele-1" />
      <constraint>
        <key value="ele-1" />
        <severity value="error" />
        <human value="All FHIR elements must have a @value or children" />
        <xpath value="@value|f:*|h:div" />
      </constraint>
      <isSummary value="true" />
      <mapping>
        <identity value="v2" />
        <map value="XON.10 / XON.3" />
      </mapping>
      <mapping>
        <identity value="rim" />
        <map value=".scopes[Role](classCode=IDENT)" />
      </mapping>
      <mapping>
        <identity value="servd" />
        <map value="./Identifiers" />
      </mapping>
      <mapping>
        <identity value="w5" />
        <map value="id" />
      </mapping>
      <mapping>
        <identity value="v2" />
        <map value="CX / EI (occasionally, more often EI maps to a resource id or a URL)" />
      </mapping>
      <mapping>
        <identity value="rim" />
        <map value="II - see see identifier pattern at http://wiki.hl7.org/index.php?title=Common_Design_Patterns#Identifier_Pattern for relevant discussion. The Identifier class is a little looser than the v3 type II because it allows URIs as well as registered OIDs or GUIDs.  Also maps to Role[classCode=IDENT]" />
      </mapping>
      <mapping>
        <identity value="servd" />
        <map value="Identifier" />
      </mapping>
      <mapping>
        <identity value="rim" />
        <map value="n/a" />
      </mapping>
    </element>
    <element>
      <path value="Organization.active" />
      <short value="Whether the organization's record is still in active use" />
      <definition value="Whether the organization's record is still in active use." />
      <comment value="Default is true." />
      <requirements value="Need a flag to indicate a record is no longer to be used and should generally be hidden for the user in the UI." />
      <min value="0" />
      <max value="1" />
      <base>
        <path value="Organization.active" />
        <min value="0" />
        <max value="1" />
      </base>
      <type>
        <code value="boolean" />
      </type>
      <defaultValueBoolean value="true" />
      <condition value="ele-1" />
      <constraint>
        <key value="ele-1" />
        <severity value="error" />
        <human value="All FHIR elements must have a @value or children" />
        <xpath value="@value|f:*|h:div" />
      </constraint>
      <isModifier value="true" />
      <isSummary value="true" />
      <mapping>
        <identity value="v2" />
        <map value="No equivalent in HL7 v2" />
      </mapping>
      <mapping>
        <identity value="rim" />
        <map value=".status" />
      </mapping>
      <mapping>
        <identity value="servd" />
        <map value="./Status (however this concept in ServD more covers why the organization is active or not, could be delisted, deregistered, not operational yet) this could alternatively be derived from ./StartDate and ./EndDate and given a context date." />
      </mapping>
      <mapping>
        <identity value="w5" />
        <map value="status" />
      </mapping>
      <mapping>
        <identity value="rim" />
        <map value="n/a" />
      </mapping>
    </element>
    <element>
      <path value="Organization.type" />
      <short value="Kind of organization" />
      <definition value="The kind of organization that this is." />
      <comment value="Organizations can be corporations, wards, sections, clinical teams, government departments, etc. Note that code is generally a classifier of the type of organization; in many applications, codes are used to identity a particular organization (say, ward) as opposed to another of the same type - these are identifiers, not codes." />
      <requirements value="Need to be able to track the kind of organization that this is - different organization types have different uses." />
      <min value="1" />
      <max value="1" />
      <base>
        <path value="Organization.type" />
        <min value="0" />
        <max value="1" />
      </base>
      <type>
        <code value="CodeableConcept" />
      </type>
      <condition value="ele-1" />
      <constraint>
        <key value="ele-1" />
        <severity value="error" />
        <human value="All FHIR elements must have a @value or children" />
        <xpath value="@value|f:*|h:div" />
      </constraint>
      <isSummary value="true" />
      <binding>
        <strength value="example" />
        <description value="Used to categorize the organization" />
        <valueSetUri value="http://hl7.org/fhir/ValueSet/organization-type" />
      </binding>
      <mapping>
        <identity value="v2" />
        <map value="No equivalent in v2" />
      </mapping>
      <mapping>
        <identity value="rim" />
        <map value=".code" />
      </mapping>
      <mapping>
        <identity value="servd" />
        <map value="n/a" />
      </mapping>
      <mapping>
        <identity value="w5" />
        <map value="class" />
      </mapping>
      <mapping>
        <identity value="v2" />
        <map value="CE/CNE/CWE" />
      </mapping>
      <mapping>
        <identity value="rim" />
        <map value="CD" />
      </mapping>
      <mapping>
        <identity value="orim" />
        <map value="fhir:CodeableConcept rdfs:subClassOf dt:CD" />
      </mapping>
      <mapping>
        <identity value="rim" />
        <map value="n/a" />
      </mapping>
    </element>
    <element>
      <path value="Organization.name" />
      <short value="Name used for the organization" />
      <definition value="A name associated with the organization." />
      <comment value="Note that FHIR strings may not exceed 1MB in size" />
      <requirements value="Need to use the name as the label of the organization." />
      <min value="0" />
      <max value="1" />
      <base>
        <path value="Organization.name" />
        <min value="0" />
        <max value="1" />
      </base>
      <type>
        <code value="string" />
      </type>
      <condition value="org-1" />
      <condition value="ele-1" />
      <constraint>
        <key value="ele-1" />
        <severity value="error" />
        <human value="All FHIR elements must have a @value or children" />
        <xpath value="@value|f:*|h:div" />
      </constraint>
      <isSummary value="true" />
      <mapping>
        <identity value="v2" />
        <map value="XON.1" />
      </mapping>
      <mapping>
        <identity value="rim" />
        <map value=".name" />
      </mapping>
      <mapping>
        <identity value="servd" />
        <map value=".PreferredName/Name" />
      </mapping>
      <mapping>
        <identity value="rim" />
        <map value="n/a" />
      </mapping>
    </element>
    <element>
      <path value="Organization.telecom" />
      <short value="A contact detail for the organization" />
      <definition value="A contact detail for the organization." />
      <comment value="The use code home is not to be used. Note that these contacts are not the contact details of people who are employed by or represent the organization, but official contacts for the organization itself." />
      <requirements value="Human contact for the organization." />
      <min value="0" />
      <max value="*" />
      <base>
        <path value="Organization.telecom" />
        <min value="0" />
        <max value="*" />
      </base>
      <type>
        <code value="ContactPoint" />
      </type>
      <condition value="org-3" />
      <condition value="ele-1" />
      <constraint>
        <key value="org-3" />
        <severity value="error" />
        <human value="The telecom of an organization can never be of use 'home'" />
        <xpath value="count(f:use[@value='home']) = 0" />
      </constraint>
      <constraint>
        <key value="cpt-2" />
        <severity value="error" />
        <human value="A system is required if a value is provided." />
        <xpath value="not(exists(f:value)) or exists(f:system)" />
      </constraint>
      <constraint>
        <key value="ele-1" />
        <severity value="error" />
        <human value="All FHIR elements must have a @value or children" />
        <xpath value="@value|f:*|h:div" />
      </constraint>
      <isSummary value="true" />
      <mapping>
        <identity value="v2" />
        <map value="ORC-22?" />
      </mapping>
      <mapping>
        <identity value="rim" />
        <map value=".telecom" />
      </mapping>
      <mapping>
        <identity value="servd" />
        <map value="./ContactPoints" />
      </mapping>
      <mapping>
        <identity value="v2" />
        <map value="XTN" />
      </mapping>
      <mapping>
        <identity value="rim" />
        <map value="TEL" />
      </mapping>
      <mapping>
        <identity value="servd" />
        <map value="ContactPoint" />
      </mapping>
      <mapping>
        <identity value="rim" />
        <map value="n/a" />
      </mapping>
    </element>
    <element>
      <path value="Organization.address" />
      <short value="An address for the organization" />
      <definition value="An address for the organization." />
      <comment value="Organization may have multiple addresses with different uses or applicable periods. The use code home is not to be used." />
      <requirements value="May need to keep track of the organization's addresses for contacting, billing or reporting requirements." />
      <min value="0" />
      <max value="*" />
      <base>
        <path value="Organization.address" />
        <min value="0" />
        <max value="*" />
      </base>
      <type>
        <code value="Address" />
      </type>
      <condition value="org-2" />
      <condition value="ele-1" />
      <constraint>
        <key value="org-2" />
        <severity value="error" />
        <human value="An address of an organization can never be of use 'home'" />
        <xpath value="count(f:use[@value='home']) = 0" />
      </constraint>
      <constraint>
        <key value="ele-1" />
        <severity value="error" />
        <human value="All FHIR elements must have a @value or children" />
        <xpath value="@value|f:*|h:div" />
      </constraint>
      <isSummary value="true" />
      <mapping>
        <identity value="v2" />
        <map value="ORC-23?" />
      </mapping>
      <mapping>
        <identity value="rim" />
        <map value=".address" />
      </mapping>
      <mapping>
        <identity value="servd" />
        <map value="./PrimaryAddress and ./OtherAddresses" />
      </mapping>
      <mapping>
        <identity value="v2" />
        <map value="XAD" />
      </mapping>
      <mapping>
        <identity value="rim" />
        <map value="AD" />
      </mapping>
      <mapping>
        <identity value="servd" />
        <map value="Address" />
      </mapping>
      <mapping>
        <identity value="rim" />
        <map value="n/a" />
      </mapping>
    </element>
    <element>
      <path value="Organization.partOf" />
      <short value="The organization of which this organization forms a part" />
      <definition value="The organization of which this organization forms a part." />
      <requirements value="Need to be able to track the hierarchy of organizations within an organization." />
      <min value="0" />
      <max value="1" />
      <base>
        <path value="Organization.partOf" />
        <min value="0" />
        <max value="1" />
      </base>
      <type>
        <code value="Reference" />
        <profile value="http://hl7.org/fhir/StructureDefinition/Organization" />
      </type>
      <condition value="ele-1" />
      <constraint>
        <key value="ref-1" />
        <severity value="error" />
        <human value="SHALL have a local reference if the resource is provided inline" />
        <xpath value="not(starts-with(f:reference/@value, '#')) or exists(ancestor::*[self::f:entry or self::f:parameter]/f:resource/f:*/f:contained/f:*[f:id/@value=substring-after(current()/f:reference/@value, '#')]|/*/f:contained/f:*[f:id/@value=substring-after(current()/f:reference/@value, '#')])" />
      </constraint>
      <constraint>
        <key value="ele-1" />
        <severity value="error" />
        <human value="All FHIR elements must have a @value or children" />
        <xpath value="@value|f:*|h:div" />
      </constraint>
      <isSummary value="true" />
      <mapping>
        <identity value="v2" />
        <map value="No equivalent in HL7 v2" />
      </mapping>
      <mapping>
        <identity value="rim" />
        <map value=".playedBy[classCode=Part].scoper" />
      </mapping>
      <mapping>
        <identity value="servd" />
        <map value="n/a" />
      </mapping>
      <mapping>
        <identity value="rim" />
        <map value="The target of a resource reference is a RIM entry point (Act, Role, or Entity)" />
      </mapping>
      <mapping>
        <identity value="rim" />
        <map value="n/a" />
      </mapping>
    </element>
    <element>
      <path value="Organization.contact" />
      <short value="Contact for the organization for a certain purpose" />
      <definition value="Contact for the organization for a certain purpose." />
      <comment value="Where multiple contacts for the same purpose are provided there is a standard extension that can be used to determine which one is the preferred contact to use." />
      <requirements value="Need to keep track of assigned contact points within bigger organization." />
      <min value="0" />
      <max value="*" />
      <base>
        <path value="Organization.contact" />
        <min value="0" />
        <max value="*" />
      </base>
      <type>
        <code value="BackboneElement" />
      </type>
      <condition value="ele-1" />
      <constraint>
        <key value="ele-1" />
        <severity value="error" />
        <human value="All FHIR elements must have a @value or children" />
        <xpath value="@value|f:*|h:div" />
      </constraint>
      <mapping>
        <identity value="rim" />
        <map value=".contactParty" />
      </mapping>
      <mapping>
        <identity value="rim" />
        <map value="n/a" />
      </mapping>
      <mapping>
        <identity value="rim" />
        <map value="n/a" />
      </mapping>
    </element>
    <element>
      <path value="Organization.contact.id" />
      <representation value="xmlAttr" />
      <short value="xml:id (or equivalent in JSON)" />
      <definition value="unique id for the element within a resource (for internal references)." />
      <comment value="RFC 4122" />
      <min value="0" />
      <max value="1" />
      <base>
        <path value="Element.id" />
        <min value="0" />
        <max value="1" />
      </base>
      <type>
        <code value="id" />
      </type>
      <condition value="ele-1" />
      <constraint>
        <key value="ele-1" />
        <severity value="error" />
        <human value="All FHIR elements must have a @value or children" />
        <xpath value="@value|f:*|h:div" />
      </constraint>
      <mapping>
        <identity value="rim" />
        <map value="n/a" />
      </mapping>
      <mapping>
        <identity value="rim" />
        <map value="n/a" />
      </mapping>
    </element>
    <element>
      <path value="Organization.contact.extension" />
      <short value="Additional Content defined by implementations" />
      <definition value="May be used to represent additional information that is not part of the basic definition of the element. In order to make the use of extensions safe and manageable, there is a strict set of governance  applied to the definition and use of extensions. Though any implementer is allowed to define an extension, there is a set of requirements that SHALL be met as part of the definition of the extension." />
      <comment value="There can be no stigma associated with the use of extensions by any application, project, or standard - regardless of the institution or jurisdiction that uses or defines the extensions.  The use of extensions is what allows the FHIR specification to retain a core level of simplicity for everyone." />
      <alias value="extensions" />
      <alias value="user content" />
      <min value="0" />
      <max value="*" />
      <base>
        <path value="Element.extension" />
        <min value="0" />
        <max value="*" />
      </base>
      <type>
        <code value="Extension" />
      </type>
      <condition value="ele-1" />
      <constraint>
        <key value="ele-1" />
        <severity value="error" />
        <human value="All FHIR elements must have a @value or children" />
        <xpath value="@value|f:*|h:div" />
      </constraint>
      <mapping>
        <identity value="rim" />
        <map value="n/a" />
      </mapping>
      <mapping>
        <identity value="rim" />
        <map value="N/A" />
      </mapping>
      <mapping>
        <identity value="rim" />
        <map value="n/a" />
      </mapping>
    </element>
    <element>
      <path value="Organization.contact.modifierExtension" />
      <short value="Extensions that cannot be ignored" />
      <definition value="May be used to represent additional information that is not part of the basic definition of the element, and that modifies the understanding of the element that contains it. Usually modifier elements provide negation or qualification. In order to make the use of extensions safe and manageable, there is a strict set of governance applied to the definition and use of extensions. Though any implementer is allowed to define an extension, there is a set of requirements that SHALL be met as part of the definition of the extension. Applications processing a resource are required to check for modifier extensions." />
      <comment value="There can be no stigma associated with the use of extensions by any application, project, or standard - regardless of the institution or jurisdiction that uses or defines the extensions.  The use of extensions is what allows the FHIR specification to retain a core level of simplicity for everyone." />
      <alias value="extensions" />
      <alias value="user content" />
      <alias value="modifiers" />
      <min value="0" />
      <max value="*" />
      <base>
        <path value="BackboneElement.modifierExtension" />
        <min value="0" />
        <max value="*" />
      </base>
      <type>
        <code value="Extension" />
      </type>
      <condition value="ele-1" />
      <constraint>
        <key value="ele-1" />
        <severity value="error" />
        <human value="All FHIR elements must have a @value or children" />
        <xpath value="@value|f:*|h:div" />
      </constraint>
      <isModifier value="true" />
      <mapping>
        <identity value="rim" />
        <map value="N/A" />
      </mapping>
      <mapping>
        <identity value="rim" />
        <map value="N/A" />
      </mapping>
      <mapping>
        <identity value="rim" />
        <map value="n/a" />
      </mapping>
    </element>
    <element>
      <path value="Organization.contact.purpose" />
      <short value="The type of contact" />
      <definition value="Indicates a purpose for which the contact can be reached." />
      <comment value="Not all terminology uses fit this general pattern. In some cases, models should not use CodeableConcept and use Coding directly and provide their own structure for managing text, codings, translations and the relationship between elements and pre- and post-coordination." />
      <requirements value="Need to distinguish between multiple contact persons." />
      <min value="0" />
      <max value="1" />
      <base>
        <path value="Organization.contact.purpose" />
        <min value="0" />
        <max value="1" />
      </base>
      <type>
        <code value="CodeableConcept" />
      </type>
      <condition value="ele-1" />
      <constraint>
        <key value="ele-1" />
        <severity value="error" />
        <human value="All FHIR elements must have a @value or children" />
        <xpath value="@value|f:*|h:div" />
      </constraint>
      <isSummary value="true" />
      <binding>
        <strength value="extensible" />
        <description value="The purpose for which you would contact a contact party" />
        <valueSetUri value="http://hl7.org/fhir/ValueSet/contactentity-type" />
      </binding>
      <mapping>
        <identity value="rim" />
        <map value="./type" />
      </mapping>
      <mapping>
        <identity value="v2" />
        <map value="CE/CNE/CWE" />
      </mapping>
      <mapping>
        <identity value="rim" />
        <map value="CD" />
      </mapping>
      <mapping>
        <identity value="orim" />
        <map value="fhir:CodeableConcept rdfs:subClassOf dt:CD" />
      </mapping>
      <mapping>
        <identity value="rim" />
        <map value="n/a" />
      </mapping>
    </element>
    <element>
      <path value="Organization.contact.name" />
      <short value="A name associated with the contact" />
      <definition value="A name associated with the contact." />
      <comment value="Names may be changed, or repudiated, or people may have different names in different contexts. Names may be divided into parts of different type that have variable significance depending on context, though the division into parts does not always matter. With personal names, the different parts may or may not be imbued with some implicit meaning; various cultures associate different importance with the name parts and the degree to which systems must care about name parts around the world varies widely." />
      <requirements value="Need to be able to track the person by name." />
      <min value="0" />
      <max value="1" />
      <base>
        <path value="Organization.contact.name" />
        <min value="0" />
        <max value="1" />
      </base>
      <type>
        <code value="HumanName" />
      </type>
      <condition value="ele-1" />
      <constraint>
        <key value="ele-1" />
        <severity value="error" />
        <human value="All FHIR elements must have a @value or children" />
        <xpath value="@value|f:*|h:div" />
      </constraint>
      <isSummary value="true" />
      <mapping>
        <identity value="v2" />
        <map value="PID-5, PID-9" />
      </mapping>
      <mapping>
        <identity value="rim" />
        <map value="./name" />
      </mapping>
      <mapping>
        <identity value="v2" />
        <map value="XPN" />
      </mapping>
      <mapping>
        <identity value="rim" />
        <map value="EN (actually, PN)" />
      </mapping>
      <mapping>
        <identity value="servd" />
        <map value="ProviderName" />
      </mapping>
      <mapping>
        <identity value="rim" />
        <map value="n/a" />
      </mapping>
    </element>
    <element>
      <path value="Organization.contact.telecom" />
      <short value="Contact details (telephone, email, etc.)  for a contact" />
      <definition value="A contact detail (e.g. a telephone number or an email address) by which the party may be contacted." />
      <requirements value="People have (primary) ways to contact them in some way such as phone, email." />
      <min value="0" />
      <max value="*" />
      <base>
        <path value="Organization.contact.telecom" />
        <min value="0" />
        <max value="*" />
      </base>
      <type>
        <code value="ContactPoint" />
      </type>
      <condition value="ele-1" />
      <constraint>
        <key value="cpt-2" />
        <severity value="error" />
        <human value="A system is required if a value is provided." />
        <xpath value="not(exists(f:value)) or exists(f:system)" />
      </constraint>
      <constraint>
        <key value="ele-1" />
        <severity value="error" />
        <human value="All FHIR elements must have a @value or children" />
        <xpath value="@value|f:*|h:div" />
      </constraint>
      <isSummary value="true" />
      <mapping>
        <identity value="v2" />
        <map value="PID-13, PID-14" />
      </mapping>
      <mapping>
        <identity value="rim" />
        <map value="./telecom" />
      </mapping>
      <mapping>
        <identity value="v2" />
        <map value="XTN" />
      </mapping>
      <mapping>
        <identity value="rim" />
        <map value="TEL" />
      </mapping>
      <mapping>
        <identity value="servd" />
        <map value="ContactPoint" />
      </mapping>
      <mapping>
        <identity value="rim" />
        <map value="n/a" />
      </mapping>
    </element>
    <element>
      <path value="Organization.contact.address" />
      <short value="Visiting or postal addresses for the contact" />
      <definition value="Visiting or postal addresses for the contact." />
      <comment value="Note: address is for postal addresses, not physical locations." />
      <requirements value="May need to keep track of a contact party's address for contacting, billing or reporting requirements." />
      <min value="0" />
      <max value="1" />
      <base>
        <path value="Organization.contact.address" />
        <min value="0" />
        <max value="1" />
      </base>
      <type>
        <code value="Address" />
      </type>
      <condition value="ele-1" />
      <constraint>
        <key value="ele-1" />
        <severity value="error" />
        <human value="All FHIR elements must have a @value or children" />
        <xpath value="@value|f:*|h:div" />
      </constraint>
      <isSummary value="true" />
      <mapping>
        <identity value="v2" />
        <map value="PID-11" />
      </mapping>
      <mapping>
        <identity value="rim" />
        <map value="./addr" />
      </mapping>
      <mapping>
        <identity value="v2" />
        <map value="XAD" />
      </mapping>
      <mapping>
        <identity value="rim" />
        <map value="AD" />
      </mapping>
      <mapping>
        <identity value="servd" />
        <map value="Address" />
      </mapping>
      <mapping>
        <identity value="rim" />
        <map value="n/a" />
      </mapping>
    </element>
  </snapshot>
  <differential>
    <element>
      <path value="Organization.type" />
      <min value="1" />
    </element>
  </differential>
>>>>>>> 6d67c8a8
</StructureDefinition><|MERGE_RESOLUTION|>--- conflicted
+++ resolved
@@ -30,7 +30,6 @@
   <type value="Organization" />
   <baseDefinition value="http://hl7.org/fhir/StructureDefinition/Organization" />
   <derivation value="constraint" />
-<<<<<<< HEAD
 	<snapshot>
 		<element>
 			<path value="Organization" />
@@ -1097,1072 +1096,4 @@
 			<min value="1" />
 		</element>
 	</differential>
-=======
-  <snapshot>
-    <element>
-      <path value="Organization" />
-      <short value="A grouping of people or organizations with a common purpose" />
-      <definition value="A formally or informally recognized grouping of people or organizations formed for the purpose of achieving some form of collective action.  Includes companies, institutions, corporations, departments, community groups, healthcare practice groups, etc." />
-      <min value="0" />
-      <max value="*" />
-      <base>
-        <path value="Organization" />
-        <min value="0" />
-        <max value="*" />
-      </base>
-      <type>
-        <code value="DomainResource" />
-      </type>
-      <constraint>
-        <key value="org-1" />
-        <severity value="error" />
-        <human value="The organization SHALL at least have a name or an id, and possibly more than one" />
-        <xpath value="count(f:identifier | f:name) &gt; 0" />
-      </constraint>
-      <constraint>
-        <key value="dom-2" />
-        <severity value="error" />
-        <human value="If the resource is contained in another resource, it SHALL NOT contain nested Resources" />
-        <xpath value="not(parent::f:contained and f:contained)" />
-      </constraint>
-      <constraint>
-        <key value="dom-1" />
-        <severity value="error" />
-        <human value="If the resource is contained in another resource, it SHALL NOT contain any narrative" />
-        <xpath value="not(parent::f:contained and f:text)" />
-      </constraint>
-      <constraint>
-        <key value="dom-4" />
-        <severity value="error" />
-        <human value="If a resource is contained in another resource, it SHALL NOT have a meta.versionId or a meta.lastUpdated" />
-        <xpath value="not(exists(f:contained/*/f:meta/f:versionId)) and not(exists(f:contained/*/f:meta/f:lastUpdated))" />
-      </constraint>
-      <constraint>
-        <key value="dom-3" />
-        <severity value="error" />
-        <human value="If the resource is contained in another resource, it SHALL be referred to from elsewhere in the resource" />
-        <xpath value="not(exists(for $id in f:contained/*/@id return $id[not(ancestor::f:contained/parent::*/descendant::f:reference/@value=concat('#', $id))]))" />
-      </constraint>
-      <mapping>
-        <identity value="v2" />
-        <map value="(also see master files messages)" />
-      </mapping>
-      <mapping>
-        <identity value="rim" />
-        <map value="Organization(classCode=ORG, determinerCode=INST)" />
-      </mapping>
-      <mapping>
-        <identity value="servd" />
-        <map value="Organization" />
-      </mapping>
-      <mapping>
-        <identity value="w5" />
-        <map value="administrative.group" />
-      </mapping>
-      <mapping>
-        <identity value="rim" />
-        <map value="Entity. Role, or Act" />
-      </mapping>
-      <mapping>
-        <identity value="rim" />
-        <map value="Entity. Role, or Act" />
-      </mapping>
-    </element>
-    <element>
-      <path value="Organization.id" />
-      <short value="Logical id of this artifact" />
-      <definition value="The logical id of the resource, as used in the URL for the resource. Once assigned, this value never changes." />
-      <comment value="The only time that a resource does not have an id is when it is being submitted to the server using a create operation. Bundles always have an id, though it is usually a generated UUID." />
-      <min value="0" />
-      <max value="1" />
-      <base>
-        <path value="Resource.id" />
-        <min value="0" />
-        <max value="1" />
-      </base>
-      <type>
-        <code value="id" />
-      </type>
-      <condition value="ele-1" />
-      <constraint>
-        <key value="ele-1" />
-        <severity value="error" />
-        <human value="All FHIR elements must have a @value or children" />
-        <xpath value="@value|f:*|h:div" />
-      </constraint>
-      <isSummary value="true" />
-      <mapping>
-        <identity value="rim" />
-        <map value="n/a" />
-      </mapping>
-    </element>
-    <element>
-      <path value="Organization.meta" />
-      <short value="Metadata about the resource" />
-      <definition value="The metadata about the resource. This is content that is maintained by the infrastructure. Changes to the content may not always be associated with version changes to the resource." />
-      <min value="0" />
-      <max value="1" />
-      <base>
-        <path value="Resource.meta" />
-        <min value="0" />
-        <max value="1" />
-      </base>
-      <type>
-        <code value="Meta" />
-      </type>
-      <condition value="ele-1" />
-      <constraint>
-        <key value="ele-1" />
-        <severity value="error" />
-        <human value="All FHIR elements must have a @value or children" />
-        <xpath value="@value|f:*|h:div" />
-      </constraint>
-      <isSummary value="true" />
-      <mapping>
-        <identity value="rim" />
-        <map value="n/a" />
-      </mapping>
-    </element>
-    <element>
-      <path value="Organization.implicitRules" />
-      <short value="A set of rules under which this content was created" />
-      <definition value="A reference to a set of rules that were followed when the resource was constructed, and which must be understood when processing the content." />
-      <comment value="Asserting this rule set restricts the content to be only understood by a limited set of trading partners. This inherently limits the usefulness of the data in the long term. However, the existing health eco-system is highly fractured, and not yet ready to define, collect, and exchange data in a generally computable sense. Wherever possible, implementers and/or specification writers should avoid using this element as much as possible." />
-      <min value="0" />
-      <max value="1" />
-      <base>
-        <path value="Resource.implicitRules" />
-        <min value="0" />
-        <max value="1" />
-      </base>
-      <type>
-        <code value="uri" />
-      </type>
-      <condition value="ele-1" />
-      <constraint>
-        <key value="ele-1" />
-        <severity value="error" />
-        <human value="All FHIR elements must have a @value or children" />
-        <xpath value="@value|f:*|h:div" />
-      </constraint>
-      <isModifier value="true" />
-      <isSummary value="true" />
-      <mapping>
-        <identity value="rim" />
-        <map value="n/a" />
-      </mapping>
-    </element>
-    <element>
-      <path value="Organization.language" />
-      <short value="Language of the resource content" />
-      <definition value="The base language in which the resource is written." />
-      <comment value="Language is provided to support indexing and accessibility (typically, services such as text to speech use the language tag). The html language tag in the narrative applies  to the narrative. The language tag on the resource may be used to specify the language of other presentations generated from the data in the resource  Not all the content has to be in the base language. The Resource.language should not be assumed to apply to the narrative automatically. If a language is specified, it should it also be specified on the div element in the html (see rules in HTML5 for information about the relationship between xml:lang and the html lang attribute)." />
-      <min value="0" />
-      <max value="1" />
-      <base>
-        <path value="Resource.language" />
-        <min value="0" />
-        <max value="1" />
-      </base>
-      <type>
-        <code value="code" />
-      </type>
-      <condition value="ele-1" />
-      <constraint>
-        <key value="ele-1" />
-        <severity value="error" />
-        <human value="All FHIR elements must have a @value or children" />
-        <xpath value="@value|f:*|h:div" />
-      </constraint>
-      <binding>
-        <strength value="required" />
-        <description value="A human language." />
-        <valueSetUri value="http://tools.ietf.org/html/bcp47" />
-      </binding>
-      <mapping>
-        <identity value="rim" />
-        <map value="n/a" />
-      </mapping>
-    </element>
-    <element>
-      <path value="Organization.text" />
-      <short value="Text summary of the resource, for human interpretation" />
-      <definition value="A human-readable narrative that contains a summary of the resource, and may be used to represent the content of the resource to a human. The narrative need not encode all the structured data, but is required to contain sufficient detail to make it &quot;clinically safe&quot; for a human to just read the narrative. Resource definitions may define what content should be represented in the narrative to ensure clinical safety." />
-      <comment value="Contained resources do not have narrative. Resources that are not contained SHOULD have a narrative." />
-      <alias value="narrative" />
-      <alias value="html" />
-      <alias value="xhtml" />
-      <alias value="display" />
-      <min value="0" />
-      <max value="1" />
-      <base>
-        <path value="DomainResource.text" />
-        <min value="0" />
-        <max value="1" />
-      </base>
-      <type>
-        <code value="Narrative" />
-      </type>
-      <condition value="dom-1" />
-      <condition value="ele-1" />
-      <constraint>
-        <key value="ele-1" />
-        <severity value="error" />
-        <human value="All FHIR elements must have a @value or children" />
-        <xpath value="@value|f:*|h:div" />
-      </constraint>
-      <mapping>
-        <identity value="rim" />
-        <map value="Act.text?" />
-      </mapping>
-      <mapping>
-        <identity value="rim" />
-        <map value="N/A" />
-      </mapping>
-      <mapping>
-        <identity value="rim" />
-        <map value="n/a" />
-      </mapping>
-    </element>
-    <element>
-      <path value="Organization.contained" />
-      <short value="Contained, inline Resources" />
-      <definition value="These resources do not have an independent existence apart from the resource that contains them - they cannot be identified independently, and nor can they have their own independent transaction scope." />
-      <comment value="This should never be done when the content can be identified properly, as once identification is lost, it is extremely difficult (and context dependent) to restore it again." />
-      <alias value="inline resources" />
-      <alias value="anonymous resources" />
-      <alias value="contained resources" />
-      <min value="0" />
-      <max value="*" />
-      <base>
-        <path value="DomainResource.contained" />
-        <min value="0" />
-        <max value="*" />
-      </base>
-      <type>
-        <code value="Resource" />
-      </type>
-      <mapping>
-        <identity value="rim" />
-        <map value="N/A" />
-      </mapping>
-      <mapping>
-        <identity value="rim" />
-        <map value="Entity. Role, or Act" />
-      </mapping>
-    </element>
-    <element>
-      <path value="Organization.extension" />
-      <short value="Additional Content defined by implementations" />
-      <definition value="May be used to represent additional information that is not part of the basic definition of the resource. In order to make the use of extensions safe and manageable, there is a strict set of governance  applied to the definition and use of extensions. Though any implementer is allowed to define an extension, there is a set of requirements that SHALL be met as part of the definition of the extension." />
-      <comment value="There can be no stigma associated with the use of extensions by any application, project, or standard - regardless of the institution or jurisdiction that uses or defines the extensions.  The use of extensions is what allows the FHIR specification to retain a core level of simplicity for everyone." />
-      <alias value="extensions" />
-      <alias value="user content" />
-      <min value="0" />
-      <max value="*" />
-      <base>
-        <path value="DomainResource.extension" />
-        <min value="0" />
-        <max value="*" />
-      </base>
-      <type>
-        <code value="Extension" />
-      </type>
-      <condition value="ele-1" />
-      <constraint>
-        <key value="ele-1" />
-        <severity value="error" />
-        <human value="All FHIR elements must have a @value or children" />
-        <xpath value="@value|f:*|h:div" />
-      </constraint>
-      <mapping>
-        <identity value="rim" />
-        <map value="N/A" />
-      </mapping>
-      <mapping>
-        <identity value="rim" />
-        <map value="N/A" />
-      </mapping>
-      <mapping>
-        <identity value="rim" />
-        <map value="n/a" />
-      </mapping>
-    </element>
-    <element>
-      <path value="Organization.modifierExtension" />
-      <short value="Extensions that cannot be ignored" />
-      <definition value="May be used to represent additional information that is not part of the basic definition of the resource, and that modifies the understanding of the element that contains it. Usually modifier elements provide negation or qualification. In order to make the use of extensions safe and manageable, there is a strict set of governance applied to the definition and use of extensions. Though any implementer is allowed to define an extension, there is a set of requirements that SHALL be met as part of the definition of the extension. Applications processing a resource are required to check for modifier extensions." />
-      <comment value="There can be no stigma associated with the use of extensions by any application, project, or standard - regardless of the institution or jurisdiction that uses or defines the extensions.  The use of extensions is what allows the FHIR specification to retain a core level of simplicity for everyone." />
-      <alias value="extensions" />
-      <alias value="user content" />
-      <min value="0" />
-      <max value="*" />
-      <base>
-        <path value="DomainResource.modifierExtension" />
-        <min value="0" />
-        <max value="*" />
-      </base>
-      <type>
-        <code value="Extension" />
-      </type>
-      <condition value="ele-1" />
-      <constraint>
-        <key value="ele-1" />
-        <severity value="error" />
-        <human value="All FHIR elements must have a @value or children" />
-        <xpath value="@value|f:*|h:div" />
-      </constraint>
-      <isModifier value="true" />
-      <mapping>
-        <identity value="rim" />
-        <map value="N/A" />
-      </mapping>
-      <mapping>
-        <identity value="rim" />
-        <map value="N/A" />
-      </mapping>
-      <mapping>
-        <identity value="rim" />
-        <map value="n/a" />
-      </mapping>
-    </element>
-    <element>
-      <path value="Organization.identifier" />
-      <short value="Identifies this organization  across multiple systems" />
-      <definition value="Identifier for the organization that is used to identify the organization across multiple disparate systems." />
-      <requirements value="Organizations are known by a variety of ids. Some institutions maintain several, and most collect identifiers for exchange with other organizations concerning the organization." />
-      <min value="0" />
-      <max value="*" />
-      <base>
-        <path value="Organization.identifier" />
-        <min value="0" />
-        <max value="*" />
-      </base>
-      <type>
-        <code value="Identifier" />
-      </type>
-      <condition value="org-1" />
-      <condition value="ele-1" />
-      <constraint>
-        <key value="ele-1" />
-        <severity value="error" />
-        <human value="All FHIR elements must have a @value or children" />
-        <xpath value="@value|f:*|h:div" />
-      </constraint>
-      <isSummary value="true" />
-      <mapping>
-        <identity value="v2" />
-        <map value="XON.10 / XON.3" />
-      </mapping>
-      <mapping>
-        <identity value="rim" />
-        <map value=".scopes[Role](classCode=IDENT)" />
-      </mapping>
-      <mapping>
-        <identity value="servd" />
-        <map value="./Identifiers" />
-      </mapping>
-      <mapping>
-        <identity value="w5" />
-        <map value="id" />
-      </mapping>
-      <mapping>
-        <identity value="v2" />
-        <map value="CX / EI (occasionally, more often EI maps to a resource id or a URL)" />
-      </mapping>
-      <mapping>
-        <identity value="rim" />
-        <map value="II - see see identifier pattern at http://wiki.hl7.org/index.php?title=Common_Design_Patterns#Identifier_Pattern for relevant discussion. The Identifier class is a little looser than the v3 type II because it allows URIs as well as registered OIDs or GUIDs.  Also maps to Role[classCode=IDENT]" />
-      </mapping>
-      <mapping>
-        <identity value="servd" />
-        <map value="Identifier" />
-      </mapping>
-      <mapping>
-        <identity value="rim" />
-        <map value="n/a" />
-      </mapping>
-    </element>
-    <element>
-      <path value="Organization.active" />
-      <short value="Whether the organization's record is still in active use" />
-      <definition value="Whether the organization's record is still in active use." />
-      <comment value="Default is true." />
-      <requirements value="Need a flag to indicate a record is no longer to be used and should generally be hidden for the user in the UI." />
-      <min value="0" />
-      <max value="1" />
-      <base>
-        <path value="Organization.active" />
-        <min value="0" />
-        <max value="1" />
-      </base>
-      <type>
-        <code value="boolean" />
-      </type>
-      <defaultValueBoolean value="true" />
-      <condition value="ele-1" />
-      <constraint>
-        <key value="ele-1" />
-        <severity value="error" />
-        <human value="All FHIR elements must have a @value or children" />
-        <xpath value="@value|f:*|h:div" />
-      </constraint>
-      <isModifier value="true" />
-      <isSummary value="true" />
-      <mapping>
-        <identity value="v2" />
-        <map value="No equivalent in HL7 v2" />
-      </mapping>
-      <mapping>
-        <identity value="rim" />
-        <map value=".status" />
-      </mapping>
-      <mapping>
-        <identity value="servd" />
-        <map value="./Status (however this concept in ServD more covers why the organization is active or not, could be delisted, deregistered, not operational yet) this could alternatively be derived from ./StartDate and ./EndDate and given a context date." />
-      </mapping>
-      <mapping>
-        <identity value="w5" />
-        <map value="status" />
-      </mapping>
-      <mapping>
-        <identity value="rim" />
-        <map value="n/a" />
-      </mapping>
-    </element>
-    <element>
-      <path value="Organization.type" />
-      <short value="Kind of organization" />
-      <definition value="The kind of organization that this is." />
-      <comment value="Organizations can be corporations, wards, sections, clinical teams, government departments, etc. Note that code is generally a classifier of the type of organization; in many applications, codes are used to identity a particular organization (say, ward) as opposed to another of the same type - these are identifiers, not codes." />
-      <requirements value="Need to be able to track the kind of organization that this is - different organization types have different uses." />
-      <min value="1" />
-      <max value="1" />
-      <base>
-        <path value="Organization.type" />
-        <min value="0" />
-        <max value="1" />
-      </base>
-      <type>
-        <code value="CodeableConcept" />
-      </type>
-      <condition value="ele-1" />
-      <constraint>
-        <key value="ele-1" />
-        <severity value="error" />
-        <human value="All FHIR elements must have a @value or children" />
-        <xpath value="@value|f:*|h:div" />
-      </constraint>
-      <isSummary value="true" />
-      <binding>
-        <strength value="example" />
-        <description value="Used to categorize the organization" />
-        <valueSetUri value="http://hl7.org/fhir/ValueSet/organization-type" />
-      </binding>
-      <mapping>
-        <identity value="v2" />
-        <map value="No equivalent in v2" />
-      </mapping>
-      <mapping>
-        <identity value="rim" />
-        <map value=".code" />
-      </mapping>
-      <mapping>
-        <identity value="servd" />
-        <map value="n/a" />
-      </mapping>
-      <mapping>
-        <identity value="w5" />
-        <map value="class" />
-      </mapping>
-      <mapping>
-        <identity value="v2" />
-        <map value="CE/CNE/CWE" />
-      </mapping>
-      <mapping>
-        <identity value="rim" />
-        <map value="CD" />
-      </mapping>
-      <mapping>
-        <identity value="orim" />
-        <map value="fhir:CodeableConcept rdfs:subClassOf dt:CD" />
-      </mapping>
-      <mapping>
-        <identity value="rim" />
-        <map value="n/a" />
-      </mapping>
-    </element>
-    <element>
-      <path value="Organization.name" />
-      <short value="Name used for the organization" />
-      <definition value="A name associated with the organization." />
-      <comment value="Note that FHIR strings may not exceed 1MB in size" />
-      <requirements value="Need to use the name as the label of the organization." />
-      <min value="0" />
-      <max value="1" />
-      <base>
-        <path value="Organization.name" />
-        <min value="0" />
-        <max value="1" />
-      </base>
-      <type>
-        <code value="string" />
-      </type>
-      <condition value="org-1" />
-      <condition value="ele-1" />
-      <constraint>
-        <key value="ele-1" />
-        <severity value="error" />
-        <human value="All FHIR elements must have a @value or children" />
-        <xpath value="@value|f:*|h:div" />
-      </constraint>
-      <isSummary value="true" />
-      <mapping>
-        <identity value="v2" />
-        <map value="XON.1" />
-      </mapping>
-      <mapping>
-        <identity value="rim" />
-        <map value=".name" />
-      </mapping>
-      <mapping>
-        <identity value="servd" />
-        <map value=".PreferredName/Name" />
-      </mapping>
-      <mapping>
-        <identity value="rim" />
-        <map value="n/a" />
-      </mapping>
-    </element>
-    <element>
-      <path value="Organization.telecom" />
-      <short value="A contact detail for the organization" />
-      <definition value="A contact detail for the organization." />
-      <comment value="The use code home is not to be used. Note that these contacts are not the contact details of people who are employed by or represent the organization, but official contacts for the organization itself." />
-      <requirements value="Human contact for the organization." />
-      <min value="0" />
-      <max value="*" />
-      <base>
-        <path value="Organization.telecom" />
-        <min value="0" />
-        <max value="*" />
-      </base>
-      <type>
-        <code value="ContactPoint" />
-      </type>
-      <condition value="org-3" />
-      <condition value="ele-1" />
-      <constraint>
-        <key value="org-3" />
-        <severity value="error" />
-        <human value="The telecom of an organization can never be of use 'home'" />
-        <xpath value="count(f:use[@value='home']) = 0" />
-      </constraint>
-      <constraint>
-        <key value="cpt-2" />
-        <severity value="error" />
-        <human value="A system is required if a value is provided." />
-        <xpath value="not(exists(f:value)) or exists(f:system)" />
-      </constraint>
-      <constraint>
-        <key value="ele-1" />
-        <severity value="error" />
-        <human value="All FHIR elements must have a @value or children" />
-        <xpath value="@value|f:*|h:div" />
-      </constraint>
-      <isSummary value="true" />
-      <mapping>
-        <identity value="v2" />
-        <map value="ORC-22?" />
-      </mapping>
-      <mapping>
-        <identity value="rim" />
-        <map value=".telecom" />
-      </mapping>
-      <mapping>
-        <identity value="servd" />
-        <map value="./ContactPoints" />
-      </mapping>
-      <mapping>
-        <identity value="v2" />
-        <map value="XTN" />
-      </mapping>
-      <mapping>
-        <identity value="rim" />
-        <map value="TEL" />
-      </mapping>
-      <mapping>
-        <identity value="servd" />
-        <map value="ContactPoint" />
-      </mapping>
-      <mapping>
-        <identity value="rim" />
-        <map value="n/a" />
-      </mapping>
-    </element>
-    <element>
-      <path value="Organization.address" />
-      <short value="An address for the organization" />
-      <definition value="An address for the organization." />
-      <comment value="Organization may have multiple addresses with different uses or applicable periods. The use code home is not to be used." />
-      <requirements value="May need to keep track of the organization's addresses for contacting, billing or reporting requirements." />
-      <min value="0" />
-      <max value="*" />
-      <base>
-        <path value="Organization.address" />
-        <min value="0" />
-        <max value="*" />
-      </base>
-      <type>
-        <code value="Address" />
-      </type>
-      <condition value="org-2" />
-      <condition value="ele-1" />
-      <constraint>
-        <key value="org-2" />
-        <severity value="error" />
-        <human value="An address of an organization can never be of use 'home'" />
-        <xpath value="count(f:use[@value='home']) = 0" />
-      </constraint>
-      <constraint>
-        <key value="ele-1" />
-        <severity value="error" />
-        <human value="All FHIR elements must have a @value or children" />
-        <xpath value="@value|f:*|h:div" />
-      </constraint>
-      <isSummary value="true" />
-      <mapping>
-        <identity value="v2" />
-        <map value="ORC-23?" />
-      </mapping>
-      <mapping>
-        <identity value="rim" />
-        <map value=".address" />
-      </mapping>
-      <mapping>
-        <identity value="servd" />
-        <map value="./PrimaryAddress and ./OtherAddresses" />
-      </mapping>
-      <mapping>
-        <identity value="v2" />
-        <map value="XAD" />
-      </mapping>
-      <mapping>
-        <identity value="rim" />
-        <map value="AD" />
-      </mapping>
-      <mapping>
-        <identity value="servd" />
-        <map value="Address" />
-      </mapping>
-      <mapping>
-        <identity value="rim" />
-        <map value="n/a" />
-      </mapping>
-    </element>
-    <element>
-      <path value="Organization.partOf" />
-      <short value="The organization of which this organization forms a part" />
-      <definition value="The organization of which this organization forms a part." />
-      <requirements value="Need to be able to track the hierarchy of organizations within an organization." />
-      <min value="0" />
-      <max value="1" />
-      <base>
-        <path value="Organization.partOf" />
-        <min value="0" />
-        <max value="1" />
-      </base>
-      <type>
-        <code value="Reference" />
-        <profile value="http://hl7.org/fhir/StructureDefinition/Organization" />
-      </type>
-      <condition value="ele-1" />
-      <constraint>
-        <key value="ref-1" />
-        <severity value="error" />
-        <human value="SHALL have a local reference if the resource is provided inline" />
-        <xpath value="not(starts-with(f:reference/@value, '#')) or exists(ancestor::*[self::f:entry or self::f:parameter]/f:resource/f:*/f:contained/f:*[f:id/@value=substring-after(current()/f:reference/@value, '#')]|/*/f:contained/f:*[f:id/@value=substring-after(current()/f:reference/@value, '#')])" />
-      </constraint>
-      <constraint>
-        <key value="ele-1" />
-        <severity value="error" />
-        <human value="All FHIR elements must have a @value or children" />
-        <xpath value="@value|f:*|h:div" />
-      </constraint>
-      <isSummary value="true" />
-      <mapping>
-        <identity value="v2" />
-        <map value="No equivalent in HL7 v2" />
-      </mapping>
-      <mapping>
-        <identity value="rim" />
-        <map value=".playedBy[classCode=Part].scoper" />
-      </mapping>
-      <mapping>
-        <identity value="servd" />
-        <map value="n/a" />
-      </mapping>
-      <mapping>
-        <identity value="rim" />
-        <map value="The target of a resource reference is a RIM entry point (Act, Role, or Entity)" />
-      </mapping>
-      <mapping>
-        <identity value="rim" />
-        <map value="n/a" />
-      </mapping>
-    </element>
-    <element>
-      <path value="Organization.contact" />
-      <short value="Contact for the organization for a certain purpose" />
-      <definition value="Contact for the organization for a certain purpose." />
-      <comment value="Where multiple contacts for the same purpose are provided there is a standard extension that can be used to determine which one is the preferred contact to use." />
-      <requirements value="Need to keep track of assigned contact points within bigger organization." />
-      <min value="0" />
-      <max value="*" />
-      <base>
-        <path value="Organization.contact" />
-        <min value="0" />
-        <max value="*" />
-      </base>
-      <type>
-        <code value="BackboneElement" />
-      </type>
-      <condition value="ele-1" />
-      <constraint>
-        <key value="ele-1" />
-        <severity value="error" />
-        <human value="All FHIR elements must have a @value or children" />
-        <xpath value="@value|f:*|h:div" />
-      </constraint>
-      <mapping>
-        <identity value="rim" />
-        <map value=".contactParty" />
-      </mapping>
-      <mapping>
-        <identity value="rim" />
-        <map value="n/a" />
-      </mapping>
-      <mapping>
-        <identity value="rim" />
-        <map value="n/a" />
-      </mapping>
-    </element>
-    <element>
-      <path value="Organization.contact.id" />
-      <representation value="xmlAttr" />
-      <short value="xml:id (or equivalent in JSON)" />
-      <definition value="unique id for the element within a resource (for internal references)." />
-      <comment value="RFC 4122" />
-      <min value="0" />
-      <max value="1" />
-      <base>
-        <path value="Element.id" />
-        <min value="0" />
-        <max value="1" />
-      </base>
-      <type>
-        <code value="id" />
-      </type>
-      <condition value="ele-1" />
-      <constraint>
-        <key value="ele-1" />
-        <severity value="error" />
-        <human value="All FHIR elements must have a @value or children" />
-        <xpath value="@value|f:*|h:div" />
-      </constraint>
-      <mapping>
-        <identity value="rim" />
-        <map value="n/a" />
-      </mapping>
-      <mapping>
-        <identity value="rim" />
-        <map value="n/a" />
-      </mapping>
-    </element>
-    <element>
-      <path value="Organization.contact.extension" />
-      <short value="Additional Content defined by implementations" />
-      <definition value="May be used to represent additional information that is not part of the basic definition of the element. In order to make the use of extensions safe and manageable, there is a strict set of governance  applied to the definition and use of extensions. Though any implementer is allowed to define an extension, there is a set of requirements that SHALL be met as part of the definition of the extension." />
-      <comment value="There can be no stigma associated with the use of extensions by any application, project, or standard - regardless of the institution or jurisdiction that uses or defines the extensions.  The use of extensions is what allows the FHIR specification to retain a core level of simplicity for everyone." />
-      <alias value="extensions" />
-      <alias value="user content" />
-      <min value="0" />
-      <max value="*" />
-      <base>
-        <path value="Element.extension" />
-        <min value="0" />
-        <max value="*" />
-      </base>
-      <type>
-        <code value="Extension" />
-      </type>
-      <condition value="ele-1" />
-      <constraint>
-        <key value="ele-1" />
-        <severity value="error" />
-        <human value="All FHIR elements must have a @value or children" />
-        <xpath value="@value|f:*|h:div" />
-      </constraint>
-      <mapping>
-        <identity value="rim" />
-        <map value="n/a" />
-      </mapping>
-      <mapping>
-        <identity value="rim" />
-        <map value="N/A" />
-      </mapping>
-      <mapping>
-        <identity value="rim" />
-        <map value="n/a" />
-      </mapping>
-    </element>
-    <element>
-      <path value="Organization.contact.modifierExtension" />
-      <short value="Extensions that cannot be ignored" />
-      <definition value="May be used to represent additional information that is not part of the basic definition of the element, and that modifies the understanding of the element that contains it. Usually modifier elements provide negation or qualification. In order to make the use of extensions safe and manageable, there is a strict set of governance applied to the definition and use of extensions. Though any implementer is allowed to define an extension, there is a set of requirements that SHALL be met as part of the definition of the extension. Applications processing a resource are required to check for modifier extensions." />
-      <comment value="There can be no stigma associated with the use of extensions by any application, project, or standard - regardless of the institution or jurisdiction that uses or defines the extensions.  The use of extensions is what allows the FHIR specification to retain a core level of simplicity for everyone." />
-      <alias value="extensions" />
-      <alias value="user content" />
-      <alias value="modifiers" />
-      <min value="0" />
-      <max value="*" />
-      <base>
-        <path value="BackboneElement.modifierExtension" />
-        <min value="0" />
-        <max value="*" />
-      </base>
-      <type>
-        <code value="Extension" />
-      </type>
-      <condition value="ele-1" />
-      <constraint>
-        <key value="ele-1" />
-        <severity value="error" />
-        <human value="All FHIR elements must have a @value or children" />
-        <xpath value="@value|f:*|h:div" />
-      </constraint>
-      <isModifier value="true" />
-      <mapping>
-        <identity value="rim" />
-        <map value="N/A" />
-      </mapping>
-      <mapping>
-        <identity value="rim" />
-        <map value="N/A" />
-      </mapping>
-      <mapping>
-        <identity value="rim" />
-        <map value="n/a" />
-      </mapping>
-    </element>
-    <element>
-      <path value="Organization.contact.purpose" />
-      <short value="The type of contact" />
-      <definition value="Indicates a purpose for which the contact can be reached." />
-      <comment value="Not all terminology uses fit this general pattern. In some cases, models should not use CodeableConcept and use Coding directly and provide their own structure for managing text, codings, translations and the relationship between elements and pre- and post-coordination." />
-      <requirements value="Need to distinguish between multiple contact persons." />
-      <min value="0" />
-      <max value="1" />
-      <base>
-        <path value="Organization.contact.purpose" />
-        <min value="0" />
-        <max value="1" />
-      </base>
-      <type>
-        <code value="CodeableConcept" />
-      </type>
-      <condition value="ele-1" />
-      <constraint>
-        <key value="ele-1" />
-        <severity value="error" />
-        <human value="All FHIR elements must have a @value or children" />
-        <xpath value="@value|f:*|h:div" />
-      </constraint>
-      <isSummary value="true" />
-      <binding>
-        <strength value="extensible" />
-        <description value="The purpose for which you would contact a contact party" />
-        <valueSetUri value="http://hl7.org/fhir/ValueSet/contactentity-type" />
-      </binding>
-      <mapping>
-        <identity value="rim" />
-        <map value="./type" />
-      </mapping>
-      <mapping>
-        <identity value="v2" />
-        <map value="CE/CNE/CWE" />
-      </mapping>
-      <mapping>
-        <identity value="rim" />
-        <map value="CD" />
-      </mapping>
-      <mapping>
-        <identity value="orim" />
-        <map value="fhir:CodeableConcept rdfs:subClassOf dt:CD" />
-      </mapping>
-      <mapping>
-        <identity value="rim" />
-        <map value="n/a" />
-      </mapping>
-    </element>
-    <element>
-      <path value="Organization.contact.name" />
-      <short value="A name associated with the contact" />
-      <definition value="A name associated with the contact." />
-      <comment value="Names may be changed, or repudiated, or people may have different names in different contexts. Names may be divided into parts of different type that have variable significance depending on context, though the division into parts does not always matter. With personal names, the different parts may or may not be imbued with some implicit meaning; various cultures associate different importance with the name parts and the degree to which systems must care about name parts around the world varies widely." />
-      <requirements value="Need to be able to track the person by name." />
-      <min value="0" />
-      <max value="1" />
-      <base>
-        <path value="Organization.contact.name" />
-        <min value="0" />
-        <max value="1" />
-      </base>
-      <type>
-        <code value="HumanName" />
-      </type>
-      <condition value="ele-1" />
-      <constraint>
-        <key value="ele-1" />
-        <severity value="error" />
-        <human value="All FHIR elements must have a @value or children" />
-        <xpath value="@value|f:*|h:div" />
-      </constraint>
-      <isSummary value="true" />
-      <mapping>
-        <identity value="v2" />
-        <map value="PID-5, PID-9" />
-      </mapping>
-      <mapping>
-        <identity value="rim" />
-        <map value="./name" />
-      </mapping>
-      <mapping>
-        <identity value="v2" />
-        <map value="XPN" />
-      </mapping>
-      <mapping>
-        <identity value="rim" />
-        <map value="EN (actually, PN)" />
-      </mapping>
-      <mapping>
-        <identity value="servd" />
-        <map value="ProviderName" />
-      </mapping>
-      <mapping>
-        <identity value="rim" />
-        <map value="n/a" />
-      </mapping>
-    </element>
-    <element>
-      <path value="Organization.contact.telecom" />
-      <short value="Contact details (telephone, email, etc.)  for a contact" />
-      <definition value="A contact detail (e.g. a telephone number or an email address) by which the party may be contacted." />
-      <requirements value="People have (primary) ways to contact them in some way such as phone, email." />
-      <min value="0" />
-      <max value="*" />
-      <base>
-        <path value="Organization.contact.telecom" />
-        <min value="0" />
-        <max value="*" />
-      </base>
-      <type>
-        <code value="ContactPoint" />
-      </type>
-      <condition value="ele-1" />
-      <constraint>
-        <key value="cpt-2" />
-        <severity value="error" />
-        <human value="A system is required if a value is provided." />
-        <xpath value="not(exists(f:value)) or exists(f:system)" />
-      </constraint>
-      <constraint>
-        <key value="ele-1" />
-        <severity value="error" />
-        <human value="All FHIR elements must have a @value or children" />
-        <xpath value="@value|f:*|h:div" />
-      </constraint>
-      <isSummary value="true" />
-      <mapping>
-        <identity value="v2" />
-        <map value="PID-13, PID-14" />
-      </mapping>
-      <mapping>
-        <identity value="rim" />
-        <map value="./telecom" />
-      </mapping>
-      <mapping>
-        <identity value="v2" />
-        <map value="XTN" />
-      </mapping>
-      <mapping>
-        <identity value="rim" />
-        <map value="TEL" />
-      </mapping>
-      <mapping>
-        <identity value="servd" />
-        <map value="ContactPoint" />
-      </mapping>
-      <mapping>
-        <identity value="rim" />
-        <map value="n/a" />
-      </mapping>
-    </element>
-    <element>
-      <path value="Organization.contact.address" />
-      <short value="Visiting or postal addresses for the contact" />
-      <definition value="Visiting or postal addresses for the contact." />
-      <comment value="Note: address is for postal addresses, not physical locations." />
-      <requirements value="May need to keep track of a contact party's address for contacting, billing or reporting requirements." />
-      <min value="0" />
-      <max value="1" />
-      <base>
-        <path value="Organization.contact.address" />
-        <min value="0" />
-        <max value="1" />
-      </base>
-      <type>
-        <code value="Address" />
-      </type>
-      <condition value="ele-1" />
-      <constraint>
-        <key value="ele-1" />
-        <severity value="error" />
-        <human value="All FHIR elements must have a @value or children" />
-        <xpath value="@value|f:*|h:div" />
-      </constraint>
-      <isSummary value="true" />
-      <mapping>
-        <identity value="v2" />
-        <map value="PID-11" />
-      </mapping>
-      <mapping>
-        <identity value="rim" />
-        <map value="./addr" />
-      </mapping>
-      <mapping>
-        <identity value="v2" />
-        <map value="XAD" />
-      </mapping>
-      <mapping>
-        <identity value="rim" />
-        <map value="AD" />
-      </mapping>
-      <mapping>
-        <identity value="servd" />
-        <map value="Address" />
-      </mapping>
-      <mapping>
-        <identity value="rim" />
-        <map value="n/a" />
-      </mapping>
-    </element>
-  </snapshot>
-  <differential>
-    <element>
-      <path value="Organization.type" />
-      <min value="1" />
-    </element>
-  </differential>
->>>>>>> 6d67c8a8
 </StructureDefinition>