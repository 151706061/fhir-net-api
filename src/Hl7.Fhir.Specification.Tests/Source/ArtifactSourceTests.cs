--- conflicted
+++ resolved
@@ -258,12 +258,9 @@
             Assert.IsNotNull(resourceIds);
             Assert.IsTrue(resourceIds.Count > 0);
             Assert.IsTrue(resourceIds.All(url => url.StartsWith("http://hl7.org/fhir/StructureDefinition/")));
-<<<<<<< HEAD
-            resourceIds.Remove("http://hl7.org/fhir/StructureDefinition/xhtml");  // xhtml is not represented in the pocos
-=======
             resourceIds.Remove("http://hl7.org/fhir/StructureDefinition/SimpleQuantity");
             resourceIds.Remove("http://hl7.org/fhir/StructureDefinition/MoneyQuantity");
->>>>>>> 3625d3d8
+            resourceIds.Remove("http://hl7.org/fhir/StructureDefinition/xhtml");  // xhtml is not represented in the pocos
 
             // + total number of known FHIR core types
             // - total number of known (concrete) resources
