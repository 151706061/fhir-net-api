﻿/* 
 * Copyright (c) 2014, Firely (info@fire.ly) and contributors
 * See the file CONTRIBUTORS for details.
 * 
 * This file is licensed under the BSD 3-Clause license
 * available at https://raw.githubusercontent.com/FirelyTeam/fhir-net-api/master/LICENSE
 */

using Hl7.Fhir.Model;
using Hl7.Fhir.Serialization;
using Hl7.Fhir.Specification.Source;
using Hl7.Fhir.Utility;
using Microsoft.VisualStudio.TestTools.UnitTesting;
using System;
using System.Diagnostics;
using System.IO;
using System.Linq;
using System.Threading;
using ssac = System.Security.AccessControl;

namespace Hl7.Fhir.Specification.Tests
{
    [TestClass]
    public class ArtifactSourceTests
    {
        private static string _testPath;

        [ClassInitialize]
        public static void SetupExampleDir(TestContext context)
        {
            _testPath = prepareExampleDirectory(out int numFiles);
        }

        private static string prepareExampleDirectory(out int numFiles)
        {
            var zipFile = Path.Combine(Directory.GetCurrentDirectory(), "specification.zip");
            var zip = new ZipCacher(zipFile);
            var zipPath = zip.GetContentDirectory();

            var testPath = Path.Combine(Path.GetTempPath(), Guid.NewGuid().ToString());
            Directory.CreateDirectory(testPath);

            copy(zipPath, "extension-definitions.xml", testPath);
            copy(zipPath, "flag.xsd", testPath);
            copy(zipPath, "patient.sch", testPath);
            copy(@"TestData", "TestPatient.xml", testPath);
            File.WriteAllText(Path.Combine(testPath, "bla.dll"), "This is text, acting as a dll");
            File.WriteAllText(Path.Combine(testPath, "nonfhir.xml"), "<root>this is not a valid FHIR xml resource.</root>");
            File.WriteAllText(Path.Combine(testPath, "invalid.xml"), "<root>this is invalid xml");

            var subPath = Path.Combine(testPath, "sub");
            Directory.CreateDirectory(subPath);
            copy(@"TestData", "TestPatient.json", subPath);

            // If you add or remove files, please correct the numFiles here below
            numFiles = 8 - 1;   // 8 files - 1 binary (which should be ignored)

            return testPath;
        }

        private static void copy(string dir, string file, string outputDir)
        {
            File.Copy(Path.Combine(dir, file), Path.Combine(outputDir, file));
        }

        [TestMethod]
        public void ZipCacherShouldCache()
        {
            var cacheKey = Guid.NewGuid().ToString();
            var zipFile = Path.Combine(Directory.GetCurrentDirectory(), "specification.zip");

            var fa = new ZipCacher(zipFile, cacheKey);

            Assert.IsFalse(fa.IsActual());

            var sw = new Stopwatch();

            sw.Start();
            fa.GetContents();
            sw.Stop();

            var firstRun = sw.ElapsedMilliseconds;

            Assert.IsTrue(fa.IsActual());

            sw.Restart();
            fa.GetContents();
            sw.Stop();

            var secondRun = sw.ElapsedMilliseconds;

            Assert.IsTrue(firstRun > secondRun);

            fa = new ZipCacher(zipFile, cacheKey);

            Assert.IsTrue(fa.IsActual());

            sw.Start();
            fa.GetContents();
            sw.Stop();

            var thirdRun = sw.ElapsedMilliseconds;
            Assert.IsTrue(thirdRun < firstRun);

            fa.Clear();
            Assert.IsFalse(fa.IsActual());

            sw.Restart();
            fa.GetContents();
            sw.Stop();

            var fourthRun = sw.ElapsedMilliseconds;
            Assert.IsTrue(fourthRun > secondRun);

            // Something fishy going on here.
            // if I do not wait before the statement File.SetLastWriteTimeUtc fa.IsActual returns true
            Thread.Sleep(500);
            File.SetLastWriteTimeUtc(zipFile, DateTimeOffset.UtcNow.DateTime);
            Assert.IsFalse(fa.IsActual());
        }

        [TestMethod]
        public void UseFileArtifactSource()
        {
            var fa = new DirectorySource(_testPath);
            fa.Mask = "*.xml|*.xsd";
            var names = fa.ListArtifactNames();

            Assert.AreEqual(5, names.Count());
            Assert.IsTrue(names.Contains("extension-definitions.xml"));
            Assert.IsTrue(names.Contains("flag.xsd"));
            Assert.IsFalse(names.Contains("patient.sch"));
            Assert.IsTrue(names.Contains("TestPatient.xml"));
            Assert.IsTrue(names.Contains("nonfhir.xml"));
            Assert.IsTrue(names.Contains("invalid.xml"));

            using (var stream = fa.LoadArtifactByName("TestPatient.xml"))
            {
                var pat = new FhirXmlParser().Parse<Resource>(SerializationUtil.XmlReaderFromStream(stream));
                Assert.IsNotNull(pat);
            }
        }

        [TestMethod]
        public void UseIncludeExcludeFilter()
        {
            var fa = new DirectorySource(_testPath);
            fa.Includes = new[] { "*.xml", "pa*.sch" };
            fa.Excludes = new[] { "nonfhir*.*" };

            var names = fa.ListArtifactNames();

            Assert.AreEqual(4, names.Count());
            Assert.IsTrue(names.Contains("extension-definitions.xml"));
            Assert.IsTrue(names.Contains("TestPatient.xml"));
            Assert.IsFalse(names.Contains("nonfhir.xml"));
            Assert.IsTrue(names.Contains("invalid.xml"));
            Assert.IsTrue(names.Contains("patient.sch"));
        }

        [TestMethod]
        public void ExcludeSubdirectory()
        {
            var fa = new DirectorySource(_testPath)
            {
                Includes = new[] { "*.json" },
                IncludeSubDirectories = true
            };

            var names = fa.ListArtifactNames();
            Assert.AreEqual(1, names.Count());

            fa.Excludes = new[] { "/sub/" };

            names = fa.ListArtifactNames();
            Assert.AreEqual(0, names.Count());
        }

        [TestMethod]
        public void FileSourceSkipsInvalidXml()
        {
            var fa = new DirectorySource(_testPath);
            fa.Mask = "*.xml";
            var names = fa.ListArtifactNames();

            Assert.AreEqual(4, names.Count());
            Assert.IsTrue(names.Contains("extension-definitions.xml"));
            Assert.IsTrue(names.Contains("TestPatient.xml"));
            Assert.IsTrue(names.Contains("nonfhir.xml"));
            Assert.IsTrue(names.Contains("invalid.xml"));
            //[WMR 20171020] TODO: Use ArtifactSummary.Error
            //Assert.AreEqual(0, fa.Errors.Length);

            // Call a method on the IConformanceSource interface to trigger prepareResources
            var sd = fa.FindStructureDefinition("http://hl7.org/fhir/StructureDefinition/patient-birthTime");
            Assert.IsNotNull(sd);

            var errors = fa.ListSummaryErrors().ToList();
            Assert.AreEqual(1, errors.Count);
            var error = errors[0];
            Debug.Print($"Error in file '{error.Origin}': {error.Error.Message}");
            Assert.AreEqual("invalid.xml", Path.GetFileName(error.Origin));
        }

        [TestMethod]
        public void FileSourceSkipsExecutables()
        {
            var fa = new DirectorySource(_testPath);
            Assert.IsFalse(fa.ListArtifactNames().Any(name => name.EndsWith(".dll")));
            Assert.IsFalse(fa.ListArtifactNames().Any(name => name.EndsWith(".exe")));
        }

        [TestMethod]
        public void ReadsSubdirectories()
        {
            var testPath = prepareExampleDirectory(out int numFiles);
            var fa = new DirectorySource(testPath, new DirectorySourceSettings() {  IncludeSubDirectories = true });
            var names = fa.ListArtifactNames();

            Assert.AreEqual(numFiles, names.Count());
            Assert.IsTrue(names.Contains("TestPatient.json"));
        }

        [TestMethod]
        public void GetSomeBundledArtifacts()
        {
            var za = ZipSource.CreateValidationSource();

            using (var a = za.LoadArtifactByName("patient.sch"))
            {
                Assert.IsNotNull(a);
            }

            using (var a = za.LoadArtifactByName("v3-codesystems.xml"))
            {
                Assert.IsNotNull(a);
            }

            using (var a = za.LoadArtifactByName("patient.xsd"))
            {
                Assert.IsNotNull(a);
            }
        }

        [TestMethod]
        public void TestZipSourceMask()
        {
            var zipFile = Path.Combine(Directory.GetCurrentDirectory(), "specification.zip");
            Assert.IsTrue(File.Exists(zipFile), "Error! specification.zip is not available.");
            var za = new ZipSource(zipFile);
            za.Mask = "profiles-types.xml";

            var artifacts = za.ListArtifactNames().ToArray();
            Assert.AreEqual(1, artifacts.Length);
            Assert.AreEqual("profiles-types.xml", artifacts[0]);

            var resourceIds = za.ListResourceUris(ResourceType.StructureDefinition).ToList();
            Assert.IsNotNull(resourceIds);
            Assert.IsTrue(resourceIds.Count > 0);
            Assert.IsTrue(resourceIds.All(url => url.StartsWith("http://hl7.org/fhir/StructureDefinition/")));
<<<<<<< HEAD
            resourceIds.Remove("http://hl7.org/fhir/StructureDefinition/xhtml");  // xhtml is not represented in the pocos
=======
            //resourceIds.Remove("http://hl7.org/fhir/StructureDefinition/xhtml");  // xhtml is not represented in the pocos
>>>>>>> 16c8ded8

            // + total number of known FHIR core types
            // - total number of known (concrete) resources
            // - 1 for abstract type Resource
            // - 1 for abstract type DomainResource
            // =======================================
            //   total number of known FHIR (complex & primitive) datatypes
            var coreDataTypes = ModelInfo.FhirCsTypeToString.Where(kvp => !ModelInfo.IsKnownResource(kvp.Key)
                                                                            && kvp.Value != "Resource"
                                                                            && kvp.Value != "DomainResource"
                                                                            )
                                                            .Select(kvp => kvp.Value);
            var numCoreDataTypes = coreDataTypes.Count();

            Assert.AreEqual(resourceIds.Count, numCoreDataTypes);

            // Assert.IsTrue(resourceIds.All(url => ModelInfo.CanonicalUriForFhirCoreType));
<<<<<<< HEAD
            var coreTypeUris = coreDataTypes.Select(typeName => ModelInfo.CanonicalUriForFhirCoreType(typeName).Value).ToArray();
            // Both arrays should contains same urls, possibly in different order
=======
            var coreTypeUris = coreDataTypes.Select(typeName => ModelInfo.CanonicalUriForFhirCoreType(typeName)).ToArray();
            // Boths arrays should contains same urls, possibly in different order
>>>>>>> 16c8ded8
            Assert.AreEqual(coreTypeUris.Length, resourceIds.Count);
            Assert.IsTrue(coreTypeUris.All(url => resourceIds.Contains(url)));
            Assert.IsTrue(resourceIds.All(url => coreTypeUris.Contains(url)));
        }

        // [WMR 20170817] NEW
        // https://github.com/FirelyTeam/fhir-net-api/issues/410
        // DirectorySource should gracefully handle insufficient access permissions
        // i.e. silently ignore all inaccessible files & folders

        // Can we modify access permissions on the CI build environment...?
        [TestMethod, TestCategory("IntegrationTest")]
        public void TestAccessPermissions()
        {
            var testPath = prepareExampleDirectory(out int numFiles);

            // Additional temporary folder without read permissions
            var subPath2 = Path.Combine(testPath, "sub2");
            var forbiddenDir = Directory.CreateDirectory(subPath2);

            // Additional temporary folder with ordinary permissions
            var subPath3 = Path.Combine(testPath, "sub3");
            Directory.CreateDirectory(subPath3);

            string srcPath = Path.Combine("TestData", "snapshot-test", "WMR");
            const string srcFile1 = "MyBasic.structuredefinition.xml";
            const string srcFile2 = "MyBundle.structuredefinition.xml";

            const string profileUrl1 = @"http://example.org/fhir/StructureDefinition/MyBasic";
            const string profileUrl2 = @"http://example.org/fhir/StructureDefinition/MyBundle";

            // Create test file in inaccessible subfolder; should be ignored
            copy(srcPath, srcFile1, subPath2);

            // Create hidden test file in accessible subfolder; should also be ignored
            copy(srcPath, srcFile1, subPath3);
            var filePath = Path.Combine(subPath3, srcFile1);
            var attr = File.GetAttributes(filePath);
            File.SetAttributes(filePath, attr | FileAttributes.Hidden);

            // Create regular test file in accessible subfolder; should be included
            copy(srcPath, srcFile2, subPath3);
            numFiles++;

            bool initialized = false;
            try
            {
                // Abort unit test if we can't access folder permissions
                var ds = forbiddenDir.GetAccessControl();

                // Revoke folder read permissions for the current user
                string userName = System.Security.Principal.WindowsIdentity.GetCurrent().Name;
                var rule = new ssac.FileSystemAccessRule(userName, ssac.FileSystemRights.Read, ssac.AccessControlType.Deny);
                ds.AddAccessRule(rule);
                Debug.Print($"Removing read permissions from folder: '{subPath2}' ...");

                // Abort unit test if we can't modify file permissions
                forbiddenDir.SetAccessControl(ds);

                try
                {
                    var forbiddenFile = new FileInfo(Path.Combine(subPath2, srcFile1));

                    // Abort unit test if we can't access file permissions
                    var fs = forbiddenFile.GetAccessControl();
                    
                    // Revoke file read permissions for the current user
                    fs.AddAccessRule(rule);
                    Debug.Print($"Removing read permissions from file: '{forbiddenFile}' ...");
                    
                    // Abort unit test if we can't modify file permissions
                    forbiddenFile.SetAccessControl(fs);

                    initialized = true;

                    try
                    {
                        // Note: we still have write permissions...

                        var dirSource = new DirectorySource(testPath, new DirectorySourceSettings() { IncludeSubDirectories = true });

                        // [WMR 20170823] Test ListArtifactNames => prepareFiles()
                        var names = dirSource.ListArtifactNames();

                        Assert.AreEqual(numFiles, names.Count());
                        Assert.IsFalse(names.Contains(srcFile1));
                        Assert.IsTrue(names.Contains(srcFile2));

                        // [WMR 20170823] Also test ListResourceUris => prepareResources()
                        var profileUrls = dirSource.ListResourceUris(ResourceType.StructureDefinition);
                        
                        // Materialize the sequence
                        var urlList = profileUrls.ToList();
                        Assert.IsFalse(urlList.Contains(profileUrl1));
                        Assert.IsTrue(urlList.Contains(profileUrl2));
                    }
                    // API *should* gracefully handle security exceptions
                    catch (UnauthorizedAccessException ex)
                    {
                        Assert.Fail($"Failed! Unexpected UnauthorizedAccessException: {ex.Message}");
                    }
                    finally
                    {
                        var result = fs.RemoveAccessRule(rule);
                        Assert.IsTrue(result);
                        Debug.Print($"Restoring file read permissions...");
                        forbiddenFile.SetAccessControl(fs);
                        Debug.Print($"Successfully restored file read permissions.");

                        // We should be able to delete the file
                        File.Delete(forbiddenFile.FullName);
                    }
                }
                finally
                {
                    var result = ds.RemoveAccessRule(rule);
                    Assert.IsTrue(result);
                    Debug.Print($"Restoring folder read permissions...");
                    forbiddenDir.SetAccessControl(ds);
                    Debug.Print($"Successfully restored folder read permissions.");

                    // We should be able to delete the subdirectory
                    Directory.Delete(subPath2, true);
                }

            }
            // If ACL initialization failed, then consume the exception and return success
            // Preferably, skip this unit test / return unknown result - how?
            catch (Exception ex) when (!initialized)
            {
                Debug.Print($"[{nameof(TestAccessPermissions)}] Could not modify directory access permissions: '{ex.Message}'. Skip unit test...");
            }
        }

   }
}<|MERGE_RESOLUTION|>--- conflicted
+++ resolved
@@ -258,11 +258,7 @@
             Assert.IsNotNull(resourceIds);
             Assert.IsTrue(resourceIds.Count > 0);
             Assert.IsTrue(resourceIds.All(url => url.StartsWith("http://hl7.org/fhir/StructureDefinition/")));
-<<<<<<< HEAD
             resourceIds.Remove("http://hl7.org/fhir/StructureDefinition/xhtml");  // xhtml is not represented in the pocos
-=======
-            //resourceIds.Remove("http://hl7.org/fhir/StructureDefinition/xhtml");  // xhtml is not represented in the pocos
->>>>>>> 16c8ded8
 
             // + total number of known FHIR core types
             // - total number of known (concrete) resources
@@ -280,13 +276,8 @@
             Assert.AreEqual(resourceIds.Count, numCoreDataTypes);
 
             // Assert.IsTrue(resourceIds.All(url => ModelInfo.CanonicalUriForFhirCoreType));
-<<<<<<< HEAD
             var coreTypeUris = coreDataTypes.Select(typeName => ModelInfo.CanonicalUriForFhirCoreType(typeName).Value).ToArray();
             // Both arrays should contains same urls, possibly in different order
-=======
-            var coreTypeUris = coreDataTypes.Select(typeName => ModelInfo.CanonicalUriForFhirCoreType(typeName)).ToArray();
-            // Boths arrays should contains same urls, possibly in different order
->>>>>>> 16c8ded8
             Assert.AreEqual(coreTypeUris.Length, resourceIds.Count);
             Assert.IsTrue(coreTypeUris.All(url => resourceIds.Contains(url)));
             Assert.IsTrue(resourceIds.All(url => coreTypeUris.Contains(url)));
