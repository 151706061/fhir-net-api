using Hl7.Fhir.ElementModel;
using Hl7.Fhir.Model;
using Hl7.Fhir.Serialization;
using Hl7.Fhir.Specification.Source;
using Hl7.Fhir.Specification.Summary;
using Hl7.Fhir.Utility;
using Microsoft.VisualStudio.TestTools.UnitTesting;
using System;
using System.Diagnostics;
using System.IO;
using System.IO.Compression;
using System.Linq;

namespace Hl7.Fhir.Specification.Tests
{
    [TestClass]
    public class ArtifactSummaryTests
    {

        [TestMethod]
        public void TestPatientXmlSummary() => TestPatientSummary(Path.Combine("TestData", "TestPatient.xml"));

        [TestMethod]
        public void TestPatientJsonSummary() => TestPatientSummary(Path.Combine("TestData", "TestPatient.json"));

        void TestPatientSummary(string path)
        {
            var summary = assertSummary(path);
            Assert.AreEqual(ResourceType.Patient.GetLiteral(), summary.ResourceTypeName);
        }

        [TestMethod]
        public void TestPatientXmlSummaryWithCustomHarvester()
            => TestPatientSummaryWithCustomHarvester(Path.Combine("TestData", "TestPatient.xml"), "Donald");

        [TestMethod]
        public void TestPatientJsonSummaryWithCustomHarvester()
            => TestPatientSummaryWithCustomHarvester(Path.Combine("TestData", "TestPatient.json"), "Chalmers");

        void TestPatientSummaryWithCustomHarvester(string path, params string[] expectedNames)
        {
            // Combine default harvesters and custom harvester
            var harvesters = new ArtifactSummaryHarvester[ArtifactSummaryGenerator.ConformanceHarvesters.Length + 1];
            Array.Copy(ArtifactSummaryGenerator.ConformanceHarvesters, harvesters, ArtifactSummaryGenerator.ConformanceHarvesters.Length);
            harvesters[ArtifactSummaryGenerator.ConformanceHarvesters.Length] = HarvestPatientSummary;

            var summary = assertSummary(path, harvesters);
            Assert.IsFalse(summary.IsBundleEntry);
            Assert.AreEqual(ResourceType.Patient.GetLiteral(), summary.ResourceTypeName);
            var familyNames = summary.GetValueOrDefault<string[]>(PatientFamilyNameKey);
            Assert.IsNotNull(familyNames);
            Assert.AreEqual(1, familyNames.Length);
            Assert.IsTrue(expectedNames.SequenceEqual(familyNames));
        }

        // Custom artifact summary harvester implementation to extract family name(s) from Patient resources
        const string PatientFamilyNameKey = "Patient.name.family";
        static bool HarvestPatientSummary(ISourceNode nav, ArtifactSummaryPropertyBag properties)
        {
            if (properties.GetTypeName() == ResourceType.Patient.GetLiteral())
            {
                nav.HarvestValues(properties, PatientFamilyNameKey, "name", "family");
                return true;
            }
            return false;
        }

        [TestMethod]
        public void TestValueSetXmlSummary()
        {
            string path =  Path.Combine("TestData", "validation", "SectionTitles.valueset.xml");
            const string url = "http://example.org/ValueSet/SectionTitles";
            var summary = assertSummary(path);

            // Common properties
            Assert.IsFalse(summary.IsBundleEntry);
            Assert.AreEqual(ResourceType.ValueSet.GetLiteral(), summary.ResourceTypeName);
            Assert.IsTrue(summary.ResourceType == ResourceType.ValueSet);

            // Conformance resource properties
            Assert.IsNotNull(summary.GetConformanceCanonicalUrl());
            Assert.AreEqual(url, summary.GetConformanceCanonicalUrl());
            Assert.AreEqual("MainBundle Section title codes", summary.GetConformanceName());
            Assert.AreEqual(PublicationStatus.Draft.GetLiteral(), summary.GetConformanceStatus());
        }


        [TestMethod]
        public void TestExtensionDefinitionSummary()
        {
            string path = Path.Combine("TestData", "snapshot-test", "extensions", "extension-patient-religion.xml");
            const string url = @"http://hl7.org/fhir/StructureDefinition/patient-religion";
            var summary = assertSummary(path);
            // Common properties
            Assert.IsFalse(summary.IsBundleEntry);
            Assert.AreEqual(ResourceType.StructureDefinition.GetLiteral(), summary.ResourceTypeName);
            Assert.IsTrue(summary.ResourceType == ResourceType.StructureDefinition);
            // Conformance resource properties
            Assert.IsNotNull(summary.GetConformanceCanonicalUrl());
            Assert.AreEqual(url, summary.GetConformanceCanonicalUrl());
            Assert.AreEqual("religion", summary.GetConformanceName());
            Assert.AreEqual(PublicationStatus.Draft.GetLiteral(), summary.GetConformanceStatus());
            // StructureDefinition properties
            var context = summary.GetStructureDefinitionContext();
            Assert.IsNotNull(context);
            Assert.AreEqual(1, context.Length);
            Assert.AreEqual("Patient", context[0]);
        }


        [TestMethod]
        public void TestProfilesTypesJson()
        {
            string path = Path.GetFullPath(Path.Combine("TestData", "profiles-types.json"));

            var summaries = ArtifactSummaryGenerator.Default.Generate(path);
            Assert.IsNotNull(summaries);
            Assert.AreNotEqual(0, summaries.Count);
            for (int i = 0; i < summaries.Count; i++)
            {
                var summary = summaries[i];
                Assert.IsFalse(summary.IsFaulted);

                // Common properties
                Assert.AreEqual(path, summary.Origin);
                Assert.IsTrue(summary.IsBundleEntry);

                var fi = new FileInfo(path);
                Assert.AreEqual(fi.Length, summary.FileSize);
                Assert.AreEqual(fi.LastWriteTimeUtc, summary.LastModified);

                Assert.AreEqual(ResourceType.StructureDefinition.GetLiteral(), summary.ResourceTypeName);
                Assert.IsTrue(summary.ResourceType == ResourceType.StructureDefinition);

                // Conformance resource properties
                Assert.IsNotNull(summary.GetConformanceCanonicalUrl());
                Assert.IsTrue(summary.GetConformanceCanonicalUrl().ToString().StartsWith("http://hl7.org/fhir/StructureDefinition/"));
                Assert.IsNotNull(summary.GetConformanceName());
                Assert.IsNotNull(summary.GetConformanceStatus());
                Assert.AreEqual(PublicationStatus.Draft.GetLiteral(), summary.GetConformanceStatus());

                //Debug.WriteLine($"{summary.ResourceType} | {summary.Canonical()} | {summary.Name()}");

                // StructureDefinition properties

                Assert.IsNotNull(summary.GetStructureDefinitionFhirVersion());
                Assert.AreEqual(ModelInfo.Version, summary.GetStructureDefinitionFhirVersion());

                // For profiles-types, we expect Kind = ComplexType | PrimitiveType
                Assert.IsNotNull(summary.GetStructureDefinitionKind());
                Assert.IsTrue(
                    summary.GetStructureDefinitionKind() == StructureDefinition.StructureDefinitionKind.ComplexType.GetLiteral()
                    ||
                    summary.GetStructureDefinitionKind() == StructureDefinition.StructureDefinitionKind.PrimitiveType.GetLiteral()
                );

                Assert.IsNotNull(summary.GetStructureDefinitionType());
                // If this is a specializing StructDef, then BaseDefinition should also be specified
                Assert.IsTrue(
                    summary.GetStructureDefinitionDerivation() != StructureDefinition.TypeDerivationRule.Specialization.GetLiteral()
                    || summary.GetStructureDefinitionBaseDefinition() != null);


                // [WMR 20180725] Also harvest root element definition text
                var rootDefinition = summary.GetStructureDefinitionRootDefinition();
                Assert.IsNotNull(rootDefinition);
            }
        }

        [TestMethod]
        public void TestProfilesResourcesXml()
        {
            string path = Path.GetFullPath(Path.Combine("TestData", "profiles-resources.xml"));

            var summaries = ArtifactSummaryGenerator.Default.Generate(path);
            Assert.IsNotNull(summaries);
            Assert.AreNotEqual(0, summaries.Count);
            for (int i = 0; i < summaries.Count; i++)
            {
                var summary = summaries[i];
                Assert.IsFalse(summary.IsFaulted);

                // Common properties
                Assert.AreEqual(path, summary.Origin);
                Assert.IsTrue(summary.IsBundleEntry);

                var fi = new FileInfo(path);
                Assert.AreEqual(fi.Length, summary.FileSize);
                Assert.AreEqual(fi.LastWriteTimeUtc, summary.LastModified);

                if (StringComparer.Ordinal.Equals(ResourceType.StructureDefinition.GetLiteral(), summary.ResourceTypeName))
                {
                    Assert.IsTrue(summary.ResourceType == ResourceType.StructureDefinition);

                    // Conformance resource properties
                    Assert.IsNotNull(summary.GetConformanceCanonicalUrl());
                    Assert.IsTrue(summary.GetConformanceCanonicalUrl().ToString().StartsWith("http://hl7.org/fhir/StructureDefinition/"));
                    Assert.IsNotNull(summary.GetConformanceName());
                    Assert.IsNotNull(summary.GetConformanceStatus());
                    Assert.AreEqual(PublicationStatus.Draft.GetLiteral(), summary.GetConformanceStatus());


                    //Debug.WriteLine($"{summary.ResourceType} | {summary.Canonical()} | {summary.Name()}");

                    // StructureDefinition properties
                    Assert.IsNotNull(summary.GetStructureDefinitionFhirVersion());
                    Assert.AreEqual(ModelInfo.Version, summary.GetStructureDefinitionFhirVersion());

                    // For profiles-resources, we expect Kind = Resource | Logical
                    var kind = summary.GetStructureDefinitionKind();
                    Assert.IsNotNull(kind);
                    Assert.IsTrue(
                        kind == StructureDefinition.StructureDefinitionKind.Resource.GetLiteral()
                        ||
                        // e.g. for MetadataResource
                        kind == StructureDefinition.StructureDefinitionKind.Logical.GetLiteral()
                    );

                    Assert.IsNotNull(summary.GetStructureDefinitionType());

                    // If this is a specializing StructDef, then BaseDefinition should also be specified
                    var derivation = summary.GetStructureDefinitionDerivation();
                    if (derivation != null)
                    {
                        // Base definition should always be specified, except for root types such as Resource
                        Assert.IsNotNull(summary.GetStructureDefinitionBaseDefinition());
                    }

                    // [WMR 20171219] Core extensions
                    if (kind == StructureDefinition.StructureDefinitionKind.Resource.GetLiteral())
                    {
                        Assert.IsNotNull(summary.GetStructureDefinitionMaturityLevel());
                        Assert.IsNotNull(summary.GetStructureDefinitionWorkingGroup());
                    }

                    // [WMR 20180725] Also harvest root element definition text
                    var rootDefinition = summary.GetStructureDefinitionRootDefinition();
                    Assert.IsNotNull(rootDefinition);
                }

            }
        }

        ArtifactSummary assertSummary(string path, params ArtifactSummaryHarvester[] harvesters)
        {
            path = Path.GetFullPath(path);
            var summaries = ArtifactSummaryGenerator.Default.Generate(path, harvesters);
            Assert.IsNotNull(summaries);
            Assert.AreEqual(1, summaries.Count);
            var summary = summaries[0];
            Assert.IsFalse(summary.IsFaulted);
            Assert.AreEqual(path, summary.Origin);

            var fi = new FileInfo(path);
            Assert.AreEqual(fi.Length, summary.FileSize);
            Assert.AreEqual(fi.LastWriteTimeUtc, summary.LastModified);

            return summary;
        }

        [TestMethod]
        public void TestZipSummary()
        {
            var source = ZipSource.CreateValidationSource();
            var summaries = source.ListSummaries().ToList();
            Assert.IsNotNull(summaries);
            Assert.AreEqual(7941, summaries.Count);
            Assert.AreEqual(581, summaries.OfResourceType(ResourceType.StructureDefinition).Count());
            //Assert.IsTrue(!summaries.Errors().Any());
        }

        [TestMethod]
        public void TestLoadResourceFromZipSource()
        {
            // ZipSource extracts core ZIP archive to (temp) folder, then delegates to DirectorySource
            // i.e. artifact summaries are harvested from files on disk

            var source = ZipSource.CreateValidationSource();
            var summaries = source.ListSummaries();
            var patientUrl = ModelInfo.CanonicalUriForFhirCoreType(FHIRAllTypes.Patient);
            var patientSummary = summaries.FindConformanceResources(patientUrl).FirstOrDefault();
            Assert.IsNotNull(patientSummary);
            Assert.AreEqual(ResourceType.StructureDefinition, patientSummary.ResourceType);
            Assert.AreEqual(patientUrl, patientSummary.GetConformanceCanonicalUrl());

            Assert.IsNotNull(patientSummary.Origin);
            var patientStructure = source.LoadBySummary<StructureDefinition>(patientSummary);
            Assert.IsNotNull(patientStructure);
        }

        [TestMethod]
        public void TestLoadResourceFromZipStream()
        {
            // Harvest summaries and load artifact straight from core ZIP archive

            // Use XmlNavigatorStream to navigate resources stored inside a zip file
            // ZipDeflateStream does not support seeking (forward-only stream)
            // Therefore this only works for the XmlNavigatorStream, as the ctor does NOT (need to) call Reset()
            // JsonNavigatorStream cannot support zip streams; ctor needs to call Reset after scanning resourceType

            ArtifactSummary corePatientSummary;
            var corePatientUrl = ModelInfo.CanonicalUriForFhirCoreType(FHIRAllTypes.Patient);
            string zipEntryName = "profiles-resources.xml";

            // Generate summaries from core ZIP resource definitions (extract in memory)
            using (var archive = ZipFile.Open(ZipSource.SpecificationZipFileName, ZipArchiveMode.Read))
            {
                var entry = archive.Entries.FirstOrDefault(e => e.Name == zipEntryName);
                Assert.IsNotNull(entry);

                using (var entryStream = entry.Open())
                using (var navStream = new XmlNavigatorStream(entryStream))
                {
                    var summaries = ArtifactSummaryGenerator.Default.Generate(navStream);
                    Assert.IsNotNull(summaries);
                    corePatientSummary = summaries.FindConformanceResources(corePatientUrl).FirstOrDefault();
                }

            }

            Assert.IsNotNull(corePatientSummary);
            Assert.AreEqual(ResourceType.StructureDefinition, corePatientSummary.ResourceType);
            Assert.AreEqual(corePatientUrl, corePatientSummary.GetConformanceCanonicalUrl());

            // Load core Patient resource from ZIP (extract in memory)
            using (var archive = ZipFile.Open(ZipSource.SpecificationZipFileName, ZipArchiveMode.Read))
            {
                var entry = archive.Entries.FirstOrDefault(e => e.Name == zipEntryName);
                using (var entryStream = entry.Open())
                using (var navStream = new XmlNavigatorStream(entryStream))
                {
                    var nav = navStream.Current;
                    if (nav != null)
                    {
                        // Parse target resource from navigator
                        var parser = new BaseFhirParser();
                        var corePatient = parser.Parse<StructureDefinition>(nav);
                        Assert.IsNotNull(corePatient);
                        Assert.AreEqual(corePatientUrl, corePatient.Url);
                    }
                }
            }

        }

<<<<<<< HEAD
        // [WMR 20190305] Belongs to pull request #890
        [TestMethod, Ignore]
        public void TestSummarizeAnonymousResources()
        {
            // Parse anonymous resources & bundles entries (w/o ResourceId)
            string path = Path.GetFullPath(@"TestData\summary-test");

            Console.WriteLine("Extracting summaries from path: " + path);
            var dirSource = new DirectorySource(path, new DirectorySourceSettings()
            {
                IncludeSubDirectories = true,
                Mask = "*.xml|*.json",
                // Enable PermissiveParsing to include anonymous resources w/o ResourceId
                // Note: must inject all desired settings into ctor; child classes clone the relevant subsettings
                // XmlNavigatorStream does not "see" updates to DirectorySource.XmlParseSettings
                XmlParserSettings = new FhirXmlParsingSettings() { PermissiveParsing = true },
                JsonParserSettings = new FhirJsonParsingSettings() { PermissiveParsing = true }
            });

            var summaries = dirSource.ListSummaries().ToList();
            Debug.Print($"Found {summaries.Count} artifacts:");
            foreach (var summary in summaries)
            {
                Console.WriteLine($"{Path.GetFileName(summary.Origin)} - {summary.ResourceType} : {summary.ResourceUri}");
            }

            // Expecting *all* artifacts to be recognized, including entries w/o ResourceId
            var UnknownArtefacts = summaries.Where(s => s.ResourceType is null);
            Console.WriteLine("Unrecognized artefacts:");
            foreach (var summary in UnknownArtefacts)
            {
                Console.WriteLine(Path.GetFileName(summary.Origin) + (summary.IsFaulted ? " - " + summary.Error?.Message : ""));
            }
            Assert.IsTrue(!UnknownArtefacts.Any());

            // Expecting to find some artifacts w/o ResourceId
            var AnonymousArtefacts = summaries.Where(s => s.ResourceUri is null);
            Console.WriteLine("Anonymous artefacts:");
            foreach (var summary in AnonymousArtefacts)
            {
                Console.WriteLine($"{Path.GetFileName(summary.Origin)} - {summary.ResourceType} : {summary.ResourceUri}");
            }
            Assert.AreEqual(6, AnonymousArtefacts.Count());
        }

        [TestMethod]
        public void TestErrorSummaries()
        {
            string path = Path.Combine(Directory.GetCurrentDirectory(), @"TestData\grahame-validation-examples");
            var dirSource = new DirectorySource(path, false);
            var summaries = dirSource.ListSummaries().ToList();
            Assert.IsNotNull(summaries);

            // Expecting 4 error summaries:
            //   list-bad-syntax.xml
            //   list-xhtml-xxe1.xml
            //   list-xhtml-xxe2.xml
            //   manifest.json
            var errors = dirSource.ListSummaryErrors().ToList();
            Assert.AreNotEqual(0, errors.Count);
            foreach (var summary in errors)
            {
                Assert.IsNotNull(summary.Error);
                // Verify that the error summary includes general file properties
                Assert.IsNotNull(summary.Origin);
                Assert.IsNotNull(summary.FileSize);
                Assert.IsNotNull(summary.LastModified);
            }
        }

=======
        [TestMethod]
        public void TestListSummariesWithExcludeFilter()
        {
            string path = "TestData";

            var dirSource = new DirectorySource(path, new DirectorySourceSettings()
            { 
                IncludeSubDirectories = true,
                Excludes = new string[] { "/snapshot-test/", "/validation/", "/grahame-validation-examples/"},
                Masks = new string[] { "*.json", "*.xml", "*.sch" }
            });

            var summaries = dirSource.ListSummaries().ToList();
            Assert.IsNotNull(summaries);

            // Verify invalid files in folder 'grahame-validation-examples' are excluded
            var errors = dirSource.ListSummaryErrors().ToList();
            Assert.AreEqual(0, errors.Count);
        }
>>>>>>> f8d47bbf
    }
}<|MERGE_RESOLUTION|>--- conflicted
+++ resolved
@@ -343,7 +343,6 @@
 
         }
 
-<<<<<<< HEAD
         // [WMR 20190305] Belongs to pull request #890
         [TestMethod, Ignore]
         public void TestSummarizeAnonymousResources()
@@ -414,7 +413,6 @@
             }
         }
 
-=======
         [TestMethod]
         public void TestListSummariesWithExcludeFilter()
         {
@@ -434,6 +432,5 @@
             var errors = dirSource.ListSummaryErrors().ToList();
             Assert.AreEqual(0, errors.Count);
         }
->>>>>>> f8d47bbf
     }
 }