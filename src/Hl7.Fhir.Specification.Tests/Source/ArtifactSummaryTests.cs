--- conflicted
+++ resolved
@@ -304,20 +304,11 @@
             // [WMR 20181213] R4 NEW
             // [MV 20191212] R4.0.1 NEW
             // [MV 20200203] R4.0.1 (after reducing dataelements.xml)
-<<<<<<< HEAD
             // [MV 20200826] R4.5.0 summery count from 5148 to 3994, resourcetypes from 967 to 964 
             // [MV 20210525] R4.6.0 summery count from 3680 to 3709, resourcetypes from 650 to 685 
             // [MV 20220103] 5.0.0-snapshot1 summery count from 3709 to 3845, resourcetypes from 685 to 696
             Assert.AreEqual(3845, summaries.Count);
             Assert.AreEqual(696, summaries.OfResourceType(ResourceType.StructureDefinition).Count()); // STU3: 581
-=======
-            // [MV 20200911] use complete dataelements.xml again
-            // [MV 20210423] R4.1.0 (R4B)
-            // [MV 20210423] 4.3.0-snapshot1 (R4B) summaries from 3613 to 3607, and SDs from 644 to 646
-            // [MV 20220624] 4.3.0 (R4B) summaries from 3607 to 3775, and SDs from 646 to 644
-            Assert.AreEqual(3775, summaries.Count); // STU3: 7941
-            Assert.AreEqual(644, summaries.OfResourceType(ResourceType.StructureDefinition).Count()); // STU3: 581
->>>>>>> c7a58fc5
             Assert.IsTrue(!summaries.Errors().Any());
         }
 
