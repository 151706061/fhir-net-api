--- conflicted
+++ resolved
@@ -180,15 +180,9 @@
             //    display: "Not any Number");
             //Assert.True(result.Success);
 
-<<<<<<< HEAD
-            result = await validateCodedValue(svc, "http://terminology.hl7.org/ValueSet/v3-AcknowledgementDetailCode", code: "_AcknowledgementDetailNotSupportedCode",
-                system: "http://terminology.hl7.org/CodeSystem/v3-AcknowledgementDetailCode");
-            isSuccess(result).Should().BeTrue();
-=======
             result = svc.ValidateCode("http://hl7.org/fhir/ValueSet/example-hierarchical", code: "invalid",
                 system: "http://hl7.org/fhir/hacked");
             Assert.True(result.Success);
->>>>>>> 2f1a5325
 
             await Assert.ThrowsAsync<FhirOperationException>(async () => await validateCodedValue(svc, "http://hl7.org/fhir/ValueSet/crappy", code: "4322002", system: "http://snomed.info/sct"));
 
@@ -268,16 +262,9 @@
             isSuccess(result).Should().BeTrue();
 
             // This test is not always correctly done by the external services, so copied here instead
-<<<<<<< HEAD
-            result = await validateCodedValue(svc, url: "http://terminology.hl7.org/ValueSet/v3-AcknowledgementDetailCode",
-                code: "_AcknowledgementDetailNotSupportedCode",
-                system: "http://terminology.hl7.org/CodeSystem/v3-AcknowledgementDetailCode");
-            isSuccess(result).Should().BeTrue();
-=======
             result = svc.ValidateCode("http://hl7.org/fhir/ValueSet/example-hierarchical", code: "invalid",
                    system: "http://hl7.org/fhir/hacked", @abstract: false);
             Assert.False(result.Success);
->>>>>>> 2f1a5325
 
             // And one that will specifically fail on the local service, since it's too complex too expand - the local term server won't help you here
             await Assert.ThrowsAsync<FhirOperationException>(async () => await validateCodedValue(svc, url: "http://hl7.org/fhir/ValueSet/substance-code", code: "1166006", system: "http://snomed.info/sct"));
@@ -370,15 +357,9 @@
         {
             var svc = new LocalTerminologyService(_resolver);
 
-<<<<<<< HEAD
-            var result = await validateCodedValue(svc, "http://hl7.org/fhir/ValueSet/administrative-gender", code: "test", context: "Partient.gender");
-=======
 #pragma warning disable CS0618 // obsolete, but used for testing purposes
             var outcome = svc.ValidateCode("http://hl7.org/fhir/ValueSet/administrative-gender", context: "Partient.gender", code: "test");
 #pragma warning restore CS0618 
-
-            Assert.NotNull(outcome?.Issue.FirstOrDefault().Details?.Text);
->>>>>>> 2f1a5325
 
             isSuccess(result).Should().BeFalse();
             getMessage(result).Should().Contain("does not exist in valueset");
@@ -926,9 +907,10 @@
             var fallback = new FallbackTerminologyService(local, service);
 
             // Now, this should fall back to external + send our vs (that the server cannot know about)
-<<<<<<< HEAD
-            var result = await validateCodedValue(fallback, "http://furore.com/fhir/ValueSet/testVS", code: "1166006", system: "http://snomed.info/sct");
-            isSuccess(result).Should().BeTrue();
+#pragma warning disable CS0618 // Type or member is obsolete
+            var result = fallback.ValidateCode("http://furore.com/fhir/ValueSet/testVS", code: "1166006", system: "http://snomed.info/sct");
+#pragma warning restore CS0618 // Type or member is obsolete
+            Assert.True(result.Success);
         }
 
         #region helper functions
@@ -954,13 +936,6 @@
             outcome.GetSingleValue<FhirString>("message")?.Value;
 
         #endregion
-=======
-#pragma warning disable CS0618 // Type or member is obsolete
-            var result = fallback.ValidateCode("http://furore.com/fhir/ValueSet/testVS", code: "1166006", system: "http://snomed.info/sct");
-#pragma warning restore CS0618 // Type or member is obsolete
-            Assert.True(result.Success);
-        }
->>>>>>> 2f1a5325
 
         private class IKnowOnlyMyTestVSResolver : IAsyncResourceResolver
         {
