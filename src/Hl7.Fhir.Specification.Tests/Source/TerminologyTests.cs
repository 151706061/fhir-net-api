--- conflicted
+++ resolved
@@ -320,7 +320,6 @@
             await Assert.ThrowsAsync<ValueSetExpansionTooComplexException>(() => svc.ValueSetValidateCode(inParams));
         }
 
-<<<<<<< HEAD
         [Fact]
         public async T.Task LocalTermServiceUsingDuplicateParamaters()
         {
@@ -353,10 +352,7 @@
         }
 
 
-            [Fact]
-=======
         [Fact(), Trait("TestCategory", "IntegrationTest")]
->>>>>>> 8952544a
         public async void ExternalServiceTranslateSimpleTranslate()
         {
             var client = new FhirClient(_externalTerminologyServerEndpoint);
