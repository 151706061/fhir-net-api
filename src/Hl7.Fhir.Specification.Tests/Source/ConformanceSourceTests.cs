﻿/* 
 * Copyright (c) 2014, Firely (info@fire.ly) and contributors
 * See the file CONTRIBUTORS for details.
 * 
 * This file is licensed under the BSD 3-Clause license
 * available at https://raw.githubusercontent.com/ewoutkramer/fhir-net-api/master/LICENSE
 */

using Microsoft.VisualStudio.TestTools.UnitTesting;
using Hl7.Fhir.Model;
using Hl7.Fhir.Specification.Source;
using System;
using System.Collections.Generic;
using System.Diagnostics;
using System.IO;
using System.Linq;
// Use alias to avoid conflict with Hl7.Fhir.Model.Task
using Tasks = System.Threading.Tasks;

namespace Hl7.Fhir.Specification.Tests
{
    // [WMR 20171016] Renamed from: ArtifactResolverTests

    [TestClass]
    public class ConformanceSourceTests
    {
        [ClassInitialize]
        public static void SetupSource(TestContext t)
        {
            source = ZipSource.CreateValidationSource();
        }

        static IConformanceSource source = null;


        [TestMethod]
        public void FindConceptMaps()
        {
            var conceptMaps = source.FindConceptMaps("http://hl7.org/fhir/ValueSet/address-use");
            Assert.AreEqual(3, conceptMaps.Count());
            Assert.IsNotNull(conceptMaps.First().GetOrigin());

            conceptMaps = source.FindConceptMaps("http://hl7.org/fhir/ValueSet/address-use", "http://hl7.org/fhir/ValueSet/v2-0190");
            Assert.AreEqual(1, conceptMaps.Count());

            conceptMaps = source.FindConceptMaps("http://hl7.org/fhir/ValueSet/address-use", "http://hl7.org/fhir/ValueSet/v3-AddressUse");
            Assert.AreEqual(2, conceptMaps.Count());

            conceptMaps = source.FindConceptMaps("http://hl7.org/fhir/ValueSet/address-use", "http://hl7.org/fhir/ValueSet/somethingelse");
            Assert.AreEqual(0, conceptMaps.Count());
        }

        [TestMethod]
        public void FindCodeSystem()
        {
            // A Fhir codesystem
            var vs = source.FindCodeSystem("http://hl7.org/fhir/contact-point-system");
            Assert.IsNotNull(vs);
            Assert.IsNotNull(vs.GetOrigin());

            // A non-HL7 valueset
            vs = source.FindCodeSystem("http://dicom.nema.org/resources/ontology/DCM"); // http://nema.org/dicom/dicm");
            Assert.IsNotNull(vs);

            // One from v2-tables
            vs = source.FindCodeSystem("http://hl7.org/fhir/v2/0145");
            Assert.IsNotNull(vs);

            // One from v3-codesystems
            vs = source.FindCodeSystem("http://hl7.org/fhir/v3/ActCode");
            Assert.IsNotNull(vs);

            // Something non-existent
            vs = source.FindCodeSystem("http://nema.org/dicom/dicmQQQQ");
            Assert.IsNull(vs);
        }


        [TestMethod]
        public void FindValueSets()
        {
            // A Fhir valueset
            var vs = source.FindValueSet("http://hl7.org/fhir/ValueSet/contact-point-system");
            Assert.IsNotNull(vs);
            Assert.IsNotNull(vs.GetOrigin());

            //EK: These seem to be no longer part of the spec
            //// A non-HL7 valueset
            //vs = source.FindValueSet("http://hl7.org/fhir/ValueSet/dicom-dcim");
            //Assert.IsNotNull(vs);

            // One from v2-tables
            vs = source.FindValueSet("http://hl7.org/fhir/ValueSet/v2-0145");
            Assert.IsNotNull(vs);

            // One from v3-codesystems
            vs = source.FindValueSet("http://hl7.org/fhir/ValueSet/v3-ActCode");
            Assert.IsNotNull(vs);

            // Something non-existent
            vs = source.FindValueSet("http://hl7.org/fhir/ValueSet/crapQQQQ");
            Assert.IsNull(vs);
        }

        [TestMethod]
        public void FindNamingSystem()
        {
            var ns = source.FindNamingSystem("2.16.840.1.113883.4.1");
            Assert.IsNotNull(ns);
            Assert.IsNotNull(ns.GetOrigin());

            ns = source.FindNamingSystem("http://hl7.org/fhir/sid/us-ssn");
            Assert.IsNotNull(ns);
            Assert.AreEqual("United States Social Security Number", ns.Name);
        }
    
        // Need to fix this for new conformance stuff in STU3
        [TestMethod]
        public void ListCanonicalUris()
        {
            var sd = source.ListResourceUris(ResourceType.StructureDefinition); Assert.IsTrue(sd.Any());
            var sm = source.ListResourceUris(ResourceType.StructureMap); Assert.IsFalse(sm.Any());
            var de = source.ListResourceUris(ResourceType.DataElement); Assert.IsTrue(de.Any());
            var cf = source.ListResourceUris(ResourceType.CapabilityStatement); Assert.IsTrue(cf.Any());
            var md = source.ListResourceUris(ResourceType.MessageDefinition); Assert.IsFalse(md.Any());
            var od = source.ListResourceUris(ResourceType.OperationDefinition); Assert.IsTrue(od.Any());
            var sp = source.ListResourceUris(ResourceType.SearchParameter); Assert.IsTrue(sp.Any());
            var cd = source.ListResourceUris(ResourceType.CompartmentDefinition); Assert.IsFalse(md.Any());
            var ig = source.ListResourceUris(ResourceType.ImplementationGuide); Assert.IsFalse(ig.Any());

            var cs = source.ListResourceUris(ResourceType.CodeSystem); Assert.IsTrue(cs.Any());
            var vs = source.ListResourceUris(ResourceType.ValueSet); Assert.IsTrue(vs.Any());
            var cm = source.ListResourceUris(ResourceType.ConceptMap); Assert.IsTrue(cm.Any());
            var ep = source.ListResourceUris(ResourceType.ExpansionProfile); Assert.IsFalse(ep.Any());
            var ns = source.ListResourceUris(ResourceType.NamingSystem); Assert.IsTrue(ns.Any());

            var all = source.ListResourceUris();

            Assert.AreEqual(sd.Count() + sm.Count() + de.Count() + cf.Count() + md.Count() + od.Count() +
                        sp.Count() + cd.Count() + ig.Count() + cs.Count() + vs.Count() + cm.Count() +
                        ep.Count() + ns.Count(), all.Count());

            Assert.IsTrue(sd.Contains("http://hl7.org/fhir/StructureDefinition/shareablevalueset"));
            Assert.IsTrue(de.Contains("http://hl7.org/fhir/DataElement/Device.manufactureDate"));
            Assert.IsTrue(cf.Contains("http://hl7.org/fhir/CapabilityStatement/base"));
            Assert.IsTrue(od.Contains("http://hl7.org/fhir/OperationDefinition/ValueSet-validate-code"));
            Assert.IsTrue(sp.Contains("http://hl7.org/fhir/SearchParameter/Condition-onset-info"));
            Assert.IsTrue(cs.Contains("http://hl7.org/fhir/CodeSystem/contact-point-system"));
            Assert.IsTrue(vs.Contains("http://hl7.org/fhir/ValueSet/contact-point-system"));
            Assert.IsTrue(cm.Contains("http://hl7.org/fhir/ConceptMap/cm-name-use-v2"));
            Assert.IsTrue(ns.Contains("http://hl7.org/fhir/NamingSystem/us-ssn"));
        }

        [TestMethod]
        public void GetSomeArtifactsById()
        {
            var fa = ZipSource.CreateValidationSource();

            var vs = fa.ResolveByUri("http://hl7.org/fhir/ValueSet/v2-0292");
            Assert.IsNotNull(vs);
            Assert.IsTrue(vs is ValueSet);
            Assert.IsTrue(vs.GetOrigin().EndsWith("v2-tables.xml"));

            vs = fa.ResolveByUri("http://hl7.org/fhir/ValueSet/administrative-gender");
            Assert.IsNotNull(vs);
            Assert.IsTrue(vs is ValueSet);

            vs = fa.ResolveByUri("http://hl7.org/fhir/ValueSet/location-status");
            Assert.IsNotNull(vs);
            Assert.IsTrue(vs is ValueSet);

            var rs = fa.ResolveByUri("http://hl7.org/fhir/StructureDefinition/Condition");
            Assert.IsNotNull(rs);
            Assert.IsTrue(rs is StructureDefinition);
            Assert.IsTrue(rs.GetOrigin().EndsWith("profiles-resources.xml"));

            rs = fa.ResolveByUri("http://hl7.org/fhir/StructureDefinition/ValueSet");
            Assert.IsNotNull(rs);
            Assert.IsTrue(rs is StructureDefinition);

            var dt = fa.ResolveByUri("http://hl7.org/fhir/StructureDefinition/Money");
            Assert.IsNotNull(dt);
            Assert.IsTrue(dt is StructureDefinition);

            // Try to find a core extension
            var ext = fa.ResolveByUri("http://hl7.org/fhir/StructureDefinition/valueset-history");
            Assert.IsNotNull(ext);
            Assert.IsTrue(ext is StructureDefinition);

            // Try to find an additional non-hl7 profile (they are distributed with the spec for now)
            var us = fa.ResolveByUri("http://hl7.org/fhir/StructureDefinition/cqif-questionnaire");
            Assert.IsNotNull(us);
            Assert.IsTrue(us is StructureDefinition);
        }

        [TestMethod]
        public void TestFilenameDeDuplication()
        {
            var paths = new List<string> { @"c:\blie\bla.txt", @"c:\bla\bla.txt", @"c:\blie\bla.txt", @"c:\yadi.json",
                                @"c:\blie\bit.xml", @"c:\blie\bit.json", @"c:\blie\bit.txt" };

            var res = DirectorySource.ResolveDuplicateFilenames(paths, DirectorySource.DuplicateFilenameResolution.PreferXml);
            Assert.AreEqual(5, res.Count);
            Assert.IsTrue(res.Any(p => p.EndsWith("bit.xml")));
            Assert.IsTrue(res.Any(p => p.EndsWith("bit.txt")));
            Assert.IsFalse(res.Any(p => p.EndsWith("bit.json")));
            Assert.IsTrue(res.Any(p => p.EndsWith("yadi.json")));

            res = DirectorySource.ResolveDuplicateFilenames(paths, DirectorySource.DuplicateFilenameResolution.PreferJson);
            Assert.AreEqual(5, res.Count);
            Assert.IsFalse(res.Any(p => p.EndsWith("bit.xml")));
            Assert.IsTrue(res.Any(p => p.EndsWith("bit.txt")));
            Assert.IsTrue(res.Any(p => p.EndsWith("bit.json")));
            Assert.IsTrue(res.Any(p => p.EndsWith("yadi.json")));

            res = DirectorySource.ResolveDuplicateFilenames(paths, DirectorySource.DuplicateFilenameResolution.KeepBoth);
            Assert.AreEqual(6, res.Count);
            Assert.IsTrue(res.Any(p => p.EndsWith("bit.xml")));
            Assert.IsTrue(res.Any(p => p.EndsWith("bit.json")));
        }

        [TestMethod]
        public void TestIgnoreFilter()
        {
            var files = new[] {
                @"c:\bla\",
                @"c:\bla\file1.json",
                @"c:\bla\file1.xml",
                @"c:\bla\bla2\file1.json",
                @"c:\bla\bla2\file2.xml",
                @"c:\bla\bla2\text1.txt",
                @"c:\bla\bla2\bla3\test2.jpg",
                @"c:\blie\bla.xml" };
            var basef = @"c:\bla";

            // Basic glob filter
            var fi = new FilePatternFilter("*.xml");
            var r = fi.Filter(basef, files);
            Assert.AreEqual(2, r.Count());
            Assert.IsTrue(r.All(f => f.EndsWith(".xml")));
            Assert.IsTrue(r.All(f => f.StartsWith(basef)));

            // Absolute select 1 file
            fi = new FilePatternFilter("/file1.json");
            r = fi.Filter(basef, files);
            Assert.AreEqual(@"c:\bla\file1.json", r.Single());

            // Absolute select 1 file - no match
            fi = new FilePatternFilter("/file1.crap");
            r = fi.Filter(basef, files);
            Assert.AreEqual(0, r.Count());

            // Absolute select with glob
            fi = new FilePatternFilter("/*.json");
            r = fi.Filter(basef, files);
            Assert.AreEqual(1, r.Count());
            Assert.AreEqual(@"c:\bla\file1.json", r.Single());

            // Relative select file
            fi = new FilePatternFilter("file1.json");
            r = fi.Filter(basef, files);
            Assert.AreEqual(2, r.Count());
            Assert.IsTrue(r.All(f => f.EndsWith("file1.json")));

            // Relative select file
            fi = new FilePatternFilter("**/file1.json");
            r = fi.Filter(basef, files);
            Assert.AreEqual(2, r.Count());
            Assert.IsTrue(r.All(f => f.EndsWith("file1.json")));

            // Relative select file with glob
            fi = new FilePatternFilter("**/file1.*");
            r = fi.Filter(basef, files);
            Assert.AreEqual(3, r.Count());
            Assert.IsTrue(r.All(f => f.Contains("\\file1.")));

            // Relative select file with glob
            fi = new FilePatternFilter("**/*.txt");
            r = fi.Filter(basef, files);
            Assert.AreEqual(1, r.Count());
            Assert.AreEqual(@"c:\bla\bla2\text1.txt", r.Single());

            // Relative select file with glob
            fi = new FilePatternFilter("**/file*.xml");
            r = fi.Filter(basef, files);
            Assert.AreEqual(2, r.Count());
            Assert.IsTrue(r.All(f => f.Contains("\\file") && f.EndsWith(".xml")));

            // Relative select file with glob
            fi = new FilePatternFilter("file1.*");
            r = fi.Filter(basef, files);
            Assert.AreEqual(3, r.Count());
            Assert.IsTrue(r.All(f => f.Contains("\\file1.")));

            // Select whole directory
            fi = new FilePatternFilter("bla2/");
            r = fi.Filter(basef, files);
            Assert.AreEqual(4, r.Count());
            Assert.IsTrue(r.All(f => f.Contains("\\bla2\\")));

            // Select whole directory
            fi = new FilePatternFilter("bla2/**");
            r = fi.Filter(basef, files);
            Assert.AreEqual(4, r.Count());
            Assert.IsTrue(r.All(f => f.Contains("\\bla2\\")));

            // Select whole directory
            fi = new FilePatternFilter("/bla3/");
            r = fi.Filter(basef, files);
            Assert.AreEqual(0, r.Count());

            // Internal glob dir
            fi = new FilePatternFilter("/bla2/*/*.jpg");
            r = fi.Filter(basef, files);
            Assert.AreEqual(1, r.Count());
            Assert.AreEqual(@"c:\bla\bla2\bla3\test2.jpg", r.Single());

            // Case-insensitive
            fi = new FilePatternFilter("TEST2.jpg");
            r = fi.Filter(basef, files);
            Assert.AreEqual(1, r.Count());
            Assert.AreEqual(@"c:\bla\bla2\bla3\test2.jpg", r.Single());
        }


        [TestMethod]
        public void TestJsonBundleRetrieval()
        {
            var jsonSource = new DirectorySource(
                Path.Combine(DirectorySource.SpecificationDirectory, "TestData"),
                new DirectorySourceSettings()
                {
                    Mask = "*.json",
                    Includes = new[] { "profiles-types.json" },
                    IncludeSubDirectories = false
                });

            var humanName = jsonSource.FindStructureDefinitionForCoreType(FHIRAllTypes.HumanName);
            Assert.IsNotNull(humanName);
        }

<<<<<<< HEAD
        [TestMethod, Ignore]
=======
#if false
>>>>>>> 2e9cd682
        public void TestSourceSpeedTest()
        {
            var jsonSource = new DirectorySource(
                Path.Combine(DirectorySource.SpecificationDirectory, "TestData"),
                new DirectorySourceSettings()
                {
                    Mask = "*.json",
                    Includes = new[] { "profiles-types.json" },
                    IncludeSubDirectories = false
                });

            Assert.IsNotNull(jsonSource.LoadArtifactByName("profiles-types.json"));

            var xmlSource = new DirectorySource(
                Path.Combine(DirectorySource.SpecificationDirectory, "TestData", "snapshot-test"),
                new DirectorySourceSettings()
                {
                    Mask = "*.xml",
                    Includes = new[] { "profiles-types.xml" },
                    IncludeSubDirectories = false
                });

            Assert.IsNotNull(xmlSource.LoadArtifactByName("profiles-types.xml"));

            var xmlSourceLarge = new DirectorySource(
                Path.Combine(DirectorySource.SpecificationDirectory, "TestData", "snapshot-test"),
                new DirectorySourceSettings()
                {
                    Mask = "*.xml",
                    IncludeSubDirectories = true
                });

            Assert.IsNotNull(xmlSourceLarge.LoadArtifactByName("profiles-types.xml"));

            runTest("profiles-types.json", jsonSource, false, 1000);
            runTest("profiles-types.xml", xmlSource, false, 500);
            runTest("all xml examples", xmlSourceLarge, false, 10000);

            runTest("profiles-types.json", jsonSource, true, 1000);
            runTest("profiles-types.xml", xmlSource, true, 500);
            runTest("all xml examples", xmlSourceLarge, true, 10000);

            void runTest(string title, DirectorySource s, bool multiThreaded, long maxDuration)
            {
                var sw = new Stopwatch();
                sw.Start();

                int cnt = 0;
                s.MultiThreaded = multiThreaded;
                for (var repeat = 0; repeat < 10; repeat++)
                {
                    s.Refresh();  // force reload of whole file
                    cnt = s.ListResourceUris().Count();
                }

                sw.Stop();
                Debug.WriteLine($"{title} : {(multiThreaded ? "multi" : "single")} threaded, {cnt} resources, duration {sw.ElapsedMilliseconds} ms");
                Assert.IsTrue(sw.ElapsedMilliseconds < maxDuration);
            }
        }
#endif
        [TestMethod]
        public async Tasks.Task TestThreadSafety()
        {
            // Verify thread safety by resolving same uri simultaneously from different threads
            // DirectorySource should synchronize access and only call prepare once.

            const int threadCount = 25;
            const string uri = @"http://example.org/fhir/StructureDefinition/human-group";

            var source = new DirectorySource(Path.Combine(DirectorySource.SpecificationDirectory, "TestData", "snapshot-test"),
                new DirectorySourceSettings { IncludeSubDirectories = true });

            var tasks = new Tasks.Task[threadCount];
            var results = new(Resource resource, ArtifactSummary summary, int threadId, TimeSpan start, TimeSpan stop)[threadCount];

            var sw = new Stopwatch();
            sw.Start();
            for (int i = 0; i < threadCount; i++)
            {
                var idx = i;
                tasks[i] = Tasks.Task.Run(
                    () =>
                    {
#if DOTNETFW
                        var threadId = System.Threading.Thread.CurrentThread.ManagedThreadId;
#else
                        const int threadId = 0;
#endif
                        var start = sw.Elapsed;
                        var resource = source.ResolveByCanonicalUri(uri);
                        var summary = source.ListSummaries().ResolveByUri(uri);
                        var stop = sw.Elapsed;
                        results[idx] = (resource, summary, threadId, start, stop);
                    }
                );
            }

            await Tasks.Task.WhenAll(tasks);
            sw.Stop();

            var first = results[0];
            for (int i = 0; i < threadCount; i++)
            {
                var result = results[i];
                var duration = result.stop.Subtract(result.start);
                Debug.WriteLine($"{i:0#} Thread: {result.threadId:00#} | Start: {result.start.TotalMilliseconds:0000.00} | Stop: {result.stop.TotalMilliseconds:0000.00} | Duration: {duration.TotalMilliseconds:0000.00}");
                Assert.IsNotNull(result.resource);
                Assert.IsNotNull(result.summary);
                // Verify that all threads return the same summary instances
                Assert.AreSame(first.summary, result.summary);
            }
        }

        [TestMethod]
        public void TestRefresh()
        {
            // Create a temporary folder with a single artifact file
            const string srcFileName = "TestPatient.xml";
            var srcFilePath = Path.Combine(DirectorySource.SpecificationDirectory, "TestData", srcFileName);
            var tmpFolderPath = Path.Combine(DirectorySource.SpecificationDirectory, "ConformanceSourceTestData");
            try
            {
                Directory.CreateDirectory(tmpFolderPath);
                var tmpFilePath = Path.Combine(tmpFolderPath, srcFileName);
                File.Copy(srcFilePath, tmpFilePath);

                // Initialize source and verify index
                var source = new DirectorySource(tmpFolderPath);
                var fileNames = source.ListArtifactNames().ToList();
                Assert.AreEqual(1, fileNames.Count);
                Assert.AreEqual(srcFileName, fileNames[0]);

                // Rename file and refresh source
                const string newFileName = "New" + srcFileName;
                var newFilePath = Path.Combine(tmpFolderPath, newFileName);
                File.Move(tmpFilePath, newFilePath);
                source.Refresh(tmpFilePath, newFilePath);
                fileNames = source.ListArtifactNames().ToList();
                Assert.AreEqual(1, fileNames.Count);
                Assert.AreEqual(newFileName, fileNames[0]);

                // Delete file and refresh source
                File.Delete(newFilePath);
                source.Refresh(newFilePath);
                fileNames = source.ListArtifactNames().ToList();
                Assert.AreEqual(0, fileNames.Count);

                // Recreate file and refresh source
                File.Copy(srcFilePath, tmpFilePath);
                source.Refresh(tmpFilePath);
                fileNames = source.ListArtifactNames().ToList();
                Assert.AreEqual(1, fileNames.Count);
                Assert.AreEqual(srcFileName, fileNames[0]);
            }
            finally
            {
                Directory.Delete(tmpFolderPath, true);
            }
        }
    }
}<|MERGE_RESOLUTION|>--- conflicted
+++ resolved
@@ -339,11 +339,7 @@
             Assert.IsNotNull(humanName);
         }
 
-<<<<<<< HEAD
-        [TestMethod, Ignore]
-=======
 #if false
->>>>>>> 2e9cd682
         public void TestSourceSpeedTest()
         {
             var jsonSource = new DirectorySource(
