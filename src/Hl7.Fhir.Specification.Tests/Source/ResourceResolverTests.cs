--- conflicted
+++ resolved
@@ -78,24 +78,15 @@
         {
             var wa = new WebResolver() { TimeOut = DefaultTimeOut };
 
-<<<<<<< HEAD
             var artifact = wa.ResolveByUri("http://test.fhir.org/r4/StructureDefinition/Observation");
-=======
-            var artifact = wa.ResolveByUri("http://test.fhir.org/r3/StructureDefinition/Observation");
->>>>>>> 16c8ded8
 
             Assert.IsNotNull(artifact);
             Assert.IsTrue(artifact is StructureDefinition);
             Assert.AreEqual("Observation", ((StructureDefinition)artifact).Name);
 
             // var ci = artifact.Annotation<OriginAnnotation>();
-<<<<<<< HEAD
             // Assert.AreEqual("http://test.fhir.org/r4/StructureDefinition/Observation", ci.Origin);
             Assert.AreEqual("http://test.fhir.org/r4/StructureDefinition/Observation", artifact.GetOrigin());
-=======
-            // Assert.AreEqual("http://test.fhir.org/r3/StructureDefinition/Observation", ci.Origin);
-            Assert.AreEqual("http://test.fhir.org/r3/StructureDefinition/Observation", artifact.GetOrigin());
->>>>>>> 16c8ded8
         }
 
         private class TestFhirClient : Rest.FhirClient
@@ -132,11 +123,7 @@
 
             Assert.IsNull(client);
 
-<<<<<<< HEAD
             var artifact = wa.ResolveByUri("http://test.fhir.org/r4/StructureDefinition/Patient");
-=======
-            var artifact = wa.ResolveByUri("http://test.fhir.org/r3/StructureDefinition/Patient");
->>>>>>> 16c8ded8
 
             Assert.IsNotNull(client);
             Assert.AreEqual(client.Status, 3);
@@ -155,11 +142,7 @@
             Assert.IsNotNull(vs);
             Assert.IsTrue(vs is ValueSet);
 
-<<<<<<< HEAD
             var artifact = resolver.ResolveByUri("http://test.fhir.org/r4/StructureDefinition/Patient");
-=======
-            var artifact = resolver.ResolveByUri("http://test.fhir.org/r3/StructureDefinition/Patient");
->>>>>>> 16c8ded8
 
             Assert.IsNotNull(artifact);
             Assert.IsTrue(artifact is StructureDefinition);
@@ -334,13 +317,8 @@
         public void TestCanonicalUrlConflicts()
         {
             //const string srcFileName = "extension-definitions.xml";
-<<<<<<< HEAD
             const string dupFileName = "patient-birthtime";
             const string url = "http://hl7.org/fhir/StructureDefinition/patient-birthTime";
-=======
-            const string dupFileName = "diagnosticorder-reason-duplicate";
-            const string url = "http://hl7.org/fhir/StructureDefinition/procedurerequest-reasonRejected";
->>>>>>> 16c8ded8
 
             var za = ZipSource.CreateValidationSource();
 
