﻿/* 
 * Copyright (c) 2014, Furore (info@furore.com) and contributors
 * See the file CONTRIBUTORS for details.
 * 
 * This file is licensed under the BSD 3-Clause license
 * available at https://raw.githubusercontent.com/ewoutkramer/fhir-net-api/master/LICENSE
 */

using System;
using Microsoft.VisualStudio.TestTools.UnitTesting;
using Hl7.Fhir.Model;
using System.Diagnostics;
using Hl7.Fhir.Specification.Source;
using System.Net;
using Hl7.Fhir.Support;
using System.Xml.Linq;
using System.IO;
using Hl7.Fhir.Serialization;
using System.Linq;
using Hl7.Fhir.Utility;

namespace Hl7.Fhir.Specification.Tests
{
    [TestClass]
    public class ResolverTests
    {
        [ClassInitialize]
        public static void SetupSource(TestContext t)
        {
            source = ZipSource.CreateValidationSource();
        }

        static IResourceResolver source = null;
        
        [TestMethod]
        public void ResolveByCanonicalFromZip()
        {
            var extDefn = source.ResolveByCanonicalUri("http://hl7.org/fhir/StructureDefinition/data-absent-reason");
            Assert.IsNotNull(extDefn);
            Assert.IsInstanceOfType(extDefn, typeof(StructureDefinition));

            extDefn = source.ResolveByCanonicalUri("http://hl7.org/fhir/StructureDefinition/Patient");
            Assert.IsNotNull(extDefn);
            Assert.IsInstanceOfType(extDefn, typeof(StructureDefinition));

            extDefn = source.ResolveByCanonicalUri("http://hl7.org/fhir/StructureDefinition/Patient");
            Assert.IsNotNull(extDefn);
            Assert.IsInstanceOfType(extDefn, typeof(StructureDefinition));
        }

        [TestMethod]
        public void ResolveByUriFromZip()
        {
            var extDefn = source.ResolveByUri("http://hl7.org/fhir/StructureDefinition/data-absent-reason");
            Assert.IsNotNull(extDefn);
            Assert.IsInstanceOfType(extDefn, typeof(StructureDefinition));

            extDefn = source.ResolveByUri("http://hl7.org/fhir/StructureDefinition/Patient");
            Assert.IsNotNull(extDefn);
            Assert.IsInstanceOfType(extDefn, typeof(StructureDefinition));

            // namingsystems have disappeared in STU3?
            //extDefn = source.ResolveByUri("http://hl7.org/fhir/NamingSystem/tx-rxnorm");
            //Assert.IsNotNull(extDefn);
            //Assert.IsInstanceOfType(extDefn, typeof(NamingSystem));
        }


        [TestMethod, TestCategory("IntegrationTest")]
        public void RetrieveWebArtifact()
        {
            var wa = new WebResolver();

            var artifact = wa.ResolveByUri("http://fhir3.healthintersections.com.au/open/StructureDefinition/Observation");

            Assert.IsNotNull(artifact);
            Assert.IsTrue(artifact is StructureDefinition);
            Assert.AreEqual("Observation", ((StructureDefinition)artifact).Name);

            var ci = artifact.Annotation<OriginInformation>();
            Assert.AreEqual("http://fhir3.healthintersections.com.au/open/StructureDefinition/Observation", ci.Origin);
        }

        private class TestFhirClient : Rest.FhirClient
        {
            private int _status = 0;

            public int Status
            {
                get { return _status; }
                private set { _status = value; }
            }

            public TestFhirClient(Uri endpoint) : base(endpoint) { Status = 1; }

            protected override void BeforeRequest(HttpWebRequest rawRequest, byte[] body)
            {
                Status = 2;
                base.BeforeRequest(rawRequest, body);
            }

            protected override void AfterResponse(HttpWebResponse webResponse, byte[] body)
            {
                Status = 3;
                base.AfterResponse(webResponse, body);
            }
        }

        [TestMethod, TestCategory("IntegrationTest")]
<<<<<<< HEAD
=======

>>>>>>> 754e13ad
        public void RetrieveWebArtifactCustomFhirClient()
        {
            TestFhirClient client = null;

            var wa = new WebResolver(id => client = new TestFhirClient(id));

            Assert.IsNull(client);

            var artifact = wa.ResolveByUri("http://fhir3.healthintersections.com.au/open/StructureDefinition/Patient");

            Assert.IsNotNull(client);
            Assert.AreEqual(client.Status, 3);

            Assert.IsNotNull(artifact);
            Assert.IsTrue(artifact is StructureDefinition);
            Assert.AreEqual("Patient", ((StructureDefinition)artifact).Name);
        }

<<<<<<< HEAD
        [TestMethod, TestCategory("IntegrationTest")]
=======
        [TestMethod,TestCategory("IntegrationTest")]
>>>>>>> 754e13ad
        public void RetrieveArtifactMulti()
        {
            var resolver = new MultiResolver(source, new WebResolver());

            var vs = resolver.ResolveByCanonicalUri("http://hl7.org/fhir/ValueSet/v2-0292");
            Assert.IsNotNull(vs);
            Assert.IsTrue(vs is ValueSet);

            var artifact = resolver.ResolveByUri("http://fhir3.healthintersections.com.au/open/StructureDefinition/Flag");

            Assert.IsNotNull(artifact);
            Assert.IsTrue(artifact is StructureDefinition);
            Assert.AreEqual("Flag", ((StructureDefinition)artifact).Name);
        }


        [TestMethod, TestCategory("IntegrationTest")]
        public void TestSourceCaching()
        {
            var src = new CachedResolver(new MultiResolver(ZipSource.CreateValidationSource(), new WebResolver()));

            Stopwatch sw1 = new Stopwatch();

            // Ensure looking up a failed endpoint repeatedly does not cost much time
            sw1.Start();
            src.ResolveByUri("http://some.none.existant.address.nl/fhir/StructureDefinition/bla");
            sw1.Stop();

            var sw2 = new Stopwatch();

            sw2.Start();
            src.ResolveByUri("http://some.none.existant.address.nl/fhir/StructureDefinition/bla");
            sw2.Stop();

            Debug.WriteLine("sw2 {0}, sw1 {1}", sw2.ElapsedMilliseconds, sw1.ElapsedMilliseconds);
            Assert.IsTrue(sw2.ElapsedMilliseconds <= sw1.ElapsedMilliseconds && sw2.ElapsedMilliseconds < 100);

            // Now try an existing artifact
            sw1.Restart();
            src.ResolveByUri("http://hl7.org/fhir/ValueSet/v2-0292");
            sw1.Stop();

            sw2.Restart();
            src.ResolveByUri("http://hl7.org/fhir/ValueSet/v2-0292");
            sw2.Stop();

            Assert.IsTrue(sw2.ElapsedMilliseconds < sw1.ElapsedMilliseconds && sw2.ElapsedMilliseconds < 100);
        }

        [TestMethod]
        public void TestCacheInvalidation()
        {
            var src = new CachedResolver(new MultiResolver(ZipSource.CreateValidationSource()));
            CachedResolver.LoadResourceEventArgs eventArgs = null;
            CachedResolver.LoadResourceEventHandler handler = (sender, args) => { eventArgs = args; };
            src.Load += handler;

            // Verify that the Load event is fired on the initial load
            const string resourceUri = "http://hl7.org/fhir/ValueSet/v2-0292";
            var resource = src.ResolveByUri(resourceUri);
            Assert.IsNotNull(eventArgs);
            Assert.AreEqual(resourceUri, eventArgs.Url);
            Assert.AreEqual(resource, eventArgs.Resource);

            // Verify that the Load event is not fired on subsequent load
            eventArgs = null;
            resource = src.ResolveByUri(resourceUri);
            Assert.IsNull(eventArgs);

            // Verify that we can remove the cache entry
            var result = src.InvalidateUri(resourceUri);
            Assert.IsTrue(result);

            // Verify that the cache entry has been removed
            result = src.InvalidateUri(resourceUri);
            Assert.IsFalse(result);

            // Verify that the Load event is fired again on the next load
            var resource2 = src.ResolveByUri(resourceUri);
            Assert.IsNotNull(eventArgs);
            Assert.AreEqual(resourceUri, eventArgs.Url);
            Assert.AreEqual(resource2, eventArgs.Resource);
            
            // Verify that the cache returned a new instance with exact same value
            Assert.AreNotEqual(resource2.GetHashCode(), resource.GetHashCode());
            Assert.IsTrue(resource.IsExactly(resource2));
        }

        [TestMethod]
        public void TestSetupIsOnce()
        {
            var fa = ZipSource.CreateValidationSource();

            var sw = new Stopwatch();
            sw.Start();
            var vs = fa.ResolveByCanonicalUri("http://hl7.org/fhir/v2/vs/0292");
            sw.Stop();

            var sw2 = new Stopwatch();
            sw2.Start();
            var vs2 = fa.ResolveByCanonicalUri("http://hl7.org/fhir/v2/vs/0292");
            sw2.Stop();

            Assert.IsTrue(sw2.ElapsedMilliseconds < sw.ElapsedMilliseconds);
            Debug.WriteLine(String.Format("First time {0}, second time {1}", sw.ElapsedMilliseconds, sw2.ElapsedMilliseconds));
        }


        // [WMR 20160823] NEW - Verify FileDirectoryArtifactSource & CanonicalUrlConflictException
        [TestMethod]
        public void TestCanonicalUrlConflicts()
        {
            //const string srcFileName = "extension-definitions.xml";
            const string dupFileName = "diagnosticorder-reason-duplicate";
            const string url = "http://hl7.org/fhir/StructureDefinition/procedurerequest-reasonRejected";

            var za = ZipSource.CreateValidationSource();

            // Try to find a core extension
            var ext = za.ResolveByCanonicalUri(url);
            Assert.IsNotNull(ext);
            Assert.IsTrue(ext is StructureDefinition);

            // Save back to disk to create a conflicting duplicate
            var b = new Bundle();
            b.AddResourceEntry(ext, url);
            var xml = FhirSerializer.SerializeToXml(b);
            var filePath = Path.Combine(DirectorySource.SpecificationDirectory, dupFileName) + ".xml";
            var filePath2 = Path.Combine(DirectorySource.SpecificationDirectory, dupFileName) + "2.xml";
            File.WriteAllText(filePath, xml);
            File.WriteAllText(filePath2, xml);

            bool conflictException = false;
            try
            {
                var fa = new DirectorySource();
                var res = fa.ResolveByCanonicalUri(url);
            }
            catch (CanonicalUrlConflictException ex)
            {
                Debug.WriteLine("{0}:\r\n{1}", ex.GetType().Name, ex.Message);
                Assert.IsNotNull(ex.Conflicts);
                Assert.AreEqual(1, ex.Conflicts.Length);
                var conflict = ex.Conflicts[0];
                Assert.AreEqual(url, conflict.Url);
                Assert.IsTrue(conflict.FilePaths.Contains(filePath));
                Assert.IsTrue(conflict.FilePaths.Contains(filePath2));
                conflictException = true;
            }
            finally
            {
                try { File.Delete(filePath); } catch { }
                File.Delete(filePath2);
            }
            Assert.IsTrue(conflictException);
        }

    }
}<|MERGE_RESOLUTION|>--- conflicted
+++ resolved
@@ -107,10 +107,6 @@
         }
 
         [TestMethod, TestCategory("IntegrationTest")]
-<<<<<<< HEAD
-=======
-
->>>>>>> 754e13ad
         public void RetrieveWebArtifactCustomFhirClient()
         {
             TestFhirClient client = null;
@@ -129,11 +125,7 @@
             Assert.AreEqual("Patient", ((StructureDefinition)artifact).Name);
         }
 
-<<<<<<< HEAD
-        [TestMethod, TestCategory("IntegrationTest")]
-=======
         [TestMethod,TestCategory("IntegrationTest")]
->>>>>>> 754e13ad
         public void RetrieveArtifactMulti()
         {
             var resolver = new MultiResolver(source, new WebResolver());
