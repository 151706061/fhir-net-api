﻿/* 
 * Copyright (c) 2014, Firely (info@fire.ly) and contributors
 * See the file CONTRIBUTORS for details.
 * 
 * This file is licensed under the BSD 3-Clause license
 * available at https://raw.githubusercontent.com/FirelyTeam/fhir-net-api/master/LICENSE
 */

using System.IO;
using Microsoft.VisualStudio.TestTools.UnitTesting;
using System.Diagnostics;
using Hl7.Fhir.Model;
using System.IO.Compression;
using Hl7.Fhir.Specification;
using Hl7.Fhir.Specification.Source;
using System.Collections.Generic;
using System;
using Hl7.Fhir.Tests;

namespace Hl7.Fhir.Serialization.Tests
{
    [TestClass]
    public class RoundtripTest
    { 
        [TestMethod]
        [TestCategory("LongRunner")]
        public void FullRoundtripOfAllExamplesXmlPoco()
        {
            FullRoundtripOfAllExamples("examples.zip", "FHIRRoundTripTestXml", 
                "Roundtripping xml->json->xml", usingPoco: true, provider:null);
        }

        [TestMethod]
        [TestCategory("LongRunner")]
        public void FullRoundtripOfAllExamplesJsonPoco()
        {
            FullRoundtripOfAllExamples("examples-json.zip", "FHIRRoundTripTestJson",
                "Roundtripping json->xml->json", usingPoco: true, provider: null);
        }

        [TestMethod]
        [TestCategory("LongRunner")]
        public void FullRoundtripOfAllExamplesXmlNavPocoProvider()
        {
            FullRoundtripOfAllExamples("examples.zip", "FHIRRoundTripTestXml",
                "Roundtripping xml->json->xml", usingPoco: false, provider: new PocoStructureDefinitionSummaryProvider());
        }

        [TestMethod]
        [TestCategory("LongRunner")]
        public void FullRoundtripOfAllExamplesJsonNavPocoProvider()
        {
            FullRoundtripOfAllExamples("examples-json.zip", "FHIRRoundTripTestJson",
                "Roundtripping json->xml->json", usingPoco: false, provider: new PocoStructureDefinitionSummaryProvider());
        }

        [TestMethod]
        [TestCategory("LongRunner")]
        public void FullRoundtripOfAllExamplesXmlNavSdProvider()
        {
            var source = new CachedResolver(ZipSource.CreateValidationSource());
            FullRoundtripOfAllExamples("examples.zip", "FHIRRoundTripTestXml",
                "Roundtripping xml->json->xml", usingPoco: false, provider: new StructureDefinitionSummaryProvider(source));
        }

        [TestMethod]
        [TestCategory("LongRunner")]
        public void FullRoundtripOfAllExamplesJsonNavSdProvider()
        {
            var source = new CachedResolver(ZipSource.CreateValidationSource());
            FullRoundtripOfAllExamples("examples-json.zip", "FHIRRoundTripTestJson",
                "Roundtripping json->xml->json", usingPoco: false, provider: new StructureDefinitionSummaryProvider(source));
        }

        private static string GetFullPathForExample(string filename) => Path.Combine("TestData", filename);

        private static ZipArchive ReadTestZip(string filename)
        {
            string file = GetFullPathForExample(filename);
            return ZipFile.OpenRead(file);
        }

        public static void FullRoundtripOfAllExamples(string zipname, string dirname, string label, bool usingPoco, IStructureDefinitionSummaryProvider provider)
        {
            ZipArchive examples = ReadTestZip(zipname);

            // Create an empty temporary directory for us to dump the roundtripped intermediary files in
            string baseTestPath = Path.Combine(Path.GetTempPath(), dirname);
            createEmptyDir(baseTestPath);

            Debug.WriteLine(label);
            createEmptyDir(baseTestPath);
            doRoundTrip(examples, baseTestPath, usingPoco, provider);
        }

        private static void createEmptyDir(string baseTestPath)
        {
            if (Directory.Exists(baseTestPath)) Directory.Delete(baseTestPath, true);
            Directory.CreateDirectory(baseTestPath);
        }

        private static void doRoundTrip(ZipArchive examplesZip, string baseTestPath, bool usingPoco, IStructureDefinitionSummaryProvider provider)
        {
            var examplePath = Path.Combine(baseTestPath, "input");
            Directory.CreateDirectory(examplePath);
            // Unzip files into this path
            Debug.WriteLine("Unzipping example files from {0} to {1}", examplesZip, examplePath);

            examplesZip.ExtractToDirectory(examplePath);

            List<string> errors = new List<string>();
            var intermediate1Path = Path.Combine(baseTestPath, "intermediate1");
            Debug.WriteLine("Converting files in {0} to {1}", baseTestPath, intermediate1Path);
            var sw = new Stopwatch();
            sw.Start();
<<<<<<< HEAD
            int convertedFileCount = convertFiles(examplePath, intermediate1Path, usingPoco, provider, errors);
=======
            long processedFileCount = convertFiles(examplePath, intermediate1Path, usingPoco, provider);
>>>>>>> b5496410
            sw.Stop();
            var seconds = sw.ElapsedMilliseconds / 1000;
            Trace.WriteLine($"Conversion of {processedFileCount} files took {seconds} seconds ({((double)processedFileCount)/ seconds:0.0} files/sec)");
            sw.Reset();

            var intermediate2Path = Path.Combine(baseTestPath, "intermediate2");
            Debug.WriteLine("Re-converting files in {0} back to original format in {1}", intermediate1Path, intermediate2Path);
            sw.Start();
<<<<<<< HEAD
            convertFiles(intermediate1Path, intermediate2Path, usingPoco, provider, errors);
            sw.Stop();
            Console.WriteLine("Conversion of {1} files took {0} seconds", sw.ElapsedMilliseconds / 1000, convertedFileCount);
=======
            processedFileCount = convertFiles(intermediate1Path, intermediate2Path, usingPoco, provider);
            sw.Stop();
            seconds = sw.ElapsedMilliseconds / 1000;
            Trace.WriteLine($"Conversion of {processedFileCount} files took {seconds} seconds ({((double)processedFileCount)/seconds:0.0} files/sec)");
>>>>>>> b5496410
            sw.Reset();

            Debug.WriteLine("Comparing files in {0} to files in {1}", baseTestPath, intermediate2Path);

            compareFiles(examplePath, intermediate2Path, errors);
            Console.WriteLine("------------------------------------------------");
            Console.WriteLine(String.Join("\r\n", errors));
            Assert.AreEqual(0, errors.Count, "Errors were encountered comparing converted content");
        }

        static bool SkipFile(string file)
        {
            if (file.Contains(".profile"))
                return true;
            if (file.Contains(".schema"))
                return true;
            if (file.Contains(".diff"))
                return true;
            if (file.Contains("examplescenario-example"))
                return true; // this resource has a property name resourceType (which is reserved in the .net json serializer)
            if (file.Contains("backbone-elements"))
                return true; // its not really a resource!
            if (file.Contains("json-edge-cases"))
                return true; // known issues with binary contained resource having content, not data
            if (file.Contains("observation-decimal"))
                return true; // exponential number example is tooo big (and too small)
            if (file.Contains("package-min-ver"))
                return true; // not a resource
            if (file.Contains("choice-elements"))
                return true; // not a resource

            if (file.Contains("v2-tables"))
                return true; // this file is known to have a single dud valueset - have reported on Zulip
                             // https://chat.fhir.org/#narrow/stream/48-terminology/subject/v2.20Table.200550
            return false;
        }

<<<<<<< HEAD
        private static int convertFiles(string inputPath, string outputPath, bool usingPoco, IStructureDefinitionSummaryProvider provider, List<string> errors)
=======
        private static long convertFiles(string inputPath, string outputPath, bool usingPoco, IStructureDefinitionSummaryProvider provider)
>>>>>>> b5496410
        {
            int fileCount = 0;
            var files = Directory.EnumerateFiles(inputPath);
            if (!Directory.Exists(outputPath)) Directory.CreateDirectory(outputPath);

            int filesProcessed = 0;
            foreach (string file in files)
            {
                if (SkipFile(file))
                    continue;
                string exampleName = Path.GetFileNameWithoutExtension(file);
                string ext = Path.GetExtension(file);
                var toExt = ext == ".xml" ? ".json" : ".xml";
                string outputFile = Path.Combine(outputPath, exampleName) + toExt;

                Debug.WriteLine("Converting {0} [{1}->{2}] ", exampleName, ext, toExt);

                if (file.Contains("expansions.") || file.Contains("profiles-resources") || file.Contains("profiles-others") || file.Contains("valuesets."))
                    continue;

<<<<<<< HEAD
                fileCount++;
                try
                {
                    if (usingPoco)
                        convertResourcePoco(file, outputFile);
                    else
                        convertResourceNav(file, outputFile, provider);
                }
                catch(Exception ex)
                {
                    errors.Add($"{exampleName}{ext}: " + ex.Message);
                }
            }

            Debug.WriteLine("Done!");
            return fileCount;
=======
                if (usingPoco)
                    convertResourcePoco(file, outputFile);
                else
                    convertResourceNav(file, outputFile, provider);
                filesProcessed++;
            }

            Debug.WriteLine("Done!");
            return filesProcessed;
>>>>>>> b5496410
        }

        private static void compareFiles(string expectedPath, string actualPath, List<string> errors)
        {
            var files = Directory.EnumerateFiles(expectedPath);

            foreach (string file in files)
            {
                if (SkipFile(file))
                    continue;
                string exampleName = Path.GetFileNameWithoutExtension(file);
                string extension = Path.GetExtension(file);
                string actualFile = Path.Combine(actualPath, exampleName) + extension;

                if (actualFile.Contains("dataelements.") || actualFile.Contains("expansions.") || actualFile.Contains("profiles-resources") || actualFile.Contains("profiles-others") || actualFile.Contains("valuesets."))
                    continue;

                if (!File.Exists(actualFile))
                {

                    errors.Add($"File {exampleName}.{extension} was not converted and not found in {actualPath}");
                    return;
                }

                // Debug.WriteLine("Comparing " + exampleName);

                compareFile(file, actualFile, errors);
            }
        }

        private static void compareFile(string expectedFile, string actualFile, List<string> errors)
        {
            if (expectedFile.EndsWith(".xml"))
                XmlAssert.AreSame(new FileInfo(expectedFile).Name, File.ReadAllText(expectedFile),
                    File.ReadAllText(actualFile));
            else
            {
                if (new FileInfo(expectedFile).Name != "json-edge-cases.json")
                {
                    JsonAssert.AreSame(new FileInfo(expectedFile).Name, File.ReadAllText(expectedFile),
                                        File.ReadAllText(actualFile), errors);
                }
            }
        }


        private static void convertResourcePoco(string inputFile, string outputFile)
        {
            if (inputFile.EndsWith(".xml"))
            {
                var xml = File.ReadAllText(inputFile);
                var resource = new FhirXmlParser(new ParserSettings { PermissiveParsing = true }).Parse<Resource>(xml);

                var r2 = resource.DeepCopy();
                Assert.IsTrue(resource.Matches(r2 as Resource), "Serialization of " + inputFile + " did not match output - Matches test");
                Assert.IsTrue(resource.IsExactly(r2 as Resource), "Serialization of " + inputFile + " did not match output - IsExactly test");
                Assert.IsFalse(resource.Matches(null), "Serialization of " + inputFile + " matched null - Matches test");
                Assert.IsFalse(resource.IsExactly(null), "Serialization of " + inputFile + " matched null - IsExactly test");

                var json = new FhirJsonSerializer().SerializeToString(resource);
                File.WriteAllText(outputFile, json);
            }
            else
            {
                var json = File.ReadAllText(inputFile);
                var resource = new FhirJsonParser(new ParserSettings { PermissiveParsing = true }).Parse<Resource>(json);
                var xml = new FhirXmlSerializer().SerializeToString(resource);
                File.WriteAllText(outputFile, xml);
            }
        }

        private static void convertResourceNav(string inputFile, string outputFile, IStructureDefinitionSummaryProvider provider)
        {
            if (inputFile.EndsWith(".xml"))
            {
                var xml = File.ReadAllText(inputFile);
                var nav = XmlParsingHelpers.ParseToTypedElement(xml, provider, new FhirXmlParsingSettings { PermissiveParsing = true });
                var json = nav.ToJson();
                File.WriteAllText(outputFile, json);
            }
            else
            {
                var json = File.ReadAllText(inputFile);
                var nav = JsonParsingHelpers.ParseToTypedElement(json, provider, 
                    settings: new FhirJsonParsingSettings { AllowJsonComments = true, PermissiveParsing = true } );
                var xml = nav.ToXml();
                File.WriteAllText(outputFile, xml);
            }
        }

    }
}<|MERGE_RESOLUTION|>--- conflicted
+++ resolved
@@ -21,13 +21,13 @@
 {
     [TestClass]
     public class RoundtripTest
-    { 
+    {
         [TestMethod]
         [TestCategory("LongRunner")]
         public void FullRoundtripOfAllExamplesXmlPoco()
         {
-            FullRoundtripOfAllExamples("examples.zip", "FHIRRoundTripTestXml", 
-                "Roundtripping xml->json->xml", usingPoco: true, provider:null);
+            FullRoundtripOfAllExamples("examples.zip", "FHIRRoundTripTestXml",
+                "Roundtripping xml->json->xml", usingPoco: true, provider: null);
         }
 
         [TestMethod]
@@ -113,29 +113,22 @@
             Debug.WriteLine("Converting files in {0} to {1}", baseTestPath, intermediate1Path);
             var sw = new Stopwatch();
             sw.Start();
-<<<<<<< HEAD
-            int convertedFileCount = convertFiles(examplePath, intermediate1Path, usingPoco, provider, errors);
-=======
-            long processedFileCount = convertFiles(examplePath, intermediate1Path, usingPoco, provider);
->>>>>>> b5496410
+
+            long processedFileCount = convertFiles(examplePath, intermediate1Path, usingPoco, provider, errors);
+
             sw.Stop();
             var seconds = sw.ElapsedMilliseconds / 1000;
-            Trace.WriteLine($"Conversion of {processedFileCount} files took {seconds} seconds ({((double)processedFileCount)/ seconds:0.0} files/sec)");
+            Trace.WriteLine($"Conversion of {processedFileCount} files took {seconds} seconds ({((double)processedFileCount) / seconds:0.0} files/sec)");
             sw.Reset();
 
             var intermediate2Path = Path.Combine(baseTestPath, "intermediate2");
             Debug.WriteLine("Re-converting files in {0} back to original format in {1}", intermediate1Path, intermediate2Path);
             sw.Start();
-<<<<<<< HEAD
-            convertFiles(intermediate1Path, intermediate2Path, usingPoco, provider, errors);
-            sw.Stop();
-            Console.WriteLine("Conversion of {1} files took {0} seconds", sw.ElapsedMilliseconds / 1000, convertedFileCount);
-=======
-            processedFileCount = convertFiles(intermediate1Path, intermediate2Path, usingPoco, provider);
+
+            processedFileCount = convertFiles(intermediate1Path, intermediate2Path, usingPoco, provider, errors);
             sw.Stop();
             seconds = sw.ElapsedMilliseconds / 1000;
-            Trace.WriteLine($"Conversion of {processedFileCount} files took {seconds} seconds ({((double)processedFileCount)/seconds:0.0} files/sec)");
->>>>>>> b5496410
+            Trace.WriteLine($"Conversion of {processedFileCount} files took {seconds} seconds ({((double)processedFileCount) / seconds:0.0} files/sec)");
             sw.Reset();
 
             Debug.WriteLine("Comparing files in {0} to files in {1}", baseTestPath, intermediate2Path);
@@ -173,11 +166,7 @@
             return false;
         }
 
-<<<<<<< HEAD
-        private static int convertFiles(string inputPath, string outputPath, bool usingPoco, IStructureDefinitionSummaryProvider provider, List<string> errors)
-=======
-        private static long convertFiles(string inputPath, string outputPath, bool usingPoco, IStructureDefinitionSummaryProvider provider)
->>>>>>> b5496410
+        private static long convertFiles(string inputPath, string outputPath, bool usingPoco, IStructureDefinitionSummaryProvider provider, List<string> errors)
         {
             int fileCount = 0;
             var files = Directory.EnumerateFiles(inputPath);
@@ -198,7 +187,6 @@
                 if (file.Contains("expansions.") || file.Contains("profiles-resources") || file.Contains("profiles-others") || file.Contains("valuesets."))
                     continue;
 
-<<<<<<< HEAD
                 fileCount++;
                 try
                 {
@@ -207,7 +195,7 @@
                     else
                         convertResourceNav(file, outputFile, provider);
                 }
-                catch(Exception ex)
+                catch (Exception ex)
                 {
                     errors.Add($"{exampleName}{ext}: " + ex.Message);
                 }
@@ -215,17 +203,6 @@
 
             Debug.WriteLine("Done!");
             return fileCount;
-=======
-                if (usingPoco)
-                    convertResourcePoco(file, outputFile);
-                else
-                    convertResourceNav(file, outputFile, provider);
-                filesProcessed++;
-            }
-
-            Debug.WriteLine("Done!");
-            return filesProcessed;
->>>>>>> b5496410
         }
 
         private static void compareFiles(string expectedPath, string actualPath, List<string> errors)
@@ -309,8 +286,8 @@
             else
             {
                 var json = File.ReadAllText(inputFile);
-                var nav = JsonParsingHelpers.ParseToTypedElement(json, provider, 
-                    settings: new FhirJsonParsingSettings { AllowJsonComments = true, PermissiveParsing = true } );
+                var nav = JsonParsingHelpers.ParseToTypedElement(json, provider,
+                    settings: new FhirJsonParsingSettings { AllowJsonComments = true, PermissiveParsing = true });
                 var xml = nav.ToXml();
                 File.WriteAllText(outputFile, xml);
             }
