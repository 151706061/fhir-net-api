--- conflicted
+++ resolved
@@ -1,20 +1,18 @@
 <?xml version="1.0"?>
 <package>
   <metadata>
-<<<<<<< HEAD
     <id>Hl7.Fhir.Specification.STU3</id>
-    <version>0.90.5-alpha3</version>
+    <version>0.90.5-alpha4</version>
     <title>HL7 FHIR Additional functionality support API for STU3</title>
-=======
-    <id>Hl7.Fhir.Specification.DSTU2</id>
-    <version>0.90.5-alpha3</version>
-    <title>HL7 FHIR Additional functionality support API for DSTU2</title>
->>>>>>> 4774aa8e
+    <id>Hl7.Fhir.Specification.STU3</id>
+    <version>0.90.5-alpha4</version>
+    <title>HL7 FHIR Additional functionality support API for STU3</title>
     <authors>Ewout Kramer (e.kramer@furore.com) and contributors</authors>
     <owners>Furore (http://fhir.furore.com). Contains materials (C) Hl7 International</owners>
-    <description>WARNING: May 2016 WGM Connectathon Release! .NET additional support for working with HL7 FHIR. Supports FHIR STU3 (Connectathon May 2016).</description>
+    <summary>This library offers additional support beyond core for HL7's FHIR standard (http://hl7.org/fhir). It contains functionality to working with FHIR's specification (meta)data such as profiles, profile-based validation and publication</summary>
+    <description>WARNING: Sept 2016 WGM Baltimore Connectathon Release! .NET additional support for working with HL7 FHIR. Supports FHIR STU3 (Connectathon Sept 2016).</description>
     <releaseNotes>STU3 release. See http://ewoutkramer.github.io/fhir-net-api/whats-new.html</releaseNotes>
-    <summary>WARNING: May 2016 WGM Connectathon Release! This library offers additional support beyond core for HL7's FHIR standard (http://hl7.org/fhir). It contains functionality to working with FHIR's specification (meta)data such as profiles, profile-based validation and publication</summary>
+    <summary>WARNING: Sept 2016 WGM Connectathon Release! This library offers additional support beyond core for HL7's FHIR standard (http://hl7.org/fhir). It contains functionality to working with FHIR's specification (meta)data such as profiles, profile-based validation and publication</summary>
     <language>en-us</language>
     <projectUrl>https://github.com/ewoutkramer/fhir-net-api</projectUrl>
     <iconUrl>https://raw.githubusercontent.com/ewoutkramer/fhir-net-api/master/icon-fhir-32.png</iconUrl>
@@ -23,19 +21,11 @@
     <tags>HL7 FHIR Profile Metadata Validation Publication Schematron Schema</tags>
     <dependencies>
       <group targetFramework="net45">
-<<<<<<< HEAD
-        <dependency id="Hl7.Fhir.STU3" version="0.90.5-alpha3" />
+        <dependency id="Hl7.Fhir.STU3" version="0.90.5-alpha4" />
         <dependency id="Newtonsoft.Json" version="8.0.2" />
       </group>
       <group targetFramework="net40">
-        <dependency id="Hl7.Fhir.STU3" version="0.90.5-alpha3" />
-=======
-        <dependency id="Hl7.Fhir.DSTU2" version="0.90.5-alpha3" />
-        <dependency id="Newtonsoft.Json" version="8.0.2" />
-      </group>
-      <group targetFramework="net40">
-        <dependency id="Hl7.Fhir.DSTU2" version="0.90.5-alpha3" />
->>>>>>> 4774aa8e
+        <dependency id="Hl7.Fhir.STU3" version="0.90.5-alpha4" />
         <dependency id="Newtonsoft.Json" version="8.0.2" />
         <dependency id="SharpZipLib" version="0.86.0" />
       </group>
