# Repo: FirelyTeam/firely-net-sdk
# File: build/azure-pipelines.yml

trigger:
  branches:
    include:
    - develop
    - develop-*
    - release/*
    - release-*
    - hotfix/*
    - hotfix-*
    - refs/tags/v*
  batch: True

name: $(date:yyyyMMdd)$(rev:.r)

variables:
- template: build-variables.yml
- template: pipeline-variables.yml
  
pool:
  vmImage: windows-latest

resources:
  repositories:
  - repository: self
    type: git
    ref: develop-stu3

stages:
- stage: build
  displayName: Build
  jobs:
  - job: restoreAndBuild
    displayName: 'Build in $(buildConfiguration) mode'
    steps:
    - checkout: self
      clean: true
      submodules: true
      fetchDepth: 1
    - template: templates/apply-signingkey-steps-template.yml
    - template: templates/apply-versioning-steps-template.yml
    
    - powershell: |
         [xml]$xml = Get-Content ./src/firely-net-sdk.props
         #Get the variable RunFhirPathTests
         [string]$RunFhirPathTests = $xml.Project.PropertyGroup.RunFhirPathTests
         $RunFhirPathTests = $RunFhirPathTests.Trim()
         Write-Host "RunFhirPathTests: $RunFhirPathTests"
         Write-Host "##vso[task.setvariable variable=RunFhirPathTests;isOutput=true]$RunFhirPathTests"
      displayName: Extract variable RunFhirPathTests
      name: obtainFhirPathTest

    - task: UseDotNet@2
      displayName: 'Use .NET Core sdk $(NET_CORE_SDK)'
      inputs:
        version: $(NET_CORE_SDK)
    - task: DotNetCoreCLI@2
      displayName: Restore
      inputs:
        command: restore
        projects: ./Hl7.Fhir.sln
        verbosityRestore: Minimal
        arguments: --configuration $(buildConfiguration)
    - task: DotNetCoreCLI@2
      displayName: Build
      inputs:
        command: build
        projects: ./Hl7.Fhir.sln
        arguments: --configuration $(buildConfiguration) --no-restore

    - task: DotNetCoreCLI@2
      displayName: Create Test artifacts
      inputs:
        command: publish
        projects: |
         **/Hl7.*Tests/*.csproj
         !**/Hl7.FhirPath.R4.Tests/*.csproj
        publishWebProjects: false
        zipAfterPublish: false
        arguments: --configuration $(buildConfiguration) --no-build -f $(TEST_TARGETFRAMEWORK)

    - task: DotNetCoreCLI@2
      displayName: Create Test artifacts for FhirPath R4
      inputs:
        command: publish
        projects: '**/Hl7.FhirPath.R4.Tests/*.csproj'
        publishWebProjects: false
        zipAfterPublish: false
        arguments: --configuration $(buildConfiguration) --no-build -f $(TEST_TARGETFRAMEWORK)
<<<<<<< HEAD
      condition: and(succeeded(), eq(variables['RunFhirPathTests'], 'true'))
=======
      condition: and(succeeded(), eq(variables['obtainFhirPathTest.RunFhirPathTests'], 'true'))
>>>>>>> 0753da55

    - task: CopyFiles@2
      displayName: 'Copy Test artifacts to $(System.DefaultWorkingDirectory)/bin'
      inputs:
        sourceFolder: $(System.DefaultWorkingDirectory)
        Contents: '**/bin/$(buildConfiguration)/*/publish/**'
        flattenFolders: false
        TargetFolder: '$(System.DefaultWorkingDirectory)/bin'   

    - task: PublishPipelineArtifact@1
      displayName: Publish Test artifacts
      inputs:
        targetPath: $(System.DefaultWorkingDirectory)/bin
        artifactName: TestBuild
    
    - task: DotNetCoreCLI@2
      displayName: Pack
      inputs:
        command: pack
        searchPatternPack: '**/Hl7.*.csproj;!**/*Tests.csproj'
        configurationToPack: $(buildConfiguration)
        nobuild: true
        verbosityPack: Normal
    - task: PublishBuildArtifacts@1
      displayName: Publish Artifact
      inputs:
        pathToPublish: $(Build.ArtifactStagingDirectory)
        ArtifactName: NuGetPackages

- stage: test
  displayName: Test
  dependsOn: build
  variables:
    RunFhirPathTests: $[ stageDependencies.build.restoreAndBuild.outputs['obtainFhirPathTest.RunFhirPathTests'] ]
  jobs:
  - job:
    displayName: Tests common test projects
    steps:
      - checkout: none
      - template: templates/test-job-template.yml
        parameters:
          testRunTitle: Tests common test projects
          projects: |
            **/common/**/publish/Hl7.Fhir.Support.Tests.dll
            **/common/**/publish/HL7.FhirPath.Tests.dll
  - job:
    displayName: Tests FhirPath Core test project
    steps:
      - checkout: none
      - template: templates/test-job-template.yml
        parameters:
          testRunTitle: Tests FhirPath Core test project
          projects: '**/publish/Hl7.FhirPath.R4.Tests.dll'
    condition: and(succeeded(), eq(variables['RunFhirPathTests'], 'true'))
  - job:
    displayName: Tests Serialization test project
    steps:
      - checkout: none
      - template: templates/test-job-template.yml
        parameters:
          testRunTitle: Tests Serialization test project
          projects: '**/publish/Hl7.Fhir.Serialization.Tests.dll'
  - job:
    displayName: Tests Specification test project
    steps:
      - checkout: none
      - template: templates/test-job-template.yml
        parameters:
          testRunTitle: Tests Specification test project
          projects: '**/publish/Hl7.Fhir.Specification.Tests.dll' 
  - job:
    displayName: Tests Core test project
    steps:
      - checkout: none
      - template: templates/test-job-template.yml
        parameters:
          testRunTitle: Tests Core test project
          projects: '**/publish/Hl7.Fhir.Core.Tests.dll'
  - job:
    displayName: Tests ElementModel test project
    steps:
      - checkout: none
      - template: templates/test-job-template.yml
        parameters:
          testRunTitle: Tests ElementModel test project
          projects: '**/publish/Hl7.Fhir.ElementModel.Tests.dll'

- stage: deploy_myget
  displayName: Deploy to MyGet
  dependsOn: test
  condition: and(succeeded(), ne(variables['Build.Reason'], 'PullRequest')) # not a PR
  jobs:
  - deployment: myget
    displayName: MyGet
    environment: MyGet
    strategy:
      runOnce:
        deploy:
            steps:
            - download: current
              artifact: NuGetPackages
              displayName: Download artifact NuGetPackages
            - task: NuGetCommand@2
              displayName: 'MyGet push'
              inputs:
                  command: push
                  packagesToPush: '$(Agent.BuildDirectory)/NuGetPackages/*.nupkg'
                  nuGetFeedType: external
                  publishFeedCredentials: MyGet
                  verbosityPush: Normal    

- stage: deploy_nuget 
  displayName: Deploy to NuGet
  dependsOn: deploy_myget
  condition: and(succeeded(), eq(variables.isTagBranch, true)) 
  jobs:
  - deployment: nuget
    displayName: NuGet
    environment: NuGet
    strategy:
      runOnce:
        deploy:
            steps:
            - download: current
              artifact: NuGetPackages
              displayName: Download artifact NuGetPackages
            - task: NuGetCommand@2
              displayName: 'NuGet Push DSTU2 packages only'
              condition: and(succeeded(), endswith(variables['Build.SourceBranch'], '-dstu2')) 
              inputs:
                  command: push
                  packagesToPush: '$(Agent.BuildDirectory)/NuGetPackages/*DSTU2*.nupkg'
                  nuGetFeedType: external
                  publishFeedCredentials: NuGet
                  verbosityPush: normal    
                  includeSymbols: false
            
            - task: NuGetCommand@2
              displayName: 'NuGet Push STU3 packages only and common packages'
              condition: and(succeeded(), endswith(variables['Build.SourceBranch'], '-stu3')) 
              inputs:
                command: push
                packagesToPush: '$(Agent.BuildDirectory)/NuGetPackages/*.nupkg'
                nuGetFeedType: external
                publishFeedCredentials: NuGet
                verbosityPush: normal  
                includeSymbols: false  

            - task: NuGetCommand@2
              displayName: 'NuGet Push R4 packages only'
              condition: and(succeeded(), endswith(variables['Build.SourceBranch'], '-r4')) 
              inputs:
                command: push
                packagesToPush: '$(Agent.BuildDirectory)/NuGetPackages/*R4*.nupkg'
                nuGetFeedType: external
                publishFeedCredentials: NuGet
                verbosityPush: normal  
                includeSymbols: false  
            
            - task: NuGetCommand@2
              displayName: 'NuGet Push R4B packages only'
              condition: and(succeeded(), endswith(variables['Build.SourceBranch'], '-r4B')) 
              inputs:
                command: push
                packagesToPush: '$(Agent.BuildDirectory)/NuGetPackages/*R4B*.nupkg'
                nuGetFeedType: external
                publishFeedCredentials: NuGet
                verbosityPush: normal  
                includeSymbols: false  

            - task: NuGetCommand@2
              displayName: 'NuGet Push R5 packages only'
              condition: and(succeeded(), endswith(variables['Build.SourceBranch'], '-r5')) 
              inputs:
                command: push
                packagesToPush: '$(Agent.BuildDirectory)/NuGetPackages/*R5*.nupkg'
                nuGetFeedType: external
                publishFeedCredentials: NuGet
                verbosityPush: normal 
                includeSymbols: false  
                
            - task: GitHubRelease@1
              displayName: 'GitHub release notes (create)'  
              inputs:
                gitHubConnection: 'GitHub Fhir-net-api'
                repositoryName: '$(Build.Repository.Name)'
                action: 'create'
                target: '$(Build.SourceVersion)'
                tagSource: userSpecifiedTag
                tag: '$(Build.SourceBranchName)'
                isDraft: true
                changeLogCompareToRelease: 'lastFullRelease'
                changeLogType: 'issueBased'<|MERGE_RESOLUTION|>--- conflicted
+++ resolved
@@ -89,11 +89,7 @@
         publishWebProjects: false
         zipAfterPublish: false
         arguments: --configuration $(buildConfiguration) --no-build -f $(TEST_TARGETFRAMEWORK)
-<<<<<<< HEAD
-      condition: and(succeeded(), eq(variables['RunFhirPathTests'], 'true'))
-=======
       condition: and(succeeded(), eq(variables['obtainFhirPathTest.RunFhirPathTests'], 'true'))
->>>>>>> 0753da55
 
     - task: CopyFiles@2
       displayName: 'Copy Test artifacts to $(System.DefaultWorkingDirectory)/bin'
